FROM alpine:latest AS core

RUN apk update
RUN apk upgrade
RUN apk add --update bash cmake g++ gcc git make vips vips-dev

COPY --from=golang:1.20-alpine /usr/local/go/ /usr/local/go/
ENV PATH="/usr/local/go/bin:${PATH}"

WORKDIR /deso/src/core

COPY go.mod .
COPY go.sum .

RUN go mod download

COPY bls       bls
COPY cmd       cmd
COPY desohash  desohash
COPY lib       lib
COPY migrate   migrate
<<<<<<< HEAD
COPY utils     utils
=======
COPY scripts   scripts
>>>>>>> a7df1ca1
COPY test_data test_data
COPY main.go   .

RUN ./scripts/install-relic.sh

# build backend
RUN GOOS=linux go build -mod=mod -a -installsuffix cgo -o bin/core main.go

ENTRYPOINT ["go", "test", "-tags", "relic", "-v", "github.com/deso-protocol/core/bls", "github.com/deso-protocol/core/lib"]<|MERGE_RESOLUTION|>--- conflicted
+++ resolved
@@ -19,11 +19,8 @@
 COPY desohash  desohash
 COPY lib       lib
 COPY migrate   migrate
-<<<<<<< HEAD
 COPY utils     utils
-=======
 COPY scripts   scripts
->>>>>>> a7df1ca1
 COPY test_data test_data
 COPY main.go   .
 
