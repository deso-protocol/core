package lib

import (
	"fmt"
	"github.com/btcsuite/btcd/btcec"
	"github.com/golang/glog"
	"github.com/pkg/errors"
	"math"
	"math/big"
	"reflect"
)

func (bav *UtxoView) _setNFTEntryMappings(nftEntry *NFTEntry) {
	// This function shouldn't be called with nil.
	if nftEntry == nil {
		glog.Errorf("_setNFTEntryMappings: Called with nil NFTEntry; " +
			"this should never happen.")
		return
	}

	nftKey := MakeNFTKey(nftEntry.NFTPostHash, nftEntry.SerialNumber)
	bav.NFTKeyToNFTEntry[nftKey] = nftEntry
}

func (bav *UtxoView) _deleteNFTEntryMappings(nftEntry *NFTEntry) {

	// Create a tombstone entry.
	tombstoneNFTEntry := *nftEntry
	tombstoneNFTEntry.isDeleted = true

	// Set the mappings to point to the tombstone entry.
	bav._setNFTEntryMappings(&tombstoneNFTEntry)
}

func (bav *UtxoView) GetNFTEntryForNFTKey(nftKey *NFTKey) *NFTEntry {
	// If an entry exists in the in-memory map, return the value of that mapping.
	mapValue, existsMapValue := bav.NFTKeyToNFTEntry[*nftKey]
	if existsMapValue {
		return mapValue
	}

	// If we get here it means no value exists in our in-memory map. In this case,
	// defer to the db. If a mapping exists in the db, return it. If not, return
	// nil.
	var nftEntry *NFTEntry
	if bav.Postgres != nil {
		nft := bav.Postgres.GetNFT(&nftKey.NFTPostHash, nftKey.SerialNumber)
		if nft != nil {
			nftEntry = nft.NewNFTEntry()
		}
	} else {
		nftEntry = DBGetNFTEntryByPostHashSerialNumber(bav.Handle, &nftKey.NFTPostHash, nftKey.SerialNumber)
	}

	if nftEntry != nil {
		bav._setNFTEntryMappings(nftEntry)
	}
	return nftEntry
}

func (bav *UtxoView) GetNFTEntriesForPostHash(nftPostHash *BlockHash) []*NFTEntry {
	// Get all the entries in the DB.
	var dbNFTEntries []*NFTEntry
	if bav.Postgres != nil {
		nfts := bav.Postgres.GetNFTsForPostHash(nftPostHash)
		for _, nft := range nfts {
			dbNFTEntries = append(dbNFTEntries, nft.NewNFTEntry())
		}
	} else {
		dbNFTEntries = DBGetNFTEntriesForPostHash(bav.Handle, nftPostHash)
	}

	// Make sure all of the DB entries are loaded in the view.
	for _, dbNFTEntry := range dbNFTEntries {
		nftKey := MakeNFTKey(dbNFTEntry.NFTPostHash, dbNFTEntry.SerialNumber)

		// If the NFT is not in the view, add it to the view.
		if _, ok := bav.NFTKeyToNFTEntry[nftKey]; !ok {
			bav._setNFTEntryMappings(dbNFTEntry)
		}
	}

	// Loop over the view and build the final set of NFTEntries to return.
	nftEntries := []*NFTEntry{}
	for _, nftEntry := range bav.NFTKeyToNFTEntry {
		if !nftEntry.isDeleted && reflect.DeepEqual(nftEntry.NFTPostHash, nftPostHash) {
			nftEntries = append(nftEntries, nftEntry)
		}
	}
	return nftEntries
}

func (bav *UtxoView) GetNFTEntriesForPKID(ownerPKID *PKID) []*NFTEntry {
	var dbNFTEntries []*NFTEntry
	if bav.Postgres != nil {
		nfts := bav.Postgres.GetNFTsForPKID(ownerPKID)
		for _, nft := range nfts {
			dbNFTEntries = append(dbNFTEntries, nft.NewNFTEntry())
		}
	} else {
		dbNFTEntries = DBGetNFTEntriesForPKID(bav.Handle, ownerPKID)
	}

	// Make sure all of the DB entries are loaded in the view.
	for _, dbNFTEntry := range dbNFTEntries {
		nftKey := MakeNFTKey(dbNFTEntry.NFTPostHash, dbNFTEntry.SerialNumber)

		// If the NFT is not in the view, add it to the view.
		if _, ok := bav.NFTKeyToNFTEntry[nftKey]; !ok {
			bav._setNFTEntryMappings(dbNFTEntry)
		}
	}

	// Loop over the view and build the final set of NFTEntries to return.
	nftEntries := []*NFTEntry{}
	for _, nftEntry := range bav.NFTKeyToNFTEntry {
		if !nftEntry.isDeleted && reflect.DeepEqual(nftEntry.OwnerPKID, ownerPKID) {
			nftEntries = append(nftEntries, nftEntry)
		}
	}
	return nftEntries
}

func (bav *UtxoView) GetNFTBidEntriesForPKID(bidderPKID *PKID) (_nftBidEntries []*NFTBidEntry) {
	var dbNFTBidEntries []*NFTBidEntry
	if bav.Postgres != nil {
		bids := bav.Postgres.GetNFTBidsForPKID(bidderPKID)
		for _, bid := range bids {
			dbNFTBidEntries = append(dbNFTBidEntries, bid.NewNFTBidEntry())
		}
	} else {
		dbNFTBidEntries = DBGetNFTBidEntriesForPKID(bav.Handle, bidderPKID)
	}

	// Make sure all of the DB entries are loaded in the view.
	for _, dbNFTBidEntry := range dbNFTBidEntries {
		nftBidKey := MakeNFTBidKey(bidderPKID, dbNFTBidEntry.NFTPostHash, dbNFTBidEntry.SerialNumber)

		// If the NFT is not in the view, add it to the view.
		if _, ok := bav.NFTBidKeyToNFTBidEntry[nftBidKey]; !ok {
			bav._setNFTBidEntryMappings(dbNFTBidEntry)
		}
	}

	// Loop over the view and build the final set of NFTEntries to return.
	nftBidEntries := []*NFTBidEntry{}
	for _, nftBidEntry := range bav.NFTBidKeyToNFTBidEntry {
		if !nftBidEntry.isDeleted && reflect.DeepEqual(nftBidEntry.BidderPKID, bidderPKID) {
			nftBidEntries = append(nftBidEntries, nftBidEntry)
		}
	}
	return nftBidEntries
}

// TODO: Postgres
func (bav *UtxoView) GetHighAndLowBidsForNFTCollection(
	nftHash *BlockHash,
) (_highBid uint64, _lowBid uint64) {
	highBid := uint64(0)
	lowBid := uint64(0)
	postEntry := bav.GetPostEntryForPostHash(nftHash)

	// First we get the highest and lowest bids from the db.
	for ii := uint64(1); ii <= postEntry.NumNFTCopies; ii++ {
		highBidForSerialNum, lowBidForSerialNum := bav.GetDBHighAndLowBidsForNFT(nftHash, ii)

		if highBidForSerialNum > highBid {
			highBid = highBidForSerialNum
		}

		if lowBidForSerialNum < lowBid {
			lowBid = lowBidForSerialNum
		}
	}

	// Then we loop over the view to for anything we missed.
	for _, nftBidEntry := range bav.NFTBidKeyToNFTBidEntry {
		if !nftBidEntry.isDeleted && reflect.DeepEqual(nftBidEntry.NFTPostHash, nftHash) {
			if nftBidEntry.BidAmountNanos > highBid {
				highBid = nftBidEntry.BidAmountNanos
			}

			if nftBidEntry.BidAmountNanos < lowBid {
				lowBid = nftBidEntry.BidAmountNanos
			}
		}
	}

	return highBid, lowBid
}

// TODO: Postgres
func (bav *UtxoView) GetHighAndLowBidsForNFTSerialNumber(nftHash *BlockHash, serialNumber uint64) (_highBid uint64, _lowBid uint64) {
	highBid := uint64(0)
	lowBid := uint64(0)

	highBidEntry, lowBidEntry := bav.GetDBHighAndLowBidEntriesForNFT(nftHash, serialNumber)

	if highBidEntry != nil {
		highBidKey := MakeNFTBidKey(highBidEntry.BidderPKID, highBidEntry.NFTPostHash, highBidEntry.SerialNumber)
		if _, exists := bav.NFTBidKeyToNFTBidEntry[highBidKey]; !exists {
			bav._setNFTBidEntryMappings(highBidEntry)
		}
		highBid = highBidEntry.BidAmountNanos
	}

	if lowBidEntry != nil {
		lowBidKey := MakeNFTBidKey(lowBidEntry.BidderPKID, lowBidEntry.NFTPostHash, lowBidEntry.SerialNumber)
		if _, exists := bav.NFTBidKeyToNFTBidEntry[lowBidKey]; !exists {
			bav._setNFTBidEntryMappings(lowBidEntry)
		}
		lowBid = lowBidEntry.BidAmountNanos
	}

	// Then we loop over the view to for anything we missed.
	for _, nftBidEntry := range bav.NFTBidKeyToNFTBidEntry {
		if !nftBidEntry.isDeleted && nftBidEntry.SerialNumber == serialNumber && reflect.DeepEqual(nftBidEntry.NFTPostHash, nftHash) {
			if nftBidEntry.BidAmountNanos > highBid {
				highBid = nftBidEntry.BidAmountNanos
			}

			if nftBidEntry.BidAmountNanos < lowBid {
				lowBid = nftBidEntry.BidAmountNanos
			}
		}
	}
	return highBid, lowBid
}

// TODO: Postgres
func (bav *UtxoView) GetDBHighAndLowBidsForNFT(nftHash *BlockHash, serialNumber uint64) (_highBid uint64, _lowBid uint64) {
	highBidAmount := uint64(0)
	lowBidAmount := uint64(0)
	highBidEntry, lowBidEntry := bav.GetDBHighAndLowBidEntriesForNFT(nftHash, serialNumber)
	if highBidEntry != nil {
		highBidAmount = highBidEntry.BidAmountNanos
	}
	if lowBidEntry != nil {
		lowBidAmount = lowBidEntry.BidAmountNanos
	}
	return highBidAmount, lowBidAmount
}

// This function gets the highest and lowest bids for a specific NFT that
// have not been deleted in the view.
// TODO: Postgres
func (bav *UtxoView) GetDBHighAndLowBidEntriesForNFT(
	nftHash *BlockHash, serialNumber uint64,
) (_highBidEntry *NFTBidEntry, _lowBidEntry *NFTBidEntry) {
	numPerDBFetch := 5
	var highestBidEntry *NFTBidEntry
	var lowestBidEntry *NFTBidEntry

	// Loop until we find the highest bid in the database that hasn't been deleted in the view.
	exitLoop := false
	highBidEntries := DBGetNFTBidEntriesPaginated(
		bav.Handle, nftHash, serialNumber, nil, numPerDBFetch, true)
	for _, bidEntry := range highBidEntries {
		bidEntryKey := MakeNFTBidKey(bidEntry.BidderPKID, bidEntry.NFTPostHash, bidEntry.SerialNumber)
		if _, exists := bav.NFTBidKeyToNFTBidEntry[bidEntryKey]; !exists {
			bav._setNFTBidEntryMappings(bidEntry)
		}
	}
	for {
		for _, highBidEntry := range highBidEntries {
			bidKey := &NFTBidKey{
				NFTPostHash:  *highBidEntry.NFTPostHash,
				SerialNumber: highBidEntry.SerialNumber,
				BidderPKID:   *highBidEntry.BidderPKID,
			}
			bidEntry := bav.NFTBidKeyToNFTBidEntry[*bidKey]
			if !bidEntry.isDeleted && !exitLoop {
				exitLoop = true
				highestBidEntry = bidEntry
			}
		}

		if len(highBidEntries) < numPerDBFetch {
			exitLoop = true
		}

		if exitLoop {
			break
		} else {
			nextStartEntry := highBidEntries[len(highBidEntries)-1]
			highBidEntries = DBGetNFTBidEntriesPaginated(
				bav.Handle, nftHash, serialNumber, nextStartEntry, numPerDBFetch, true,
			)
		}
	}

	// Loop until we find the lowest bid in the database that hasn't been deleted in the view.
	exitLoop = false
	lowBidEntries := DBGetNFTBidEntriesPaginated(
		bav.Handle, nftHash, serialNumber, nil, numPerDBFetch, false)
	for _, bidEntry := range lowBidEntries {
		bidEntryKey := MakeNFTBidKey(bidEntry.BidderPKID, bidEntry.NFTPostHash, bidEntry.SerialNumber)
		if _, exists := bav.NFTBidKeyToNFTBidEntry[bidEntryKey]; !exists {
			bav._setNFTBidEntryMappings(bidEntry)
		}
	}
	for {
		for _, lowBidEntry := range lowBidEntries {
			bidKey := &NFTBidKey{
				NFTPostHash:  *lowBidEntry.NFTPostHash,
				SerialNumber: lowBidEntry.SerialNumber,
				BidderPKID:   *lowBidEntry.BidderPKID,
			}
			bidEntry := bav.NFTBidKeyToNFTBidEntry[*bidKey]
			if !bidEntry.isDeleted && !exitLoop {
				exitLoop = true
				lowestBidEntry = bidEntry
			}
		}

		if len(lowBidEntries) < numPerDBFetch {
			exitLoop = true
		}

		if exitLoop {
			break
		} else {
			nextStartEntry := lowBidEntries[len(lowBidEntries)-1]
			lowBidEntries = DBGetNFTBidEntriesPaginated(
				bav.Handle, nftHash, serialNumber, nextStartEntry, numPerDBFetch, false,
			)
		}
	}

	return highestBidEntry, lowestBidEntry
}

func (bav *UtxoView) _setAcceptNFTBidHistoryMappings(nftKey NFTKey, nftBidEntries *[]*NFTBidEntry) {
	if nftBidEntries == nil {
		glog.Errorf("_setAcceptedNFTBidHistoryMappings: Called with nil nftBidEntries; " +
			"this should never happen.")
		return
	}

	bav.NFTKeyToAcceptedNFTBidHistory[nftKey] = nftBidEntries
}

func (bav *UtxoView) GetAcceptNFTBidHistoryForNFTKey(nftKey *NFTKey) *[]*NFTBidEntry {
	// If an entry exists in the in-memory map, return the value of that mapping.

	mapValue, existsMapValue := bav.NFTKeyToAcceptedNFTBidHistory[*nftKey]
	if existsMapValue {
		return mapValue
	}

	// If we get here it means no value exists in our in-memory map. In this case,
	// defer to the db. If a mapping exists in the db, return it. If not, return
	// nil.
	dbNFTBidEntries := DBGetAcceptedNFTBidEntriesByPostHashSerialNumber(bav.Handle, &nftKey.NFTPostHash, nftKey.SerialNumber)
	if dbNFTBidEntries != nil {
		bav._setAcceptNFTBidHistoryMappings(*nftKey, dbNFTBidEntries)
		return dbNFTBidEntries
	}
	// We return an empty slice instead of nil
	return &[]*NFTBidEntry{}
}

func (bav *UtxoView) _setNFTBidEntryMappings(nftBidEntry *NFTBidEntry) {
	// This function shouldn't be called with nil.
	if nftBidEntry == nil {
		glog.Errorf("_setNFTBidEntryMappings: Called with nil nftBidEntry; " +
			"this should never happen.")
		return
	}

	nftBidKey := MakeNFTBidKey(nftBidEntry.BidderPKID, nftBidEntry.NFTPostHash, nftBidEntry.SerialNumber)
	bav.NFTBidKeyToNFTBidEntry[nftBidKey] = nftBidEntry
}

func (bav *UtxoView) _deleteNFTBidEntryMappings(nftBidEntry *NFTBidEntry) {

	// Create a tombstone entry.
	tombstoneNFTBidEntry := *nftBidEntry
	tombstoneNFTBidEntry.isDeleted = true

	// Set the mappings to point to the tombstone entry.
	bav._setNFTBidEntryMappings(&tombstoneNFTBidEntry)
}

func (bav *UtxoView) GetNFTBidEntryForNFTBidKey(nftBidKey *NFTBidKey) *NFTBidEntry {
	// If an entry exists in the in-memory map, return the value of that mapping.
	mapValue, existsMapValue := bav.NFTBidKeyToNFTBidEntry[*nftBidKey]
	if existsMapValue {
		return mapValue
	}

	// If we get here it means no value exists in our in-memory map. In this case,
	// defer to the db. If a mapping exists in the db, return it. If not, return
	// nil.
	var dbNFTBidEntry *NFTBidEntry
	if bav.Postgres != nil {
		bidEntry := bav.Postgres.GetNFTBid(&nftBidKey.NFTPostHash, &nftBidKey.BidderPKID, nftBidKey.SerialNumber)
		if bidEntry != nil {
			dbNFTBidEntry = bidEntry.NewNFTBidEntry()
		}
	} else {
		dbNFTBidEntry = DBGetNFTBidEntryForNFTBidKey(bav.Handle, nftBidKey)
	}

	if dbNFTBidEntry != nil {
		bav._setNFTBidEntryMappings(dbNFTBidEntry)
	}

	return dbNFTBidEntry
}

func (bav *UtxoView) GetAllNFTBidEntries(nftPostHash *BlockHash, serialNumber uint64) []*NFTBidEntry {
	// Get all the entries in the DB.
	var dbEntries []*NFTBidEntry
	if bav.Postgres != nil {
		bids := bav.Postgres.GetNFTBidsForSerial(nftPostHash, serialNumber)
		for _, bid := range bids {
			dbEntries = append(dbEntries, bid.NewNFTBidEntry())
		}
	} else {
		dbEntries = DBGetNFTBidEntries(bav.Handle, nftPostHash, serialNumber)
	}

	// Make sure all of the DB entries are loaded in the view.
	for _, dbEntry := range dbEntries {
		nftBidKey := MakeNFTBidKey(dbEntry.BidderPKID, dbEntry.NFTPostHash, dbEntry.SerialNumber)

		// If the bidEntry is not in the view, add it to the view.
		if _, ok := bav.NFTBidKeyToNFTBidEntry[nftBidKey]; !ok {
			bav._setNFTBidEntryMappings(dbEntry)
		}
	}

	// Loop over the view and build the final set of NFTBidEntries to return.
	nftBidEntries := []*NFTBidEntry{}
	for _, nftBidEntry := range bav.NFTBidKeyToNFTBidEntry {

		if nftBidEntry.SerialNumber == serialNumber && !nftBidEntry.isDeleted &&
			reflect.DeepEqual(nftBidEntry.NFTPostHash, nftPostHash) {

			nftBidEntries = append(nftBidEntries, nftBidEntry)
		}
	}
	return nftBidEntries
}

func (bav *UtxoView) _getBuyNowExtraData(txn *MsgDeSoTxn, blockHeight uint32) (
	_isBuyNow bool, _buyNowPrice uint64, _err error) {

	isBuyNow := false
	buyNowPrice := uint64(0)
<<<<<<< HEAD
	// Only extract the BuyNowPriceKey value if we are past the BuyNowNFTBlockHeight
	if val, exists := txn.ExtraData[BuyNowPriceKey]; exists && blockHeight >= bav.Params.BuyNowNFTBlockHeight {
=======
	// Only extract the BuyNowPriceKey value if we are past the BuyNowAndNFTSplitsBlockHeight
	if val, exists := txn.ExtraData[BuyNowPriceKey]; exists && blockHeight >= BuyNowAndNFTSplitsBlockHeight {
>>>>>>> a41b2fa0
		var bytesRead int
		buyNowPrice, bytesRead = Uvarint(val)
		if bytesRead <= 0 {
			return false, 0, errors.New(
				"_getBuyNowExtraData: Problem reading bytes for BuyNowPriceNanos")
		}
		isBuyNow = true
	}

	return isBuyNow, buyNowPrice, nil
}

// Pull out a function that converts extraData to the map that we need
// for royalties.
func (bav *UtxoView) extractAdditionalRoyaltyMap(
	key string, extraData map[string][]byte, blockHeight uint32) (
	_additionalRoyaltiesMap map[PKID]uint64, _additionalRoyaltyBasisPoints uint64, _err error) {

	additionalRoyalties := make(map[PKID]uint64)
	additionalRoyaltiesBasisPoints := uint64(0)
	if mapBytes, exists := extraData[key]; exists && blockHeight >= BuyNowAndNFTSplitsBlockHeight {
		var err error
		additionalRoyaltiesByPubKey, err := DeserializePubKeyToUint64Map(mapBytes)
		if err != nil {
			return nil, 0, errors.Wrap(err,
				"Problem reading bytes for additional royalties: ")
		}
		// Check that public keys are valid and sum basis points
		for pkBytess, bps := range additionalRoyaltiesByPubKey {
			// Validate the public key
			if _, err = btcec.ParsePubKey(pkBytess[:], btcec.S256()); err != nil {
				return nil, 0, errors.Wrapf(
					RuleErrorAdditionalRoyaltyPubKeyMustBeValid,
					"Error parsing public key: %v, %v", PkToStringBoth(pkBytess[:]), err)
			}
			// Set the PKID on the map
			pkid := bav.GetPKIDForPublicKey(pkBytess[:])
			additionalRoyalties[*pkid.PKID] = bps

			// Check for overflow when summing the bps
			if additionalRoyaltiesBasisPoints > math.MaxUint64 - bps {
				return nil, 0, errors.Wrapf(
					RuleErrorAdditionalCoinRoyaltyOverflow,
					"additionalRoyaltiesBasisPoints: %v, bps: %v", additionalRoyaltiesBasisPoints, bps)
			}
			// Add the bps to our total
			additionalRoyaltiesBasisPoints += bps

			if key == CoinRoyaltiesMapKey {
				existingProfileEntry := bav.GetProfileEntryForPublicKey(pkBytess[:])
				if existingProfileEntry == nil || existingProfileEntry.isDeleted {
					return nil, 0, errors.Wrapf(
						RuleErrorAdditionalCoinRoyaltyMustHaveProfile,
						"Profile missing for additional Coin NFT royalty pub key: %v",
						PkToStringBoth(pkBytess[:]))
				}
			}
		}
	}
	return additionalRoyalties, additionalRoyaltiesBasisPoints, nil
}

func (bav *UtxoView) _connectCreateNFT(
	txn *MsgDeSoTxn, txHash *BlockHash, blockHeight uint32, verifySignatures bool) (
	_totalInput uint64, _totalOutput uint64, _utxoOps []*UtxoOperation, _err error) {
	if bav.GlobalParamsEntry.MaxCopiesPerNFT == 0 {
		return 0, 0, nil, fmt.Errorf("_connectCreateNFT: called with zero MaxCopiesPerNFT")
	}

	// Check that the transaction has the right TxnType.
	if txn.TxnMeta.GetTxnType() != TxnTypeCreateNFT {
		return 0, 0, nil, fmt.Errorf("_connectCreateNFT: called with bad TxnType %s",
			txn.TxnMeta.GetTxnType().String())
	}
	txMeta := txn.TxnMeta.(*CreateNFTMetadata)

<<<<<<< HEAD

	isBuyNow, buyNowPrice, err := bav._getBuyNowExtraData(txn, blockHeight)
=======
	isBuyNow, buyNowPrice, err := _getBuyNowExtraData(txn, blockHeight)
>>>>>>> a41b2fa0
	if err != nil {
		return 0, 0, nil, errors.Wrapf(err, "_connectCreateNFT: ")
	}

	// Extract additional DESO royalties
	additionalDESONFTRoyalties, additionalDESONFTRoyaltiesBasisPoints, err := bav.extractAdditionalRoyaltyMap(
		DESORoyaltiesMapKey, txn.ExtraData, blockHeight)
	if err != nil {
		return 0, 0, nil, errors.Wrap(err,
			"_connectCreateNFT: Problem extract additional DESO Royalties: ")
	}

	// Extract additional coin royalties
	additionalCoinNFTRoyalties, additionalCoinNFTRoyaltiesBasisPoints, err := bav.extractAdditionalRoyaltyMap(
		CoinRoyaltiesMapKey, txn.ExtraData, blockHeight)
	if err != nil {
		return 0, 0, nil, errors.Wrap(err,
			"_connectCreateNFT: Problem extract additional Coin Royalties: ")
	}

	// Validate the txMeta.
	if txMeta.NumCopies > bav.GlobalParamsEntry.MaxCopiesPerNFT {
		return 0, 0, nil, RuleErrorTooManyNFTCopies
	}
	if txMeta.NumCopies == 0 {
		return 0, 0, nil, RuleErrorNFTMustHaveNonZeroCopies
	}
	// Make sure we won't oveflow when we add the royalty basis points.
	if math.MaxUint64-txMeta.NFTRoyaltyToCoinBasisPoints-additionalDESONFTRoyaltiesBasisPoints-
		additionalCoinNFTRoyaltiesBasisPoints < txMeta.NFTRoyaltyToCreatorBasisPoints {
		return 0, 0, nil, RuleErrorNFTRoyaltyOverflow
	}
	// Make sure we won't oveflow when we add the royalty basis points.
	if math.MaxUint64-txMeta.NFTRoyaltyToCreatorBasisPoints-additionalDESONFTRoyaltiesBasisPoints-
		additionalCoinNFTRoyaltiesBasisPoints < txMeta.NFTRoyaltyToCoinBasisPoints {
		return 0, 0, nil, RuleErrorNFTRoyaltyOverflow
	}

	// Make sure we won't oveflow when we add the royalty basis points.
	if math.MaxUint64-txMeta.NFTRoyaltyToCreatorBasisPoints-txMeta.NFTRoyaltyToCoinBasisPoints-
		additionalCoinNFTRoyaltiesBasisPoints < additionalDESONFTRoyaltiesBasisPoints {
		return 0, 0, nil, RuleErrorNFTRoyaltyOverflow
	}

	// Make sure we won't oveflow when we add the royalty basis points.
	if math.MaxUint64-txMeta.NFTRoyaltyToCreatorBasisPoints-txMeta.NFTRoyaltyToCoinBasisPoints-
		additionalDESONFTRoyaltiesBasisPoints < additionalCoinNFTRoyaltiesBasisPoints {
		return 0, 0, nil, RuleErrorNFTRoyaltyOverflow
	}

	postEntry := bav.GetPostEntryForPostHash(txMeta.NFTPostHash)
	if postEntry == nil || postEntry.isDeleted {
		return 0, 0, nil, RuleErrorCreateNFTOnNonexistentPost
	}

	posterPKID := bav.GetPKIDForPublicKey(postEntry.PosterPublicKey)
	if posterPKID == nil || posterPKID.isDeleted {
		return 0, 0, nil, fmt.Errorf("_connectCreateNFT: non-existent posterPKID: %s",
			PkToString(postEntry.PosterPublicKey, bav.Params))
	}

	if IsVanillaRepost(postEntry) {
		return 0, 0, nil, RuleErrorCreateNFTOnVanillaRepost
	}
	if !reflect.DeepEqual(postEntry.PosterPublicKey, txn.PublicKey) {
		return 0, 0, nil, RuleErrorCreateNFTMustBeCalledByPoster
	}
	if postEntry.IsNFT {
		return 0, 0, nil, RuleErrorCreateNFTOnPostThatAlreadyIsNFT
	}
	// We can't encrypt unlockable content if Buy Now is enabled.
	if txMeta.HasUnlockable && isBuyNow {
		return 0, 0, nil, errors.Wrapf(RuleErrorCannotHaveUnlockableAndBuyNowNFT, "_connectCreateNFT: ")
	}
	// We can't have a Buy Now NFT with a buy now price below min bid amount
	if isBuyNow && txMeta.MinBidAmountNanos > buyNowPrice {
		return 0, 0, nil, errors.Wrapf(RuleErrorCannotHaveBuyNowPriceBelowMinBidAmountNanos, "_connectCreateNFT: ")
	}

	// Make sure the creator of the post is not specified in the royalties maps
	if _, exists := additionalDESONFTRoyalties[*posterPKID.PKID]; exists {
		return 0, 0, nil, errors.Wrapf(RuleErrorCannotSpecifyCreatorAsAdditionalRoyalty,
			"_connectCreateNFT: cannot specify the post creator in the additional DESO royalties map")
	}

	if _, exists := additionalCoinNFTRoyalties[*posterPKID.PKID]; exists {
		return 0, 0, nil, errors.Wrapf(RuleErrorCannotSpecifyCreatorAsAdditionalRoyalty,
			"_connectCreateNFT: cannot specify the post creator in the additional coin royalties map")
	}

	creatorRoyaltyBasisPoints := txMeta.NFTRoyaltyToCreatorBasisPoints + txMeta.NFTRoyaltyToCoinBasisPoints

	if creatorRoyaltyBasisPoints+additionalCoinNFTRoyaltiesBasisPoints+
		additionalDESONFTRoyaltiesBasisPoints > bav.Params.MaxNFTRoyaltyBasisPoints {
		return 0, 0, nil, RuleErrorNFTRoyaltyHasTooManyBasisPoints
	}

	profileEntry := bav.GetProfileEntryForPublicKey(postEntry.PosterPublicKey)
	if profileEntry == nil || profileEntry.isDeleted {
		return 0, 0, nil, RuleErrorCantCreateNFTWithoutProfileEntry
	}

	// Connect basic txn to get the total input and the total output without
	// considering the transaction metadata.
	totalInput, totalOutput, utxoOpsForTxn, err := bav._connectBasicTransfer(
		txn, txHash, blockHeight, verifySignatures)
	if err != nil {
		return 0, 0, nil, errors.Wrapf(err, "_connectCreateNFT: ")
	}

	// Force the input to be non-zero so that we can prevent replay attacks.
	if totalInput == 0 {
		return 0, 0, nil, RuleErrorCreateNFTRequiresNonZeroInput
	}

	if verifySignatures {
		// _connectBasicTransfer has already checked that the transaction is
		// signed by the top-level public key, which we take to be the poster's
		// public key.
	}

	// Since issuing N copies of an NFT multiplies the downstream processing overhead by N,
	// we charge a fee for each additional copy minted.
	// We do not need to check for overflow as these values are managed by the ParamUpdater.
	nftFee := txMeta.NumCopies * bav.GlobalParamsEntry.CreateNFTFeeNanos

	// Sanity check overflow and then ensure that the transaction covers the NFT fee.
	if math.MaxUint64-totalOutput < nftFee {
		return 0, 0, nil, fmt.Errorf("_connectCreateNFTFee: nft Fee overflow")
	}
	totalOutput += nftFee
	if totalInput < totalOutput {
		return 0, 0, nil, RuleErrorCreateNFTWithInsufficientFunds
	}

	// Save a copy of the post entry so that we can safely modify it.
	prevPostEntry := &PostEntry{}
	*prevPostEntry = *postEntry

	// Update and save the post entry.
	postEntry.IsNFT = true
	postEntry.NumNFTCopies = txMeta.NumCopies
	if txMeta.IsForSale {
		postEntry.NumNFTCopiesForSale = txMeta.NumCopies
	}
	postEntry.HasUnlockable = txMeta.HasUnlockable
	postEntry.NFTRoyaltyToCreatorBasisPoints = txMeta.NFTRoyaltyToCreatorBasisPoints
	postEntry.NFTRoyaltyToCoinBasisPoints = txMeta.NFTRoyaltyToCoinBasisPoints
	postEntry.AdditionalNFTRoyaltiesToCreatorsBasisPoints = additionalDESONFTRoyalties
	postEntry.AdditionalNFTRoyaltiesToCoinsBasisPoints = additionalCoinNFTRoyalties
	bav._setPostEntryMappings(postEntry)

	// Add the appropriate NFT entries.
	for ii := uint64(1); ii <= txMeta.NumCopies; ii++ {
		nftEntry := &NFTEntry{
			OwnerPKID:         posterPKID.PKID,
			NFTPostHash:       txMeta.NFTPostHash,
			SerialNumber:      ii,
			IsForSale:         txMeta.IsForSale,
			MinBidAmountNanos: txMeta.MinBidAmountNanos,
			IsBuyNow:          isBuyNow,
			BuyNowPriceNanos:  buyNowPrice,
		}
		bav._setNFTEntryMappings(nftEntry)
	}

	// Add an operation to the utxoOps list indicating we've created an NFT.
	utxoOpsForTxn = append(utxoOpsForTxn, &UtxoOperation{
		Type:          OperationTypeCreateNFT,
		PrevPostEntry: prevPostEntry,
	})

	return totalInput, totalOutput, utxoOpsForTxn, nil
}

func (bav *UtxoView) _connectUpdateNFT(
	txn *MsgDeSoTxn, txHash *BlockHash, blockHeight uint32, verifySignatures bool) (
	_totalInput uint64, _totalOutput uint64, _utxoOps []*UtxoOperation, _err error) {
	if bav.GlobalParamsEntry.MaxCopiesPerNFT == 0 {
		return 0, 0, nil, fmt.Errorf("_connectUpdateNFT: called with zero MaxCopiesPerNFT")
	}

	// Check that the transaction has the right TxnType.
	if txn.TxnMeta.GetTxnType() != TxnTypeUpdateNFT {
		return 0, 0, nil, fmt.Errorf("_connectUpdateNFT: called with bad TxnType %s",
			txn.TxnMeta.GetTxnType().String())
	}
	txMeta := txn.TxnMeta.(*UpdateNFTMetadata)

	isBuyNow, buyNowPrice, err := bav._getBuyNowExtraData(txn, blockHeight)
	if err != nil {
		return 0, 0, nil, errors.Wrapf(err, "_connectUpdateNFT: ")
	}

	// Verify the NFT entry exists.
	nftKey := MakeNFTKey(txMeta.NFTPostHash, txMeta.SerialNumber)
	prevNFTEntry := bav.GetNFTEntryForNFTKey(&nftKey)
	if prevNFTEntry == nil || prevNFTEntry.isDeleted {
		return 0, 0, nil, RuleErrorCannotUpdateNonExistentNFT
	}

	// Verify the NFT is not a pending transfer.
	if prevNFTEntry.IsPending {
		return 0, 0, nil, RuleErrorCannotUpdatePendingNFTTransfer
	}

	// Get the postEntry so we can update the number of NFT copies for sale.
	postEntry := bav.GetPostEntryForPostHash(txMeta.NFTPostHash)
	if postEntry == nil || postEntry.isDeleted {
		return 0, 0, nil, fmt.Errorf("_connectUpdateNFT: non-existent postEntry for NFTPostHash: %s",
			txMeta.NFTPostHash.String())
	}

	// We can't encrypt unlockable content if Buy Now is enabled.
	if postEntry.HasUnlockable && isBuyNow {
		return 0, 0, nil, errors.Wrapf(RuleErrorCannotHaveUnlockableAndBuyNowNFT, "_connectUpdateNFT: ")
	}

	// We can't have a Buy Now NFT with a buy now price below min bid amount
	if isBuyNow && txMeta.MinBidAmountNanos > buyNowPrice {
		return 0, 0, nil, errors.Wrapf(RuleErrorCannotHaveBuyNowPriceBelowMinBidAmountNanos, "_connectUpdateNFT: ")
	}

	// Verify that the updater is the owner of the NFT.
	updaterPKID := bav.GetPKIDForPublicKey(txn.PublicKey)
	if updaterPKID == nil || updaterPKID.isDeleted {
		return 0, 0, nil, fmt.Errorf("_connectUpdateNFT: non-existent updaterPKID: %s",
			PkToString(txn.PublicKey, bav.Params))
	}
	if !reflect.DeepEqual(prevNFTEntry.OwnerPKID, updaterPKID.PKID) {
		return 0, 0, nil, RuleErrorUpdateNFTByNonOwner
	}

	// Sanity check that the NFT entry is correct.
	if !reflect.DeepEqual(prevNFTEntry.NFTPostHash, txMeta.NFTPostHash) ||
		!reflect.DeepEqual(prevNFTEntry.SerialNumber, txMeta.SerialNumber) {
		return 0, 0, nil, fmt.Errorf("_connectUpdateNFT: prevNFTEntry %v is inconsistent with txMeta %v;"+
			" this should never happen.", prevNFTEntry, txMeta)
	}

	// At the moment, updates can only be made if the 'IsForSale' status of the NFT is changing.
	// As a result, you cannot change the MinBidAmountNanos of an NFT while it is for sale.
	if prevNFTEntry.IsForSale == txMeta.IsForSale {
		return 0, 0, nil, RuleErrorNFTUpdateMustUpdateIsForSaleStatus
	}

	// Connect basic txn to get the total input and the total output without
	// considering the transaction metadata.
	totalInput, totalOutput, utxoOpsForTxn, err := bav._connectBasicTransfer(
		txn, txHash, blockHeight, verifySignatures)
	if err != nil {
		return 0, 0, nil, errors.Wrapf(err, "_connectUpdateNFT: ")
	}

	// Force the input to be non-zero so that we can prevent replay attacks.
	if totalInput == 0 {
		return 0, 0, nil, RuleErrorUpdateNFTRequiresNonZeroInput
	}

	if verifySignatures {
		// _connectBasicTransfer has already checked that the transaction is
		// signed by the top-level public key, which we take to be the poster's
		// public key.
	}

	// Now we are ready to update the NFT. Three things must happen:
	// 	(1) Update the NFT entry.
	//  (2) If the NFT entry is being updated to "is not for sale", kill all the bids.
	//  (3) Update the number of NFT copies for sale on the post entry.

	// Create the updated NFTEntry.
	newNFTEntry := &NFTEntry{
		LastOwnerPKID:     prevNFTEntry.LastOwnerPKID,
		OwnerPKID:         updaterPKID.PKID,
		NFTPostHash:       txMeta.NFTPostHash,
		SerialNumber:      txMeta.SerialNumber,
		IsForSale:         txMeta.IsForSale,
		MinBidAmountNanos: txMeta.MinBidAmountNanos,
		UnlockableText:    prevNFTEntry.UnlockableText,
		IsBuyNow:          isBuyNow,
		BuyNowPriceNanos:  buyNowPrice,
		// Keep the last accepted bid amount nanos from the previous entry since this
		// value is only updated when a new bid is accepted.
		LastAcceptedBidAmountNanos: prevNFTEntry.LastAcceptedBidAmountNanos,
	}
	bav._setNFTEntryMappings(newNFTEntry)

	// If we are going from ForSale->NotForSale, delete all the NFTBidEntries for this NFT.
	deletedBidEntries := []*NFTBidEntry{}
	if prevNFTEntry.IsForSale && !txMeta.IsForSale {
		bidEntries := bav.GetAllNFTBidEntries(txMeta.NFTPostHash, txMeta.SerialNumber)
		for _, bidEntry := range bidEntries {
			deletedBidEntries = append(deletedBidEntries, bidEntry)
			bav._deleteNFTBidEntryMappings(bidEntry)
		}
	}

	// Save a copy of the post entry so that we can safely modify it.
	prevPostEntry := &PostEntry{}
	*prevPostEntry = *postEntry

	// Update the number of NFT copies that are for sale.
	if prevNFTEntry.IsForSale && !txMeta.IsForSale {
		// For sale --> Not for sale.
		postEntry.NumNFTCopiesForSale--
	} else if !prevNFTEntry.IsForSale && txMeta.IsForSale {
		// Not for sale --> For sale.
		postEntry.NumNFTCopiesForSale++
	}

	// Set the new postEntry.
	bav._setPostEntryMappings(postEntry)

	// Add an operation to the list at the end indicating we've connected an NFT update.
	utxoOpsForTxn = append(utxoOpsForTxn, &UtxoOperation{
		Type:                 OperationTypeUpdateNFT,
		PrevNFTEntry:         prevNFTEntry,
		PrevPostEntry:        prevPostEntry,
		DeletedNFTBidEntries: deletedBidEntries,
	})

	return totalInput, totalOutput, utxoOpsForTxn, nil
}

func (bav *UtxoView) _connectAcceptNFTBid(
	txn *MsgDeSoTxn, txHash *BlockHash, blockHeight uint32, verifySignatures bool) (
	_totalInput uint64, _totalOutput uint64, _utxoOps []*UtxoOperation, _err error) {
	if bav.GlobalParamsEntry.MaxCopiesPerNFT == 0 {
		return 0, 0, nil, fmt.Errorf("_connectAcceptNFTBid: called with zero MaxCopiesPerNFT")
	}

	// Check that the transaction has the right TxnType.
	if txn.TxnMeta.GetTxnType() != TxnTypeAcceptNFTBid {
		return 0, 0, nil, fmt.Errorf("_connectAcceptNFTBid: called with bad TxnType %s",
			txn.TxnMeta.GetTxnType().String())
	}
	txMeta := txn.TxnMeta.(*AcceptNFTBidMetadata)

	// Verify the NFT entry that is being bid on exists and is on sale.
	nftKey := MakeNFTKey(txMeta.NFTPostHash, txMeta.SerialNumber)
	prevNFTEntry := bav.GetNFTEntryForNFTKey(&nftKey)
	if prevNFTEntry == nil || prevNFTEntry.isDeleted {
		// We wrap these errors in order to differentiate versus _connectNFTBid().
		return 0, 0, nil, errors.Wrapf(RuleErrorNFTBidOnNonExistentNFTEntry, "_connectAcceptNFTBid: ")
	}
	if !prevNFTEntry.IsForSale {
		return 0, 0, nil, errors.Wrapf(RuleErrorNFTBidOnNFTThatIsNotForSale, "_connectAcceptNFTBid: ")
	}

	// Verify the NFT is not a pending transfer.
	if prevNFTEntry.IsPending {
		return 0, 0, nil, RuleErrorCannotAcceptBidForPendingNFTTransfer
	}

	// Verify that the updater is the owner of the NFT.
	updaterPKID := bav.GetPKIDForPublicKey(txn.PublicKey)
	if updaterPKID == nil || updaterPKID.isDeleted {
		return 0, 0, nil, fmt.Errorf("_connectAcceptNFTBid: non-existent updaterPKID: %s",
			PkToString(txn.PublicKey, bav.Params))
	}
	if !reflect.DeepEqual(prevNFTEntry.OwnerPKID, updaterPKID.PKID) {
		return 0, 0, nil, RuleErrorAcceptNFTBidByNonOwner
	}

	// Get the post entry, verify it exists.
	nftPostEntry := bav.GetPostEntryForPostHash(txMeta.NFTPostHash)

	// If this is an unlockable NFT, make sure that an unlockable string was provided.
	if nftPostEntry == nil || nftPostEntry.isDeleted {
		return 0, 0, nil, RuleErrorPostEntryNotFoundForAcceptedNFTBid
	}
	if nftPostEntry.HasUnlockable && len(txMeta.UnlockableText) == 0 {
		return 0, 0, nil, RuleErrorUnlockableNFTMustProvideUnlockableText
	}

	// Check the length of the UnlockableText.
	if uint64(len(txMeta.UnlockableText)) > bav.Params.MaxPrivateMessageLengthBytes {
		return 0, 0, nil, errors.Wrapf(
			RuleErrorUnlockableTextLengthExceedsMax, "_connectAcceptNFTBid: "+
				"UnlockableTextLen = %d; Max length = %d",
			len(txMeta.UnlockableText), bav.Params.MaxPrivateMessageLengthBytes)
	}

	totalInput, totalOutput, utxoOpsForTxn, err := bav._helpConnectNFTSold(HelpConnectNFTSoldStruct{
		NFTPostHash:    txMeta.NFTPostHash,
		SerialNumber:   txMeta.SerialNumber,
		BidderPKID:     txMeta.BidderPKID,
		BidAmountNanos: txMeta.BidAmountNanos,
		UnlockableText: txMeta.UnlockableText,

		BidderInputs:     txMeta.BidderInputs,
		BlockHeight:      blockHeight,
		Txn:              txn,
		TxHash:           txHash,
		VerifySignatures: verifySignatures,
	})
	if err != nil {
		return 0, 0, nil, errors.Wrapf(err, "_connectAcceptNFTBid")
	}
	return totalInput, totalOutput, utxoOpsForTxn, nil
}

type HelpConnectNFTSoldStruct struct {
	NFTPostHash     *BlockHash
	SerialNumber    uint64
	BidderPKID      *PKID
	BidAmountNanos  uint64
	UnlockableText  []byte
	PrevNFTBidEntry *NFTBidEntry

	// When an NFT owner accepts a bid, they must specify the bidder's UTXO inputs they will lock up
	// as payment for the purchase. This prevents the transaction from accidentally using UTXOs
	// that are used by future transactions.
	BidderInputs []*DeSoInput

	BlockHeight      uint32
	Txn              *MsgDeSoTxn
	TxHash           *BlockHash
	VerifySignatures bool
}

func (bav *UtxoView) _helpConnectNFTSold(args HelpConnectNFTSoldStruct) (
	_totalInput uint64, _totalOutput uint64, _utxoOps []*UtxoOperation, _err error) {
	if args.Txn.TxnMeta.GetTxnType() != TxnTypeAcceptNFTBid && args.Txn.TxnMeta.GetTxnType() != TxnTypeNFTBid {
		return 0, 0, nil, fmt.Errorf("_helpConnectNFTSold: This transaction must be either an AcceptNFTBid txn or a NFTBid txn")
	}
	nftKey := MakeNFTKey(args.NFTPostHash, args.SerialNumber)
	prevNFTEntry := bav.GetNFTEntryForNFTKey(&nftKey)
	// Get the post entry, verify it exists.
	nftPostEntry := bav.GetPostEntryForPostHash(args.NFTPostHash)

	// Get the poster's profile.
	existingProfileEntry := bav.GetProfileEntryForPublicKey(nftPostEntry.PosterPublicKey)
	if existingProfileEntry == nil || existingProfileEntry.isDeleted {
		return 0, 0, nil, fmt.Errorf(
			"_helpConnectNFTSold: Profile missing for NFT pub key: %v %v",
			PkToStringMainnet(nftPostEntry.PosterPublicKey), PkToStringTestnet(nftPostEntry.PosterPublicKey))
	}
	// Save all the old values from the CreatorCoinEntry before we potentially
	// update them. Note that CreatorCoinEntry doesn't contain any pointers and so
	// a direct copy is OK.
	prevCoinEntry := existingProfileEntry.CreatorCoinEntry

	// Additionally save all the other previous coin entries
	prevAdditionalCoinEntries := make(map[PKID]CoinEntry)
	profileEntriesMap := make(map[PKID]ProfileEntry)
	for pkid, _ := range nftPostEntry.AdditionalNFTRoyaltiesToCoinsBasisPoints {
		pkBytes := bav.GetPublicKeyForPKID(&pkid)
		existingAdditionalProfileEntry := bav.GetProfileEntryForPublicKey(pkBytes)
		if existingAdditionalProfileEntry == nil || existingAdditionalProfileEntry.isDeleted {
			return 0, 0, nil, fmt.Errorf(
				"_helpConnectNFTSold: Profile missing for additional coin royalty for pub key: %v %v",
				PkToStringMainnet(pkBytes), PkToStringTestnet(pkBytes))
		}
		prevAdditionalCoinEntries[pkid] = existingAdditionalProfileEntry.CreatorCoinEntry
		profileEntriesMap[pkid] = *existingAdditionalProfileEntry
	}

	// Verify the NFT bid entry being accepted exists and has a bid consistent with the metadata.
	// If we did not require an AcceptNFTBid txn to have a bid amount, it would leave the door
	// open for an attack where someone replaces a high bid with a low bid after the owner accepts.
	nftBidKey := MakeNFTBidKey(args.BidderPKID, args.NFTPostHash, args.SerialNumber)
	nftBidEntry := bav.GetNFTBidEntryForNFTBidKey(&nftBidKey)
	if nftBidEntry == nil || nftBidEntry.isDeleted {
		// NOTE: Users can submit a bid for SerialNumber zero as a blanket bid for any SerialNumber
		// in an NFT collection. Thus, we must check to see if a SerialNumber zero bid exists
		// for this bidder before we return an error.
		nftBidKey = MakeNFTBidKey(args.BidderPKID, args.NFTPostHash, uint64(0))
		nftBidEntry = bav.GetNFTBidEntryForNFTBidKey(&nftBidKey)
		if nftBidEntry == nil || nftBidEntry.isDeleted {
			return 0, 0, nil, errors.Wrapf(RuleErrorCantAcceptNonExistentBid, "_helpConnectNFTSold: ")
		}
	}

	if nftBidEntry.BidAmountNanos != args.BidAmountNanos {
		return 0, 0, nil, errors.Wrapf(RuleErrorAcceptedNFTBidAmountDoesNotMatch, "_helpConnectNFTSold: ")
	}

	bidderPublicKey := bav.GetPublicKeyForPKID(args.BidderPKID)

	//
	// Store starting balances of all the participants to check diff later.
	//
	// We assume the tip is right before the block in which this txn is about to be applied.
	tipHeight := uint32(0)
	blockHeight := args.BlockHeight
	if blockHeight > 0 {
		tipHeight = blockHeight - 1
	}
	sellerPublicKey := bav.GetPublicKeyForPKID(prevNFTEntry.OwnerPKID)
	sellerBalanceBefore, err := bav.GetSpendableDeSoBalanceNanosForPublicKey(sellerPublicKey, tipHeight)
	if err != nil {
		return 0, 0, nil, fmt.Errorf(
			"_helpConnectNFTSold: Problem getting initial balance for seller pubkey: %v",
			PkToStringBoth(sellerPublicKey))
	}
	bidderBalanceBefore, err := bav.GetSpendableDeSoBalanceNanosForPublicKey(
		bidderPublicKey, tipHeight)
	if err != nil {
		return 0, 0, nil, fmt.Errorf(
			"_helpConnectNFTSold: Problem getting initial balance for bidder pubkey: %v",
			PkToStringBoth(bidderPublicKey))
	}
	creatorBalanceBefore, err := bav.GetSpendableDeSoBalanceNanosForPublicKey(
		nftPostEntry.PosterPublicKey, tipHeight)
	if err != nil {
		return 0, 0, nil, fmt.Errorf(
			"_helpConnectNFTSold: Problem getting initial balance for poster pubkey: %v",
			PkToStringBoth(nftPostEntry.PosterPublicKey))
	}
	desoRoyaltiesBalancesBefore := make(map[PKID]uint64)
	for pkid, _ := range nftPostEntry.AdditionalNFTRoyaltiesToCreatorsBasisPoints {
		pkBytes := bav.GetPublicKeyForPKID(&pkid)
		balanceBefore, err := bav.GetSpendableDeSoBalanceNanosForPublicKey(pkBytes, tipHeight)
		if err != nil {
			return 0, 0, nil, fmt.Errorf(
				"_helpConnectNFTSold: Problem getting intial balance for additional DESO royalty for pubkey: %v",
				PkToStringBoth(pkBytes),
			)
		}
		desoRoyaltiesBalancesBefore[pkid] = balanceBefore
	}

	// Connect basic txn to get the total input and the total output without
	// considering the transaction metadata.
	utxoOpsForTxn := []*UtxoOperation{}
	totalInput, totalOutput, utxoOpsFromBasicTransfer, err := bav._connectBasicTransfer(
		args.Txn, args.TxHash, blockHeight, args.VerifySignatures)
	if err != nil {
		return 0, 0, nil, errors.Wrapf(err, "_helpConnectNFTSold: ")
	}
	// Append the basic transfer utxoOps to our list
	utxoOpsForTxn = append(utxoOpsForTxn, utxoOpsFromBasicTransfer...)

	// Force the input to be non-zero so that we can prevent replay attacks.
	if totalInput == 0 {
		return 0, 0, nil, errors.Wrapf(RuleErrorAcceptNFTBidRequiresNonZeroInput, "_helpConnectNFTSold: ")
	}

	bidderChangeNanos := uint64(0)
	spentUtxoEntries := []*UtxoEntry{}
	// We only need to validate the bidder UTXOs when connecting an AcceptNFTBid transaction since the transactor and
	// the bidder are different users.  For NFTBid transactions on Buy Now NFTs, there are additional inputs to cover
	// the bid amount. We do not need to make explicitly make change for the bidder in that situation either.
	if args.Txn.TxnMeta.GetTxnType() == TxnTypeAcceptNFTBid {
		//
		// Validate bidder UTXOs.
		//
		if len(args.BidderInputs) == 0 {
			return 0, 0, nil, errors.Wrapf(RuleErrorAcceptedNFTBidMustSpecifyBidderInputs, "_helpConnectNFTSold: ")
		}
		totalBidderInput := uint64(0)
		for _, bidderInput := range args.BidderInputs {
			bidderUtxoKey := UtxoKey(*bidderInput)
			bidderUtxoEntry := bav.GetUtxoEntryForUtxoKey(&bidderUtxoKey)
			if bidderUtxoEntry == nil || bidderUtxoEntry.isSpent {
				return 0, 0, nil, errors.Wrapf(RuleErrorBidderInputForAcceptedNFTBidNoLongerExists, "_helpConnectNFTSold: ")
			}

			// Make sure that the utxo specified is actually from the bidder.
			if !reflect.DeepEqual(bidderUtxoEntry.PublicKey, bidderPublicKey) {
				return 0, 0, nil, errors.Wrapf(RuleErrorInputWithPublicKeyDifferentFromTxnPublicKey, "_helpConnectNFTSold: ")
			}

			// If the utxo is from a block reward txn, make sure enough time has passed to
			// make it spendable.
			if _isEntryImmatureBlockReward(bidderUtxoEntry, blockHeight, bav.Params) {
				return 0, 0, nil, errors.Wrapf(RuleErrorInputSpendsImmatureBlockReward, "_helpConnectNFTSold: ")
			}
			totalBidderInput += bidderUtxoEntry.AmountNanos

			// Make sure we spend the utxo so that the bidder can't reuse it.
			utxoOp, err := bav._spendUtxo(&bidderUtxoKey)
			if err != nil {
				return 0, 0, nil, errors.Wrapf(err, "_helpConnectNFTSold: Problem spending bidder utxo")
			}
			spentUtxoEntries = append(spentUtxoEntries, bidderUtxoEntry)

			// Track the UtxoOperations so we can rollback, and for Rosetta
			utxoOpsForTxn = append(utxoOpsForTxn, utxoOp)
		}

		if totalBidderInput < args.BidAmountNanos {
			return 0, 0, nil, errors.Wrapf(RuleErrorAcceptNFTBidderInputsInsufficientForBidAmount, "_helpConnectNFTSold: ")
		}

		// The bidder gets back any unspent nanos from the inputs specified.
		bidderChangeNanos = totalBidderInput - args.BidAmountNanos
	} else if args.Txn.TxnMeta.GetTxnType() == TxnTypeNFTBid {
		// If we're here, we know we're dealing with a "buy now" NFT because that is
		// the only situation in which a bid would result in an NFT being sold vs the
		// bid resting on the NFT (and waiting for AcceptNFTBid to trigger).

		bidAmountNanos := args.BidAmountNanos
		// Check that the bid amount is non-zero.
		if bidAmountNanos == 0 {
			return 0, 0, nil, errors.Wrapf(RuleErrorBuyNowNFTBidMustBidNonZeroDeSo, "_helpConnectNFTSold: ")
		}

		// Check that the bid amount is greater than the min bid amount.
		// This check isn't really necessary because we know that the NFT bid amount
		// exceeds the buy now value by the time we get here, and therefore implicitly exceeds
		// the MinBidAmount, but we check it regardless.
		if bidAmountNanos < prevNFTEntry.MinBidAmountNanos {
			return 0, 0, nil, errors.Wrapf(RuleErrorBuyNowNFTBidMustHaveMinBidAmountNanos, "_helpConnectNFTSold: ")
		}

		// The amount of DeSo being bid counts as output being spent by
		// this transaction, so add it to the transaction output and check that
		// the resulting output does not exceed the total input.
		//
		// Check for overflow of the outputs before adding.
		if totalOutput > math.MaxUint64-bidAmountNanos {
			return 0, 0, nil, errors.Wrapf(RuleErrorNFTBidTxnOutputWithInvalidBidAmount, "_helpConnectNFTSold: ")
		}

		totalOutput += bidAmountNanos
		// It's assumed the caller code will check that things like output <= input,
		// we check it here just in case...
		if totalInput < totalOutput {
			return 0, 0, nil, errors.Wrapf(RuleErrorBuyNowNFTBidTxnOutputExceedsInput, "_helpConnectNFTSold: Input: %v, Output: %v", totalInput, totalOutput)
		}
	}

	// The amount of deso that should go to the original creator from this purchase.
	// Calculated as: (BidAmountNanos * NFTRoyaltyToCreatorBasisPoints) / (100 * 100)
	creatorRoyaltyNanos := IntDiv(
		IntMul(
			big.NewInt(int64(args.BidAmountNanos)),
			big.NewInt(int64(nftPostEntry.NFTRoyaltyToCreatorBasisPoints))),
		big.NewInt(100*100)).Uint64()
	// The amount of deso that should go to the original creator's coin from this purchase.
	// Calculated as: (BidAmountNanos * NFTRoyaltyToCoinBasisPoints) / (100 * 100)
	creatorCoinRoyaltyNanos := IntDiv(
		IntMul(
			big.NewInt(int64(args.BidAmountNanos)),
			big.NewInt(int64(nftPostEntry.NFTRoyaltyToCoinBasisPoints))),
		big.NewInt(100*100)).Uint64()
	//glog.Infof("Bid amount: %d, coin basis points: %d, coin royalty: %d",
	//	txMeta.BidAmountNanos, nftPostEntry.NFTRoyaltyToCoinBasisPoints, creatorCoinRoyaltyNanos)

	constructRoyalties := func(royaltyMap map[PKID]uint64) (
		_additionalRoyaltiesNanos uint64, _additionalRoyalties []*PublicKeyRoyaltyPair, _err error) {
		additionalRoyaltiesNanos := uint64(0)
		var additionalRoyalties []*PublicKeyRoyaltyPair
		for pkid, bps := range royaltyMap {
			royaltyNanos := IntDiv(
				IntMul(
					big.NewInt(int64(args.BidAmountNanos)),
					big.NewInt(int64(bps))),
				big.NewInt(100*100)).Uint64()
			if math.MaxUint64-royaltyNanos < additionalRoyaltiesNanos {
				return 0, nil, RuleErrorNFTRoyaltyOverflow
			}
			pkBytes := bav.GetPublicKeyForPKID(&pkid)
			if len(pkBytes) != btcec.PubKeyBytesLenCompressed {
				return 0, nil, fmt.Errorf(
					"_helpConnectNFTSold: invalid public key found for pkid in additional DESO royalty map")
			}
			if _, err = btcec.ParsePubKey(pkBytes, btcec.S256()); err != nil {
				return 0, nil, errors.Wrapf(err, "Unable to parse public key")
			}

			if royaltyNanos > 0 {
				additionalRoyaltiesNanos += royaltyNanos
				additionalRoyalties = append(additionalRoyalties, &PublicKeyRoyaltyPair{
					PublicKey:          pkBytes,
					RoyaltyAmountNanos: royaltyNanos,
				})
			}
		}
		return additionalRoyaltiesNanos, additionalRoyalties, nil
	}

	additionalDESORoyaltiesNanos, additionalDESORoyalties, err := constructRoyalties(
		nftPostEntry.AdditionalNFTRoyaltiesToCreatorsBasisPoints)
	if err != nil {
		return 0, 0, nil, errors.Wrapf(err,
			"_helpConnectNFTSold: Error constructing royalties for additional creator royalties: ")
	}

	additionalCoinRoyaltyNanos, additionalCoinRoyalties, err := constructRoyalties(
		nftPostEntry.AdditionalNFTRoyaltiesToCoinsBasisPoints)
	if err != nil {
		return 0, 0, nil, errors.Wrapf(err,
			"_helpConnectNFTSold: Error constructing royalties for additional coin royalties: ")
	}

	// Sanity check that the royalties are reasonable and won't cause underflow.
	if args.BidAmountNanos < (creatorRoyaltyNanos + creatorCoinRoyaltyNanos +
		additionalCoinRoyaltyNanos + additionalDESORoyaltiesNanos) {
		return 0, 0, nil, fmt.Errorf(
			"_helpConnectNFTSold: sum of royalties (%d, %d, %d, %d) is greater than bid amount (%d)",
			creatorRoyaltyNanos, creatorCoinRoyaltyNanos, additionalDESORoyaltiesNanos, additionalCoinRoyaltyNanos,
			args.BidAmountNanos)
	}

	bidAmountMinusRoyalties := args.BidAmountNanos - creatorRoyaltyNanos - creatorCoinRoyaltyNanos -
		additionalCoinRoyaltyNanos - additionalDESORoyaltiesNanos

	if args.VerifySignatures {
		// _connectBasicTransfer has already checked that the transaction is
		// signed by the top-level public key, which we take to be the poster's
		// public key.
	}

	// Now we are ready to accept the bid. When we accept, the following must happen:
	// 	(1) Update the nft entry with the new owner and set it as "not for sale".
	//  (2) Delete all of the bids on this NFT since they are no longer relevant.
	//  (3) Pay the seller.
	//  (4) Pay royalties to the original creator.
	//  (5) Pay change to the bidder.
	//  (6) Add creator coin royalties to deso locked.
	//  (7) Decrement the nftPostEntry NumNFTCopiesForSale.

	// (1) Set an appropriate NFTEntry for the new owner.

	newNFTEntry := &NFTEntry{
		LastOwnerPKID:  prevNFTEntry.OwnerPKID,
		OwnerPKID:      args.BidderPKID,
		NFTPostHash:    args.NFTPostHash,
		SerialNumber:   args.SerialNumber,
		IsForSale:      false,
		UnlockableText: args.UnlockableText,
		// We automatically flip IsBuyNow to false. Otherwise, someone could buy this NFT from them.
		IsBuyNow: false,

		LastAcceptedBidAmountNanos: args.BidAmountNanos,
	}
	bav._setNFTEntryMappings(newNFTEntry)

	// append the accepted bid entry to the list of accepted bid entries
	prevAcceptedBidHistory := bav.GetAcceptNFTBidHistoryForNFTKey(&nftKey)
	newAcceptedBidHistory := append(*prevAcceptedBidHistory, nftBidEntry)
	bav._setAcceptNFTBidHistoryMappings(nftKey, &newAcceptedBidHistory)

	// (2) Iterate over all the NFTBidEntries for this NFT and delete them.
	bidEntries := bav.GetAllNFTBidEntries(args.NFTPostHash, args.SerialNumber)
	if len(bidEntries) == 0 && nftBidEntry.SerialNumber != 0 {
		// Quick sanity check to make sure that we found bid entries. There should be at least 1.
		return 0, 0, nil, fmt.Errorf(
			"_helpConnectNFTSold: found zero bid entries to delete; this should never happen.")
	}
	deletedBidEntries := []*NFTBidEntry{}
	for _, bidEntry := range bidEntries {
		deletedBidEntries = append(deletedBidEntries, bidEntry)
		bav._deleteNFTBidEntryMappings(bidEntry)
	}
	// If this is a SerialNumber zero BidEntry, we must delete it specifically.
	if nftBidEntry.SerialNumber == uint64(0) {
		deletedBidEntries = append(deletedBidEntries, nftBidEntry)
		bav._deleteNFTBidEntryMappings(nftBidEntry)
	}

	nftPaymentUtxoKeys := []*UtxoKey{}
	nextUtxoIndex := uint32(len(args.Txn.TxOutputs))
	createUTXO := func(amountNanos uint64, publicKey []byte, utxoType UtxoType) (_err error) {
		nextUtxoIndex += 1
		royaltyOutputKey := &UtxoKey{
			TxID:  *args.TxHash,
			Index: nextUtxoIndex,
		}

		utxoEntry := UtxoEntry{
			AmountNanos: amountNanos,
			PublicKey:   publicKey,
			BlockHeight: blockHeight,
			UtxoType:    utxoType,

			UtxoKey: royaltyOutputKey,
			// We leave the position unset and isSpent to false by default.
			// The position will be set in the call to _addUtxo.
		}

		utxoOp, err := bav._addUtxo(&utxoEntry)
		if err != nil {
			return errors.Wrapf(err, "_helpConnectNFTSold: Problem adding output utxo")
		}
		nftPaymentUtxoKeys = append(nftPaymentUtxoKeys, royaltyOutputKey)

		// Rosetta uses this UtxoOperation to provide INPUT amounts
		utxoOpsForTxn = append(utxoOpsForTxn, utxoOp)

		return nil
	}

	// (3) Pay the seller by creating a new entry for this output and add it to the view.
	if err = createUTXO(bidAmountMinusRoyalties, sellerPublicKey, UtxoTypeNFTSeller); err != nil {
		return 0, 0, nil, errors.Wrapf(
			err, "_helpConnectNFTSold: Problem creating UTXO for seller: ")
	}

	// (4) Pay royalties to the original artist.
	if creatorRoyaltyNanos > 0 {
		if err = createUTXO(creatorRoyaltyNanos, nftPostEntry.PosterPublicKey, UtxoTypeNFTCreatorRoyalty); err != nil {
			return 0, 0, nil, errors.Wrapf(
				err, "_helpConnectNFTsold: Problem creating UTXO for creator royalty: ")
		}
	}

	// (4-a) Pay DESO royalties to any additional royalties specified
	for _, publicKeyRoyaltyPair := range additionalDESORoyalties {
		if publicKeyRoyaltyPair.RoyaltyAmountNanos > 0 {
			if err = createUTXO(publicKeyRoyaltyPair.RoyaltyAmountNanos, publicKeyRoyaltyPair.PublicKey,
				UtxoTypeNFTAdditionalDESORoyalty); err != nil {
				return 0, 0, nil, errors.Wrapf(
					err, "_helpConnectNFTSold: Problem creating UTXO for additional DESO royalty: ")
			}
		}
	}

	// (5) Give any change back to the bidder.
	if bidderChangeNanos > 0 {
		if err = createUTXO(bidderChangeNanos, bidderPublicKey, UtxoTypeNFTCreatorRoyalty); err != nil {
			return 0, 0, nil, errors.Wrapf(
				err, "_helpConnectNFTSold: Problem creating UTXO for bidder change: ")
		}
	}

	// We don't do a royalty if the number of coins in circulation is too low.
	//
	// Note that it's OK to cast to uint64 for creator coins because we check to make
	// sure they never exceed this value.
	if existingProfileEntry.CreatorCoinEntry.CoinsInCirculationNanos.Uint64() < bav.Params.CreatorCoinAutoSellThresholdNanos {
		creatorCoinRoyaltyNanos = 0
	}

	// (6) Add creator coin royalties to deso locked. If the number of coins in circulation is
	// less than the "auto sell threshold" we burn the deso.
	newCoinEntry := prevCoinEntry
	if creatorCoinRoyaltyNanos > 0 {
		// Make a copy of the previous coin entry. It has no pointers, so a direct copy is ok.
		newCoinEntry.DeSoLockedNanos += creatorCoinRoyaltyNanos
		existingProfileEntry.CreatorCoinEntry = newCoinEntry
		bav._setProfileEntryMappings(existingProfileEntry)
	}

	// (6-a) Add additional coin royalties to deso locked. If the number of coins in circulation is less than
	// the "auto sell threshold" we burn the deso.
	var newCoinRoyaltyCoinEntries []CoinEntry
	for kk := range additionalCoinRoyalties {
		publicKeyRoyaltyPair := additionalCoinRoyalties[kk]
		// Get coin entry
		profileEntry := profileEntriesMap[*bav.GetPKIDForPublicKey(publicKeyRoyaltyPair.PublicKey).PKID]
		// We don't do a royalty if the number of coins in circulation is too low.
		if profileEntry.CreatorCoinEntry.CoinsInCirculationNanos.Uint64() < bav.Params.CreatorCoinAutoSellThresholdNanos {
			additionalCoinRoyalties[kk].RoyaltyAmountNanos = 0
			publicKeyRoyaltyPair.RoyaltyAmountNanos = 0
		}
		// Make a copy of the previous coin entry. It has no pointers, so a direct copy is ok.
		newCoinRoyaltyCoinEntry := profileEntry.CreatorCoinEntry
		if publicKeyRoyaltyPair.RoyaltyAmountNanos > 0 {
			newCoinRoyaltyCoinEntry.DeSoLockedNanos += publicKeyRoyaltyPair.RoyaltyAmountNanos
			profileEntry.CreatorCoinEntry = newCoinRoyaltyCoinEntry
			bav._setProfileEntryMappings(&profileEntry)
		}
		newCoinRoyaltyCoinEntries = append(newCoinRoyaltyCoinEntries, newCoinRoyaltyCoinEntry)
	}

	// (7) Save a copy of the previous postEntry and then decrement NumNFTCopiesForSale.
	prevPostEntry := &PostEntry{}
	*prevPostEntry = *nftPostEntry
	nftPostEntry.NumNFTCopiesForSale--
	bav._setPostEntryMappings(nftPostEntry)

	// Create an Operation to add to the end of the list. Fill all fields except the type which depends upon
	// if this is an AcceptNFTBid transaction or an NFTBid transaction.
	transactionUtxoOp := &UtxoOperation{
		PrevNFTEntry:               prevNFTEntry,
		PrevPostEntry:              prevPostEntry,
		PrevCoinEntry:              &prevCoinEntry,
		PrevCoinRoyaltyCoinEntries: prevAdditionalCoinEntries,
		DeletedNFTBidEntries:       deletedBidEntries,
		NFTPaymentUtxoKeys:         nftPaymentUtxoKeys,
		NFTSpentUtxoEntries:        spentUtxoEntries,
		PrevAcceptedNFTBidEntries:  prevAcceptedBidHistory,
		PrevNFTBidEntry:            args.PrevNFTBidEntry,
	}
	if args.Txn.TxnMeta.GetTxnType() == TxnTypeAcceptNFTBid {
		transactionUtxoOp.Type = OperationTypeAcceptNFTBid
		// Rosetta fields
		transactionUtxoOp.AcceptNFTBidCreatorPublicKey = nftPostEntry.PosterPublicKey
		transactionUtxoOp.AcceptNFTBidBidderPublicKey = bidderPublicKey
		transactionUtxoOp.AcceptNFTBidCreatorRoyaltyNanos = creatorCoinRoyaltyNanos
		if len(additionalCoinRoyalties) > 0 {
			transactionUtxoOp.AcceptNFTBidAdditionalCoinRoyalties = additionalCoinRoyalties
		}
	} else if args.Txn.TxnMeta.GetTxnType() == TxnTypeNFTBid {
		transactionUtxoOp.Type = OperationTypeNFTBid
		// Rosetta fields
		transactionUtxoOp.NFTBidCreatorPublicKey = nftPostEntry.PosterPublicKey
		transactionUtxoOp.NFTBidBidderPublicKey = bidderPublicKey
		transactionUtxoOp.NFTBidCreatorRoyaltyNanos = creatorCoinRoyaltyNanos
		if len(additionalCoinRoyalties) > 0 {
			transactionUtxoOp.NFTBidAdditionalCoinRoyalties = additionalCoinRoyalties
		}
	} else {
		return 0, 0, nil, fmt.Errorf(
			"_helpConnectNFTSold: TxnType %v is not supported",
			args.Txn.TxnMeta.GetTxnType())
	}

	// Add an operation to the list at the end indicating we've connected an NFT bid.
	utxoOpsForTxn = append(utxoOpsForTxn, transactionUtxoOp)

	// HARDCORE SANITY CHECK:
	//  - Before returning we do one more sanity check that money hasn't been printed.
	//
	// Seller balance diff:
	sellerBalanceAfter, err := bav.GetSpendableDeSoBalanceNanosForPublicKey(sellerPublicKey, tipHeight)
	if err != nil {
		return 0, 0, nil, fmt.Errorf(
			"_helpConnectNFTSold: Problem getting final balance for seller pubkey: %v",
			PkToStringBoth(sellerPublicKey))
	}
	sellerDiff := int64(sellerBalanceAfter) - int64(sellerBalanceBefore)
	// Bidder balance diff (only relevant if bidder != seller):
	bidderDiff := int64(0)
	if !reflect.DeepEqual(bidderPublicKey, sellerPublicKey) {
		bidderBalanceAfter, err := bav.GetSpendableDeSoBalanceNanosForPublicKey(bidderPublicKey, tipHeight)
		if err != nil {
			return 0, 0, nil, fmt.Errorf(
				"_helpConnectNFTSold: Problem getting final balance for bidder pubkey: %v",
				PkToStringBoth(bidderPublicKey))
		}
		bidderDiff = int64(bidderBalanceAfter) - int64(bidderBalanceBefore)
	}
	// Creator balance diff (only relevant if creator != seller and creator != bidder):
	creatorDiff := int64(0)
	if !reflect.DeepEqual(nftPostEntry.PosterPublicKey, sellerPublicKey) &&
		!reflect.DeepEqual(nftPostEntry.PosterPublicKey, bidderPublicKey) {
		creatorBalanceAfter, err := bav.GetSpendableDeSoBalanceNanosForPublicKey(nftPostEntry.PosterPublicKey, tipHeight)
		if err != nil {
			return 0, 0, nil, fmt.Errorf(
				"_helpConnectNFTSold: Problem getting final balance for poster pubkey: %v",
				PkToStringBoth(nftPostEntry.PosterPublicKey))
		}
		creatorDiff = int64(creatorBalanceAfter) - int64(creatorBalanceBefore)
	}
	// Creator coin diff:
	coinDiff := int64(newCoinEntry.DeSoLockedNanos) - int64(prevCoinEntry.DeSoLockedNanos)
	// Now the actual check. Use bigints to avoid getting fooled by overflow.
	sellerPlusBidderDiff := big.NewInt(0).Add(big.NewInt(sellerDiff), big.NewInt(bidderDiff))
	creatorPlusCoinDiff := big.NewInt(0).Add(big.NewInt(creatorDiff), big.NewInt(coinDiff))
	// Compute additional DESO royalties diff
	additionalDESORoyaltiesDiff := big.NewInt(0)
	for pkid, balanceBefore := range desoRoyaltiesBalancesBefore {
		// Only relevant if additional royalty recipient != seller && != bidder (note: creator cannot be specified in
		// additional DESO (or coin) royalties maps, so we do not need to check against that public key)
		pkBytes := bav.GetPublicKeyForPKID(&pkid)
		if reflect.DeepEqual(pkBytes, bidderPublicKey) || reflect.DeepEqual(pkBytes, sellerPublicKey) {
			continue
		}
		balanceAfter, err := bav.GetSpendableDeSoBalanceNanosForPublicKey(pkBytes, tipHeight)
		if err != nil {
			return 0, 0, nil, fmt.Errorf(
				"_helpConnectNFTSold: Problem getting final balance for additional DESO royalty for pubkey: %v",
				PkToStringBoth(pkBytes))
		}
		additionalDESORoyaltiesDiff = additionalDESORoyaltiesDiff.Add(
			additionalDESORoyaltiesDiff,
			big.NewInt(int64(balanceAfter-balanceBefore)),
		)
	}

	// Compute additional coin royalties diff
	additionalCoinRoyaltiesDiff := big.NewInt(0)

	// First, iterate through all the new ones and add them up.
	for _, coinEntry := range newCoinRoyaltyCoinEntries {
		additionalCoinRoyaltiesDiff.Add(
			additionalCoinRoyaltiesDiff,
			big.NewInt(int64(coinEntry.DeSoLockedNanos)))
	}

	// Then go through all the previous additional coin entries and subtract them.
	for _, coinEntry := range prevAdditionalCoinEntries {
		additionalCoinRoyaltiesDiff.Sub(
			additionalCoinRoyaltiesDiff,
			big.NewInt(int64(coinEntry.DeSoLockedNanos)),
		)
	}

	totalAdditionalRoyaltiesDiff := big.NewInt(0).Add(additionalDESORoyaltiesDiff, additionalCoinRoyaltiesDiff)

	totalDiff := big.NewInt(0).Add(sellerPlusBidderDiff, creatorPlusCoinDiff)
	totalDiff = totalDiff.Add(totalDiff, totalAdditionalRoyaltiesDiff)
	if totalDiff.Cmp(big.NewInt(0)) > 0 {
		return 0, 0, nil, fmt.Errorf(
			"_helpConnectNFTSold: Sum of participant diffs is >0 (%d, %d, %d, %d, %d, %d)",
			sellerDiff, bidderDiff, creatorDiff, coinDiff, additionalDESORoyaltiesDiff.Int64(),
			additionalCoinRoyaltiesDiff.Int64())
	}

	return totalInput, totalOutput, utxoOpsForTxn, nil
}

func (bav *UtxoView) _connectNFTBid(
	txn *MsgDeSoTxn, txHash *BlockHash, blockHeight uint32, verifySignatures bool) (
	_totalInput uint64, _totalOutput uint64, _utxoOps []*UtxoOperation, _err error) {
	if bav.GlobalParamsEntry.MaxCopiesPerNFT == 0 {
		return 0, 0, nil, fmt.Errorf("_connectNFTBid: called with zero MaxCopiesPerNFT")
	}

	// Check that the transaction has the right TxnType.
	if txn.TxnMeta.GetTxnType() != TxnTypeNFTBid {
		return 0, 0, nil, fmt.Errorf("_connectNFTBid: called with bad TxnType %s",
			txn.TxnMeta.GetTxnType().String())
	}
	txMeta := txn.TxnMeta.(*NFTBidMetadata)

	// Verify that the postEntry being bid on exists, is an NFT, and supports the given serial #.
	postEntry := bav.GetPostEntryForPostHash(txMeta.NFTPostHash)
	if postEntry == nil || postEntry.isDeleted {
		return 0, 0, nil, RuleErrorNFTBidOnNonExistentPost
	} else if !postEntry.IsNFT {
		return 0, 0, nil, RuleErrorNFTBidOnPostThatIsNotAnNFT
	} else if txMeta.SerialNumber > postEntry.NumNFTCopies {
		return 0, 0, nil, RuleErrorNFTBidOnInvalidSerialNumber
	}

	// Validate the nftEntry.  Note that there is a special case where a bidder can submit a bid
	// on SerialNumber zero.  This acts as a blanket bid on any serial number version of this NFT
	// As a result, the nftEntry will be nil and should not be validated.
	nftKey := MakeNFTKey(txMeta.NFTPostHash, txMeta.SerialNumber)
	nftEntry := bav.GetNFTEntryForNFTKey(&nftKey)
	bidderPKID := bav.GetPKIDForPublicKey(txn.PublicKey)
	if bidderPKID == nil || bidderPKID.isDeleted {
		return 0, 0, nil, fmt.Errorf("_connectNFTBid: PKID for bidder public "+
			"key %v doesn't exist; this should never happen", string(txn.PublicKey))
	}

	// Save a copy of the bid entry so that we can use it in the disconnect.
	nftBidKey := MakeNFTBidKey(bidderPKID.PKID, txMeta.NFTPostHash, txMeta.SerialNumber)
	prevNFTBidEntry := bav.GetNFTBidEntryForNFTBidKey(&nftBidKey)
	isBuyNowBid := false
	if txMeta.SerialNumber != uint64(0) {
		// Verify the NFT entry that is being bid on exists.
		if nftEntry == nil || nftEntry.isDeleted {
			return 0, 0, nil, RuleErrorNFTBidOnNonExistentNFTEntry
		}

		// Verify the NFT entry being bid on is for sale.
		if !nftEntry.IsForSale {
			return 0, 0, nil, RuleErrorNFTBidOnNFTThatIsNotForSale
		}

		// Verify the NFT is not a pending transfer.
		if nftEntry.IsPending {
			return 0, 0, nil, RuleErrorCannotBidForPendingNFTTransfer
		}

		// Verify that the bidder is not the current owner of the NFT.
		if reflect.DeepEqual(nftEntry.OwnerPKID, bidderPKID.PKID) {
			return 0, 0, nil, RuleErrorNFTOwnerCannotBidOnOwnedNFT
		}

		// Verify that the bid amount is greater than the min bid amount for this NFT.
		// We allow BidAmountNanos to be 0 if there exists a previous bid entry. A value of 0 indicates that we should delete the entry.
		if txMeta.BidAmountNanos < nftEntry.MinBidAmountNanos && !(txMeta.BidAmountNanos == 0 && prevNFTBidEntry != nil) {
			return 0, 0, nil, RuleErrorNFTBidLessThanMinBidAmountNanos
		}
		// Verify that we are not bidding on a Buy Now NFT before the Buy Now NFT Block Height. This should never happen.
<<<<<<< HEAD
		if nftEntry.IsBuyNow && blockHeight < bav.Params.BuyNowNFTBlockHeight {
=======
		if nftEntry.IsBuyNow && blockHeight < BuyNowAndNFTSplitsBlockHeight {
>>>>>>> a41b2fa0
			return 0, 0, nil, errors.Wrapf(RuleErrorBuyNowNFTBeforeBlockHeight, "_connectNFTBid: ")
		}
		// If the NFT is a Buy Now NFT and the bid amount is greater than the Buy Now Price, we treat this bid as a
		// a purchase. We also make sure that the Bid Amount is greater than 0. A bid amount of 0 would signify the
		// cancellation of a previous bid. It is possible to have the Buy Now Price be 0 nanos, but it would require
		// a bid of at least 1 nano.
		if nftEntry.IsBuyNow && txMeta.BidAmountNanos >= nftEntry.BuyNowPriceNanos && txMeta.BidAmountNanos > 0 {
			isBuyNowBid = true
		}
	}

	deletePrevBidAndSetNewBid := func() {
		// If an old bid exists, delete it.
		if prevNFTBidEntry != nil {
			bav._deleteNFTBidEntryMappings(prevNFTBidEntry)
		}
		// If the new bid has a non-zero amount, set it.
		if txMeta.BidAmountNanos != 0 {
			// Zero bids are not allowed, submitting a zero bid effectively withdraws a prior bid.
			newBidEntry := &NFTBidEntry{
				BidderPKID:     bidderPKID.PKID,
				NFTPostHash:    txMeta.NFTPostHash,
				SerialNumber:   txMeta.SerialNumber,
				BidAmountNanos: txMeta.BidAmountNanos,
			}
			bav._setNFTBidEntryMappings(newBidEntry)
		}
	}

	// If this is a bid on an NFT that is not "Buy Now" enabled or a bid below the Buy Now Price, simply create the bid.
	if !isBuyNowBid {
		// Connect basic txn to get the total input and the total output without
		// considering the transaction metadata.
		totalInput, totalOutput, utxoOpsForTxn, err := bav._connectBasicTransfer(
			txn, txHash, blockHeight, verifySignatures)
		if err != nil {
			return 0, 0, nil, errors.Wrapf(err, "_connectNFTBid: ")
		}
		// We assume the tip is right before the block in which this txn is about to be applied.
		tipHeight := uint32(0)
		if blockHeight > 0 {
			tipHeight = blockHeight - 1
		}
		// Verify that the transaction creator has sufficient deso to create the bid.
		spendableBalance, err := bav.GetSpendableDeSoBalanceNanosForPublicKey(txn.PublicKey, tipHeight)
		if err != nil {
			return 0, 0, nil, errors.Wrapf(err, "_connectNFTBid: Error getting bidder balance: ")
		} else if txMeta.BidAmountNanos > spendableBalance && blockHeight > bav.Params.BrokenNFTBidsFixBlockHeight {
			return 0, 0, nil, RuleErrorInsufficientFundsForNFTBid
		}
		// Force the input to be non-zero so that we can prevent replay attacks.
		if totalInput == 0 {
			return 0, 0, nil, RuleErrorNFTBidRequiresNonZeroInput
		}
		if verifySignatures {
			// _connectBasicTransfer has already checked that the transaction is
			// signed by the top-level public key, which we take to be the poster's
			// public key.
		}

		// Delete the previous bid and set the new bid.
		deletePrevBidAndSetNewBid()

		// Add an operation to the list at the end indicating we've connected an NFT bid.
		utxoOpsForTxn = append(utxoOpsForTxn, &UtxoOperation{
			Type:            OperationTypeNFTBid,
			PrevNFTBidEntry: prevNFTBidEntry,
		})

		return totalInput, totalOutput, utxoOpsForTxn, nil
	} else {
		// For bids above the Buy Now Price on Buy Now NFTs, we delete the prev bid if it exists and create a bid that
		// will get deleted in the _helpConnectNFTSold logic. This allows us to reuse the code that handles the royalty
		// payouts and NFT ownership changes that is used in _connectAcceptNFTBid.
		deletePrevBidAndSetNewBid()

		// Okay here's where the fun happens. We are submitting a bid on a Buy Now enabled NFT.
		// We create the bid then we call the _helpConnectNFTSold to handle the royalty payout
		// logic and such.
		//
		// Note that by the time we get here, we have verified that the bid amount exceeds the
		// buy now price.
		totalInput, totalOutput, utxoOpsForTxn, err := bav._helpConnectNFTSold(HelpConnectNFTSoldStruct{
			NFTPostHash:     txMeta.NFTPostHash,
			SerialNumber:    txMeta.SerialNumber,
			BidderPKID:      bidderPKID.PKID,
			BidAmountNanos:  txMeta.BidAmountNanos,
			PrevNFTBidEntry: prevNFTBidEntry,

			BidderInputs: []*DeSoInput{},

			BlockHeight:      blockHeight,
			Txn:              txn,
			TxHash:           txHash,
			VerifySignatures: verifySignatures,
		})
		if err != nil {
			return 0, 0, nil, errors.Wrapf(err, "_connectNFTBid: ")
		}
		return totalInput, totalOutput, utxoOpsForTxn, nil
	}
}

func (bav *UtxoView) _connectNFTTransfer(
	txn *MsgDeSoTxn, txHash *BlockHash, blockHeight uint32, verifySignatures bool) (
	_totalInput uint64, _totalOutput uint64, _utxoOps []*UtxoOperation, _err error) {

	if blockHeight < bav.Params.NFTTransferOrBurnAndDerivedKeysBlockHeight {
		return 0, 0, nil, RuleErrorNFTTransferBeforeBlockHeight
	}

	// Check that the transaction has the right TxnType.
	if txn.TxnMeta.GetTxnType() != TxnTypeNFTTransfer {
		return 0, 0, nil, fmt.Errorf("_connectNFTTransfer: called with bad TxnType %s",
			txn.TxnMeta.GetTxnType().String())
	}
	txMeta := txn.TxnMeta.(*NFTTransferMetadata)

	// Check that the specified receiver public key is valid.
	if len(txMeta.ReceiverPublicKey) != btcec.PubKeyBytesLenCompressed {
		return 0, 0, nil, RuleErrorNFTTransferInvalidReceiverPubKeySize
	}

	// Check that the sender and receiver public keys are different.
	if reflect.DeepEqual(txn.PublicKey, txMeta.ReceiverPublicKey) {
		return 0, 0, nil, RuleErrorNFTTransferCannotTransferToSelf
	}

	// Verify the NFT entry exists.
	nftKey := MakeNFTKey(txMeta.NFTPostHash, txMeta.SerialNumber)
	prevNFTEntry := bav.GetNFTEntryForNFTKey(&nftKey)
	if prevNFTEntry == nil || prevNFTEntry.isDeleted {
		return 0, 0, nil, RuleErrorCannotTransferNonExistentNFT
	}

	// Verify that the updater is the owner of the NFT.
	updaterPKID := bav.GetPKIDForPublicKey(txn.PublicKey)
	if updaterPKID == nil || updaterPKID.isDeleted {
		return 0, 0, nil, fmt.Errorf("_connectNFTTransfer: non-existent updaterPKID: %s",
			PkToString(txn.PublicKey, bav.Params))
	}
	if !reflect.DeepEqual(prevNFTEntry.OwnerPKID, updaterPKID.PKID) {
		return 0, 0, nil, RuleErrorNFTTransferByNonOwner
	}

	// Fetch the receiver's PKID and make sure it exists.
	receiverPKID := bav.GetPKIDForPublicKey(txMeta.ReceiverPublicKey)
	// Sanity check that we found a PKID entry for these pub keys (should never fail).
	if receiverPKID == nil || receiverPKID.isDeleted {
		return 0, 0, nil, fmt.Errorf(
			"_connectNFTTransfer: Found nil or deleted PKID for receiver, this should never "+
				"happen. Receiver pubkey: %v", PkToStringMainnet(txMeta.ReceiverPublicKey))
	}

	// Make sure that the NFT entry is not for sale.
	if prevNFTEntry.IsForSale {
		return 0, 0, nil, RuleErrorCannotTransferForSaleNFT
	}

	// Sanity check that the NFT entry is correct.
	if !reflect.DeepEqual(prevNFTEntry.NFTPostHash, txMeta.NFTPostHash) ||
		!reflect.DeepEqual(prevNFTEntry.SerialNumber, txMeta.SerialNumber) {
		return 0, 0, nil, fmt.Errorf("_connectNFTTransfer: prevNFTEntry %v is inconsistent with txMeta %v;"+
			" this should never happen.", prevNFTEntry, txMeta)
	}

	// Get the postEntry so we can check for unlockable content.
	nftPostEntry := bav.GetPostEntryForPostHash(txMeta.NFTPostHash)
	if nftPostEntry == nil || nftPostEntry.isDeleted {
		return 0, 0, nil, fmt.Errorf("_connectNFTTransfer: non-existent nftPostEntry for NFTPostHash: %s",
			txMeta.NFTPostHash.String())
	}

	// If the post entry requires the NFT to have unlockable text, make sure it is provided.
	if nftPostEntry.HasUnlockable && len(txMeta.UnlockableText) == 0 {
		return 0, 0, nil, RuleErrorCannotTransferUnlockableNFTWithoutUnlockable
	}

	// Check the length of the UnlockableText.
	if uint64(len(txMeta.UnlockableText)) > bav.Params.MaxPrivateMessageLengthBytes {
		return 0, 0, nil, errors.Wrapf(
			RuleErrorUnlockableTextLengthExceedsMax, "_connectNFTTransfer: "+
				"UnlockableTextLen = %d; Max length = %d",
			len(txMeta.UnlockableText), bav.Params.MaxPrivateMessageLengthBytes)
	}

	// Connect basic txn to get the total input and the total output without
	// considering the transaction metadata.
	totalInput, totalOutput, utxoOpsForTxn, err := bav._connectBasicTransfer(
		txn, txHash, blockHeight, verifySignatures)
	if err != nil {
		return 0, 0, nil, errors.Wrapf(err, "_connectNFTTransfer: ")
	}

	// Force the input to be non-zero so that we can prevent replay attacks.
	if totalInput == 0 {
		return 0, 0, nil, RuleErrorNFTTransferRequiresNonZeroInput
	}

	if verifySignatures {
		// _connectBasicTransfer has already checked that the transaction is
		// signed by the top-level public key, which we take to be the NFT owner's
		// public key.
	}

	// Now we are ready to transfer the NFT.

	// Make a copy of the previous NFT
	newNFTEntry := *prevNFTEntry
	// Update the fields that were set during this transfer.
	newNFTEntry.LastOwnerPKID = prevNFTEntry.OwnerPKID
	newNFTEntry.OwnerPKID = receiverPKID.PKID
	newNFTEntry.UnlockableText = txMeta.UnlockableText
	newNFTEntry.IsPending = true

	// Set the new entry in the view.
	bav._deleteNFTEntryMappings(prevNFTEntry)
	bav._setNFTEntryMappings(&newNFTEntry)

	// Add an operation to the list at the end indicating we've connected an NFT update.
	utxoOpsForTxn = append(utxoOpsForTxn, &UtxoOperation{
		Type:         OperationTypeNFTTransfer,
		PrevNFTEntry: prevNFTEntry,
	})

	return totalInput, totalOutput, utxoOpsForTxn, nil
}

func (bav *UtxoView) _connectAcceptNFTTransfer(
	txn *MsgDeSoTxn, txHash *BlockHash, blockHeight uint32, verifySignatures bool) (
	_totalInput uint64, _totalOutput uint64, _utxoOps []*UtxoOperation, _err error) {

	if blockHeight < bav.Params.NFTTransferOrBurnAndDerivedKeysBlockHeight {
		return 0, 0, nil, RuleErrorAcceptNFTTransferBeforeBlockHeight
	}

	// Check that the transaction has the right TxnType.
	if txn.TxnMeta.GetTxnType() != TxnTypeAcceptNFTTransfer {
		return 0, 0, nil, fmt.Errorf("_connectAcceptNFTTransfer: called with bad TxnType %s",
			txn.TxnMeta.GetTxnType().String())
	}
	txMeta := txn.TxnMeta.(*AcceptNFTTransferMetadata)

	// Verify the NFT entry exists.
	nftKey := MakeNFTKey(txMeta.NFTPostHash, txMeta.SerialNumber)
	prevNFTEntry := bav.GetNFTEntryForNFTKey(&nftKey)
	if prevNFTEntry == nil || prevNFTEntry.isDeleted {
		return 0, 0, nil, RuleErrorCannotAcceptTransferOfNonExistentNFT
	}

	// Verify that the updater is the owner of the NFT.
	updaterPKID := bav.GetPKIDForPublicKey(txn.PublicKey)
	if updaterPKID == nil || updaterPKID.isDeleted {
		return 0, 0, nil, fmt.Errorf("_connectAcceptNFTTransfer: non-existent updaterPKID: %s",
			PkToString(txn.PublicKey, bav.Params))
	}
	if !reflect.DeepEqual(prevNFTEntry.OwnerPKID, updaterPKID.PKID) {
		return 0, 0, nil, RuleErrorAcceptNFTTransferByNonOwner
	}

	// Verify that the NFT is actually pending.
	if !prevNFTEntry.IsPending {
		return 0, 0, nil, RuleErrorAcceptNFTTransferForNonPendingNFT
	}

	// Sanity check that the NFT entry is not for sale.
	if prevNFTEntry.IsForSale {
		return 0, 0, nil, fmt.Errorf(
			"_connectAcceptNFTTransfer: attempted to accept NFT transfer of NFT that is for "+
				"sale. This should never happen; txMeta %v.", txMeta)
	}

	// Sanity check that the NFT entry is correct.
	if !reflect.DeepEqual(prevNFTEntry.NFTPostHash, txMeta.NFTPostHash) ||
		!reflect.DeepEqual(prevNFTEntry.SerialNumber, txMeta.SerialNumber) {
		return 0, 0, nil, fmt.Errorf("_connectAcceptNFTTransfer: prevNFTEntry %v is "+
			"inconsistent with txMeta %v; this should never happen.", prevNFTEntry, txMeta)
	}

	// Connect basic txn to get the total input and the total output without
	// considering the transaction metadata.
	totalInput, totalOutput, utxoOpsForTxn, err := bav._connectBasicTransfer(
		txn, txHash, blockHeight, verifySignatures)
	if err != nil {
		return 0, 0, nil, errors.Wrapf(err, "_connectAcceptNFTTransfer: ")
	}

	// Force the input to be non-zero so that we can prevent replay attacks.
	if totalInput == 0 {
		return 0, 0, nil, RuleErrorAcceptNFTTransferRequiresNonZeroInput
	}

	if verifySignatures {
		// _connectBasicTransfer has already checked that the transaction is
		// signed by the top-level public key, which we take to be the NFT owner's
		// public key.
	}

	// Now we are ready to transfer the NFT.

	// Create the updated NFTEntry (everything the same except for IsPending) and set it.
	newNFTEntry := *prevNFTEntry
	newNFTEntry.IsPending = false
	bav._deleteNFTEntryMappings(prevNFTEntry)
	bav._setNFTEntryMappings(&newNFTEntry)

	// Add an operation for the accepted NFT transfer.
	utxoOpsForTxn = append(utxoOpsForTxn, &UtxoOperation{
		Type:         OperationTypeAcceptNFTTransfer,
		PrevNFTEntry: prevNFTEntry,
	})

	return totalInput, totalOutput, utxoOpsForTxn, nil
}

func (bav *UtxoView) _connectBurnNFT(
	txn *MsgDeSoTxn, txHash *BlockHash, blockHeight uint32, verifySignatures bool) (
	_totalInput uint64, _totalOutput uint64, _utxoOps []*UtxoOperation, _err error) {

	if blockHeight < bav.Params.NFTTransferOrBurnAndDerivedKeysBlockHeight {
		return 0, 0, nil, RuleErrorBurnNFTBeforeBlockHeight
	}

	// Check that the transaction has the right TxnType.
	if txn.TxnMeta.GetTxnType() != TxnTypeBurnNFT {
		return 0, 0, nil, fmt.Errorf("_connectBurnNFT: called with bad TxnType %s",
			txn.TxnMeta.GetTxnType().String())
	}
	txMeta := txn.TxnMeta.(*BurnNFTMetadata)

	// Verify the NFT entry exists.
	nftKey := MakeNFTKey(txMeta.NFTPostHash, txMeta.SerialNumber)
	nftEntry := bav.GetNFTEntryForNFTKey(&nftKey)
	if nftEntry == nil || nftEntry.isDeleted {
		return 0, 0, nil, RuleErrorCannotBurnNonExistentNFT
	}

	// Verify that the updater is the owner of the NFT.
	updaterPKID := bav.GetPKIDForPublicKey(txn.PublicKey)
	if updaterPKID == nil || updaterPKID.isDeleted {
		return 0, 0, nil, fmt.Errorf("_connectBurnNFT: non-existent updaterPKID: %s",
			PkToString(txn.PublicKey, bav.Params))
	}
	if !reflect.DeepEqual(nftEntry.OwnerPKID, updaterPKID.PKID) {
		return 0, 0, nil, RuleErrorBurnNFTByNonOwner
	}

	// Verify that the NFT is not for sale.
	if nftEntry.IsForSale {
		return 0, 0, nil, RuleErrorCannotBurnNFTThatIsForSale
	}

	// Sanity check that the NFT entry is correct.
	if !reflect.DeepEqual(nftEntry.NFTPostHash, txMeta.NFTPostHash) ||
		!reflect.DeepEqual(nftEntry.SerialNumber, txMeta.SerialNumber) {
		return 0, 0, nil, fmt.Errorf("_connectBurnNFT: nftEntry %v is "+
			"inconsistent with txMeta %v; this should never happen.", nftEntry, txMeta)
	}

	// Get the postEntry so we can increment the burned copies count.
	nftPostEntry := bav.GetPostEntryForPostHash(txMeta.NFTPostHash)
	if nftPostEntry == nil || nftPostEntry.isDeleted {
		return 0, 0, nil, fmt.Errorf(
			"_connectBurnNFT: non-existent nftPostEntry for NFTPostHash: %s",
			txMeta.NFTPostHash.String())
	}

	// Connect basic txn to get the total input and the total output without
	// considering the transaction metadata.
	totalInput, totalOutput, utxoOpsForTxn, err := bav._connectBasicTransfer(
		txn, txHash, blockHeight, verifySignatures)
	if err != nil {
		return 0, 0, nil, errors.Wrapf(err, "_connectBurnNFT: ")
	}

	// Force the input to be non-zero so that we can prevent replay attacks.
	if totalInput == 0 {
		return 0, 0, nil, RuleErrorBurnNFTRequiresNonZeroInput
	}

	if verifySignatures {
		// _connectBasicTransfer has already checked that the transaction is
		// signed by the top-level public key, which we take to be the NFT owner's
		// public key.
	}

	// Create a backup before we burn the NFT.
	prevNFTEntry := *nftEntry

	// Delete the NFT.
	bav._deleteNFTEntryMappings(nftEntry)

	// Save a copy of the previous postEntry and then increment NumNFTCopiesBurned.
	prevPostEntry := *nftPostEntry
	nftPostEntry.NumNFTCopiesBurned++
	bav._deletePostEntryMappings(&prevPostEntry)
	bav._setPostEntryMappings(nftPostEntry)

	// Add an operation for the burnt NFT.
	utxoOpsForTxn = append(utxoOpsForTxn, &UtxoOperation{
		Type:          OperationTypeBurnNFT,
		PrevNFTEntry:  &prevNFTEntry,
		PrevPostEntry: &prevPostEntry,
	})

	return totalInput, totalOutput, utxoOpsForTxn, nil
}

func (bav *UtxoView) _disconnectCreateNFT(
	operationType OperationType, currentTxn *MsgDeSoTxn, txnHash *BlockHash,
	utxoOpsForTxn []*UtxoOperation, blockHeight uint32) error {

	// Verify that the last operation is a CreateNFT operation
	if len(utxoOpsForTxn) == 0 {
		return fmt.Errorf("_disconnectCreateNFT: utxoOperations are missing")
	}
	operationIndex := len(utxoOpsForTxn) - 1
	if utxoOpsForTxn[operationIndex].Type != OperationTypeCreateNFT {
		return fmt.Errorf("_disconnectCreateNFT: Trying to revert "+
			"OperationTypeCreateNFT but found type %v",
			utxoOpsForTxn[operationIndex].Type)
	}
	txMeta := currentTxn.TxnMeta.(*CreateNFTMetadata)
	operationData := utxoOpsForTxn[operationIndex]
	operationIndex--

	// Get the postEntry corresponding to this txn.
	existingPostEntry := bav.GetPostEntryForPostHash(txMeta.NFTPostHash)
	// Sanity-check that it exists.
	if existingPostEntry == nil || existingPostEntry.isDeleted {
		return fmt.Errorf("_disconnectCreateNFT: Post entry for "+
			"post hash %v doesn't exist; this should never happen",
			txMeta.NFTPostHash.String())
	}

	// Revert to the old post entry since we changed IsNFT, etc.
	bav._setPostEntryMappings(operationData.PrevPostEntry)

	// Delete the NFT entries.
	posterPKID := bav.GetPKIDForPublicKey(existingPostEntry.PosterPublicKey)
	if posterPKID == nil || posterPKID.isDeleted {
		return fmt.Errorf("_disconnectCreateNFT: PKID for poster public key %v doesn't exist; this should never happen", string(existingPostEntry.PosterPublicKey))
	}
	for ii := uint64(1); ii <= txMeta.NumCopies; ii++ {
		nftEntry := &NFTEntry{
			OwnerPKID:    posterPKID.PKID,
			NFTPostHash:  txMeta.NFTPostHash,
			SerialNumber: ii,
			IsForSale:    true,
		}
		bav._deleteNFTEntryMappings(nftEntry)
	}

	// Now revert the basic transfer with the remaining operations. Cut off
	// the CreatorCoin operation at the end since we just reverted it.
	return bav._disconnectBasicTransfer(
		currentTxn, txnHash, utxoOpsForTxn[:operationIndex+1], blockHeight)
}

func (bav *UtxoView) _disconnectUpdateNFT(
	operationType OperationType, currentTxn *MsgDeSoTxn, txnHash *BlockHash,
	utxoOpsForTxn []*UtxoOperation, blockHeight uint32) error {

	// Verify that the last operation is an UpdateNFT operation
	if len(utxoOpsForTxn) == 0 {
		return fmt.Errorf("_disconnectUpdateNFT: utxoOperations are missing")
	}
	operationIndex := len(utxoOpsForTxn) - 1
	if utxoOpsForTxn[operationIndex].Type != OperationTypeUpdateNFT {
		return fmt.Errorf("_disconnectUpdateNFT: Trying to revert "+
			"OperationTypeUpdateNFT but found type %v",
			utxoOpsForTxn[operationIndex].Type)
	}
	txMeta := currentTxn.TxnMeta.(*UpdateNFTMetadata)
	operationData := utxoOpsForTxn[operationIndex]
	operationIndex--

	// In order to disconnect an updated NFT, we need to do the following:
	// 	(1) Revert the NFT entry to the previous one.
	//  (2) Add back all of the bids that were deleted (if any).
	//  (3) Revert the post entry since we updated num NFT copies for sale.

	// Make sure that there is a prev NFT entry.
	if operationData.PrevNFTEntry == nil || operationData.PrevNFTEntry.isDeleted {
		return fmt.Errorf("_disconnectUpdateNFT: prev NFT entry doesn't exist; " +
			"this should never happen")
	}

	// If the previous NFT entry was not for sale, it should not have had any bids to delete.
	if !operationData.PrevNFTEntry.IsForSale &&
		operationData.DeletedNFTBidEntries != nil &&
		len(operationData.DeletedNFTBidEntries) > 0 {

		return fmt.Errorf("_disconnectUpdateNFT: prev NFT entry was not for sale but found " +
			"deleted bids anyway; this should never happen")
	}

	// Set the old NFT entry.
	bav._setNFTEntryMappings(operationData.PrevNFTEntry)

	// Set the old bids.
	if operationData.DeletedNFTBidEntries != nil {
		for _, nftBid := range operationData.DeletedNFTBidEntries {
			bav._setNFTBidEntryMappings(nftBid)
		}
	}

	// Get the postEntry corresponding to this txn.
	existingPostEntry := bav.GetPostEntryForPostHash(txMeta.NFTPostHash)
	// Sanity-check that it exists.
	if existingPostEntry == nil || existingPostEntry.isDeleted {
		return fmt.Errorf("_disconnectUpdateNFT: Post entry for "+
			"post hash %v doesn't exist; this should never happen",
			txMeta.NFTPostHash.String())
	}

	// Revert to the old post entry since we changed NumNFTCopiesForSale.
	bav._setPostEntryMappings(operationData.PrevPostEntry)

	// Now revert the basic transfer with the remaining operations.
	return bav._disconnectBasicTransfer(
		currentTxn, txnHash, utxoOpsForTxn[:operationIndex+1], blockHeight)
}

func (bav *UtxoView) _disconnectAcceptNFTBid(
	operationType OperationType, currentTxn *MsgDeSoTxn, txnHash *BlockHash,
	utxoOpsForTxn []*UtxoOperation, blockHeight uint32) error {

	// Verify that the last operation is an AcceptNFTBid operation
	if len(utxoOpsForTxn) == 0 {
		return fmt.Errorf("_disconnectAcceptNFTBid: utxoOperations are missing")
	}
	operationIndex := len(utxoOpsForTxn) - 1
	if utxoOpsForTxn[operationIndex].Type != OperationTypeAcceptNFTBid {
		return fmt.Errorf("_disconnectAcceptNFTBid: Trying to revert "+
			"OperationTypeAcceptNFTBid but found type %v",
			utxoOpsForTxn[operationIndex].Type)
	}
	txMeta := currentTxn.TxnMeta.(*AcceptNFTBidMetadata)
	operationData := utxoOpsForTxn[operationIndex]
	operationIndex--

	// We sometimes have some extra AddUtxo operations we need to remove
	// These are "implicit" outputs that always occur at the end of the
	// list of UtxoOperations. The number of implicit outputs is equal to
	// the total number of "Add" operations minus the explicit outputs.
	numUtxoAdds := 0
	for _, utxoOp := range utxoOpsForTxn {
		if utxoOp.Type == OperationTypeAddUtxo {
			numUtxoAdds += 1
		}
	}
	if err := bav._helpDisconnectNFTSold(operationData, txMeta.NFTPostHash); err != nil {
		return errors.Wrapf(err, "_disconnectAcceptNFTBid: ")
	}

	// Now revert the basic transfer with the remaining operations.
	numBidderInputs := len(currentTxn.TxnMeta.(*AcceptNFTBidMetadata).BidderInputs)
	numNftOperations := (numUtxoAdds - len(currentTxn.TxOutputs) + numBidderInputs)
	operationIndex -= numNftOperations
	return bav._disconnectBasicTransfer(
		currentTxn, txnHash, utxoOpsForTxn[:operationIndex+1], blockHeight)
}

func (bav *UtxoView) _helpDisconnectNFTSold(operationData *UtxoOperation, nftPostHash *BlockHash) error {
	// In order to disconnect the selling of an NFT, we need to do the following:

	// In order to disconnect an accepted bid, we need to do the following:
	// 	(1) Revert the NFT entry to the previous one with the previous owner.
	//  (2) Add back all of the bids that were deleted.
	//  (3) Disconnect payment UTXOs.
	//  (4) Unspend bidder UTXOs if this is not an NFT Bid type operation.
	//  (5) Revert profileEntry to undo royalties added to DeSoLockedNanos.
	//  (6) Revert the postEntry since NumNFTCopiesForSale was decremented.

	// (1) Set the old NFT entry.
	if operationData.PrevNFTEntry == nil || operationData.PrevNFTEntry.isDeleted {
		return fmt.Errorf("_helpDisconnectNFTSold: prev NFT entry doesn't exist; " +
			"this should never happen")
	}

	prevNFTEntry := operationData.PrevNFTEntry
	bav._setNFTEntryMappings(prevNFTEntry)

	// Revert the accepted NFT bid history mappings
	bav._setAcceptNFTBidHistoryMappings(MakeNFTKey(prevNFTEntry.NFTPostHash, prevNFTEntry.SerialNumber), operationData.PrevAcceptedNFTBidEntries)

	// (2) Set the old bids.
	if operationData.DeletedNFTBidEntries == nil || len(operationData.DeletedNFTBidEntries) == 0 {
		return fmt.Errorf("_helpDisconnectNFTSold: DeletedNFTBidEntries doesn't exist; " +
			"this should never happen")
	}

	for _, nftBid := range operationData.DeletedNFTBidEntries {
		bav._setNFTBidEntryMappings(nftBid)
	}

	// (3) Revert payments made from accepting the NFT bids.
	if operationData.NFTPaymentUtxoKeys == nil || len(operationData.NFTPaymentUtxoKeys) == 0 {
		return fmt.Errorf("_helpDisconnectNFTSold: NFTPaymentUtxoKeys was nil; " +
			"this should never happen")
	}
	// Note: these UTXOs need to be unadded in reverse order.
	// This unadds payment UTXOs for bidder change, creator royalties, seller profits, and additional DESO royalties.
	for ii := len(operationData.NFTPaymentUtxoKeys) - 1; ii >= 0; ii-- {
		paymentUtxoKey := operationData.NFTPaymentUtxoKeys[ii]
		if err := bav._unAddUtxo(paymentUtxoKey); err != nil {
			return errors.Wrapf(err, "_helpDisconnectNFTSold: Problem unAdding utxo %v: ", paymentUtxoKey)
		}
	}

	// We do not need to revert bidder UTXOs if this is an NFT Bid on a Buy Now NFT, because the bidder inputs are specified

	// (4) Revert spent bidder UTXOs.
	// as transaction inputs as opposed to bidder inputs that are specified in the transaction metadata since the transactor
	// and the bidder are the same in this scenario.
	if operationData.Type == OperationTypeAcceptNFTBid {
		// (4) Revert spent bidder UTXOs.
		if operationData.NFTSpentUtxoEntries == nil || len(operationData.NFTSpentUtxoEntries) == 0 {
			return fmt.Errorf("_helpDisconnectNFTSold: NFTSpentUtxoEntries was nil; " +
				"this should never happen")
		}

		// Note: these UTXOs need to be unspent in reverse order.
		for ii := len(operationData.NFTSpentUtxoEntries) - 1; ii >= 0; ii-- {
			spentUtxoEntry := operationData.NFTSpentUtxoEntries[ii]
			if err := bav._unSpendUtxo(spentUtxoEntry); err != nil {
				return errors.Wrapf(err, "_helpDisconnectNFTSold: Problem unSpending utxo %v: ", spentUtxoEntry)
			}
		}
	} else if operationData.Type == OperationTypeNFTBid {
		// Check that there are no NFTSpentUtxoEntries.
		if len(operationData.NFTSpentUtxoEntries) > 0 {
			return fmt.Errorf("_helpDisconnectNFTSold: NFT Bid operations should have zero NFTSpentUtxoEntries; " +
				"this should never happen")
		}
		// Check that the prevNFTEntry is a Buy Now NFT.
		if !prevNFTEntry.IsBuyNow {
			return fmt.Errorf("_helpDisconnectNFTSold: Previous NFT Entry is not buy now, " +
				"but operation is of type OperationTypeNFTBid; this should never happen")
		}
	} else {
		return fmt.Errorf("_helpDisconnectNFTSold: Invalid Operation type: %s", operationData.Type.String())
	}

	// (5) Revert the creator's CreatorCoinEntry if a previous one exists.
	if operationData.PrevCoinEntry != nil {
		nftPostEntry := bav.GetPostEntryForPostHash(operationData.PrevNFTEntry.NFTPostHash)
		// We have to get the post entry first so that we have the poster's pub key.
		if nftPostEntry == nil || nftPostEntry.isDeleted {
			return fmt.Errorf("_helpDisconnectNFTSold: nftPostEntry was nil; " +
				"this should never happen")
		}
		existingProfileEntry := bav.GetProfileEntryForPublicKey(nftPostEntry.PosterPublicKey)
		if existingProfileEntry == nil || existingProfileEntry.isDeleted {
			return fmt.Errorf("_helpDisconnectNFTSold: existingProfileEntry was nil; " +
				"this should never happen")
		}
		existingProfileEntry.CreatorCoinEntry = *operationData.PrevCoinEntry
		bav._setProfileEntryMappings(existingProfileEntry)
	}

	// (5-a) Revert the additional coin royalties CoinEntries if they exist.
	if operationData.PrevCoinRoyaltyCoinEntries != nil {
		for pkid, coinEntry := range operationData.PrevCoinRoyaltyCoinEntries {
			profileEntry := bav.GetProfileEntryForPKID(&pkid)
			if profileEntry == nil || profileEntry.isDeleted {
				return errors.New("_helpDisconnectNFTSold: profile entry was nil or deleted for additional" +
					" coin royalty; this should never happen.")
			}
			profileEntry.CreatorCoinEntry = coinEntry
			bav._setProfileEntryMappings(profileEntry)
		}
	}

	// (6) Verify a postEntry exists and then revert it since NumNFTCopiesForSale was decremented.

	// Get the postEntry corresponding to this txn.
	existingPostEntry := bav.GetPostEntryForPostHash(nftPostHash)
	// Sanity-check that it exists.
	if existingPostEntry == nil || existingPostEntry.isDeleted {
		return fmt.Errorf("_helpDisconnectNFTSold: Post entry for "+
			"post hash %v doesn't exist; this should never happen",
			nftPostHash.String())
	}

	// Revert to the old post entry since we changed NumNFTCopiesForSale.
	bav._setPostEntryMappings(operationData.PrevPostEntry)
	return nil
}

func (bav *UtxoView) _disconnectNFTBid(
	operationType OperationType, currentTxn *MsgDeSoTxn, txnHash *BlockHash,
	utxoOpsForTxn []*UtxoOperation, blockHeight uint32) error {

	// Verify that the last operation is a CreatorCoinTransfer operation
	if len(utxoOpsForTxn) == 0 {
		return fmt.Errorf("_disconnectNFTBid: utxoOperations are missing")
	}
	operationIndex := len(utxoOpsForTxn) - 1
	if utxoOpsForTxn[operationIndex].Type != OperationTypeNFTBid {
		return fmt.Errorf("_disconnectNFTBid: Trying to revert "+
			"OperationTypeNFTBid but found type %v",
			utxoOpsForTxn[operationIndex].Type)
	}
	txMeta := currentTxn.TxnMeta.(*NFTBidMetadata)
	operationData := utxoOpsForTxn[operationIndex]
	operationIndex--

	// We sometimes have some extra AddUtxo operations we need to remove
	// These are "implicit" outputs that always occur at the end of the
	// list of UtxoOperations. The number of implicit outputs is equal to
	// the total number of "Add" operations minus the explicit outputs.
	numUtxoAdds := 0
	for _, utxoOp := range utxoOpsForTxn {
		if utxoOp.Type == OperationTypeAddUtxo {
			numUtxoAdds += 1
		}
	}
	operationIndex -= numUtxoAdds - len(currentTxn.TxOutputs)

	// Get the NFTBidEntry corresponding to this txn.
	bidderPKID := bav.GetPKIDForPublicKey(currentTxn.PublicKey)
	if bidderPKID == nil || bidderPKID.isDeleted {
		return fmt.Errorf("_disconnectNFTBid: PKID for bidder public key %v doesn't exist; this should never "+
			"happen", string(currentTxn.PublicKey))
	}

	// If an NFT Bid operation has a non-nil PrevNFTEntry, this was bid on a Buy-Now NFT and we need to "unsell" the NFT
	if operationData.PrevNFTEntry != nil {
		// If the previous NFT Entry is not a Buy Now NFT, that is an error. A bid on a non-buy-now NFT should never
		// manipulate an NFT Entry.
		if !operationData.PrevNFTEntry.IsBuyNow {
			return fmt.Errorf("_disconnectNFTBid: PrevNFTEntry is non-nil and is not Buy Now on NFT bid operation. This should never happen.")
		}

		// We now know that this was a bid on a buy-now NFT and the underlying NFT was sold outright to the bidder.
		// We go ahead an unsell the NFT.
		if err := bav._helpDisconnectNFTSold(operationData, txMeta.NFTPostHash); err != nil {
			return errors.Wrapf(err, "_disconnectNFTBid: ")
		}
	}

	// Now we can delete the NFT bid.
	nftBidKey := MakeNFTBidKey(bidderPKID.PKID, txMeta.NFTPostHash, txMeta.SerialNumber)
	nftBidEntry := bav.GetNFTBidEntryForNFTBidKey(&nftBidKey)

	// Only delete the bid entry mapping if it exists. Bids of 0 nanos delete bids without creating new ones.
	if nftBidEntry != nil {
		// We do not check if the existing entry is deleted or not. Because a bid amount of 0 cancels a bid (deletes
		// without creating one), if a user were to create a bid, cancel it, and create a new one, this disconnect logic
		// would encounter a state where the bid entry is delete.
		bav._deleteNFTBidEntryMappings(nftBidEntry)
	}

	// If a previous entry exists, set it.
	if operationData.PrevNFTBidEntry != nil {
		bav._setNFTBidEntryMappings(operationData.PrevNFTBidEntry)
	}

	// Now revert the basic transfer with the remaining operations.
	return bav._disconnectBasicTransfer(
		currentTxn, txnHash, utxoOpsForTxn[:operationIndex+1], blockHeight)
}

func (bav *UtxoView) _disconnectNFTTransfer(
	operationType OperationType, currentTxn *MsgDeSoTxn, txnHash *BlockHash,
	utxoOpsForTxn []*UtxoOperation, blockHeight uint32) error {

	// Verify that the last operation is an NFTTransfer operation
	if len(utxoOpsForTxn) == 0 {
		return fmt.Errorf("_disconnectNFTTransfer: utxoOperations are missing")
	}
	operationIndex := len(utxoOpsForTxn) - 1
	if utxoOpsForTxn[operationIndex].Type != OperationTypeNFTTransfer {
		return fmt.Errorf("_disconnectNFTTransfer: Trying to revert "+
			"OperationTypeNFTTransfer but found type %v",
			utxoOpsForTxn[operationIndex].Type)
	}
	txMeta := currentTxn.TxnMeta.(*NFTTransferMetadata)
	operationData := utxoOpsForTxn[operationIndex]
	operationIndex--

	// Make sure that there is a prev NFT entry.
	if operationData.PrevNFTEntry == nil || operationData.PrevNFTEntry.isDeleted {
		return fmt.Errorf("_disconnectNFTTransfer: prev NFT entry doesn't exist; " +
			"this should never happen.")
	}

	// Sanity check the old NFT entry PKID / PostHash / SerialNumber.
	updaterPKID := bav.GetPKIDForPublicKey(currentTxn.PublicKey)
	if updaterPKID == nil || updaterPKID.isDeleted {
		return fmt.Errorf("_disconnectNFTTransfer: non-existent updaterPKID: %s",
			PkToString(currentTxn.PublicKey, bav.Params))
	}
	if !reflect.DeepEqual(operationData.PrevNFTEntry.OwnerPKID, updaterPKID.PKID) {
		return fmt.Errorf(
			"_disconnectNFTTransfer: updaterPKID does not match NFT owner: %s, %s",
			PkToString(updaterPKID.PKID[:], bav.Params),
			PkToString(operationData.PrevNFTEntry.OwnerPKID[:], bav.Params))
	}
	if !reflect.DeepEqual(txMeta.NFTPostHash, operationData.PrevNFTEntry.NFTPostHash) ||
		txMeta.SerialNumber != operationData.PrevNFTEntry.SerialNumber {
		return fmt.Errorf("_disconnectNFTTransfer: txMeta post hash and serial number do "+
			"not match previous NFT entry; this should never happen (%v, %v).",
			txMeta, operationData.PrevNFTEntry)
	}

	// Sanity check that the old NFT entry was not for sale.
	if operationData.PrevNFTEntry.IsForSale {
		return fmt.Errorf("_disconnecttNFTTransfer: prevNFT Entry was either not "+
			"pending or for sale (%v); this should never happen.", operationData.PrevNFTEntry)
	}

	// Get the current NFT entry so we can delete it.
	nftKey := MakeNFTKey(txMeta.NFTPostHash, txMeta.SerialNumber)
	currNFTEntry := bav.GetNFTEntryForNFTKey(&nftKey)
	if currNFTEntry == nil || currNFTEntry.isDeleted {
		return fmt.Errorf("_disconnectNFTTransfer: currNFTEntry not found: %s, %d",
			txMeta.NFTPostHash.String(), txMeta.SerialNumber)
	}

	// Set the old NFT entry.
	bav._deleteNFTEntryMappings(currNFTEntry)
	bav._setNFTEntryMappings(operationData.PrevNFTEntry)

	// Now revert the basic transfer with the remaining operations.
	return bav._disconnectBasicTransfer(
		currentTxn, txnHash, utxoOpsForTxn[:operationIndex+1], blockHeight)
}

func (bav *UtxoView) _disconnectAcceptNFTTransfer(
	operationType OperationType, currentTxn *MsgDeSoTxn, txnHash *BlockHash,
	utxoOpsForTxn []*UtxoOperation, blockHeight uint32) error {

	// Verify that the last operation is an AcceptNFTTransfer operation
	if len(utxoOpsForTxn) == 0 {
		return fmt.Errorf("_disconnectAcceptNFTTransfer: utxoOperations are missing")
	}
	operationIndex := len(utxoOpsForTxn) - 1
	if utxoOpsForTxn[operationIndex].Type != OperationTypeAcceptNFTTransfer {
		return fmt.Errorf("_disconnectAcceptNFTTransfer: Trying to revert "+
			"OperationTypeAcceptNFTTransfer but found type %v",
			utxoOpsForTxn[operationIndex].Type)
	}
	txMeta := currentTxn.TxnMeta.(*AcceptNFTTransferMetadata)
	operationData := utxoOpsForTxn[operationIndex]
	operationIndex--

	// Make sure that there is a prev NFT entry.
	if operationData.PrevNFTEntry == nil || operationData.PrevNFTEntry.isDeleted {
		return fmt.Errorf("_disconnectAcceptNFTTransfer: prev NFT entry doesn't exist; " +
			"this should never happen.")
	}

	// Sanity check the old NFT entry PKID / PostHash / SerialNumber.
	updaterPKID := bav.GetPKIDForPublicKey(currentTxn.PublicKey)
	if updaterPKID == nil || updaterPKID.isDeleted {
		return fmt.Errorf("_disconnectAcceptNFTTransfer: non-existent updaterPKID: %s",
			PkToString(currentTxn.PublicKey, bav.Params))
	}
	if !reflect.DeepEqual(operationData.PrevNFTEntry.OwnerPKID, updaterPKID.PKID) {
		return fmt.Errorf(
			"_disconnectAcceptNFTTransfer: updaterPKID does not match NFT owner: %s, %s",
			PkToString(updaterPKID.PKID[:], bav.Params),
			PkToString(operationData.PrevNFTEntry.OwnerPKID[:], bav.Params))
	}
	if !reflect.DeepEqual(txMeta.NFTPostHash, operationData.PrevNFTEntry.NFTPostHash) ||
		txMeta.SerialNumber != operationData.PrevNFTEntry.SerialNumber {
		return fmt.Errorf("_disconnectAcceptNFTTransfer: txMeta post hash and serial number"+
			" do not match previous NFT entry; this should never happen (%v, %v).",
			txMeta, operationData.PrevNFTEntry)
	}

	// Sanity check that the old NFT entry was pending and not for sale.
	if !operationData.PrevNFTEntry.IsPending || operationData.PrevNFTEntry.IsForSale {
		return fmt.Errorf("_disconnectAcceptNFTTransfer: prevNFT Entry was either not "+
			"pending or for sale (%v); this should never happen.", operationData.PrevNFTEntry)
	}

	// Get the current NFT entry so we can delete it.
	nftKey := MakeNFTKey(txMeta.NFTPostHash, txMeta.SerialNumber)
	currNFTEntry := bav.GetNFTEntryForNFTKey(&nftKey)
	if currNFTEntry == nil || currNFTEntry.isDeleted {
		return fmt.Errorf("_disconnectAcceptNFTTransfer: currNFTEntry not found: %s, %d",
			txMeta.NFTPostHash.String(), txMeta.SerialNumber)
	}

	// Delete the current NFT entry and set the old one.
	bav._deleteNFTEntryMappings(currNFTEntry)
	bav._setNFTEntryMappings(operationData.PrevNFTEntry)

	// Now revert the basic transfer with the remaining operations.
	return bav._disconnectBasicTransfer(
		currentTxn, txnHash, utxoOpsForTxn[:operationIndex+1], blockHeight)
}

func (bav *UtxoView) _disconnectBurnNFT(
	operationType OperationType, currentTxn *MsgDeSoTxn, txnHash *BlockHash,
	utxoOpsForTxn []*UtxoOperation, blockHeight uint32) error {

	// Verify that the last operation is an BurnNFT operation
	if len(utxoOpsForTxn) == 0 {
		return fmt.Errorf("_disconnectBurnNFT: utxoOperations are missing")
	}
	operationIndex := len(utxoOpsForTxn) - 1
	if utxoOpsForTxn[operationIndex].Type != OperationTypeBurnNFT {
		return fmt.Errorf("_disconnectBurnNFT: Trying to revert "+
			"OperationTypeBurnNFT but found type %v",
			utxoOpsForTxn[operationIndex].Type)
	}
	txMeta := currentTxn.TxnMeta.(*BurnNFTMetadata)
	operationData := utxoOpsForTxn[operationIndex]
	operationIndex--

	// Make sure that there is a prev NFT entry.
	if operationData.PrevNFTEntry == nil || operationData.PrevNFTEntry.isDeleted {
		return fmt.Errorf("_disconnectBurnNFT: prev NFT entry doesn't exist; " +
			"this should never happen.")
	}

	// Make sure that there is a prev post entry.
	if operationData.PrevPostEntry == nil || operationData.PrevPostEntry.isDeleted {
		return fmt.Errorf("_disconnectBurnNFT: prev NFT entry doesn't exist; " +
			"this should never happen.")
	}

	// Sanity check the old NFT entry PKID / PostHash / SerialNumber.
	updaterPKID := bav.GetPKIDForPublicKey(currentTxn.PublicKey)
	if updaterPKID == nil || updaterPKID.isDeleted {
		return fmt.Errorf("_disconnectBurnNFT: non-existent updaterPKID: %s",
			PkToString(currentTxn.PublicKey, bav.Params))
	}
	if !reflect.DeepEqual(operationData.PrevNFTEntry.OwnerPKID, updaterPKID.PKID) {
		return fmt.Errorf("_disconnectBurnNFT: updaterPKID does not match NFT owner: %s, %s",
			PkToString(updaterPKID.PKID[:], bav.Params),
			PkToString(operationData.PrevNFTEntry.OwnerPKID[:], bav.Params))
	}
	if !reflect.DeepEqual(txMeta.NFTPostHash, operationData.PrevNFTEntry.NFTPostHash) ||
		txMeta.SerialNumber != operationData.PrevNFTEntry.SerialNumber {
		return fmt.Errorf("_disconnectBurnNFT: txMeta post hash and serial number do "+
			"not match previous NFT entry; this should never happen (%v, %v).",
			txMeta, operationData.PrevNFTEntry)
	}

	// Sanity check that the old NFT entry was not for sale.
	if operationData.PrevNFTEntry.IsForSale {
		return fmt.Errorf("_disconnectBurnNFT: prevNFTEntry was for sale (%v); this should"+
			" never happen.", operationData.PrevNFTEntry)
	}

	// Get the postEntry for sanity checking / deletion later.
	currPostEntry := bav.GetPostEntryForPostHash(txMeta.NFTPostHash)
	if currPostEntry == nil || currPostEntry.isDeleted {
		return fmt.Errorf(
			"_disconnectBurnNFT: non-existent nftPostEntry for NFTPostHash: %s",
			txMeta.NFTPostHash.String())
	}

	// Sanity check that the previous num NFT copies burned makes sense.
	if operationData.PrevPostEntry.NumNFTCopiesBurned != currPostEntry.NumNFTCopiesBurned-1 {
		return fmt.Errorf(
			"_disconnectBurnNFT: prevPostEntry has the wrong num NFT copies burned %d != %d-1",
			operationData.PrevPostEntry.NumNFTCopiesBurned, currPostEntry.NumNFTCopiesBurned)
	}

	// Sanity check that there is no current NFT entry.
	nftKey := MakeNFTKey(txMeta.NFTPostHash, txMeta.SerialNumber)
	currNFTEntry := bav.GetNFTEntryForNFTKey(&nftKey)
	if currNFTEntry != nil && !currNFTEntry.isDeleted {
		return fmt.Errorf("_disconnectBurnNFT: found currNFTEntry for burned NFT: %s, %d",
			txMeta.NFTPostHash.String(), txMeta.SerialNumber)
	}

	// Set the old NFT entry (no need to delete first since there is no current entry).
	bav._setNFTEntryMappings(operationData.PrevNFTEntry)

	// Delete the current post entry and set the old one.
	bav._deletePostEntryMappings(currPostEntry)
	bav._setPostEntryMappings(operationData.PrevPostEntry)

	// Now revert the basic transfer with the remaining operations.
	return bav._disconnectBasicTransfer(
		currentTxn, txnHash, utxoOpsForTxn[:operationIndex+1], blockHeight)
}<|MERGE_RESOLUTION|>--- conflicted
+++ resolved
@@ -449,13 +449,9 @@
 
 	isBuyNow := false
 	buyNowPrice := uint64(0)
-<<<<<<< HEAD
-	// Only extract the BuyNowPriceKey value if we are past the BuyNowNFTBlockHeight
-	if val, exists := txn.ExtraData[BuyNowPriceKey]; exists && blockHeight >= bav.Params.BuyNowNFTBlockHeight {
-=======
+  
 	// Only extract the BuyNowPriceKey value if we are past the BuyNowAndNFTSplitsBlockHeight
-	if val, exists := txn.ExtraData[BuyNowPriceKey]; exists && blockHeight >= BuyNowAndNFTSplitsBlockHeight {
->>>>>>> a41b2fa0
+	if val, exists := txn.ExtraData[BuyNowPriceKey]; exists && blockHeight >= bav.Params.BuyNowAndNFTSplitsBlockHeight {
 		var bytesRead int
 		buyNowPrice, bytesRead = Uvarint(val)
 		if bytesRead <= 0 {
@@ -532,12 +528,7 @@
 	}
 	txMeta := txn.TxnMeta.(*CreateNFTMetadata)
 
-<<<<<<< HEAD
-
 	isBuyNow, buyNowPrice, err := bav._getBuyNowExtraData(txn, blockHeight)
-=======
-	isBuyNow, buyNowPrice, err := _getBuyNowExtraData(txn, blockHeight)
->>>>>>> a41b2fa0
 	if err != nil {
 		return 0, 0, nil, errors.Wrapf(err, "_connectCreateNFT: ")
 	}
@@ -1601,11 +1592,7 @@
 			return 0, 0, nil, RuleErrorNFTBidLessThanMinBidAmountNanos
 		}
 		// Verify that we are not bidding on a Buy Now NFT before the Buy Now NFT Block Height. This should never happen.
-<<<<<<< HEAD
-		if nftEntry.IsBuyNow && blockHeight < bav.Params.BuyNowNFTBlockHeight {
-=======
-		if nftEntry.IsBuyNow && blockHeight < BuyNowAndNFTSplitsBlockHeight {
->>>>>>> a41b2fa0
+		if nftEntry.IsBuyNow && blockHeight < bav.Params.BuyNowAndNFTSplitsBlockHeight {
 			return 0, 0, nil, errors.Wrapf(RuleErrorBuyNowNFTBeforeBlockHeight, "_connectNFTBid: ")
 		}
 		// If the NFT is a Buy Now NFT and the bid amount is greater than the Buy Now Price, we treat this bid as a
