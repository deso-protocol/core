package lib

import (
	"bytes"
	"encoding/gob"
	"fmt"
	"github.com/btcsuite/btcd/btcec"
	"github.com/golang/glog"
	"github.com/pkg/errors"
	"math"
	"math/big"
	"reflect"
)

func (bav *UtxoView) _setNFTEntryMappings(nftEntry *NFTEntry) {
	// This function shouldn't be called with nil.
	if nftEntry == nil {
		glog.Errorf("_setNFTEntryMappings: Called with nil NFTEntry; " +
			"this should never happen.")
		return
	}

	nftKey := MakeNFTKey(nftEntry.NFTPostHash, nftEntry.SerialNumber)
	bav.NFTKeyToNFTEntry[nftKey] = nftEntry
}

func (bav *UtxoView) _deleteNFTEntryMappings(nftEntry *NFTEntry) {

	// Create a tombstone entry.
	tombstoneNFTEntry := *nftEntry
	tombstoneNFTEntry.isDeleted = true

	// Set the mappings to point to the tombstone entry.
	bav._setNFTEntryMappings(&tombstoneNFTEntry)
}

func (bav *UtxoView) GetNFTEntryForNFTKey(nftKey *NFTKey) *NFTEntry {
	// If an entry exists in the in-memory map, return the value of that mapping.
	mapValue, existsMapValue := bav.NFTKeyToNFTEntry[*nftKey]
	if existsMapValue {
		return mapValue
	}

	// If we get here it means no value exists in our in-memory map. In this case,
	// defer to the db. If a mapping exists in the db, return it. If not, return
	// nil.
	var nftEntry *NFTEntry
	if bav.Postgres != nil {
		nft := bav.Postgres.GetNFT(&nftKey.NFTPostHash, nftKey.SerialNumber)
		if nft != nil {
			nftEntry = nft.NewNFTEntry()
		}
	} else {
		nftEntry = DBGetNFTEntryByPostHashSerialNumber(bav.Handle, &nftKey.NFTPostHash, nftKey.SerialNumber)
	}

	if nftEntry != nil {
		bav._setNFTEntryMappings(nftEntry)
	}
	return nftEntry
}

func (bav *UtxoView) GetNFTEntriesForPostHash(nftPostHash *BlockHash) []*NFTEntry {
	// Get all the entries in the DB.
	var dbNFTEntries []*NFTEntry
	if bav.Postgres != nil {
		nfts := bav.Postgres.GetNFTsForPostHash(nftPostHash)
		for _, nft := range nfts {
			dbNFTEntries = append(dbNFTEntries, nft.NewNFTEntry())
		}
	} else {
		dbNFTEntries = DBGetNFTEntriesForPostHash(bav.Handle, nftPostHash)
	}

	// Make sure all of the DB entries are loaded in the view.
	for _, dbNFTEntry := range dbNFTEntries {
		nftKey := MakeNFTKey(dbNFTEntry.NFTPostHash, dbNFTEntry.SerialNumber)

		// If the NFT is not in the view, add it to the view.
		if _, ok := bav.NFTKeyToNFTEntry[nftKey]; !ok {
			bav._setNFTEntryMappings(dbNFTEntry)
		}
	}

	// Loop over the view and build the final set of NFTEntries to return.
	nftEntries := []*NFTEntry{}
	for _, nftEntry := range bav.NFTKeyToNFTEntry {
		if !nftEntry.isDeleted && reflect.DeepEqual(nftEntry.NFTPostHash, nftPostHash) {
			nftEntries = append(nftEntries, nftEntry)
		}
	}
	return nftEntries
}

func (bav *UtxoView) GetNFTEntriesForPKID(ownerPKID *PKID) []*NFTEntry {
	var dbNFTEntries []*NFTEntry
	if bav.Postgres != nil {
		nfts := bav.Postgres.GetNFTsForPKID(ownerPKID)
		for _, nft := range nfts {
			dbNFTEntries = append(dbNFTEntries, nft.NewNFTEntry())
		}
	} else {
		dbNFTEntries = DBGetNFTEntriesForPKID(bav.Handle, ownerPKID)
	}

	// Make sure all of the DB entries are loaded in the view.
	for _, dbNFTEntry := range dbNFTEntries {
		nftKey := MakeNFTKey(dbNFTEntry.NFTPostHash, dbNFTEntry.SerialNumber)

		// If the NFT is not in the view, add it to the view.
		if _, ok := bav.NFTKeyToNFTEntry[nftKey]; !ok {
			bav._setNFTEntryMappings(dbNFTEntry)
		}
	}

	// Loop over the view and build the final set of NFTEntries to return.
	nftEntries := []*NFTEntry{}
	for _, nftEntry := range bav.NFTKeyToNFTEntry {
		if !nftEntry.isDeleted && reflect.DeepEqual(nftEntry.OwnerPKID, ownerPKID) {
			nftEntries = append(nftEntries, nftEntry)
		}
	}
	return nftEntries
}

func (bav *UtxoView) GetNFTBidEntriesForPKID(bidderPKID *PKID) (_nftBidEntries []*NFTBidEntry) {
	var dbNFTBidEntries []*NFTBidEntry
	if bav.Postgres != nil {
		bids := bav.Postgres.GetNFTBidsForPKID(bidderPKID)
		for _, bid := range bids {
			dbNFTBidEntries = append(dbNFTBidEntries, bid.NewNFTBidEntry())
		}
	} else {
		dbNFTBidEntries = DBGetNFTBidEntriesForPKID(bav.Handle, bidderPKID)
	}

	// Make sure all of the DB entries are loaded in the view.
	for _, dbNFTBidEntry := range dbNFTBidEntries {
		nftBidKey := MakeNFTBidKey(bidderPKID, dbNFTBidEntry.NFTPostHash, dbNFTBidEntry.SerialNumber)

		// If the NFT is not in the view, add it to the view.
		if _, ok := bav.NFTBidKeyToNFTBidEntry[nftBidKey]; !ok {
			bav._setNFTBidEntryMappings(dbNFTBidEntry)
		}
	}

	// Loop over the view and build the final set of NFTEntries to return.
	nftBidEntries := []*NFTBidEntry{}
	for _, nftBidEntry := range bav.NFTBidKeyToNFTBidEntry {
		if !nftBidEntry.isDeleted && reflect.DeepEqual(nftBidEntry.BidderPKID, bidderPKID) {
			nftBidEntries = append(nftBidEntries, nftBidEntry)
		}
	}
	return nftBidEntries
}

// TODO: Postgres
func (bav *UtxoView) GetHighAndLowBidsForNFTCollection(
	nftHash *BlockHash,
) (_highBid uint64, _lowBid uint64) {
	highBid := uint64(0)
	lowBid := uint64(0)
	postEntry := bav.GetPostEntryForPostHash(nftHash)

	// First we get the highest and lowest bids from the db.
	for ii := uint64(1); ii <= postEntry.NumNFTCopies; ii++ {
		highBidForSerialNum, lowBidForSerialNum := bav.GetDBHighAndLowBidsForNFT(nftHash, ii)

		if highBidForSerialNum > highBid {
			highBid = highBidForSerialNum
		}

		if lowBidForSerialNum < lowBid {
			lowBid = lowBidForSerialNum
		}
	}

	// Then we loop over the view to for anything we missed.
	for _, nftBidEntry := range bav.NFTBidKeyToNFTBidEntry {
		if !nftBidEntry.isDeleted && reflect.DeepEqual(nftBidEntry.NFTPostHash, nftHash) {
			if nftBidEntry.BidAmountNanos > highBid {
				highBid = nftBidEntry.BidAmountNanos
			}

			if nftBidEntry.BidAmountNanos < lowBid {
				lowBid = nftBidEntry.BidAmountNanos
			}
		}
	}

	return highBid, lowBid
}

// TODO: Postgres
func (bav *UtxoView) GetHighAndLowBidsForNFTSerialNumber(nftHash *BlockHash, serialNumber uint64) (_highBid uint64, _lowBid uint64) {
	highBid := uint64(0)
	lowBid := uint64(0)

	highBidEntry, lowBidEntry := bav.GetDBHighAndLowBidEntriesForNFT(nftHash, serialNumber)

	if highBidEntry != nil {
		highBidKey := MakeNFTBidKey(highBidEntry.BidderPKID, highBidEntry.NFTPostHash, highBidEntry.SerialNumber)
		if _, exists := bav.NFTBidKeyToNFTBidEntry[highBidKey]; !exists {
			bav._setNFTBidEntryMappings(highBidEntry)
		}
		highBid = highBidEntry.BidAmountNanos
	}

	if lowBidEntry != nil {
		lowBidKey := MakeNFTBidKey(lowBidEntry.BidderPKID, lowBidEntry.NFTPostHash, lowBidEntry.SerialNumber)
		if _, exists := bav.NFTBidKeyToNFTBidEntry[lowBidKey]; !exists {
			bav._setNFTBidEntryMappings(lowBidEntry)
		}
		lowBid = lowBidEntry.BidAmountNanos
	}

	// Then we loop over the view to for anything we missed.
	for _, nftBidEntry := range bav.NFTBidKeyToNFTBidEntry {
		if !nftBidEntry.isDeleted && nftBidEntry.SerialNumber == serialNumber && reflect.DeepEqual(nftBidEntry.NFTPostHash, nftHash) {
			if nftBidEntry.BidAmountNanos > highBid {
				highBid = nftBidEntry.BidAmountNanos
			}

			if nftBidEntry.BidAmountNanos < lowBid {
				lowBid = nftBidEntry.BidAmountNanos
			}
		}
	}
	return highBid, lowBid
}

// TODO: Postgres
func (bav *UtxoView) GetDBHighAndLowBidsForNFT(nftHash *BlockHash, serialNumber uint64) (_highBid uint64, _lowBid uint64) {
	highBidAmount := uint64(0)
	lowBidAmount := uint64(0)
	highBidEntry, lowBidEntry := bav.GetDBHighAndLowBidEntriesForNFT(nftHash, serialNumber)
	if highBidEntry != nil {
		highBidAmount = highBidEntry.BidAmountNanos
	}
	if lowBidEntry != nil {
		lowBidAmount = lowBidEntry.BidAmountNanos
	}
	return highBidAmount, lowBidAmount
}

// This function gets the highest and lowest bids for a specific NFT that
// have not been deleted in the view.
// TODO: Postgres
func (bav *UtxoView) GetDBHighAndLowBidEntriesForNFT(
	nftHash *BlockHash, serialNumber uint64,
) (_highBidEntry *NFTBidEntry, _lowBidEntry *NFTBidEntry) {
	numPerDBFetch := 5
	var highestBidEntry *NFTBidEntry
	var lowestBidEntry *NFTBidEntry

	// Loop until we find the highest bid in the database that hasn't been deleted in the view.
	exitLoop := false
	highBidEntries := DBGetNFTBidEntriesPaginated(
		bav.Handle, nftHash, serialNumber, nil, numPerDBFetch, true)
	for _, bidEntry := range highBidEntries {
		bidEntryKey := MakeNFTBidKey(bidEntry.BidderPKID, bidEntry.NFTPostHash, bidEntry.SerialNumber)
		if _, exists := bav.NFTBidKeyToNFTBidEntry[bidEntryKey]; !exists {
			bav._setNFTBidEntryMappings(bidEntry)
		}
	}
	for {
		for _, highBidEntry := range highBidEntries {
			bidKey := &NFTBidKey{
				NFTPostHash:  *highBidEntry.NFTPostHash,
				SerialNumber: highBidEntry.SerialNumber,
				BidderPKID:   *highBidEntry.BidderPKID,
			}
			bidEntry := bav.NFTBidKeyToNFTBidEntry[*bidKey]
			if !bidEntry.isDeleted && !exitLoop {
				exitLoop = true
				highestBidEntry = bidEntry
			}
		}

		if len(highBidEntries) < numPerDBFetch {
			exitLoop = true
		}

		if exitLoop {
			break
		} else {
			nextStartEntry := highBidEntries[len(highBidEntries)-1]
			highBidEntries = DBGetNFTBidEntriesPaginated(
				bav.Handle, nftHash, serialNumber, nextStartEntry, numPerDBFetch, true,
			)
		}
	}

	// Loop until we find the lowest bid in the database that hasn't been deleted in the view.
	exitLoop = false
	lowBidEntries := DBGetNFTBidEntriesPaginated(
		bav.Handle, nftHash, serialNumber, nil, numPerDBFetch, false)
	for _, bidEntry := range lowBidEntries {
		bidEntryKey := MakeNFTBidKey(bidEntry.BidderPKID, bidEntry.NFTPostHash, bidEntry.SerialNumber)
		if _, exists := bav.NFTBidKeyToNFTBidEntry[bidEntryKey]; !exists {
			bav._setNFTBidEntryMappings(bidEntry)
		}
	}
	for {
		for _, lowBidEntry := range lowBidEntries {
			bidKey := &NFTBidKey{
				NFTPostHash:  *lowBidEntry.NFTPostHash,
				SerialNumber: lowBidEntry.SerialNumber,
				BidderPKID:   *lowBidEntry.BidderPKID,
			}
			bidEntry := bav.NFTBidKeyToNFTBidEntry[*bidKey]
			if !bidEntry.isDeleted && !exitLoop {
				exitLoop = true
				lowestBidEntry = bidEntry
			}
		}

		if len(lowBidEntries) < numPerDBFetch {
			exitLoop = true
		}

		if exitLoop {
			break
		} else {
			nextStartEntry := lowBidEntries[len(lowBidEntries)-1]
			lowBidEntries = DBGetNFTBidEntriesPaginated(
				bav.Handle, nftHash, serialNumber, nextStartEntry, numPerDBFetch, false,
			)
		}
	}

	return highestBidEntry, lowestBidEntry
}

func (bav *UtxoView) _setAcceptNFTBidHistoryMappings(nftKey NFTKey, nftBidEntries *[]*NFTBidEntry) {
	if nftBidEntries == nil {
		glog.Errorf("_setAcceptedNFTBidHistoryMappings: Called with nil nftBidEntries; " +
			"this should never happen.")
		return
	}

	bav.NFTKeyToAcceptedNFTBidHistory[nftKey] = nftBidEntries
}

func (bav *UtxoView) GetAcceptNFTBidHistoryForNFTKey(nftKey *NFTKey) *[]*NFTBidEntry {
	// If an entry exists in the in-memory map, return the value of that mapping.

	mapValue, existsMapValue := bav.NFTKeyToAcceptedNFTBidHistory[*nftKey]
	if existsMapValue {
		return mapValue
	}

	// If we get here it means no value exists in our in-memory map. In this case,
	// defer to the db. If a mapping exists in the db, return it. If not, return
	// nil.
	dbNFTBidEntries := DBGetAcceptedNFTBidEntriesByPostHashSerialNumber(bav.Handle, &nftKey.NFTPostHash, nftKey.SerialNumber)
	if dbNFTBidEntries != nil {
		bav._setAcceptNFTBidHistoryMappings(*nftKey, dbNFTBidEntries)
		return dbNFTBidEntries
	}
	// We return an empty slice instead of nil
	return &[]*NFTBidEntry{}
}

func (bav *UtxoView) _setNFTBidEntryMappings(nftBidEntry *NFTBidEntry) {
	// This function shouldn't be called with nil.
	if nftBidEntry == nil {
		glog.Errorf("_setNFTBidEntryMappings: Called with nil nftBidEntry; " +
			"this should never happen.")
		return
	}

	nftBidKey := MakeNFTBidKey(nftBidEntry.BidderPKID, nftBidEntry.NFTPostHash, nftBidEntry.SerialNumber)
	bav.NFTBidKeyToNFTBidEntry[nftBidKey] = nftBidEntry
}

func (bav *UtxoView) _deleteNFTBidEntryMappings(nftBidEntry *NFTBidEntry) {

	// Create a tombstone entry.
	tombstoneNFTBidEntry := *nftBidEntry
	tombstoneNFTBidEntry.isDeleted = true

	// Set the mappings to point to the tombstone entry.
	bav._setNFTBidEntryMappings(&tombstoneNFTBidEntry)
}

func (bav *UtxoView) GetNFTBidEntryForNFTBidKey(nftBidKey *NFTBidKey) *NFTBidEntry {
	// If an entry exists in the in-memory map, return the value of that mapping.
	mapValue, existsMapValue := bav.NFTBidKeyToNFTBidEntry[*nftBidKey]
	if existsMapValue {
		return mapValue
	}

	// If we get here it means no value exists in our in-memory map. In this case,
	// defer to the db. If a mapping exists in the db, return it. If not, return
	// nil.
	var dbNFTBidEntry *NFTBidEntry
	if bav.Postgres != nil {
		bidEntry := bav.Postgres.GetNFTBid(&nftBidKey.NFTPostHash, &nftBidKey.BidderPKID, nftBidKey.SerialNumber)
		if bidEntry != nil {
			dbNFTBidEntry = bidEntry.NewNFTBidEntry()
		}
	} else {
		dbNFTBidEntry = DBGetNFTBidEntryForNFTBidKey(bav.Handle, nftBidKey)
	}

	if dbNFTBidEntry != nil {
		bav._setNFTBidEntryMappings(dbNFTBidEntry)
	}

	return dbNFTBidEntry
}

func (bav *UtxoView) GetAllNFTBidEntries(nftPostHash *BlockHash, serialNumber uint64) []*NFTBidEntry {
	// Get all the entries in the DB.
	var dbEntries []*NFTBidEntry
	if bav.Postgres != nil {
		bids := bav.Postgres.GetNFTBidsForSerial(nftPostHash, serialNumber)
		for _, bid := range bids {
			dbEntries = append(dbEntries, bid.NewNFTBidEntry())
		}
	} else {
		dbEntries = DBGetNFTBidEntries(bav.Handle, nftPostHash, serialNumber)
	}

	// Make sure all of the DB entries are loaded in the view.
	for _, dbEntry := range dbEntries {
		nftBidKey := MakeNFTBidKey(dbEntry.BidderPKID, dbEntry.NFTPostHash, dbEntry.SerialNumber)

		// If the bidEntry is not in the view, add it to the view.
		if _, ok := bav.NFTBidKeyToNFTBidEntry[nftBidKey]; !ok {
			bav._setNFTBidEntryMappings(dbEntry)
		}
	}

	// Loop over the view and build the final set of NFTBidEntries to return.
	nftBidEntries := []*NFTBidEntry{}
	for _, nftBidEntry := range bav.NFTBidKeyToNFTBidEntry {

		if nftBidEntry.SerialNumber == serialNumber && !nftBidEntry.isDeleted &&
			reflect.DeepEqual(nftBidEntry.NFTPostHash, nftPostHash) {

			nftBidEntries = append(nftBidEntries, nftBidEntry)
		}
	}
	return nftBidEntries
}

func _getBuyNowExtraData(txn *MsgDeSoTxn, blockHeight uint32) (
	_isBuyNow bool, _buyNowPrice uint64, _err error) {

	isBuyNow := false
	buyNowPrice := uint64(0)
	// Only extract the BuyNowPriceKey value if we are past the BuyNowNFTBlockHeight
	if val, exists := txn.ExtraData[BuyNowPriceKey]; exists && blockHeight >= BuyNowNFTBlockHeight {
		var bytesRead int
		buyNowPrice, bytesRead = Uvarint(val)
		if bytesRead <= 0 {
			return false, 0, errors.New(
				"_getBuyNowExtraData: Problem reading bytes for BuyNowPriceNanos")
		}
		isBuyNow = true
	}

	return isBuyNow, buyNowPrice, nil
}

func (bav *UtxoView) _connectCreateNFT(
	txn *MsgDeSoTxn, txHash *BlockHash, blockHeight uint32, verifySignatures bool) (
	_totalInput uint64, _totalOutput uint64, _utxoOps []*UtxoOperation, _err error) {
	if bav.GlobalParamsEntry.MaxCopiesPerNFT == 0 {
		return 0, 0, nil, fmt.Errorf("_connectCreateNFT: called with zero MaxCopiesPerNFT")
	}

	// Check that the transaction has the right TxnType.
	if txn.TxnMeta.GetTxnType() != TxnTypeCreateNFT {
		return 0, 0, nil, fmt.Errorf("_connectCreateNFT: called with bad TxnType %s",
			txn.TxnMeta.GetTxnType().String())
	}
	txMeta := txn.TxnMeta.(*CreateNFTMetadata)

<<<<<<< HEAD
	isBuyNow := false
	buyNowPrice := uint64(0)
	// Only extract the BuyNowPriceKey value if we are past the BuyNowAndNFTSplitsBlockHeight
	if val, exists := txn.ExtraData[BuyNowPriceKey]; exists && blockHeight >= BuyNowAndNFTSplitsBlockHeight {
		var bytesRead int
		buyNowPrice, bytesRead = Uvarint(val)
		if bytesRead <= 0 {
			return 0, 0, nil, errors.New(
				"_connectCreateNFT: Problem reading bytes for BuyNowPriceNanos")
		}
		isBuyNow = true
	}

	// Extract additional DESO royalties
	additionalDESONFTRoyalties := make(map[PKID]uint64)
	additionalDESONFTRoyaltiesBasisPoints := uint64(0)
	if val, exists := txn.ExtraData[DESORoyaltiesMapKey]; exists && blockHeight >= BuyNowAndNFTSplitsBlockHeight {
		if err := gob.NewDecoder(bytes.NewReader(val)).Decode(&additionalDESONFTRoyalties); err != nil {
			return 0, 0, nil, errors.Wrap(err, "_connectCreateNFT: "+
				"Problem reading bytes for additional DESO NFT Royalties: ")
		}
		// Check that PKIDs are valid and sum basis points
		for pkid, bps := range additionalDESONFTRoyalties {
			pkBytes := bav.GetPublicKeyForPKID(&pkid)
			if len(pkBytes) != btcec.PubKeyBytesLenCompressed {
				return 0, 0, nil, errors.Wrapf(RuleErrorAdditionalRoyaltyPKIDMustBeValid,
					"_connectCreateNFT: PKID does not map to known public key")
			}
			additionalDESONFTRoyaltiesBasisPoints += bps
		}
	}

	additionalCoinNFTRoyalties := make(map[PKID]uint64)
	additionalCoinNFTRoyaltiesBasisPoints := uint64(0)
	if val, exists := txn.ExtraData[CoinRoyaltiesMapKey]; exists && blockHeight >= BuyNowAndNFTSplitsBlockHeight {
		if err := gob.NewDecoder(bytes.NewReader(val)).Decode(&additionalCoinNFTRoyalties); err != nil {
			return 0, 0, nil, errors.Wrap(err, "_connectCreateNFT: "+
				"Problem reading bytes for additional creator coin NFT Royalties: ")
		}
		// Check that all PKIDs are valid and sum basis points
		for pkid, bps := range additionalCoinNFTRoyalties {
			pkBytes := bav.GetPublicKeyForPKID(&pkid)
			if len(pkBytes) != btcec.PubKeyBytesLenCompressed {
				return 0, 0, nil, errors.Wrapf(RuleErrorAdditionalRoyaltyPKIDMustBeValid,
					"_connectCreateNFT: PKID does not map to known public key")
			}
			additionalCoinNFTRoyaltiesBasisPoints += bps
			// Validate that all PKIDs provided have a profile
			existingProfileEntry := bav.GetProfileEntryForPKID(&pkid)
			if existingProfileEntry == nil || existingProfileEntry.isDeleted {
				return 0, 0, nil, errors.Wrapf(
					RuleErrorAdditionalCoinRoyaltyMustHaveProfile,
					"_connectCreateNFT: Profile missing for additional Coin NFT royalty pub key: %v %v",
					PkToStringMainnet(pkBytes), PkToStringTestnet(pkBytes))
			}
		}
=======

	isBuyNow, buyNowPrice, err := _getBuyNowExtraData(txn, blockHeight)
	if err != nil {
		return 0, 0, nil, errors.Wrapf(err, "_connectCreateNFT: ")
>>>>>>> c650242a
	}

	// Validate the txMeta.
	if txMeta.NumCopies > bav.GlobalParamsEntry.MaxCopiesPerNFT {
		return 0, 0, nil, RuleErrorTooManyNFTCopies
	}
	if txMeta.NumCopies == 0 {
		return 0, 0, nil, RuleErrorNFTMustHaveNonZeroCopies
	}
	// Make sure we won't oveflow when we add the royalty basis points.
	if math.MaxUint64-txMeta.NFTRoyaltyToCreatorBasisPoints < txMeta.NFTRoyaltyToCoinBasisPoints {
		return 0, 0, nil, RuleErrorNFTRoyaltyOverflow
	}

	postEntry := bav.GetPostEntryForPostHash(txMeta.NFTPostHash)
	if postEntry == nil || postEntry.isDeleted {
		return 0, 0, nil, RuleErrorCreateNFTOnNonexistentPost
	}

	posterPKID := bav.GetPKIDForPublicKey(postEntry.PosterPublicKey)
	if posterPKID == nil || posterPKID.isDeleted {
		return 0, 0, nil, fmt.Errorf("_connectCreateNFT: non-existent posterPKID: %s",
			PkToString(postEntry.PosterPublicKey, bav.Params))
	}

	if IsVanillaRepost(postEntry) {
		return 0, 0, nil, RuleErrorCreateNFTOnVanillaRepost
	}
	if !reflect.DeepEqual(postEntry.PosterPublicKey, txn.PublicKey) {
		return 0, 0, nil, RuleErrorCreateNFTMustBeCalledByPoster
	}
	if postEntry.IsNFT {
		return 0, 0, nil, RuleErrorCreateNFTOnPostThatAlreadyIsNFT
	}
	// We can't encrypt unlockable content if Buy Now is enabled.
	if txMeta.HasUnlockable && isBuyNow {
		return 0, 0, nil, errors.Wrapf(RuleErrorCannotHaveUnlockableAndBuyNowNFT, "_connectCreateNFT: ")
	}
	// We can't have a Buy Now NFT with a buy now price below min bid amount
	if isBuyNow && txMeta.MinBidAmountNanos > buyNowPrice {
		return 0, 0, nil, errors.Wrapf(RuleErrorCannotHaveBuyNowPriceBelowMinBidAmountNanos, "_connectCreateNFT: ")
	}

<<<<<<< HEAD
	// Make sure the creator of the post is not specified in the royalties maps
	if _, exists := additionalDESONFTRoyalties[*posterPKID.PKID]; exists {
		return 0, 0, nil, errors.Wrapf(RuleErrorCannotSpecifyCreatorAsAdditionalRoyalty,
			"_connectCreateNFT: cannot specify the post creator in the additional DESO royalties map")
	}

	if _, exists := additionalCoinNFTRoyalties[*posterPKID.PKID]; exists {
		return 0, 0, nil, errors.Wrapf(RuleErrorCannotSpecifyCreatorAsAdditionalRoyalty,
			"_connectCreateNFT: cannot specify the post creator in the additional coin royalties map")
	}

	creatorRoyaltyBasisPoints := txMeta.NFTRoyaltyToCreatorBasisPoints + txMeta.NFTRoyaltyToCoinBasisPoints

	if creatorRoyaltyBasisPoints + additionalCoinNFTRoyaltiesBasisPoints +
		additionalDESONFTRoyaltiesBasisPoints > bav.Params.MaxNFTRoyaltyBasisPoints {
		return 0, 0, nil, RuleErrorNFTRoyaltyHasTooManyBasisPoints
	}

=======
>>>>>>> c650242a
	profileEntry := bav.GetProfileEntryForPublicKey(postEntry.PosterPublicKey)
	if profileEntry == nil || profileEntry.isDeleted {
		return 0, 0, nil, RuleErrorCantCreateNFTWithoutProfileEntry
	}

	// Connect basic txn to get the total input and the total output without
	// considering the transaction metadata.
	totalInput, totalOutput, utxoOpsForTxn, err := bav._connectBasicTransfer(
		txn, txHash, blockHeight, verifySignatures)
	if err != nil {
		return 0, 0, nil, errors.Wrapf(err, "_connectCreateNFT: ")
	}

	// Force the input to be non-zero so that we can prevent replay attacks.
	if totalInput == 0 {
		return 0, 0, nil, RuleErrorCreateNFTRequiresNonZeroInput
	}

	if verifySignatures {
		// _connectBasicTransfer has already checked that the transaction is
		// signed by the top-level public key, which we take to be the poster's
		// public key.
	}

	// Since issuing N copies of an NFT multiplies the downstream processing overhead by N,
	// we charge a fee for each additional copy minted.
	// We do not need to check for overflow as these values are managed by the ParamUpdater.
	nftFee := txMeta.NumCopies * bav.GlobalParamsEntry.CreateNFTFeeNanos

	// Sanity check overflow and then ensure that the transaction covers the NFT fee.
	if math.MaxUint64-totalOutput < nftFee {
		return 0, 0, nil, fmt.Errorf("_connectCreateNFTFee: nft Fee overflow")
	}
	totalOutput += nftFee
	if totalInput < totalOutput {
		return 0, 0, nil, RuleErrorCreateNFTWithInsufficientFunds
	}

	// Save a copy of the post entry so that we can safely modify it.
	prevPostEntry := &PostEntry{}
	*prevPostEntry = *postEntry

	// Update and save the post entry.
	postEntry.IsNFT = true
	postEntry.NumNFTCopies = txMeta.NumCopies
	if txMeta.IsForSale {
		postEntry.NumNFTCopiesForSale = txMeta.NumCopies
	}
	postEntry.HasUnlockable = txMeta.HasUnlockable
	postEntry.NFTRoyaltyToCreatorBasisPoints = txMeta.NFTRoyaltyToCreatorBasisPoints
	postEntry.NFTRoyaltyToCoinBasisPoints = txMeta.NFTRoyaltyToCoinBasisPoints
	postEntry.AdditionalNFTRoyaltiesToCreatorsBasisPoints = additionalDESONFTRoyalties
	postEntry.AdditionalNFTRoyaltiesToCoinsBasisPoints = additionalCoinNFTRoyalties
	bav._setPostEntryMappings(postEntry)

	// Add the appropriate NFT entries.
	for ii := uint64(1); ii <= txMeta.NumCopies; ii++ {
		nftEntry := &NFTEntry{
			OwnerPKID:         posterPKID.PKID,
			NFTPostHash:       txMeta.NFTPostHash,
			SerialNumber:      ii,
			IsForSale:         txMeta.IsForSale,
			MinBidAmountNanos: txMeta.MinBidAmountNanos,
			IsBuyNow:          isBuyNow,
			BuyNowPriceNanos:  buyNowPrice,
		}
		bav._setNFTEntryMappings(nftEntry)
	}

	// Add an operation to the utxoOps list indicating we've created an NFT.
	utxoOpsForTxn = append(utxoOpsForTxn, &UtxoOperation{
		Type:          OperationTypeCreateNFT,
		PrevPostEntry: prevPostEntry,
	})

	return totalInput, totalOutput, utxoOpsForTxn, nil
}

func (bav *UtxoView) _connectUpdateNFT(
	txn *MsgDeSoTxn, txHash *BlockHash, blockHeight uint32, verifySignatures bool) (
	_totalInput uint64, _totalOutput uint64, _utxoOps []*UtxoOperation, _err error) {
	if bav.GlobalParamsEntry.MaxCopiesPerNFT == 0 {
		return 0, 0, nil, fmt.Errorf("_connectUpdateNFT: called with zero MaxCopiesPerNFT")
	}

	// Check that the transaction has the right TxnType.
	if txn.TxnMeta.GetTxnType() != TxnTypeUpdateNFT {
		return 0, 0, nil, fmt.Errorf("_connectUpdateNFT: called with bad TxnType %s",
			txn.TxnMeta.GetTxnType().String())
	}
	txMeta := txn.TxnMeta.(*UpdateNFTMetadata)

<<<<<<< HEAD
	isBuyNow := false
	buyNowPrice := uint64(0)
	// Only extract the BuyNowPriceKey value if we are past the BuyNowAndNFTSplitsBlockHeight
	if val, exists := txn.ExtraData[BuyNowPriceKey]; exists && blockHeight >= BuyNowAndNFTSplitsBlockHeight {
		var bytesRead int
		buyNowPrice, bytesRead = Uvarint(val)
		if bytesRead <= 0 {
			return 0, 0, nil, errors.New(
				"_connectUpdateNFT: Problem reading bytes for BuyNowPriceNanos")
		}
		isBuyNow = true
=======
	isBuyNow, buyNowPrice, err := _getBuyNowExtraData(txn, blockHeight)
	if err != nil {
		return 0, 0, nil, errors.Wrapf(err, "_connectUpdateNFT: ")
>>>>>>> c650242a
	}

	// Verify the NFT entry exists.
	nftKey := MakeNFTKey(txMeta.NFTPostHash, txMeta.SerialNumber)
	prevNFTEntry := bav.GetNFTEntryForNFTKey(&nftKey)
	if prevNFTEntry == nil || prevNFTEntry.isDeleted {
		return 0, 0, nil, RuleErrorCannotUpdateNonExistentNFT
	}

	// Verify the NFT is not a pending transfer.
	if prevNFTEntry.IsPending {
		return 0, 0, nil, RuleErrorCannotUpdatePendingNFTTransfer
	}

	// Get the postEntry so we can update the number of NFT copies for sale.
	postEntry := bav.GetPostEntryForPostHash(txMeta.NFTPostHash)
	if postEntry == nil || postEntry.isDeleted {
		return 0, 0, nil, fmt.Errorf("_connectUpdateNFT: non-existent postEntry for NFTPostHash: %s",
			txMeta.NFTPostHash.String())
	}

	// We can't encrypt unlockable content if Buy Now is enabled.
	if postEntry.HasUnlockable && isBuyNow {
		return 0, 0, nil, errors.Wrapf(RuleErrorCannotHaveUnlockableAndBuyNowNFT, "_connectUpdateNFT: ")
	}

	// We can't have a Buy Now NFT with a buy now price below min bid amount
	if isBuyNow && txMeta.MinBidAmountNanos > buyNowPrice {
		return 0, 0, nil, errors.Wrapf(RuleErrorCannotHaveBuyNowPriceBelowMinBidAmountNanos, "_connectUpdateNFT: ")
	}

	// Verify that the updater is the owner of the NFT.
	updaterPKID := bav.GetPKIDForPublicKey(txn.PublicKey)
	if updaterPKID == nil || updaterPKID.isDeleted {
		return 0, 0, nil, fmt.Errorf("_connectUpdateNFT: non-existent updaterPKID: %s",
			PkToString(txn.PublicKey, bav.Params))
	}
	if !reflect.DeepEqual(prevNFTEntry.OwnerPKID, updaterPKID.PKID) {
		return 0, 0, nil, RuleErrorUpdateNFTByNonOwner
	}

	// Sanity check that the NFT entry is correct.
	if !reflect.DeepEqual(prevNFTEntry.NFTPostHash, txMeta.NFTPostHash) ||
		!reflect.DeepEqual(prevNFTEntry.SerialNumber, txMeta.SerialNumber) {
		return 0, 0, nil, fmt.Errorf("_connectUpdateNFT: prevNFTEntry %v is inconsistent with txMeta %v;"+
			" this should never happen.", prevNFTEntry, txMeta)
	}

	// At the moment, updates can only be made if the 'IsForSale' status of the NFT is changing.
	// As a result, you cannot change the MinBidAmountNanos of an NFT while it is for sale.
	if prevNFTEntry.IsForSale == txMeta.IsForSale {
		return 0, 0, nil, RuleErrorNFTUpdateMustUpdateIsForSaleStatus
	}

	// Connect basic txn to get the total input and the total output without
	// considering the transaction metadata.
	totalInput, totalOutput, utxoOpsForTxn, err := bav._connectBasicTransfer(
		txn, txHash, blockHeight, verifySignatures)
	if err != nil {
		return 0, 0, nil, errors.Wrapf(err, "_connectUpdateNFT: ")
	}

	// Force the input to be non-zero so that we can prevent replay attacks.
	if totalInput == 0 {
		return 0, 0, nil, RuleErrorUpdateNFTRequiresNonZeroInput
	}

	if verifySignatures {
		// _connectBasicTransfer has already checked that the transaction is
		// signed by the top-level public key, which we take to be the poster's
		// public key.
	}

	// Now we are ready to update the NFT. Three things must happen:
	// 	(1) Update the NFT entry.
	//  (2) If the NFT entry is being updated to "is not for sale", kill all the bids.
	//  (3) Update the number of NFT copies for sale on the post entry.

	// Create the updated NFTEntry.
	newNFTEntry := &NFTEntry{
		LastOwnerPKID:     prevNFTEntry.LastOwnerPKID,
		OwnerPKID:         updaterPKID.PKID,
		NFTPostHash:       txMeta.NFTPostHash,
		SerialNumber:      txMeta.SerialNumber,
		IsForSale:         txMeta.IsForSale,
		MinBidAmountNanos: txMeta.MinBidAmountNanos,
		UnlockableText:    prevNFTEntry.UnlockableText,
		IsBuyNow:          isBuyNow,
		BuyNowPriceNanos:  buyNowPrice,
		// Keep the last accepted bid amount nanos from the previous entry since this
		// value is only updated when a new bid is accepted.
		LastAcceptedBidAmountNanos: prevNFTEntry.LastAcceptedBidAmountNanos,
	}
	bav._setNFTEntryMappings(newNFTEntry)

	// If we are going from ForSale->NotForSale, delete all the NFTBidEntries for this NFT.
	deletedBidEntries := []*NFTBidEntry{}
	if prevNFTEntry.IsForSale && !txMeta.IsForSale {
		bidEntries := bav.GetAllNFTBidEntries(txMeta.NFTPostHash, txMeta.SerialNumber)
		for _, bidEntry := range bidEntries {
			deletedBidEntries = append(deletedBidEntries, bidEntry)
			bav._deleteNFTBidEntryMappings(bidEntry)
		}
	}

	// Save a copy of the post entry so that we can safely modify it.
	prevPostEntry := &PostEntry{}
	*prevPostEntry = *postEntry

	// Update the number of NFT copies that are for sale.
	if prevNFTEntry.IsForSale && !txMeta.IsForSale {
		// For sale --> Not for sale.
		postEntry.NumNFTCopiesForSale--
	} else if !prevNFTEntry.IsForSale && txMeta.IsForSale {
		// Not for sale --> For sale.
		postEntry.NumNFTCopiesForSale++
	}

	// Set the new postEntry.
	bav._setPostEntryMappings(postEntry)

	// Add an operation to the list at the end indicating we've connected an NFT update.
	utxoOpsForTxn = append(utxoOpsForTxn, &UtxoOperation{
		Type:                 OperationTypeUpdateNFT,
		PrevNFTEntry:         prevNFTEntry,
		PrevPostEntry:        prevPostEntry,
		DeletedNFTBidEntries: deletedBidEntries,
	})

	return totalInput, totalOutput, utxoOpsForTxn, nil
}

func (bav *UtxoView) _connectAcceptNFTBid(
	txn *MsgDeSoTxn, txHash *BlockHash, blockHeight uint32, verifySignatures bool) (
	_totalInput uint64, _totalOutput uint64, _utxoOps []*UtxoOperation, _err error) {
	if bav.GlobalParamsEntry.MaxCopiesPerNFT == 0 {
		return 0, 0, nil, fmt.Errorf("_connectAcceptNFTBid: called with zero MaxCopiesPerNFT")
	}

	// Check that the transaction has the right TxnType.
	if txn.TxnMeta.GetTxnType() != TxnTypeAcceptNFTBid {
		return 0, 0, nil, fmt.Errorf("_connectAcceptNFTBid: called with bad TxnType %s",
			txn.TxnMeta.GetTxnType().String())
	}
	txMeta := txn.TxnMeta.(*AcceptNFTBidMetadata)

	// Verify the NFT entry that is being bid on exists and is on sale.
	nftKey := MakeNFTKey(txMeta.NFTPostHash, txMeta.SerialNumber)
	prevNFTEntry := bav.GetNFTEntryForNFTKey(&nftKey)
	if prevNFTEntry == nil || prevNFTEntry.isDeleted {
		// We wrap these errors in order to differentiate versus _connectNFTBid().
		return 0, 0, nil, errors.Wrapf(RuleErrorNFTBidOnNonExistentNFTEntry, "_connectAcceptNFTBid: ")
	}
	if !prevNFTEntry.IsForSale {
		return 0, 0, nil, errors.Wrapf(RuleErrorNFTBidOnNFTThatIsNotForSale, "_connectAcceptNFTBid: ")
	}

	// Verify the NFT is not a pending transfer.
	if prevNFTEntry.IsPending {
		return 0, 0, nil, RuleErrorCannotAcceptBidForPendingNFTTransfer
	}

	// Verify that the updater is the owner of the NFT.
	updaterPKID := bav.GetPKIDForPublicKey(txn.PublicKey)
	if updaterPKID == nil || updaterPKID.isDeleted {
		return 0, 0, nil, fmt.Errorf("_connectAcceptNFTBid: non-existent updaterPKID: %s",
			PkToString(txn.PublicKey, bav.Params))
	}
	if !reflect.DeepEqual(prevNFTEntry.OwnerPKID, updaterPKID.PKID) {
		return 0, 0, nil, RuleErrorAcceptNFTBidByNonOwner
	}

	// Get the post entry, verify it exists.
	nftPostEntry := bav.GetPostEntryForPostHash(txMeta.NFTPostHash)

	// If this is an unlockable NFT, make sure that an unlockable string was provided.
	if nftPostEntry == nil || nftPostEntry.isDeleted {
		return 0, 0, nil, RuleErrorPostEntryNotFoundForAcceptedNFTBid
	}
	if nftPostEntry.HasUnlockable && len(txMeta.UnlockableText) == 0 {
		return 0, 0, nil, RuleErrorUnlockableNFTMustProvideUnlockableText
	}

	// Check the length of the UnlockableText.
	if uint64(len(txMeta.UnlockableText)) > bav.Params.MaxPrivateMessageLengthBytes {
		return 0, 0, nil, errors.Wrapf(
			RuleErrorUnlockableTextLengthExceedsMax, "_connectAcceptNFTBid: "+
				"UnlockableTextLen = %d; Max length = %d",
			len(txMeta.UnlockableText), bav.Params.MaxPrivateMessageLengthBytes)
	}

	totalInput, totalOutput, utxoOpsForTxn, err := bav._helpConnectNFTSold(HelpConnectNFTSoldStruct{
		NFTPostHash:    txMeta.NFTPostHash,
		SerialNumber:   txMeta.SerialNumber,
		BidderPKID:     txMeta.BidderPKID,
		BidAmountNanos: txMeta.BidAmountNanos,
		UnlockableText: txMeta.UnlockableText,

		BidderInputs:     txMeta.BidderInputs,
		BlockHeight:      blockHeight,
		Txn:              txn,
		TxHash:           txHash,
		VerifySignatures: verifySignatures,
	})
	if err != nil {
		return 0, 0, nil, errors.Wrapf(err, "_connectAcceptNFTBid")
	}
	return totalInput, totalOutput, utxoOpsForTxn, nil
}

<<<<<<< HEAD
func (bav *UtxoView) _connectNFTBid(
	txn *MsgDeSoTxn, txHash *BlockHash, blockHeight uint32, verifySignatures bool) (
	_totalInput uint64, _totalOutput uint64, _utxoOps []*UtxoOperation, _err error) {
	if bav.GlobalParamsEntry.MaxCopiesPerNFT == 0 {
		return 0, 0, nil, fmt.Errorf("_connectNFTBid: called with zero MaxCopiesPerNFT")
	}

	// Check that the transaction has the right TxnType.
	if txn.TxnMeta.GetTxnType() != TxnTypeNFTBid {
		return 0, 0, nil, fmt.Errorf("_connectNFTBid: called with bad TxnType %s",
			txn.TxnMeta.GetTxnType().String())
	}
	txMeta := txn.TxnMeta.(*NFTBidMetadata)

	// Verify that the postEntry being bid on exists, is an NFT, and supports the given serial #.
	postEntry := bav.GetPostEntryForPostHash(txMeta.NFTPostHash)
	if postEntry == nil || postEntry.isDeleted {
		return 0, 0, nil, RuleErrorNFTBidOnNonExistentPost
	} else if !postEntry.IsNFT {
		return 0, 0, nil, RuleErrorNFTBidOnPostThatIsNotAnNFT
	} else if txMeta.SerialNumber > postEntry.NumNFTCopies {
		return 0, 0, nil, RuleErrorNFTBidOnInvalidSerialNumber
	}

	// Validate the nftEntry.  Note that there is a special case where a bidder can submit a bid
	// on SerialNumber zero.  This acts as a blanket bid on any serial number version of this NFT
	// As a result, the nftEntry will be nil and should not be validated.
	nftKey := MakeNFTKey(txMeta.NFTPostHash, txMeta.SerialNumber)
	nftEntry := bav.GetNFTEntryForNFTKey(&nftKey)
	bidderPKID := bav.GetPKIDForPublicKey(txn.PublicKey)
	if bidderPKID == nil || bidderPKID.isDeleted {
		return 0, 0, nil, fmt.Errorf("_connectNFTBid: PKID for bidder public "+
			"key %v doesn't exist; this should never happen", string(txn.PublicKey))
	}

	// Save a copy of the bid entry so that we can use it in the disconnect.
	nftBidKey := MakeNFTBidKey(bidderPKID.PKID, txMeta.NFTPostHash, txMeta.SerialNumber)
	prevNFTBidEntry := bav.GetNFTBidEntryForNFTBidKey(&nftBidKey)
	isBuyNowBid := false
	if txMeta.SerialNumber != uint64(0) {
		// Verify the NFT entry that is being bid on exists.
		if nftEntry == nil || nftEntry.isDeleted {
			return 0, 0, nil, RuleErrorNFTBidOnNonExistentNFTEntry
		}

		// Verify the NFT entry being bid on is for sale.
		if !nftEntry.IsForSale {
			return 0, 0, nil, RuleErrorNFTBidOnNFTThatIsNotForSale
		}

		// Verify the NFT is not a pending transfer.
		if nftEntry.IsPending {
			return 0, 0, nil, RuleErrorCannotBidForPendingNFTTransfer
		}

		// Verify that the bidder is not the current owner of the NFT.
		if reflect.DeepEqual(nftEntry.OwnerPKID, bidderPKID.PKID) {
			return 0, 0, nil, RuleErrorNFTOwnerCannotBidOnOwnedNFT
		}

		// Verify that the bid amount is greater than the min bid amount for this NFT.
		// We allow BidAmountNanos to be 0 if there exists a previous bid entry. A value of 0 indicates that we should delete the entry.
		if txMeta.BidAmountNanos < nftEntry.MinBidAmountNanos && !(txMeta.BidAmountNanos == 0 && prevNFTBidEntry != nil) {
			return 0, 0, nil, RuleErrorNFTBidLessThanMinBidAmountNanos
		}
		// Verify that we are not bidding on a Buy Now NFT before the Buy Now NFT Block Height. This should never happen.
		if nftEntry.IsBuyNow && blockHeight < BuyNowAndNFTSplitsBlockHeight {
			return 0, 0, nil, errors.Wrapf(RuleErrorBuyNowNFTBeforeBlockHeight, "_connectNFTBid: ")
		}
		// If the NFT is a Buy Now NFT and the bid amount is greater than the Buy Now Price, we treat this bid as a
		// a purchase. We also make sure that the Bid Amount is greater than 0. A bid amount of 0 would signify the
		// cancellation of a previous bid. It is possible to have the Buy Now Price be 0 nanos, but it would require
		// a bid of at least 1 nano.
		if nftEntry.IsBuyNow && txMeta.BidAmountNanos >= nftEntry.BuyNowPriceNanos && txMeta.BidAmountNanos > 0 {
			isBuyNowBid = true
		}
	}

	deletePrevBidAndSetNewBid := func() {
		// If an old bid exists, delete it.
		if prevNFTBidEntry != nil {
			bav._deleteNFTBidEntryMappings(prevNFTBidEntry)
		}

		// If the new bid has a non-zero amount, set it.
		if txMeta.BidAmountNanos != 0 {
			// Zero bids are not allowed, submitting a zero bid effectively withdraws a prior bid.
			newBidEntry := &NFTBidEntry{
				BidderPKID:     bidderPKID.PKID,
				NFTPostHash:    txMeta.NFTPostHash,
				SerialNumber:   txMeta.SerialNumber,
				BidAmountNanos: txMeta.BidAmountNanos,
			}
			bav._setNFTBidEntryMappings(newBidEntry)
		}
	}

	// If this is a bid on an NFT that is not "Buy Now" enabled or a bid below the Buy Now Price, simply create the bid.
	if !isBuyNowBid {
		// Connect basic txn to get the total input and the total output without
		// considering the transaction metadata.
		totalInput, totalOutput, utxoOpsForTxn, err := bav._connectBasicTransfer(
			txn, txHash, blockHeight, verifySignatures)
		if err != nil {
			return 0, 0, nil, errors.Wrapf(err, "_connectNFTBid: ")
		}
		// We assume the tip is right before the block in which this txn is about to be applied.
		tipHeight := uint32(0)
		if blockHeight > 0 {
			tipHeight = blockHeight - 1
		}
		// Verify that the transaction creator has sufficient deso to create the bid.
		spendableBalance, err := bav.GetSpendableDeSoBalanceNanosForPublicKey(txn.PublicKey, tipHeight)
		if err != nil {
			return 0, 0, nil, errors.Wrapf(err, "_connectNFTBid: Error getting bidder balance: ")
		} else if txMeta.BidAmountNanos > spendableBalance && blockHeight > BrokenNFTBidsFixBlockHeight {
			return 0, 0, nil, RuleErrorInsufficientFundsForNFTBid
		}
		// Force the input to be non-zero so that we can prevent replay attacks.
		if totalInput == 0 {
			return 0, 0, nil, RuleErrorNFTBidRequiresNonZeroInput
		}
		if verifySignatures {
			// _connectBasicTransfer has already checked that the transaction is
			// signed by the top-level public key, which we take to be the poster's
			// public key.
		}

		// Delete the previous bid and set the new bid.
		deletePrevBidAndSetNewBid()

		// Add an operation to the list at the end indicating we've connected an NFT bid.
		utxoOpsForTxn = append(utxoOpsForTxn, &UtxoOperation{
			Type:            OperationTypeNFTBid,
			PrevNFTBidEntry: prevNFTBidEntry,
		})

		return totalInput, totalOutput, utxoOpsForTxn, nil
	} else {
		// For bids above the Buy Now Price on Buy Now NFTs, we delete the prev bid if it exists and create a bid that
		// will get deleted in the _helpConnectNFTSold logic. This allows us to reuse the code that handles the royalty
		// payouts and NFT ownership changes that is used in _connectAcceptNFTBid.
		deletePrevBidAndSetNewBid()

		// Okay here's where the fun happens. We are submitting a bid on a Buy Now enabled NFT. We create the bid then we call the
		// _helpConnectNFTSold to handle the royalty payout logic and such.
		totalInput, totalOutput, utxoOpsForTxn, err := bav._helpConnectNFTSold(HelpConnectNFTSoldStruct{
			NFTPostHash:     txMeta.NFTPostHash,
			SerialNumber:    txMeta.SerialNumber,
			BidderPKID:      bidderPKID.PKID,
			BidAmountNanos:  txMeta.BidAmountNanos,
			PrevNFTBidEntry: prevNFTBidEntry,

			BidderInputs: []*DeSoInput{},

			BlockHeight:      blockHeight,
			Txn:              txn,
			TxHash:           txHash,
			VerifySignatures: verifySignatures,
		})
		if err != nil {
			return 0, 0, nil, errors.Wrapf(err, "_connectNFTBid: ")
		}
		return totalInput, totalOutput, utxoOpsForTxn, nil
	}
}
=======
>>>>>>> c650242a

type HelpConnectNFTSoldStruct struct {
	NFTPostHash     *BlockHash
	SerialNumber    uint64
	BidderPKID      *PKID
	BidAmountNanos  uint64
	UnlockableText  []byte
	PrevNFTBidEntry *NFTBidEntry

	// When an NFT owner accepts a bid, they must specify the bidder's UTXO inputs they will lock up
	// as payment for the purchase. This prevents the transaction from accidentally using UTXOs
	// that are used by future transactions.
	BidderInputs []*DeSoInput

	BlockHeight      uint32
	Txn              *MsgDeSoTxn
	TxHash           *BlockHash
	VerifySignatures bool
}

func (bav *UtxoView) _helpConnectNFTSold(args HelpConnectNFTSoldStruct) (
	_totalInput uint64, _totalOutput uint64, _utxoOps []*UtxoOperation, _err error) {
	if args.Txn.TxnMeta.GetTxnType() != TxnTypeAcceptNFTBid && args.Txn.TxnMeta.GetTxnType() != TxnTypeNFTBid {
		return 0, 0, nil, fmt.Errorf("_helpConnectNFTSold: This transaction must be either an AcceptNFTBid txn or a NFTBid txn")
	}
	nftKey := MakeNFTKey(args.NFTPostHash, args.SerialNumber)
	prevNFTEntry := bav.GetNFTEntryForNFTKey(&nftKey)
	// Get the post entry, verify it exists.
	nftPostEntry := bav.GetPostEntryForPostHash(args.NFTPostHash)

	// Get the poster's profile.
	existingProfileEntry := bav.GetProfileEntryForPublicKey(nftPostEntry.PosterPublicKey)
	if existingProfileEntry == nil || existingProfileEntry.isDeleted {
		return 0, 0, nil, fmt.Errorf(
			"_helpConnectNFTSold: Profile missing for NFT pub key: %v %v",
			PkToStringMainnet(nftPostEntry.PosterPublicKey), PkToStringTestnet(nftPostEntry.PosterPublicKey))
	}
	// Save all the old values from the CoinEntry before we potentially
	// update them. Note that CoinEntry doesn't contain any pointers and so
	// a direct copy is OK.
	prevCoinEntry := existingProfileEntry.CoinEntry

	// Additionally save all the other previous coin entries
	prevAdditionalCoinEntries := make(map[PKID]CoinEntry)
	profileEntriesMap := make(map[PKID]ProfileEntry)
	for pkid, _ := range nftPostEntry.AdditionalNFTRoyaltiesToCoinsBasisPoints {
		pkBytes := bav.GetPublicKeyForPKID(&pkid)
		existingAdditionalProfileEntry := bav.GetProfileEntryForPublicKey(pkBytes)
		if existingAdditionalProfileEntry == nil || existingAdditionalProfileEntry.isDeleted {
			return 0, 0, nil, fmt.Errorf(
				"_helpConnectNFTSold: Profile missing for additional coin royalty for pub key: %v %v",
				PkToStringMainnet(pkBytes), PkToStringTestnet(pkBytes))
		}
		prevAdditionalCoinEntries[pkid] = existingAdditionalProfileEntry.CoinEntry
		profileEntriesMap[pkid] = *existingAdditionalProfileEntry
	}

	// Verify the NFT bid entry being accepted exists and has a bid consistent with the metadata.
	// If we did not require an AcceptNFTBid txn to have a bid amount, it would leave the door
	// open for an attack where someone replaces a high bid with a low bid after the owner accepts.
	nftBidKey := MakeNFTBidKey(args.BidderPKID, args.NFTPostHash, args.SerialNumber)
	nftBidEntry := bav.GetNFTBidEntryForNFTBidKey(&nftBidKey)
	if nftBidEntry == nil || nftBidEntry.isDeleted {
		// NOTE: Users can submit a bid for SerialNumber zero as a blanket bid for any SerialNumber
		// in an NFT collection. Thus, we must check to see if a SerialNumber zero bid exists
		// for this bidder before we return an error.
		nftBidKey = MakeNFTBidKey(args.BidderPKID, args.NFTPostHash, uint64(0))
		nftBidEntry = bav.GetNFTBidEntryForNFTBidKey(&nftBidKey)
		if nftBidEntry == nil || nftBidEntry.isDeleted {
			return 0, 0, nil, errors.Wrapf(RuleErrorCantAcceptNonExistentBid, "_helpConnectNFTSold: ")
		}
	}

	if nftBidEntry.BidAmountNanos != args.BidAmountNanos {
		return 0, 0, nil, errors.Wrapf(RuleErrorAcceptedNFTBidAmountDoesNotMatch, "_helpConnectNFTSold: ")
	}

	bidderPublicKey := bav.GetPublicKeyForPKID(args.BidderPKID)

	//
	// Store starting balances of all the participants to check diff later.
	//
	// We assume the tip is right before the block in which this txn is about to be applied.
	tipHeight := uint32(0)
	blockHeight := args.BlockHeight
	if blockHeight > 0 {
		tipHeight = blockHeight - 1
	}
	sellerPublicKey := bav.GetPublicKeyForPKID(prevNFTEntry.OwnerPKID)
	sellerBalanceBefore, err := bav.GetSpendableDeSoBalanceNanosForPublicKey(sellerPublicKey, tipHeight)
	if err != nil {
		return 0, 0, nil, fmt.Errorf(
			"_helpConnectNFTSold: Problem getting initial balance for seller pubkey: %v",
			PkToStringBoth(sellerPublicKey))
	}
	bidderBalanceBefore, err := bav.GetSpendableDeSoBalanceNanosForPublicKey(
		bidderPublicKey, tipHeight)
	if err != nil {
		return 0, 0, nil, fmt.Errorf(
			"_helpConnectNFTSold: Problem getting initial balance for bidder pubkey: %v",
			PkToStringBoth(bidderPublicKey))
	}
	creatorBalanceBefore, err := bav.GetSpendableDeSoBalanceNanosForPublicKey(
		nftPostEntry.PosterPublicKey, tipHeight)
	if err != nil {
		return 0, 0, nil, fmt.Errorf(
			"_helpConnectNFTSold: Problem getting initial balance for poster pubkey: %v",
			PkToStringBoth(nftPostEntry.PosterPublicKey))
	}
	desoRoyaltiesBalancesBefore := make(map[PKID]uint64)
	for pkid, _ := range nftPostEntry.AdditionalNFTRoyaltiesToCreatorsBasisPoints {
		pkBytes := bav.GetPublicKeyForPKID(&pkid)
		balanceBefore, err := bav.GetSpendableDeSoBalanceNanosForPublicKey(pkBytes, tipHeight)
		if err != nil {
			return 0, 0, nil, fmt.Errorf(
				"_helpConnectNFTSold: Problem getting intial balance for additional DESO royalty for pubkey: %v",
				PkToStringBoth(pkBytes),
			)
		}
		desoRoyaltiesBalancesBefore[pkid] = balanceBefore
	}

	// Connect basic txn to get the total input and the total output without
	// considering the transaction metadata.
<<<<<<< HEAD
=======
	utxoOpsForTxn := []*UtxoOperation{}
>>>>>>> c650242a
	totalInput, totalOutput, utxoOpsFromBasicTransfer, err := bav._connectBasicTransfer(
		args.Txn, args.TxHash, blockHeight, args.VerifySignatures)
	if err != nil {
		return 0, 0, nil, errors.Wrapf(err, "_helpConnectNFTSold: ")
<<<<<<< HEAD
	}

	// Force the input to be non-zero so that we can prevent replay attacks.
	if totalInput == 0 {
		return 0, 0, nil, errors.Wrapf(RuleErrorAcceptNFTBidRequiresNonZeroInput, "_helpConnectNFTSold: ")
	}

	utxoOpsForTxn := []*UtxoOperation{}
=======
	}
	// Append the basic transfer utxoOps to our list
	utxoOpsForTxn = append(utxoOpsForTxn, utxoOpsFromBasicTransfer...)

	// Force the input to be non-zero so that we can prevent replay attacks.
	if totalInput == 0 {
		return 0, 0, nil, errors.Wrapf(RuleErrorAcceptNFTBidRequiresNonZeroInput, "_helpConnectNFTSold: ")
	}

>>>>>>> c650242a
	bidderChangeNanos := uint64(0)
	spentUtxoEntries := []*UtxoEntry{}
	// We only need to validate the bidder UTXOs when connecting an AcceptNFTBid transaction since the transactor and
	// the bidder are different users.  For NFTBid transactions on Buy Now NFTs, there are additional inputs to cover
	// the bid amount. We do not need to make explicitly make change for the bidder in that situation either.
	if args.Txn.TxnMeta.GetTxnType() == TxnTypeAcceptNFTBid {
		//
		// Validate bidder UTXOs.
		//
		if len(args.BidderInputs) == 0 {
			return 0, 0, nil, errors.Wrapf(RuleErrorAcceptedNFTBidMustSpecifyBidderInputs, "_helpConnectNFTSold: ")
		}
		totalBidderInput := uint64(0)
		for _, bidderInput := range args.BidderInputs {
			bidderUtxoKey := UtxoKey(*bidderInput)
			bidderUtxoEntry := bav.GetUtxoEntryForUtxoKey(&bidderUtxoKey)
			if bidderUtxoEntry == nil || bidderUtxoEntry.isSpent {
				return 0, 0, nil, errors.Wrapf(RuleErrorBidderInputForAcceptedNFTBidNoLongerExists, "_helpConnectNFTSold: ")
			}

			// Make sure that the utxo specified is actually from the bidder.
			if !reflect.DeepEqual(bidderUtxoEntry.PublicKey, bidderPublicKey) {
				return 0, 0, nil, errors.Wrapf(RuleErrorInputWithPublicKeyDifferentFromTxnPublicKey, "_helpConnectNFTSold: ")
			}

			// If the utxo is from a block reward txn, make sure enough time has passed to
			// make it spendable.
			if _isEntryImmatureBlockReward(bidderUtxoEntry, blockHeight, bav.Params) {
				return 0, 0, nil, errors.Wrapf(RuleErrorInputSpendsImmatureBlockReward, "_helpConnectNFTSold: ")
			}
			totalBidderInput += bidderUtxoEntry.AmountNanos

			// Make sure we spend the utxo so that the bidder can't reuse it.
			utxoOp, err := bav._spendUtxo(&bidderUtxoKey)
			if err != nil {
				return 0, 0, nil, errors.Wrapf(err, "_helpConnectNFTSold: Problem spending bidder utxo")
			}
			spentUtxoEntries = append(spentUtxoEntries, bidderUtxoEntry)

			// Track the UtxoOperations so we can rollback, and for Rosetta
			utxoOpsForTxn = append(utxoOpsForTxn, utxoOp)
		}

		if totalBidderInput < args.BidAmountNanos {
			return 0, 0, nil, errors.Wrapf(RuleErrorAcceptNFTBidderInputsInsufficientForBidAmount, "_helpConnectNFTSold: ")
		}

		// The bidder gets back any unspent nanos from the inputs specified.
		bidderChangeNanos = totalBidderInput - args.BidAmountNanos
	} else if args.Txn.TxnMeta.GetTxnType() == TxnTypeNFTBid {
<<<<<<< HEAD
=======
		// If we're here, we know we're dealing with a "buy now" NFT because that is
		// the only situation in which a bid would result in an NFT being sold vs the
		// bid resting on the NFT (and waiting for AcceptNFTBid to trigger).

>>>>>>> c650242a
		bidAmountNanos := args.BidAmountNanos
		// Check that the bid amount is non-zero.
		if bidAmountNanos == 0 {
			return 0, 0, nil, errors.Wrapf(RuleErrorBuyNowNFTBidMustBidNonZeroDeSo, "_helpConnectNFTSold: ")
		}

<<<<<<< HEAD
		// FIXME: allow bids on buy now NFTs that are below min bid amount nanos
		// Check that the bid amount is greater than the min bid amount.
		if bidAmountNanos < prevNFTEntry.MinBidAmountNanos {
			return 0, 0, nil, errors.Wrapf(RuleErrorBuyNowNFTBidMustHaveMinBidAmountNanos, "_helpConnectNFTSold: ")
		}

		// The amount of DeSo being bid counts as output being spent by
		// this transaction, so add it to the transaction output and check that
		// the resulting output ddoes not exceed the total input.
		//
		// Check for overflow of the outputs before adding.
		if totalOutput > math.MaxUint64-bidAmountNanos {
			return 0, 0, nil, errors.Wrapf(RuleErrorNFTBidTxnOutputWithInvalidBidAmount, "_helpConnectNFTSold: ")
		}

		totalOutput += bidAmountNanos
		// It's assumed the caller code will check that things like output <= input,
		//t we check it here just in case...
=======
		// Check that the bid amount is greater than the min bid amount.
		// This check isn't really necessary because we know that the NFT bid amount
		// exceeds the buy now value by the time we get here, and therefore implicitly exceeds
		// the MinBidAmount, but we check it regardless.
		if bidAmountNanos < prevNFTEntry.MinBidAmountNanos {
			return 0, 0, nil, errors.Wrapf(RuleErrorBuyNowNFTBidMustHaveMinBidAmountNanos, "_helpConnectNFTSold: ")
		}

		// The amount of DeSo being bid counts as output being spent by
		// this transaction, so add it to the transaction output and check that
		// the resulting output does not exceed the total input.
		//
		// Check for overflow of the outputs before adding.
		if totalOutput > math.MaxUint64-bidAmountNanos {
			return 0, 0, nil, errors.Wrapf(RuleErrorNFTBidTxnOutputWithInvalidBidAmount, "_helpConnectNFTSold: ")
		}

		totalOutput += bidAmountNanos
		// It's assumed the caller code will check that things like output <= input,
		// we check it here just in case...
>>>>>>> c650242a
		if totalInput < totalOutput {
			return 0, 0, nil, errors.Wrapf(RuleErrorBuyNowNFTBidTxnOutputExceedsInput, "_helpConnectNFTSold: Input: %v, Output: %v", totalInput, totalOutput)
		}
	}

<<<<<<< HEAD
	// Append the basic transfer utxoOps to our list
	utxoOpsForTxn = append(utxoOpsForTxn, utxoOpsFromBasicTransfer...)

=======
>>>>>>> c650242a
	// The amount of deso that should go to the original creator from this purchase.
	// Calculated as: (BidAmountNanos * NFTRoyaltyToCreatorBasisPoints) / (100 * 100)
	creatorRoyaltyNanos := IntDiv(
		IntMul(
			big.NewInt(int64(args.BidAmountNanos)),
			big.NewInt(int64(nftPostEntry.NFTRoyaltyToCreatorBasisPoints))),
		big.NewInt(100*100)).Uint64()
	// The amount of deso that should go to the original creator's coin from this purchase.
	// Calculated as: (BidAmountNanos * NFTRoyaltyToCoinBasisPoints) / (100 * 100)
	creatorCoinRoyaltyNanos := IntDiv(
		IntMul(
			big.NewInt(int64(args.BidAmountNanos)),
			big.NewInt(int64(nftPostEntry.NFTRoyaltyToCoinBasisPoints))),
		big.NewInt(100*100)).Uint64()
	//glog.Infof("Bid amount: %d, coin basis points: %d, coin royalty: %d",
	//	txMeta.BidAmountNanos, nftPostEntry.NFTRoyaltyToCoinBasisPoints, creatorCoinRoyaltyNanos)

<<<<<<< HEAD
	additionalDESORoyaltiesNanos := uint64(0)
	var additionalDESORoyalties []*PublicKeyRoyaltyPair
	for pkid, bps := range nftPostEntry.AdditionalNFTRoyaltiesToCreatorsBasisPoints {
		desoRoyaltyNanos := IntDiv(
			IntMul(
				big.NewInt(int64(args.BidAmountNanos)),
				big.NewInt(int64(bps))),
			big.NewInt(100*100)).Uint64()
		if math.MaxUint64-desoRoyaltyNanos <  additionalDESORoyaltiesNanos {
			return 0, 0, nil, fmt.Errorf(
				"_helpConnectNFTSold: additional DESO royalty overflow")
		}
		pkBytes := bav.GetPublicKeyForPKID(&pkid)
		if len(pkBytes) != btcec.PubKeyBytesLenCompressed {
			return 0, 0, nil, fmt.Errorf(
				"_helpConnectNFTSold: invalid public key found for pkid in additional DESO royalty map")
		}
		if desoRoyaltyNanos > 0 {
			additionalDESORoyaltiesNanos += desoRoyaltyNanos
			additionalDESORoyalties = append(additionalDESORoyalties, &PublicKeyRoyaltyPair{
				PublicKey: pkBytes,
				RoyaltyAmountNanos: desoRoyaltyNanos,
			})
		}
	}

	additionalCoinRoyaltyNanos := uint64(0)
	var additionalCoinRoyalties []*PublicKeyRoyaltyPair
	for pkid, bps := range nftPostEntry.AdditionalNFTRoyaltiesToCoinsBasisPoints {
		coinRoyaltyNanos := IntDiv(
			IntMul(
				big.NewInt(int64(args.BidAmountNanos)),
				big.NewInt(int64(bps))),
			big.NewInt(100*100)).Uint64()
		if math.MaxUint64-coinRoyaltyNanos < additionalCoinRoyaltyNanos {
			return 0, 0, nil, fmt.Errorf(
				"_helpConnectNFTSold: additional coin royalty overflow")
		}
		pkBytes := bav.GetPublicKeyForPKID(&pkid)
		if len(pkBytes) != btcec.PubKeyBytesLenCompressed {
			return 0, 0, nil, fmt.Errorf(
				"_helpConnectNFTSold: invalid public key found for pkid in additional coin royalty map")
		}
		if coinRoyaltyNanos > 0 {
			additionalCoinRoyaltyNanos += coinRoyaltyNanos
			additionalCoinRoyalties = append(additionalCoinRoyalties, &PublicKeyRoyaltyPair{
				PublicKey:          pkBytes,
				RoyaltyAmountNanos: coinRoyaltyNanos,
			})
		}
	}

	// Sanity check that the royalties are reasonable and won't cause underflow.
	if args.BidAmountNanos < (creatorRoyaltyNanos + creatorCoinRoyaltyNanos +
		additionalCoinRoyaltyNanos + additionalDESORoyaltiesNanos) {
		return 0, 0, nil, fmt.Errorf(
			"_helpConnectNFTSold: sum of royalties (%d, %d, %d, %d) is greater than bid amount (%d)",
			creatorRoyaltyNanos, creatorCoinRoyaltyNanos, additionalDESORoyaltiesNanos, additionalCoinRoyaltyNanos,
			args.BidAmountNanos)
	}

	bidAmountMinusRoyalties := args.BidAmountNanos - creatorRoyaltyNanos - creatorCoinRoyaltyNanos -
		additionalCoinRoyaltyNanos - additionalDESORoyaltiesNanos

=======
	// Sanity check that the royalties are reasonable and won't cause underflow.
	if args.BidAmountNanos < (creatorRoyaltyNanos + creatorCoinRoyaltyNanos) {
		return 0, 0, nil, fmt.Errorf(
			"_helpConnectNFTSold: sum of royalties (%d, %d) is less than bid amount (%d)",
			creatorRoyaltyNanos, creatorCoinRoyaltyNanos, args.BidAmountNanos)
	}

	bidAmountMinusRoyalties := args.BidAmountNanos - creatorRoyaltyNanos - creatorCoinRoyaltyNanos

>>>>>>> c650242a
	if args.VerifySignatures {
		// _connectBasicTransfer has already checked that the transaction is
		// signed by the top-level public key, which we take to be the poster's
		// public key.
	}

	// Now we are ready to accept the bid. When we accept, the following must happen:
	// 	(1) Update the nft entry with the new owner and set it as "not for sale".
	//  (2) Delete all of the bids on this NFT since they are no longer relevant.
	//  (3) Pay the seller.
	//  (4) Pay royalties to the original creator.
	//  (5) Pay change to the bidder.
	//  (6) Add creator coin royalties to deso locked.
	//  (7) Decrement the nftPostEntry NumNFTCopiesForSale.

	// (1) Set an appropriate NFTEntry for the new owner.

	newNFTEntry := &NFTEntry{
		LastOwnerPKID:  prevNFTEntry.OwnerPKID,
		OwnerPKID:      args.BidderPKID,
		NFTPostHash:    args.NFTPostHash,
		SerialNumber:   args.SerialNumber,
		IsForSale:      false,
		UnlockableText: args.UnlockableText,
		// We automatically flip IsBuyNow to false. Otherwise, someone could buy this NFT from them.
		IsBuyNow: false,

		LastAcceptedBidAmountNanos: args.BidAmountNanos,
	}
	bav._setNFTEntryMappings(newNFTEntry)

	// append the accepted bid entry to the list of accepted bid entries
	prevAcceptedBidHistory := bav.GetAcceptNFTBidHistoryForNFTKey(&nftKey)
	newAcceptedBidHistory := append(*prevAcceptedBidHistory, nftBidEntry)
	bav._setAcceptNFTBidHistoryMappings(nftKey, &newAcceptedBidHistory)

	// (2) Iterate over all the NFTBidEntries for this NFT and delete them.
	bidEntries := bav.GetAllNFTBidEntries(args.NFTPostHash, args.SerialNumber)
	if len(bidEntries) == 0 && nftBidEntry.SerialNumber != 0 {
		// Quick sanity check to make sure that we found bid entries. There should be at least 1.
		return 0, 0, nil, fmt.Errorf(
			"_helpConnectNFTSold: found zero bid entries to delete; this should never happen.")
	}
	deletedBidEntries := []*NFTBidEntry{}
	for _, bidEntry := range bidEntries {
		deletedBidEntries = append(deletedBidEntries, bidEntry)
		bav._deleteNFTBidEntryMappings(bidEntry)
	}
	// If this is a SerialNumber zero BidEntry, we must delete it specifically.
	if nftBidEntry.SerialNumber == uint64(0) {
		deletedBidEntries = append(deletedBidEntries, nftBidEntry)
		bav._deleteNFTBidEntryMappings(nftBidEntry)
	}

	nftPaymentUtxoKeys := []*UtxoKey{}
	nextUtxoIndex := uint32(len(args.Txn.TxOutputs))
<<<<<<< HEAD
	createUTXO := func(amountNanos uint64, publicKey []byte, utxoType UtxoType) (_err error) {
=======
	sellerOutputKey := &UtxoKey{
		TxID:  *args.TxHash,
		Index: nextUtxoIndex,
	}

	utxoEntry := UtxoEntry{
		AmountNanos: bidAmountMinusRoyalties,
		PublicKey:   sellerPublicKey,
		BlockHeight: blockHeight,
		UtxoType:    UtxoTypeNFTSeller,
		UtxoKey:     sellerOutputKey,
		// We leave the position unset and isSpent to false by default.
		// The position will be set in the call to _addUtxo.
	}

	// Create a new scope to avoid name collisions
	{
		utxoOp, err := bav._addUtxo(&utxoEntry)
		if err != nil {
			return 0, 0, nil, errors.Wrapf(
				err, "_helpConnectNFTSold: Problem adding output utxo")
		}
		nftPaymentUtxoKeys = append(nftPaymentUtxoKeys, sellerOutputKey)

		// Rosetta uses this UtxoOperation to provide INPUT amounts
		utxoOpsForTxn = append(utxoOpsForTxn, utxoOp)
	}

	// (4) Pay royalties to the original artist.
	if creatorRoyaltyNanos > 0 {
>>>>>>> c650242a
		nextUtxoIndex += 1
		royaltyOutputKey := &UtxoKey{
			TxID:  *args.TxHash,
			Index: nextUtxoIndex,
		}

		utxoEntry := UtxoEntry{
			AmountNanos: amountNanos,
			PublicKey:   publicKey,
			BlockHeight: blockHeight,
			UtxoType:    utxoType,

			UtxoKey: royaltyOutputKey,
			// We leave the position unset and isSpent to false by default.
			// The position will be set in the call to _addUtxo.
		}

		utxoOp, err := bav._addUtxo(&utxoEntry)
		if err != nil {
<<<<<<< HEAD
			return errors.Wrapf(err, "_helpConnectNFTSold: Problem adding output utxo")
=======
			return 0, 0, nil, errors.Wrapf(err,
				"_helpConnectNFTSold: Problem adding output utxo")
>>>>>>> c650242a
		}
		nftPaymentUtxoKeys = append(nftPaymentUtxoKeys, royaltyOutputKey)

		// Rosetta uses this UtxoOperation to provide INPUT amounts
		utxoOpsForTxn = append(utxoOpsForTxn, utxoOp)

<<<<<<< HEAD
		return nil
	}
=======
	// (5) Give any change back to the bidder.
	if bidderChangeNanos > 0 {
		nextUtxoIndex += 1
		bidderChangeOutputKey := &UtxoKey{
			TxID:  *args.TxHash,
			Index: nextUtxoIndex,
		}
>>>>>>> c650242a

	// (3) Pay the seller by creating a new entry for this output and add it to the view.
	if err = createUTXO(bidAmountMinusRoyalties, sellerPublicKey, UtxoTypeNFTSeller); err != nil {
		return 0, 0, nil, errors.Wrapf(
			err, "_helpConnectNFTSold: Problem creating UTXO for seller: ")
	}

	// (4) Pay royalties to the original artist.
	if creatorRoyaltyNanos > 0 {
		if err = createUTXO(creatorRoyaltyNanos, nftPostEntry.PosterPublicKey, UtxoTypeNFTCreatorRoyalty); err != nil {
			return 0, 0, nil, errors.Wrapf(
				err, "_helpConnectNFTsold: Problem creating UTXO for creator royalty: ")
		}
	}

<<<<<<< HEAD
	// (4-a) Pay DESO royalties to any additional royalties specified
	for _, publicKeyRoyaltyPair := range additionalDESORoyalties {
		if publicKeyRoyaltyPair.RoyaltyAmountNanos > 0 {
			if err = createUTXO(publicKeyRoyaltyPair.RoyaltyAmountNanos, publicKeyRoyaltyPair.PublicKey,
				UtxoTypeNFTAdditionalDESORoyalty); err != nil {
				return 0, 0, nil, errors.Wrapf(
					err, "_helpConnectNFTSold: Problem creating UTXO for additional DESO royalty: ")
			}
=======
		utxoOp, err := bav._addUtxo(&utxoEntry)
		if err != nil {
			return 0, 0, nil, errors.Wrapf(err,
				"_helpConnectNFTSold: Problem adding output utxo")
>>>>>>> c650242a
		}
	}

	// (5) Give any change back to the bidder.
	if bidderChangeNanos > 0 {
		if err = createUTXO(bidderChangeNanos, bidderPublicKey, UtxoTypeNFTCreatorRoyalty); err != nil {
			return 0, 0, nil, errors.Wrapf(
				err, "_helpConnectNFTSold: Problem creating UTXO for bidder change: ")
		}
	}

	// We don't do a royalty if the number of coins in circulation is too low.
	if existingProfileEntry.CoinsInCirculationNanos < bav.Params.CreatorCoinAutoSellThresholdNanos {
		creatorCoinRoyaltyNanos = 0
	}

	// (6) Add creator coin royalties to deso locked. If the number of coins in circulation is
	// less than the "auto sell threshold" we burn the deso.
	newCoinEntry := prevCoinEntry
	if creatorCoinRoyaltyNanos > 0 {
		// Make a copy of the previous coin entry. It has no pointers, so a direct copy is ok.
		newCoinEntry.DeSoLockedNanos += creatorCoinRoyaltyNanos
		existingProfileEntry.CoinEntry = newCoinEntry
		bav._setProfileEntryMappings(existingProfileEntry)
	}

	// (6-a) Add additional coin royalties to deso locked. If the number of coins in circulation is less than
	// the "auto sell threshold" we burn the deso.
	var newCoinRoyaltyCoinEntries []CoinEntry
	for ii := range additionalCoinRoyalties {
		publicKeyRoyaltyPair := additionalCoinRoyalties[ii]
		// Get coin entry
		profileEntry := profileEntriesMap[*bav.GetPKIDForPublicKey(publicKeyRoyaltyPair.PublicKey).PKID]
		// We don't do a royalty if the number of coins in circulation is too low.
		if profileEntry.CoinEntry.CoinsInCirculationNanos < bav.Params.CreatorCoinAutoSellThresholdNanos {
			additionalCoinRoyalties[ii].RoyaltyAmountNanos = 0
			publicKeyRoyaltyPair.RoyaltyAmountNanos = 0
		}
		newCoinRoyaltyCoinEntry := profileEntry.CoinEntry
		if publicKeyRoyaltyPair.RoyaltyAmountNanos > 0 {
			// Make a copy of the previous coin entry. It has no pointers, so a direct copy is ok.
			newCoinRoyaltyCoinEntry.DeSoLockedNanos += publicKeyRoyaltyPair.RoyaltyAmountNanos
			profileEntry.CoinEntry = newCoinRoyaltyCoinEntry
			bav._setProfileEntryMappings(&profileEntry)
		}
		newCoinRoyaltyCoinEntries = append(newCoinRoyaltyCoinEntries, newCoinRoyaltyCoinEntry)
	}

	// (7) Save a copy of the previous postEntry and then decrement NumNFTCopiesForSale.
	prevPostEntry := &PostEntry{}
	*prevPostEntry = *nftPostEntry
	nftPostEntry.NumNFTCopiesForSale--
	bav._setPostEntryMappings(nftPostEntry)

	// Create an Operation to add to the end of the list. Fill all fields except the type which depends upon
	// if this is an AcceptNFTBid transaction or an NFTBid transaction.
	transactionUtxoOp := &UtxoOperation{
<<<<<<< HEAD
		PrevNFTEntry:               prevNFTEntry,
		PrevPostEntry:              prevPostEntry,
		PrevCoinEntry:              &prevCoinEntry,
		PrevCoinRoyaltyCoinEntries: prevAdditionalCoinEntries,
		DeletedNFTBidEntries:       deletedBidEntries,
		NFTPaymentUtxoKeys:         nftPaymentUtxoKeys,
		NFTSpentUtxoEntries:        spentUtxoEntries,
		PrevAcceptedNFTBidEntries:  prevAcceptedBidHistory,
		PrevNFTBidEntry:            args.PrevNFTBidEntry,
=======
		PrevNFTEntry:              prevNFTEntry,
		PrevPostEntry:             prevPostEntry,
		PrevCoinEntry:             &prevCoinEntry,
		DeletedNFTBidEntries:      deletedBidEntries,
		NFTPaymentUtxoKeys:        nftPaymentUtxoKeys,
		NFTSpentUtxoEntries:       spentUtxoEntries,
		PrevAcceptedNFTBidEntries: prevAcceptedBidHistory,
		PrevNFTBidEntry:           args.PrevNFTBidEntry,
>>>>>>> c650242a
	}
	if args.Txn.TxnMeta.GetTxnType() == TxnTypeAcceptNFTBid {
		transactionUtxoOp.Type = OperationTypeAcceptNFTBid
		// Rosetta fields
		transactionUtxoOp.AcceptNFTBidCreatorPublicKey = nftPostEntry.PosterPublicKey
		transactionUtxoOp.AcceptNFTBidBidderPublicKey = bidderPublicKey
		transactionUtxoOp.AcceptNFTBidCreatorRoyaltyNanos = creatorCoinRoyaltyNanos
<<<<<<< HEAD
		if len(additionalCoinRoyalties) > 0 {
			transactionUtxoOp.AcceptNFTBidAdditionalCoinRoyalties = additionalCoinRoyalties
		}
	}

	if args.Txn.TxnMeta.GetTxnType() == TxnTypeNFTBid {
=======
	} else if args.Txn.TxnMeta.GetTxnType() == TxnTypeNFTBid {
>>>>>>> c650242a
		transactionUtxoOp.Type = OperationTypeNFTBid
		// Rosetta fields
		transactionUtxoOp.NFTBidCreatorPublicKey = nftPostEntry.PosterPublicKey
		transactionUtxoOp.NFTBidBidderPublicKey = bidderPublicKey
		transactionUtxoOp.NFTBidCreatorRoyaltyNanos = creatorCoinRoyaltyNanos
<<<<<<< HEAD
		if len(additionalCoinRoyalties) > 0 {
			transactionUtxoOp.NFTBidAdditionalCoinRoyalties = additionalCoinRoyalties
		}
=======
	} else {
		return 0, 0, nil, fmt.Errorf(
			"_helpConnectNFTSold: TxnType %v is not supported",
			args.Txn.TxnMeta.GetTxnType())
>>>>>>> c650242a
	}

	// Add an operation to the list at the end indicating we've connected an NFT bid.
	utxoOpsForTxn = append(utxoOpsForTxn, transactionUtxoOp)

	// HARDCORE SANITY CHECK:
	//  - Before returning we do one more sanity check that money hasn't been printed.
	//
	// Seller balance diff:
	sellerBalanceAfter, err := bav.GetSpendableDeSoBalanceNanosForPublicKey(sellerPublicKey, tipHeight)
	if err != nil {
		return 0, 0, nil, fmt.Errorf(
			"_helpConnectNFTSold: Problem getting final balance for seller pubkey: %v",
			PkToStringBoth(sellerPublicKey))
	}
	sellerDiff := int64(sellerBalanceAfter) - int64(sellerBalanceBefore)
	// Bidder balance diff (only relevant if bidder != seller):
	bidderDiff := int64(0)
	if !reflect.DeepEqual(bidderPublicKey, sellerPublicKey) {
		bidderBalanceAfter, err := bav.GetSpendableDeSoBalanceNanosForPublicKey(bidderPublicKey, tipHeight)
		if err != nil {
			return 0, 0, nil, fmt.Errorf(
				"_helpConnectNFTSold: Problem getting final balance for bidder pubkey: %v",
				PkToStringBoth(bidderPublicKey))
		}
		bidderDiff = int64(bidderBalanceAfter) - int64(bidderBalanceBefore)
	}
	// Creator balance diff (only relevant if creator != seller and creator != bidder):
	creatorDiff := int64(0)
	if !reflect.DeepEqual(nftPostEntry.PosterPublicKey, sellerPublicKey) &&
		!reflect.DeepEqual(nftPostEntry.PosterPublicKey, bidderPublicKey) {
		creatorBalanceAfter, err := bav.GetSpendableDeSoBalanceNanosForPublicKey(nftPostEntry.PosterPublicKey, tipHeight)
		if err != nil {
			return 0, 0, nil, fmt.Errorf(
				"_helpConnectNFTSold: Problem getting final balance for poster pubkey: %v",
				PkToStringBoth(nftPostEntry.PosterPublicKey))
		}
		creatorDiff = int64(creatorBalanceAfter) - int64(creatorBalanceBefore)
	}
	// Creator coin diff:
	coinDiff := int64(newCoinEntry.DeSoLockedNanos) - int64(prevCoinEntry.DeSoLockedNanos)
	// Now the actual check. Use bigints to avoid getting fooled by overflow.
	sellerPlusBidderDiff := big.NewInt(0).Add(big.NewInt(sellerDiff), big.NewInt(bidderDiff))
	creatorPlusCoinDiff := big.NewInt(0).Add(big.NewInt(creatorDiff), big.NewInt(coinDiff))
<<<<<<< HEAD

	// Compute additional DESO royalties diff
	additionalDESORoyaltiesDiff := big.NewInt(0)
	for pkid, balanceBefore := range desoRoyaltiesBalancesBefore {
		// Only relevant if additional royalty recipient != seller && != bidder (note: creator cannot be specified in
		// additional DEOS (or coin) royalties maps, so we do not need to check against that public key)
		pkBytes := bav.GetPublicKeyForPKID(&pkid)
		if reflect.DeepEqual(pkBytes, bidderPublicKey) || reflect.DeepEqual(pkBytes, sellerPublicKey) {
			continue
=======
	totalDiff := big.NewInt(0).Add(sellerPlusBidderDiff, creatorPlusCoinDiff)
	if totalDiff.Cmp(big.NewInt(0)) > 0 {
		return 0, 0, nil, fmt.Errorf(
			"_helpConnectNFTSold: Sum of participant diffs is >0 (%d, %d, %d, %d)",
			sellerDiff, bidderDiff, creatorDiff, coinDiff)
	}

	return totalInput, totalOutput, utxoOpsForTxn, nil
}

func (bav *UtxoView) _connectNFTBid(
	txn *MsgDeSoTxn, txHash *BlockHash, blockHeight uint32, verifySignatures bool) (
	_totalInput uint64, _totalOutput uint64, _utxoOps []*UtxoOperation, _err error) {
	if bav.GlobalParamsEntry.MaxCopiesPerNFT == 0 {
		return 0, 0, nil, fmt.Errorf("_connectNFTBid: called with zero MaxCopiesPerNFT")
	}

	// Check that the transaction has the right TxnType.
	if txn.TxnMeta.GetTxnType() != TxnTypeNFTBid {
		return 0, 0, nil, fmt.Errorf("_connectNFTBid: called with bad TxnType %s",
			txn.TxnMeta.GetTxnType().String())
	}
	txMeta := txn.TxnMeta.(*NFTBidMetadata)

	// Verify that the postEntry being bid on exists, is an NFT, and supports the given serial #.
	postEntry := bav.GetPostEntryForPostHash(txMeta.NFTPostHash)
	if postEntry == nil || postEntry.isDeleted {
		return 0, 0, nil, RuleErrorNFTBidOnNonExistentPost
	} else if !postEntry.IsNFT {
		return 0, 0, nil, RuleErrorNFTBidOnPostThatIsNotAnNFT
	} else if txMeta.SerialNumber > postEntry.NumNFTCopies {
		return 0, 0, nil, RuleErrorNFTBidOnInvalidSerialNumber
	}

	// Validate the nftEntry.  Note that there is a special case where a bidder can submit a bid
	// on SerialNumber zero.  This acts as a blanket bid on any serial number version of this NFT
	// As a result, the nftEntry will be nil and should not be validated.
	nftKey := MakeNFTKey(txMeta.NFTPostHash, txMeta.SerialNumber)
	nftEntry := bav.GetNFTEntryForNFTKey(&nftKey)
	bidderPKID := bav.GetPKIDForPublicKey(txn.PublicKey)
	if bidderPKID == nil || bidderPKID.isDeleted {
		return 0, 0, nil, fmt.Errorf("_connectNFTBid: PKID for bidder public "+
			"key %v doesn't exist; this should never happen", string(txn.PublicKey))
	}

	// Save a copy of the bid entry so that we can use it in the disconnect.
	nftBidKey := MakeNFTBidKey(bidderPKID.PKID, txMeta.NFTPostHash, txMeta.SerialNumber)
	prevNFTBidEntry := bav.GetNFTBidEntryForNFTBidKey(&nftBidKey)
	isBuyNowBid := false
	if txMeta.SerialNumber != uint64(0) {
		// Verify the NFT entry that is being bid on exists.
		if nftEntry == nil || nftEntry.isDeleted {
			return 0, 0, nil, RuleErrorNFTBidOnNonExistentNFTEntry
>>>>>>> c650242a
		}
		balanceAfter, err := bav.GetSpendableDeSoBalanceNanosForPublicKey(pkBytes, tipHeight)
		if err != nil {
			return 0, 0, nil, fmt.Errorf(
				"_helpConnectNFTSold: Problem getting final balance for additional DESO royalty for pubkey: %v",
				PkToStringBoth(pkBytes))
		}
<<<<<<< HEAD
		additionalDESORoyaltiesDiff = additionalDESORoyaltiesDiff.Add(
			additionalDESORoyaltiesDiff,
			big.NewInt(int64(balanceAfter - balanceBefore)),
		)
	}

	// Compute additional coin royalties diff
	additionalCoinRoyaltiesDiff := big.NewInt(0)

	// First, iterate through all the new ones and add them up.
	for _, coinEntry := range newCoinRoyaltyCoinEntries {
		additionalCoinRoyaltiesDiff.Add(
			additionalCoinRoyaltiesDiff,
			big.NewInt(int64(coinEntry.DeSoLockedNanos)))
	}

	// Then go through all the previous additional coin entries and subtract them.
	for _, coinEntry := range prevAdditionalCoinEntries {
		additionalCoinRoyaltiesDiff.Sub(
			additionalCoinRoyaltiesDiff,
			big.NewInt(int64(coinEntry.DeSoLockedNanos)),
		)
	}

	totalAdditionalRoyaltiesDiff := big.NewInt(0).Add(additionalDESORoyaltiesDiff, additionalCoinRoyaltiesDiff)

	totalDiff := big.NewInt(0).Add(sellerPlusBidderDiff, creatorPlusCoinDiff)
	totalDiff = totalDiff.Add(totalDiff, totalAdditionalRoyaltiesDiff)
	if totalDiff.Cmp(big.NewInt(0)) > 0 {
		return 0, 0, nil, fmt.Errorf(
			"_helpConnectNFTSold: Sum of participant diffs is >0 (%d, %d, %d, %d, %d, %d)",
			sellerDiff, bidderDiff, creatorDiff, coinDiff, additionalDESORoyaltiesDiff.Int64(),
			additionalCoinRoyaltiesDiff.Int64())
	}

	return totalInput, totalOutput, utxoOpsForTxn, nil
=======
		// Verify that we are not bidding on a Buy Now NFT before the Buy Now NFT Block Height. This should never happen.
		if nftEntry.IsBuyNow && blockHeight < BuyNowNFTBlockHeight {
			return 0, 0, nil, errors.Wrapf(RuleErrorBuyNowNFTBeforeBlockHeight, "_connectNFTBid: ")
		}
		// If the NFT is a Buy Now NFT and the bid amount is greater than the Buy Now Price, we treat this bid as a
		// a purchase. We also make sure that the Bid Amount is greater than 0. A bid amount of 0 would signify the
		// cancellation of a previous bid. It is possible to have the Buy Now Price be 0 nanos, but it would require
		// a bid of at least 1 nano.
		if nftEntry.IsBuyNow && txMeta.BidAmountNanos >= nftEntry.BuyNowPriceNanos && txMeta.BidAmountNanos > 0 {
			isBuyNowBid = true
		}
	}

	deletePrevBidAndSetNewBid := func() {
		// If an old bid exists, delete it.
		if prevNFTBidEntry != nil {
			bav._deleteNFTBidEntryMappings(prevNFTBidEntry)
		}

		// If the new bid has a non-zero amount, set it.
		if txMeta.BidAmountNanos != 0 {
			// Zero bids are not allowed, submitting a zero bid effectively withdraws a prior bid.
			newBidEntry := &NFTBidEntry{
				BidderPKID:     bidderPKID.PKID,
				NFTPostHash:    txMeta.NFTPostHash,
				SerialNumber:   txMeta.SerialNumber,
				BidAmountNanos: txMeta.BidAmountNanos,
			}
			bav._setNFTBidEntryMappings(newBidEntry)
		}
	}

	// If this is a bid on an NFT that is not "Buy Now" enabled or a bid below the Buy Now Price, simply create the bid.
	if !isBuyNowBid {
		// Connect basic txn to get the total input and the total output without
		// considering the transaction metadata.
		totalInput, totalOutput, utxoOpsForTxn, err := bav._connectBasicTransfer(
			txn, txHash, blockHeight, verifySignatures)
		if err != nil {
			return 0, 0, nil, errors.Wrapf(err, "_connectNFTBid: ")
		}
		// We assume the tip is right before the block in which this txn is about to be applied.
		tipHeight := uint32(0)
		if blockHeight > 0 {
			tipHeight = blockHeight - 1
		}
		// Verify that the transaction creator has sufficient deso to create the bid.
		spendableBalance, err := bav.GetSpendableDeSoBalanceNanosForPublicKey(txn.PublicKey, tipHeight)
		if err != nil {
			return 0, 0, nil, errors.Wrapf(err, "_connectNFTBid: Error getting bidder balance: ")
		} else if txMeta.BidAmountNanos > spendableBalance && blockHeight > BrokenNFTBidsFixBlockHeight {
			return 0, 0, nil, RuleErrorInsufficientFundsForNFTBid
		}
		// Force the input to be non-zero so that we can prevent replay attacks.
		if totalInput == 0 {
			return 0, 0, nil, RuleErrorNFTBidRequiresNonZeroInput
		}
		if verifySignatures {
			// _connectBasicTransfer has already checked that the transaction is
			// signed by the top-level public key, which we take to be the poster's
			// public key.
		}

		// Delete the previous bid and set the new bid.
		deletePrevBidAndSetNewBid()

		// Add an operation to the list at the end indicating we've connected an NFT bid.
		utxoOpsForTxn = append(utxoOpsForTxn, &UtxoOperation{
			Type:            OperationTypeNFTBid,
			PrevNFTBidEntry: prevNFTBidEntry,
		})

		return totalInput, totalOutput, utxoOpsForTxn, nil
	} else {
		// For bids above the Buy Now Price on Buy Now NFTs, we delete the prev bid if it exists and create a bid that
		// will get deleted in the _helpConnectNFTSold logic. This allows us to reuse the code that handles the royalty
		// payouts and NFT ownership changes that is used in _connectAcceptNFTBid.
		deletePrevBidAndSetNewBid()

		// Okay here's where the fun happens. We are submitting a bid on a Buy Now enabled NFT.
		// We create the bid then we call the _helpConnectNFTSold to handle the royalty payout
		// logic and such.
		//
		// Note that by the time we get here, we have verified that the bid amount exceeds the
		// buy now price.
		totalInput, totalOutput, utxoOpsForTxn, err := bav._helpConnectNFTSold(HelpConnectNFTSoldStruct{
			NFTPostHash:     txMeta.NFTPostHash,
			SerialNumber:    txMeta.SerialNumber,
			BidderPKID:      bidderPKID.PKID,
			BidAmountNanos:  txMeta.BidAmountNanos,
			PrevNFTBidEntry: prevNFTBidEntry,

			BidderInputs: []*DeSoInput{},

			BlockHeight:      blockHeight,
			Txn:              txn,
			TxHash:           txHash,
			VerifySignatures: verifySignatures,
		})
		if err != nil {
			return 0, 0, nil, errors.Wrapf(err, "_connectNFTBid: ")
		}
		return totalInput, totalOutput, utxoOpsForTxn, nil
	}
>>>>>>> c650242a
}

func (bav *UtxoView) _connectNFTTransfer(
	txn *MsgDeSoTxn, txHash *BlockHash, blockHeight uint32, verifySignatures bool) (
	_totalInput uint64, _totalOutput uint64, _utxoOps []*UtxoOperation, _err error) {

	if blockHeight < NFTTransferOrBurnAndDerivedKeysBlockHeight {
		return 0, 0, nil, RuleErrorNFTTransferBeforeBlockHeight
	}

	// Check that the transaction has the right TxnType.
	if txn.TxnMeta.GetTxnType() != TxnTypeNFTTransfer {
		return 0, 0, nil, fmt.Errorf("_connectNFTTransfer: called with bad TxnType %s",
			txn.TxnMeta.GetTxnType().String())
	}
	txMeta := txn.TxnMeta.(*NFTTransferMetadata)

	// Check that the specified receiver public key is valid.
	if len(txMeta.ReceiverPublicKey) != btcec.PubKeyBytesLenCompressed {
		return 0, 0, nil, RuleErrorNFTTransferInvalidReceiverPubKeySize
	}

	// Check that the sender and receiver public keys are different.
	if reflect.DeepEqual(txn.PublicKey, txMeta.ReceiverPublicKey) {
		return 0, 0, nil, RuleErrorNFTTransferCannotTransferToSelf
	}

	// Verify the NFT entry exists.
	nftKey := MakeNFTKey(txMeta.NFTPostHash, txMeta.SerialNumber)
	prevNFTEntry := bav.GetNFTEntryForNFTKey(&nftKey)
	if prevNFTEntry == nil || prevNFTEntry.isDeleted {
		return 0, 0, nil, RuleErrorCannotTransferNonExistentNFT
	}

	// Verify that the updater is the owner of the NFT.
	updaterPKID := bav.GetPKIDForPublicKey(txn.PublicKey)
	if updaterPKID == nil || updaterPKID.isDeleted {
		return 0, 0, nil, fmt.Errorf("_connectNFTTransfer: non-existent updaterPKID: %s",
			PkToString(txn.PublicKey, bav.Params))
	}
	if !reflect.DeepEqual(prevNFTEntry.OwnerPKID, updaterPKID.PKID) {
		return 0, 0, nil, RuleErrorNFTTransferByNonOwner
	}

	// Fetch the receiver's PKID and make sure it exists.
	receiverPKID := bav.GetPKIDForPublicKey(txMeta.ReceiverPublicKey)
	// Sanity check that we found a PKID entry for these pub keys (should never fail).
	if receiverPKID == nil || receiverPKID.isDeleted {
		return 0, 0, nil, fmt.Errorf(
			"_connectNFTTransfer: Found nil or deleted PKID for receiver, this should never "+
				"happen. Receiver pubkey: %v", PkToStringMainnet(txMeta.ReceiverPublicKey))
	}

	// Make sure that the NFT entry is not for sale.
	if prevNFTEntry.IsForSale {
		return 0, 0, nil, RuleErrorCannotTransferForSaleNFT
	}

	// Sanity check that the NFT entry is correct.
	if !reflect.DeepEqual(prevNFTEntry.NFTPostHash, txMeta.NFTPostHash) ||
		!reflect.DeepEqual(prevNFTEntry.SerialNumber, txMeta.SerialNumber) {
		return 0, 0, nil, fmt.Errorf("_connectNFTTransfer: prevNFTEntry %v is inconsistent with txMeta %v;"+
			" this should never happen.", prevNFTEntry, txMeta)
	}

	// Get the postEntry so we can check for unlockable content.
	nftPostEntry := bav.GetPostEntryForPostHash(txMeta.NFTPostHash)
	if nftPostEntry == nil || nftPostEntry.isDeleted {
		return 0, 0, nil, fmt.Errorf("_connectNFTTransfer: non-existent nftPostEntry for NFTPostHash: %s",
			txMeta.NFTPostHash.String())
	}

	// If the post entry requires the NFT to have unlockable text, make sure it is provided.
	if nftPostEntry.HasUnlockable && len(txMeta.UnlockableText) == 0 {
		return 0, 0, nil, RuleErrorCannotTransferUnlockableNFTWithoutUnlockable
	}

	// Check the length of the UnlockableText.
	if uint64(len(txMeta.UnlockableText)) > bav.Params.MaxPrivateMessageLengthBytes {
		return 0, 0, nil, errors.Wrapf(
			RuleErrorUnlockableTextLengthExceedsMax, "_connectNFTTransfer: "+
				"UnlockableTextLen = %d; Max length = %d",
			len(txMeta.UnlockableText), bav.Params.MaxPrivateMessageLengthBytes)
	}

	// Connect basic txn to get the total input and the total output without
	// considering the transaction metadata.
	totalInput, totalOutput, utxoOpsForTxn, err := bav._connectBasicTransfer(
		txn, txHash, blockHeight, verifySignatures)
	if err != nil {
		return 0, 0, nil, errors.Wrapf(err, "_connectNFTTransfer: ")
	}

	// Force the input to be non-zero so that we can prevent replay attacks.
	if totalInput == 0 {
		return 0, 0, nil, RuleErrorNFTTransferRequiresNonZeroInput
	}

	if verifySignatures {
		// _connectBasicTransfer has already checked that the transaction is
		// signed by the top-level public key, which we take to be the NFT owner's
		// public key.
	}

	// Now we are ready to transfer the NFT.

	// Make a copy of the previous NFT
	newNFTEntry := *prevNFTEntry
	// Update the fields that were set during this transfer.
	newNFTEntry.LastOwnerPKID = prevNFTEntry.OwnerPKID
	newNFTEntry.OwnerPKID = receiverPKID.PKID
	newNFTEntry.UnlockableText = txMeta.UnlockableText
	newNFTEntry.IsPending = true

	// Set the new entry in the view.
	bav._deleteNFTEntryMappings(prevNFTEntry)
	bav._setNFTEntryMappings(&newNFTEntry)

	// Add an operation to the list at the end indicating we've connected an NFT update.
	utxoOpsForTxn = append(utxoOpsForTxn, &UtxoOperation{
		Type:         OperationTypeNFTTransfer,
		PrevNFTEntry: prevNFTEntry,
	})

	return totalInput, totalOutput, utxoOpsForTxn, nil
}

func (bav *UtxoView) _connectAcceptNFTTransfer(
	txn *MsgDeSoTxn, txHash *BlockHash, blockHeight uint32, verifySignatures bool) (
	_totalInput uint64, _totalOutput uint64, _utxoOps []*UtxoOperation, _err error) {

	if blockHeight < NFTTransferOrBurnAndDerivedKeysBlockHeight {
		return 0, 0, nil, RuleErrorAcceptNFTTransferBeforeBlockHeight
	}

	// Check that the transaction has the right TxnType.
	if txn.TxnMeta.GetTxnType() != TxnTypeAcceptNFTTransfer {
		return 0, 0, nil, fmt.Errorf("_connectAcceptNFTTransfer: called with bad TxnType %s",
			txn.TxnMeta.GetTxnType().String())
	}
	txMeta := txn.TxnMeta.(*AcceptNFTTransferMetadata)

	// Verify the NFT entry exists.
	nftKey := MakeNFTKey(txMeta.NFTPostHash, txMeta.SerialNumber)
	prevNFTEntry := bav.GetNFTEntryForNFTKey(&nftKey)
	if prevNFTEntry == nil || prevNFTEntry.isDeleted {
		return 0, 0, nil, RuleErrorCannotAcceptTransferOfNonExistentNFT
	}

	// Verify that the updater is the owner of the NFT.
	updaterPKID := bav.GetPKIDForPublicKey(txn.PublicKey)
	if updaterPKID == nil || updaterPKID.isDeleted {
		return 0, 0, nil, fmt.Errorf("_connectAcceptNFTTransfer: non-existent updaterPKID: %s",
			PkToString(txn.PublicKey, bav.Params))
	}
	if !reflect.DeepEqual(prevNFTEntry.OwnerPKID, updaterPKID.PKID) {
		return 0, 0, nil, RuleErrorAcceptNFTTransferByNonOwner
	}

	// Verify that the NFT is actually pending.
	if !prevNFTEntry.IsPending {
		return 0, 0, nil, RuleErrorAcceptNFTTransferForNonPendingNFT
	}

	// Sanity check that the NFT entry is not for sale.
	if prevNFTEntry.IsForSale {
		return 0, 0, nil, fmt.Errorf(
			"_connectAcceptNFTTransfer: attempted to accept NFT transfer of NFT that is for "+
				"sale. This should never happen; txMeta %v.", txMeta)
	}

	// Sanity check that the NFT entry is correct.
	if !reflect.DeepEqual(prevNFTEntry.NFTPostHash, txMeta.NFTPostHash) ||
		!reflect.DeepEqual(prevNFTEntry.SerialNumber, txMeta.SerialNumber) {
		return 0, 0, nil, fmt.Errorf("_connectAcceptNFTTransfer: prevNFTEntry %v is "+
			"inconsistent with txMeta %v; this should never happen.", prevNFTEntry, txMeta)
	}

	// Connect basic txn to get the total input and the total output without
	// considering the transaction metadata.
	totalInput, totalOutput, utxoOpsForTxn, err := bav._connectBasicTransfer(
		txn, txHash, blockHeight, verifySignatures)
	if err != nil {
		return 0, 0, nil, errors.Wrapf(err, "_connectAcceptNFTTransfer: ")
	}

	// Force the input to be non-zero so that we can prevent replay attacks.
	if totalInput == 0 {
		return 0, 0, nil, RuleErrorAcceptNFTTransferRequiresNonZeroInput
	}

	if verifySignatures {
		// _connectBasicTransfer has already checked that the transaction is
		// signed by the top-level public key, which we take to be the NFT owner's
		// public key.
	}

	// Now we are ready to transfer the NFT.

	// Create the updated NFTEntry (everything the same except for IsPending) and set it.
	newNFTEntry := *prevNFTEntry
	newNFTEntry.IsPending = false
	bav._deleteNFTEntryMappings(prevNFTEntry)
	bav._setNFTEntryMappings(&newNFTEntry)

	// Add an operation for the accepted NFT transfer.
	utxoOpsForTxn = append(utxoOpsForTxn, &UtxoOperation{
		Type:         OperationTypeAcceptNFTTransfer,
		PrevNFTEntry: prevNFTEntry,
	})

	return totalInput, totalOutput, utxoOpsForTxn, nil
}

func (bav *UtxoView) _connectBurnNFT(
	txn *MsgDeSoTxn, txHash *BlockHash, blockHeight uint32, verifySignatures bool) (
	_totalInput uint64, _totalOutput uint64, _utxoOps []*UtxoOperation, _err error) {

	if blockHeight < NFTTransferOrBurnAndDerivedKeysBlockHeight {
		return 0, 0, nil, RuleErrorBurnNFTBeforeBlockHeight
	}

	// Check that the transaction has the right TxnType.
	if txn.TxnMeta.GetTxnType() != TxnTypeBurnNFT {
		return 0, 0, nil, fmt.Errorf("_connectBurnNFT: called with bad TxnType %s",
			txn.TxnMeta.GetTxnType().String())
	}
	txMeta := txn.TxnMeta.(*BurnNFTMetadata)

	// Verify the NFT entry exists.
	nftKey := MakeNFTKey(txMeta.NFTPostHash, txMeta.SerialNumber)
	nftEntry := bav.GetNFTEntryForNFTKey(&nftKey)
	if nftEntry == nil || nftEntry.isDeleted {
		return 0, 0, nil, RuleErrorCannotBurnNonExistentNFT
	}

	// Verify that the updater is the owner of the NFT.
	updaterPKID := bav.GetPKIDForPublicKey(txn.PublicKey)
	if updaterPKID == nil || updaterPKID.isDeleted {
		return 0, 0, nil, fmt.Errorf("_connectBurnNFT: non-existent updaterPKID: %s",
			PkToString(txn.PublicKey, bav.Params))
	}
	if !reflect.DeepEqual(nftEntry.OwnerPKID, updaterPKID.PKID) {
		return 0, 0, nil, RuleErrorBurnNFTByNonOwner
	}

	// Verify that the NFT is not for sale.
	if nftEntry.IsForSale {
		return 0, 0, nil, RuleErrorCannotBurnNFTThatIsForSale
	}

	// Sanity check that the NFT entry is correct.
	if !reflect.DeepEqual(nftEntry.NFTPostHash, txMeta.NFTPostHash) ||
		!reflect.DeepEqual(nftEntry.SerialNumber, txMeta.SerialNumber) {
		return 0, 0, nil, fmt.Errorf("_connectBurnNFT: nftEntry %v is "+
			"inconsistent with txMeta %v; this should never happen.", nftEntry, txMeta)
	}

	// Get the postEntry so we can increment the burned copies count.
	nftPostEntry := bav.GetPostEntryForPostHash(txMeta.NFTPostHash)
	if nftPostEntry == nil || nftPostEntry.isDeleted {
		return 0, 0, nil, fmt.Errorf(
			"_connectBurnNFT: non-existent nftPostEntry for NFTPostHash: %s",
			txMeta.NFTPostHash.String())
	}

	// Connect basic txn to get the total input and the total output without
	// considering the transaction metadata.
	totalInput, totalOutput, utxoOpsForTxn, err := bav._connectBasicTransfer(
		txn, txHash, blockHeight, verifySignatures)
	if err != nil {
		return 0, 0, nil, errors.Wrapf(err, "_connectBurnNFT: ")
	}

	// Force the input to be non-zero so that we can prevent replay attacks.
	if totalInput == 0 {
		return 0, 0, nil, RuleErrorBurnNFTRequiresNonZeroInput
	}

	if verifySignatures {
		// _connectBasicTransfer has already checked that the transaction is
		// signed by the top-level public key, which we take to be the NFT owner's
		// public key.
	}

	// Create a backup before we burn the NFT.
	prevNFTEntry := *nftEntry

	// Delete the NFT.
	bav._deleteNFTEntryMappings(nftEntry)

	// Save a copy of the previous postEntry and then increment NumNFTCopiesBurned.
	prevPostEntry := *nftPostEntry
	nftPostEntry.NumNFTCopiesBurned++
	bav._deletePostEntryMappings(&prevPostEntry)
	bav._setPostEntryMappings(nftPostEntry)

	// Add an operation for the burnt NFT.
	utxoOpsForTxn = append(utxoOpsForTxn, &UtxoOperation{
		Type:          OperationTypeBurnNFT,
		PrevNFTEntry:  &prevNFTEntry,
		PrevPostEntry: &prevPostEntry,
	})

	return totalInput, totalOutput, utxoOpsForTxn, nil
}

func (bav *UtxoView) _disconnectCreateNFT(
	operationType OperationType, currentTxn *MsgDeSoTxn, txnHash *BlockHash,
	utxoOpsForTxn []*UtxoOperation, blockHeight uint32) error {

	// Verify that the last operation is a CreateNFT operation
	if len(utxoOpsForTxn) == 0 {
		return fmt.Errorf("_disconnectCreateNFT: utxoOperations are missing")
	}
	operationIndex := len(utxoOpsForTxn) - 1
	if utxoOpsForTxn[operationIndex].Type != OperationTypeCreateNFT {
		return fmt.Errorf("_disconnectCreateNFT: Trying to revert "+
			"OperationTypeCreateNFT but found type %v",
			utxoOpsForTxn[operationIndex].Type)
	}
	txMeta := currentTxn.TxnMeta.(*CreateNFTMetadata)
	operationData := utxoOpsForTxn[operationIndex]
	operationIndex--

	// Get the postEntry corresponding to this txn.
	existingPostEntry := bav.GetPostEntryForPostHash(txMeta.NFTPostHash)
	// Sanity-check that it exists.
	if existingPostEntry == nil || existingPostEntry.isDeleted {
		return fmt.Errorf("_disconnectCreateNFT: Post entry for "+
			"post hash %v doesn't exist; this should never happen",
			txMeta.NFTPostHash.String())
	}

	// Revert to the old post entry since we changed IsNFT, etc.
	bav._setPostEntryMappings(operationData.PrevPostEntry)

	// Delete the NFT entries.
	posterPKID := bav.GetPKIDForPublicKey(existingPostEntry.PosterPublicKey)
	if posterPKID == nil || posterPKID.isDeleted {
		return fmt.Errorf("_disconnectCreateNFT: PKID for poster public key %v doesn't exist; this should never happen", string(existingPostEntry.PosterPublicKey))
	}
	for ii := uint64(1); ii <= txMeta.NumCopies; ii++ {
		nftEntry := &NFTEntry{
			OwnerPKID:    posterPKID.PKID,
			NFTPostHash:  txMeta.NFTPostHash,
			SerialNumber: ii,
			IsForSale:    true,
		}
		bav._deleteNFTEntryMappings(nftEntry)
	}

	// Now revert the basic transfer with the remaining operations. Cut off
	// the CreatorCoin operation at the end since we just reverted it.
	return bav._disconnectBasicTransfer(
		currentTxn, txnHash, utxoOpsForTxn[:operationIndex+1], blockHeight)
}

func (bav *UtxoView) _disconnectUpdateNFT(
	operationType OperationType, currentTxn *MsgDeSoTxn, txnHash *BlockHash,
	utxoOpsForTxn []*UtxoOperation, blockHeight uint32) error {

	// Verify that the last operation is an UpdateNFT operation
	if len(utxoOpsForTxn) == 0 {
		return fmt.Errorf("_disconnectUpdateNFT: utxoOperations are missing")
	}
	operationIndex := len(utxoOpsForTxn) - 1
	if utxoOpsForTxn[operationIndex].Type != OperationTypeUpdateNFT {
		return fmt.Errorf("_disconnectUpdateNFT: Trying to revert "+
			"OperationTypeUpdateNFT but found type %v",
			utxoOpsForTxn[operationIndex].Type)
	}
	txMeta := currentTxn.TxnMeta.(*UpdateNFTMetadata)
	operationData := utxoOpsForTxn[operationIndex]
	operationIndex--

	// In order to disconnect an updated NFT, we need to do the following:
	// 	(1) Revert the NFT entry to the previous one.
	//  (2) Add back all of the bids that were deleted (if any).
	//  (3) Revert the post entry since we updated num NFT copies for sale.

	// Make sure that there is a prev NFT entry.
	if operationData.PrevNFTEntry == nil || operationData.PrevNFTEntry.isDeleted {
		return fmt.Errorf("_disconnectUpdateNFT: prev NFT entry doesn't exist; " +
			"this should never happen")
	}

	// If the previous NFT entry was not for sale, it should not have had any bids to delete.
	if !operationData.PrevNFTEntry.IsForSale &&
		operationData.DeletedNFTBidEntries != nil &&
		len(operationData.DeletedNFTBidEntries) > 0 {

		return fmt.Errorf("_disconnectUpdateNFT: prev NFT entry was not for sale but found " +
			"deleted bids anyway; this should never happen")
	}

	// Set the old NFT entry.
	bav._setNFTEntryMappings(operationData.PrevNFTEntry)

	// Set the old bids.
	if operationData.DeletedNFTBidEntries != nil {
		for _, nftBid := range operationData.DeletedNFTBidEntries {
			bav._setNFTBidEntryMappings(nftBid)
		}
	}

	// Get the postEntry corresponding to this txn.
	existingPostEntry := bav.GetPostEntryForPostHash(txMeta.NFTPostHash)
	// Sanity-check that it exists.
	if existingPostEntry == nil || existingPostEntry.isDeleted {
		return fmt.Errorf("_disconnectUpdateNFT: Post entry for "+
			"post hash %v doesn't exist; this should never happen",
			txMeta.NFTPostHash.String())
	}

	// Revert to the old post entry since we changed NumNFTCopiesForSale.
	bav._setPostEntryMappings(operationData.PrevPostEntry)

	// Now revert the basic transfer with the remaining operations.
	return bav._disconnectBasicTransfer(
		currentTxn, txnHash, utxoOpsForTxn[:operationIndex+1], blockHeight)
}

func (bav *UtxoView) _disconnectAcceptNFTBid(
	operationType OperationType, currentTxn *MsgDeSoTxn, txnHash *BlockHash,
	utxoOpsForTxn []*UtxoOperation, blockHeight uint32) error {

	// Verify that the last operation is an AcceptNFTBid operation
	if len(utxoOpsForTxn) == 0 {
		return fmt.Errorf("_disconnectAcceptNFTBid: utxoOperations are missing")
	}
	operationIndex := len(utxoOpsForTxn) - 1
	if utxoOpsForTxn[operationIndex].Type != OperationTypeAcceptNFTBid {
		return fmt.Errorf("_disconnectAcceptNFTBid: Trying to revert "+
			"OperationTypeAcceptNFTBid but found type %v",
			utxoOpsForTxn[operationIndex].Type)
	}
	txMeta := currentTxn.TxnMeta.(*AcceptNFTBidMetadata)
	operationData := utxoOpsForTxn[operationIndex]
	operationIndex--

	// We sometimes have some extra AddUtxo operations we need to remove
	// These are "implicit" outputs that always occur at the end of the
	// list of UtxoOperations. The number of implicit outputs is equal to
	// the total number of "Add" operations minus the explicit outputs.
	numUtxoAdds := 0
	for _, utxoOp := range utxoOpsForTxn {
		if utxoOp.Type == OperationTypeAddUtxo {
			numUtxoAdds += 1
		}
	}
<<<<<<< HEAD
	operationIndex -= numUtxoAdds - len(currentTxn.TxOutputs)
=======
>>>>>>> c650242a
	if err := bav._helpDisconnectNFTSold(operationData, txMeta.NFTPostHash); err != nil {
		return errors.Wrapf(err, "_disconnectAcceptNFTBid: ")
	}

	// Now revert the basic transfer with the remaining operations.
<<<<<<< HEAD
=======
	numBidderInputs := len(currentTxn.TxnMeta.(*AcceptNFTBidMetadata).BidderInputs)
	numNftOperations := (numUtxoAdds - len(currentTxn.TxOutputs) + numBidderInputs)
	operationIndex -= numNftOperations
>>>>>>> c650242a
	return bav._disconnectBasicTransfer(
		currentTxn, txnHash, utxoOpsForTxn[:operationIndex+1], blockHeight)
}

func (bav *UtxoView) _helpDisconnectNFTSold(operationData *UtxoOperation, nftPostHash *BlockHash) error {
	// In order to disconnect the selling of an NFT, we need to do the following:

	// In order to disconnect an accepted bid, we need to do the following:
	// 	(1) Revert the NFT entry to the previous one with the previous owner.
	//  (2) Add back all of the bids that were deleted.
	//  (3) Disconnect payment UTXOs.
	//  (4) Unspend bidder UTXOs if this is not an NFT Bid type operation.
	//  (5) Revert profileEntry to undo royalties added to DeSoLockedNanos.
	//  (6) Revert the postEntry since NumNFTCopiesForSale was decremented.

	// (1) Set the old NFT entry.
	if operationData.PrevNFTEntry == nil || operationData.PrevNFTEntry.isDeleted {
		return fmt.Errorf("_helpDisconnectNFTSold: prev NFT entry doesn't exist; " +
			"this should never happen")
	}

	prevNFTEntry := operationData.PrevNFTEntry
	bav._setNFTEntryMappings(prevNFTEntry)

	// Revert the accepted NFT bid history mappings
	bav._setAcceptNFTBidHistoryMappings(MakeNFTKey(prevNFTEntry.NFTPostHash, prevNFTEntry.SerialNumber), operationData.PrevAcceptedNFTBidEntries)

	// (2) Set the old bids.
	if operationData.DeletedNFTBidEntries == nil || len(operationData.DeletedNFTBidEntries) == 0 {
		return fmt.Errorf("_helpDisconnectNFTSold: DeletedNFTBidEntries doesn't exist; " +
			"this should never happen")
	}

	for _, nftBid := range operationData.DeletedNFTBidEntries {
		bav._setNFTBidEntryMappings(nftBid)
	}

	// (3) Revert payments made from accepting the NFT bids.
	if operationData.NFTPaymentUtxoKeys == nil || len(operationData.NFTPaymentUtxoKeys) == 0 {
		return fmt.Errorf("_helpDisconnectNFTSold: NFTPaymentUtxoKeys was nil; " +
			"this should never happen")
	}
	// Note: these UTXOs need to be unadded in reverse order.
	// This unadds payment UTXOs for bidder change, creator royalties, seller profits, and additional DESO royalties.
	for ii := len(operationData.NFTPaymentUtxoKeys) - 1; ii >= 0; ii-- {
		paymentUtxoKey := operationData.NFTPaymentUtxoKeys[ii]
		if err := bav._unAddUtxo(paymentUtxoKey); err != nil {
			return errors.Wrapf(err, "_helpDisconnectNFTSold: Problem unAdding utxo %v: ", paymentUtxoKey)
		}
	}

	// We do not need to revert bidder UTXOs if this is an NFT Bid on a Buy Now NFT, because the bidder inputs are specified

	// (4) Revert spent bidder UTXOs.
	// as transaction inputs as opposed to bidder inputs that are specified in the transaction metadata since the transactor
	// and the bidder are the same in this scenario.
	if operationData.Type == OperationTypeAcceptNFTBid {
		// (4) Revert spent bidder UTXOs.
		if operationData.NFTSpentUtxoEntries == nil || len(operationData.NFTSpentUtxoEntries) == 0 {
			return fmt.Errorf("_helpDisconnectNFTSold: NFTSpentUtxoEntries was nil; " +
				"this should never happen")
		}

		// Note: these UTXOs need to be unspent in reverse order.
		for ii := len(operationData.NFTSpentUtxoEntries) - 1; ii >= 0; ii-- {
			spentUtxoEntry := operationData.NFTSpentUtxoEntries[ii]
			if err := bav._unSpendUtxo(spentUtxoEntry); err != nil {
				return errors.Wrapf(err, "_helpDisconnectNFTSold: Problem unSpending utxo %v: ", spentUtxoEntry)
			}
		}
	} else if operationData.Type == OperationTypeNFTBid {
		// Check that there are no NFTSpentUtxoEntries.
		if len(operationData.NFTSpentUtxoEntries) > 0 {
			return fmt.Errorf("_helpDisconnectNFTSold: NFT Bid operations should have zero NFTSpentUtxoEntries; " +
				"this should never happen")
		}
		// Check that the prevNFTEntry is a Buy Now NFT.
		if !prevNFTEntry.IsBuyNow {
			return fmt.Errorf("_helpDisconnectNFTSold: Previous NFT Entry is not buy now, " +
				"but operation is of type OperationTypeNFTBid; this should never happen")
		}
	} else {
		return fmt.Errorf("_helpDisconnectNFTSold: Invalid Operation type: %s", operationData.Type.String())
	}

	// (5) Revert the creator's CoinEntry if a previous one exists.
	if operationData.PrevCoinEntry != nil {
		nftPostEntry := bav.GetPostEntryForPostHash(operationData.PrevNFTEntry.NFTPostHash)
		// We have to get the post entry first so that we have the poster's pub key.
		if nftPostEntry == nil || nftPostEntry.isDeleted {
			return fmt.Errorf("_helpDisconnectNFTSold: nftPostEntry was nil; " +
				"this should never happen")
		}
		existingProfileEntry := bav.GetProfileEntryForPublicKey(nftPostEntry.PosterPublicKey)
		if existingProfileEntry == nil || existingProfileEntry.isDeleted {
			return fmt.Errorf("_helpDisconnectNFTSold: existingProfileEntry was nil; " +
				"this should never happen")
		}
		existingProfileEntry.CoinEntry = *operationData.PrevCoinEntry
		bav._setProfileEntryMappings(existingProfileEntry)
	}

	// (5-a) Revert the additional coin royalties CoinEntries if they exist.
	if operationData.PrevCoinRoyaltyCoinEntries != nil {
		for pkid, coinEntry := range operationData.PrevCoinRoyaltyCoinEntries {
			profileEntry := bav.GetProfileEntryForPKID(&pkid)
			if profileEntry == nil || profileEntry.isDeleted {
				return errors.New("_helpDisconnectNFTSold: profile entry was nil or deleted for additional" +
					" coin royalty; this should never happen.")
			}
			profileEntry.CoinEntry = coinEntry
			bav._setProfileEntryMappings(profileEntry)
		}
	}

	// (6) Verify a postEntry exists and then revert it since NumNFTCopiesForSale was decremented.

	// Get the postEntry corresponding to this txn.
	existingPostEntry := bav.GetPostEntryForPostHash(nftPostHash)
	// Sanity-check that it exists.
	if existingPostEntry == nil || existingPostEntry.isDeleted {
		return fmt.Errorf("_helpDisconnectNFTSold: Post entry for "+
			"post hash %v doesn't exist; this should never happen",
			nftPostHash.String())
	}

	// Revert to the old post entry since we changed NumNFTCopiesForSale.
	bav._setPostEntryMappings(operationData.PrevPostEntry)
	return nil
}

func (bav *UtxoView) _disconnectNFTBid(
	operationType OperationType, currentTxn *MsgDeSoTxn, txnHash *BlockHash,
	utxoOpsForTxn []*UtxoOperation, blockHeight uint32) error {

	// Verify that the last operation is a CreatorCoinTransfer operation
	if len(utxoOpsForTxn) == 0 {
		return fmt.Errorf("_disconnectNFTBid: utxoOperations are missing")
	}
	operationIndex := len(utxoOpsForTxn) - 1
	if utxoOpsForTxn[operationIndex].Type != OperationTypeNFTBid {
		return fmt.Errorf("_disconnectNFTBid: Trying to revert "+
			"OperationTypeNFTBid but found type %v",
			utxoOpsForTxn[operationIndex].Type)
	}
	txMeta := currentTxn.TxnMeta.(*NFTBidMetadata)
	operationData := utxoOpsForTxn[operationIndex]
	operationIndex--

	// We sometimes have some extra AddUtxo operations we need to remove
	// These are "implicit" outputs that always occur at the end of the
	// list of UtxoOperations. The number of implicit outputs is equal to
	// the total number of "Add" operations minus the explicit outputs.
	numUtxoAdds := 0
	for _, utxoOp := range utxoOpsForTxn {
		if utxoOp.Type == OperationTypeAddUtxo {
			numUtxoAdds += 1
		}
	}
	operationIndex -= numUtxoAdds - len(currentTxn.TxOutputs)

	// Get the NFTBidEntry corresponding to this txn.
	bidderPKID := bav.GetPKIDForPublicKey(currentTxn.PublicKey)
	if bidderPKID == nil || bidderPKID.isDeleted {
		return fmt.Errorf("_disconnectNFTBid: PKID for bidder public key %v doesn't exist; this should never "+
			"happen", string(currentTxn.PublicKey))
	}

	// If an NFT Bid operation has a non-nil PrevNFTEntry, this was bid on a Buy-Now NFT and we need to "unsell" the NFT
	if operationData.PrevNFTEntry != nil {
		// If the previous NFT Entry is not a Buy Now NFT, that is an error. A bid on a non-buy-now NFT should never
		// manipulate an NFT Entry.
		if !operationData.PrevNFTEntry.IsBuyNow {
			return fmt.Errorf("_disconnectNFTBid: PrevNFTEntry is non-nil and is not Buy Now on NFT bid operation. This should never happen.")
		}

		// We now know that this was a bid on a buy-now NFT and the underlying NFT was sold outright to the bidder.
		// We go ahead an unsell the NFT.
		if err := bav._helpDisconnectNFTSold(operationData, txMeta.NFTPostHash); err != nil {
			return errors.Wrapf(err, "_disconnectNFTBid: ")
		}
	}

	// Now we can delete the NFT bid.
	nftBidKey := MakeNFTBidKey(bidderPKID.PKID, txMeta.NFTPostHash, txMeta.SerialNumber)
	nftBidEntry := bav.GetNFTBidEntryForNFTBidKey(&nftBidKey)

	// Only delete the bid entry mapping if it exists. Bids of 0 nanos delete bids without creating new ones.
	if nftBidEntry != nil {
		// We do not check if the existing entry is deleted or not. Because a bid amount of 0 cancels a bid (deletes
		// without creating one), if a user were to create a bid, cancel it, and create a new one, this disconnect logic
		// would encounter a state where the bid entry is delete.
		bav._deleteNFTBidEntryMappings(nftBidEntry)
	}

	// If a previous entry exists, set it.
	if operationData.PrevNFTBidEntry != nil {
		bav._setNFTBidEntryMappings(operationData.PrevNFTBidEntry)
	}

	// Now revert the basic transfer with the remaining operations.
	return bav._disconnectBasicTransfer(
		currentTxn, txnHash, utxoOpsForTxn[:operationIndex+1], blockHeight)
}

func (bav *UtxoView) _disconnectNFTTransfer(
	operationType OperationType, currentTxn *MsgDeSoTxn, txnHash *BlockHash,
	utxoOpsForTxn []*UtxoOperation, blockHeight uint32) error {

	// Verify that the last operation is an NFTTransfer operation
	if len(utxoOpsForTxn) == 0 {
		return fmt.Errorf("_disconnectNFTTransfer: utxoOperations are missing")
	}
	operationIndex := len(utxoOpsForTxn) - 1
	if utxoOpsForTxn[operationIndex].Type != OperationTypeNFTTransfer {
		return fmt.Errorf("_disconnectNFTTransfer: Trying to revert "+
			"OperationTypeNFTTransfer but found type %v",
			utxoOpsForTxn[operationIndex].Type)
	}
	txMeta := currentTxn.TxnMeta.(*NFTTransferMetadata)
	operationData := utxoOpsForTxn[operationIndex]
	operationIndex--

	// Make sure that there is a prev NFT entry.
	if operationData.PrevNFTEntry == nil || operationData.PrevNFTEntry.isDeleted {
		return fmt.Errorf("_disconnectNFTTransfer: prev NFT entry doesn't exist; " +
			"this should never happen.")
	}

	// Sanity check the old NFT entry PKID / PostHash / SerialNumber.
	updaterPKID := bav.GetPKIDForPublicKey(currentTxn.PublicKey)
	if updaterPKID == nil || updaterPKID.isDeleted {
		return fmt.Errorf("_disconnectNFTTransfer: non-existent updaterPKID: %s",
			PkToString(currentTxn.PublicKey, bav.Params))
	}
	if !reflect.DeepEqual(operationData.PrevNFTEntry.OwnerPKID, updaterPKID.PKID) {
		return fmt.Errorf(
			"_disconnectNFTTransfer: updaterPKID does not match NFT owner: %s, %s",
			PkToString(updaterPKID.PKID[:], bav.Params),
			PkToString(operationData.PrevNFTEntry.OwnerPKID[:], bav.Params))
	}
	if !reflect.DeepEqual(txMeta.NFTPostHash, operationData.PrevNFTEntry.NFTPostHash) ||
		txMeta.SerialNumber != operationData.PrevNFTEntry.SerialNumber {
		return fmt.Errorf("_disconnectNFTTransfer: txMeta post hash and serial number do "+
			"not match previous NFT entry; this should never happen (%v, %v).",
			txMeta, operationData.PrevNFTEntry)
	}

	// Sanity check that the old NFT entry was not for sale.
	if operationData.PrevNFTEntry.IsForSale {
		return fmt.Errorf("_disconnecttNFTTransfer: prevNFT Entry was either not "+
			"pending or for sale (%v); this should never happen.", operationData.PrevNFTEntry)
	}

	// Get the current NFT entry so we can delete it.
	nftKey := MakeNFTKey(txMeta.NFTPostHash, txMeta.SerialNumber)
	currNFTEntry := bav.GetNFTEntryForNFTKey(&nftKey)
	if currNFTEntry == nil || currNFTEntry.isDeleted {
		return fmt.Errorf("_disconnectNFTTransfer: currNFTEntry not found: %s, %d",
			txMeta.NFTPostHash.String(), txMeta.SerialNumber)
	}

	// Set the old NFT entry.
	bav._deleteNFTEntryMappings(currNFTEntry)
	bav._setNFTEntryMappings(operationData.PrevNFTEntry)

	// Now revert the basic transfer with the remaining operations.
	return bav._disconnectBasicTransfer(
		currentTxn, txnHash, utxoOpsForTxn[:operationIndex+1], blockHeight)
}

func (bav *UtxoView) _disconnectAcceptNFTTransfer(
	operationType OperationType, currentTxn *MsgDeSoTxn, txnHash *BlockHash,
	utxoOpsForTxn []*UtxoOperation, blockHeight uint32) error {

	// Verify that the last operation is an AcceptNFTTransfer operation
	if len(utxoOpsForTxn) == 0 {
		return fmt.Errorf("_disconnectAcceptNFTTransfer: utxoOperations are missing")
	}
	operationIndex := len(utxoOpsForTxn) - 1
	if utxoOpsForTxn[operationIndex].Type != OperationTypeAcceptNFTTransfer {
		return fmt.Errorf("_disconnectAcceptNFTTransfer: Trying to revert "+
			"OperationTypeAcceptNFTTransfer but found type %v",
			utxoOpsForTxn[operationIndex].Type)
	}
	txMeta := currentTxn.TxnMeta.(*AcceptNFTTransferMetadata)
	operationData := utxoOpsForTxn[operationIndex]
	operationIndex--

	// Make sure that there is a prev NFT entry.
	if operationData.PrevNFTEntry == nil || operationData.PrevNFTEntry.isDeleted {
		return fmt.Errorf("_disconnectAcceptNFTTransfer: prev NFT entry doesn't exist; " +
			"this should never happen.")
	}

	// Sanity check the old NFT entry PKID / PostHash / SerialNumber.
	updaterPKID := bav.GetPKIDForPublicKey(currentTxn.PublicKey)
	if updaterPKID == nil || updaterPKID.isDeleted {
		return fmt.Errorf("_disconnectAcceptNFTTransfer: non-existent updaterPKID: %s",
			PkToString(currentTxn.PublicKey, bav.Params))
	}
	if !reflect.DeepEqual(operationData.PrevNFTEntry.OwnerPKID, updaterPKID.PKID) {
		return fmt.Errorf(
			"_disconnectAcceptNFTTransfer: updaterPKID does not match NFT owner: %s, %s",
			PkToString(updaterPKID.PKID[:], bav.Params),
			PkToString(operationData.PrevNFTEntry.OwnerPKID[:], bav.Params))
	}
	if !reflect.DeepEqual(txMeta.NFTPostHash, operationData.PrevNFTEntry.NFTPostHash) ||
		txMeta.SerialNumber != operationData.PrevNFTEntry.SerialNumber {
		return fmt.Errorf("_disconnectAcceptNFTTransfer: txMeta post hash and serial number"+
			" do not match previous NFT entry; this should never happen (%v, %v).",
			txMeta, operationData.PrevNFTEntry)
	}

	// Sanity check that the old NFT entry was pending and not for sale.
	if !operationData.PrevNFTEntry.IsPending || operationData.PrevNFTEntry.IsForSale {
		return fmt.Errorf("_disconnectAcceptNFTTransfer: prevNFT Entry was either not "+
			"pending or for sale (%v); this should never happen.", operationData.PrevNFTEntry)
	}

	// Get the current NFT entry so we can delete it.
	nftKey := MakeNFTKey(txMeta.NFTPostHash, txMeta.SerialNumber)
	currNFTEntry := bav.GetNFTEntryForNFTKey(&nftKey)
	if currNFTEntry == nil || currNFTEntry.isDeleted {
		return fmt.Errorf("_disconnectAcceptNFTTransfer: currNFTEntry not found: %s, %d",
			txMeta.NFTPostHash.String(), txMeta.SerialNumber)
	}

	// Delete the current NFT entry and set the old one.
	bav._deleteNFTEntryMappings(currNFTEntry)
	bav._setNFTEntryMappings(operationData.PrevNFTEntry)

	// Now revert the basic transfer with the remaining operations.
	return bav._disconnectBasicTransfer(
		currentTxn, txnHash, utxoOpsForTxn[:operationIndex+1], blockHeight)
}

func (bav *UtxoView) _disconnectBurnNFT(
	operationType OperationType, currentTxn *MsgDeSoTxn, txnHash *BlockHash,
	utxoOpsForTxn []*UtxoOperation, blockHeight uint32) error {

	// Verify that the last operation is an BurnNFT operation
	if len(utxoOpsForTxn) == 0 {
		return fmt.Errorf("_disconnectBurnNFT: utxoOperations are missing")
	}
	operationIndex := len(utxoOpsForTxn) - 1
	if utxoOpsForTxn[operationIndex].Type != OperationTypeBurnNFT {
		return fmt.Errorf("_disconnectBurnNFT: Trying to revert "+
			"OperationTypeBurnNFT but found type %v",
			utxoOpsForTxn[operationIndex].Type)
	}
	txMeta := currentTxn.TxnMeta.(*BurnNFTMetadata)
	operationData := utxoOpsForTxn[operationIndex]
	operationIndex--

	// Make sure that there is a prev NFT entry.
	if operationData.PrevNFTEntry == nil || operationData.PrevNFTEntry.isDeleted {
		return fmt.Errorf("_disconnectBurnNFT: prev NFT entry doesn't exist; " +
			"this should never happen.")
	}

	// Make sure that there is a prev post entry.
	if operationData.PrevPostEntry == nil || operationData.PrevPostEntry.isDeleted {
		return fmt.Errorf("_disconnectBurnNFT: prev NFT entry doesn't exist; " +
			"this should never happen.")
	}

	// Sanity check the old NFT entry PKID / PostHash / SerialNumber.
	updaterPKID := bav.GetPKIDForPublicKey(currentTxn.PublicKey)
	if updaterPKID == nil || updaterPKID.isDeleted {
		return fmt.Errorf("_disconnectBurnNFT: non-existent updaterPKID: %s",
			PkToString(currentTxn.PublicKey, bav.Params))
	}
	if !reflect.DeepEqual(operationData.PrevNFTEntry.OwnerPKID, updaterPKID.PKID) {
		return fmt.Errorf("_disconnectBurnNFT: updaterPKID does not match NFT owner: %s, %s",
			PkToString(updaterPKID.PKID[:], bav.Params),
			PkToString(operationData.PrevNFTEntry.OwnerPKID[:], bav.Params))
	}
	if !reflect.DeepEqual(txMeta.NFTPostHash, operationData.PrevNFTEntry.NFTPostHash) ||
		txMeta.SerialNumber != operationData.PrevNFTEntry.SerialNumber {
		return fmt.Errorf("_disconnectBurnNFT: txMeta post hash and serial number do "+
			"not match previous NFT entry; this should never happen (%v, %v).",
			txMeta, operationData.PrevNFTEntry)
	}

	// Sanity check that the old NFT entry was not for sale.
	if operationData.PrevNFTEntry.IsForSale {
		return fmt.Errorf("_disconnectBurnNFT: prevNFTEntry was for sale (%v); this should"+
			" never happen.", operationData.PrevNFTEntry)
	}

	// Get the postEntry for sanity checking / deletion later.
	currPostEntry := bav.GetPostEntryForPostHash(txMeta.NFTPostHash)
	if currPostEntry == nil || currPostEntry.isDeleted {
		return fmt.Errorf(
			"_disconnectBurnNFT: non-existent nftPostEntry for NFTPostHash: %s",
			txMeta.NFTPostHash.String())
	}

	// Sanity check that the previous num NFT copies burned makes sense.
	if operationData.PrevPostEntry.NumNFTCopiesBurned != currPostEntry.NumNFTCopiesBurned-1 {
		return fmt.Errorf(
			"_disconnectBurnNFT: prevPostEntry has the wrong num NFT copies burned %d != %d-1",
			operationData.PrevPostEntry.NumNFTCopiesBurned, currPostEntry.NumNFTCopiesBurned)
	}

	// Sanity check that there is no current NFT entry.
	nftKey := MakeNFTKey(txMeta.NFTPostHash, txMeta.SerialNumber)
	currNFTEntry := bav.GetNFTEntryForNFTKey(&nftKey)
	if currNFTEntry != nil && !currNFTEntry.isDeleted {
		return fmt.Errorf("_disconnectBurnNFT: found currNFTEntry for burned NFT: %s, %d",
			txMeta.NFTPostHash.String(), txMeta.SerialNumber)
	}

	// Set the old NFT entry (no need to delete first since there is no current entry).
	bav._setNFTEntryMappings(operationData.PrevNFTEntry)

	// Delete the current post entry and set the old one.
	bav._deletePostEntryMappings(currPostEntry)
	bav._setPostEntryMappings(operationData.PrevPostEntry)

	// Now revert the basic transfer with the remaining operations.
	return bav._disconnectBasicTransfer(
		currentTxn, txnHash, utxoOpsForTxn[:operationIndex+1], blockHeight)
}<|MERGE_RESOLUTION|>--- conflicted
+++ resolved
@@ -451,8 +451,8 @@
 
 	isBuyNow := false
 	buyNowPrice := uint64(0)
-	// Only extract the BuyNowPriceKey value if we are past the BuyNowNFTBlockHeight
-	if val, exists := txn.ExtraData[BuyNowPriceKey]; exists && blockHeight >= BuyNowNFTBlockHeight {
+	// Only extract the BuyNowPriceKey value if we are past the BuyNowAndNFTSplitsBlockHeight
+	if val, exists := txn.ExtraData[BuyNowPriceKey]; exists && blockHeight >= BuyNowAndNFTSplitsBlockHeight {
 		var bytesRead int
 		buyNowPrice, bytesRead = Uvarint(val)
 		if bytesRead <= 0 {
@@ -479,69 +479,56 @@
 	}
 	txMeta := txn.TxnMeta.(*CreateNFTMetadata)
 
-<<<<<<< HEAD
-	isBuyNow := false
-	buyNowPrice := uint64(0)
-	// Only extract the BuyNowPriceKey value if we are past the BuyNowAndNFTSplitsBlockHeight
-	if val, exists := txn.ExtraData[BuyNowPriceKey]; exists && blockHeight >= BuyNowAndNFTSplitsBlockHeight {
-		var bytesRead int
-		buyNowPrice, bytesRead = Uvarint(val)
-		if bytesRead <= 0 {
-			return 0, 0, nil, errors.New(
-				"_connectCreateNFT: Problem reading bytes for BuyNowPriceNanos")
-		}
-		isBuyNow = true
-	}
-
-	// Extract additional DESO royalties
-	additionalDESONFTRoyalties := make(map[PKID]uint64)
-	additionalDESONFTRoyaltiesBasisPoints := uint64(0)
-	if val, exists := txn.ExtraData[DESORoyaltiesMapKey]; exists && blockHeight >= BuyNowAndNFTSplitsBlockHeight {
-		if err := gob.NewDecoder(bytes.NewReader(val)).Decode(&additionalDESONFTRoyalties); err != nil {
-			return 0, 0, nil, errors.Wrap(err, "_connectCreateNFT: "+
-				"Problem reading bytes for additional DESO NFT Royalties: ")
-		}
-		// Check that PKIDs are valid and sum basis points
-		for pkid, bps := range additionalDESONFTRoyalties {
-			pkBytes := bav.GetPublicKeyForPKID(&pkid)
-			if len(pkBytes) != btcec.PubKeyBytesLenCompressed {
-				return 0, 0, nil, errors.Wrapf(RuleErrorAdditionalRoyaltyPKIDMustBeValid,
-					"_connectCreateNFT: PKID does not map to known public key")
-			}
-			additionalDESONFTRoyaltiesBasisPoints += bps
-		}
-	}
-
-	additionalCoinNFTRoyalties := make(map[PKID]uint64)
-	additionalCoinNFTRoyaltiesBasisPoints := uint64(0)
-	if val, exists := txn.ExtraData[CoinRoyaltiesMapKey]; exists && blockHeight >= BuyNowAndNFTSplitsBlockHeight {
-		if err := gob.NewDecoder(bytes.NewReader(val)).Decode(&additionalCoinNFTRoyalties); err != nil {
-			return 0, 0, nil, errors.Wrap(err, "_connectCreateNFT: "+
-				"Problem reading bytes for additional creator coin NFT Royalties: ")
-		}
-		// Check that all PKIDs are valid and sum basis points
-		for pkid, bps := range additionalCoinNFTRoyalties {
-			pkBytes := bav.GetPublicKeyForPKID(&pkid)
-			if len(pkBytes) != btcec.PubKeyBytesLenCompressed {
-				return 0, 0, nil, errors.Wrapf(RuleErrorAdditionalRoyaltyPKIDMustBeValid,
-					"_connectCreateNFT: PKID does not map to known public key")
-			}
-			additionalCoinNFTRoyaltiesBasisPoints += bps
-			// Validate that all PKIDs provided have a profile
-			existingProfileEntry := bav.GetProfileEntryForPKID(&pkid)
-			if existingProfileEntry == nil || existingProfileEntry.isDeleted {
-				return 0, 0, nil, errors.Wrapf(
-					RuleErrorAdditionalCoinRoyaltyMustHaveProfile,
-					"_connectCreateNFT: Profile missing for additional Coin NFT royalty pub key: %v %v",
-					PkToStringMainnet(pkBytes), PkToStringTestnet(pkBytes))
-			}
-		}
-=======
-
 	isBuyNow, buyNowPrice, err := _getBuyNowExtraData(txn, blockHeight)
 	if err != nil {
 		return 0, 0, nil, errors.Wrapf(err, "_connectCreateNFT: ")
->>>>>>> c650242a
+	}
+
+	extractAdditionalRoyaltyMap := func(key string) (
+		_additionalRoyaltiesMap map[PKID]uint64, _additionalRoyaltyBasisPoints uint64, _err error) {
+		additionalRoyalties := make(map[PKID]uint64)
+		additionalRoyaltiesBasisPoints := uint64(0)
+		if val, exists := txn.ExtraData[key]; exists && blockHeight >= BuyNowAndNFTSplitsBlockHeight {
+			if err = gob.NewDecoder(bytes.NewReader(val)).Decode(&additionalRoyalties); err != nil {
+				return nil, 0, errors.Wrap(err,
+					"Problem reading bytes for additional royalties: ")
+			}
+			// Check that PKIDs are valid and sum basis points
+			for pkid, bps := range additionalRoyalties {
+				pkBytes := bav.GetPublicKeyForPKID(&pkid)
+				if len(pkBytes) != btcec.PubKeyBytesLenCompressed {
+					return nil, 0, errors.Wrapf(RuleErrorAdditionalRoyaltyPKIDMustBeValid,
+						"PKID does not map to known public key")
+				}
+				additionalRoyaltiesBasisPoints += bps
+				if key == CoinRoyaltiesMapKey {
+					existingProfileEntry := bav.GetProfileEntryForPKID(&pkid)
+					if existingProfileEntry == nil || existingProfileEntry.isDeleted {
+						return nil, 0, errors.Wrapf(
+							RuleErrorAdditionalCoinRoyaltyMustHaveProfile,
+							"Profile missing for additional Coin NFT royalty pub key: %v %v",
+							PkToStringMainnet(pkBytes), PkToStringTestnet(pkBytes))
+					}
+				}
+			}
+		}
+		return additionalRoyalties, additionalRoyaltiesBasisPoints, nil
+	}
+
+	// Extract additional DESO royalties
+	additionalDESONFTRoyalties, additionalDESONFTRoyaltiesBasisPoints, err := extractAdditionalRoyaltyMap(
+		DESORoyaltiesMapKey)
+	if err != nil {
+		return 0, 0, nil, errors.Wrap(err,
+			"_connectCreateNFT: Problem extract additional DESO Royalties: ")
+	}
+
+	// Extract additional coin royalties
+	additionalCoinNFTRoyalties, additionalCoinNFTRoyaltiesBasisPoints, err := extractAdditionalRoyaltyMap(
+		CoinRoyaltiesMapKey)
+	if err != nil {
+		return 0, 0, nil, errors.Wrap(err,
+			"_connectCreateNFT: Problem extract additional Coin Royalties: ")
 	}
 
 	// Validate the txMeta.
@@ -585,7 +572,6 @@
 		return 0, 0, nil, errors.Wrapf(RuleErrorCannotHaveBuyNowPriceBelowMinBidAmountNanos, "_connectCreateNFT: ")
 	}
 
-<<<<<<< HEAD
 	// Make sure the creator of the post is not specified in the royalties maps
 	if _, exists := additionalDESONFTRoyalties[*posterPKID.PKID]; exists {
 		return 0, 0, nil, errors.Wrapf(RuleErrorCannotSpecifyCreatorAsAdditionalRoyalty,
@@ -599,13 +585,11 @@
 
 	creatorRoyaltyBasisPoints := txMeta.NFTRoyaltyToCreatorBasisPoints + txMeta.NFTRoyaltyToCoinBasisPoints
 
-	if creatorRoyaltyBasisPoints + additionalCoinNFTRoyaltiesBasisPoints +
+	if creatorRoyaltyBasisPoints+additionalCoinNFTRoyaltiesBasisPoints+
 		additionalDESONFTRoyaltiesBasisPoints > bav.Params.MaxNFTRoyaltyBasisPoints {
 		return 0, 0, nil, RuleErrorNFTRoyaltyHasTooManyBasisPoints
 	}
 
-=======
->>>>>>> c650242a
 	profileEntry := bav.GetProfileEntryForPublicKey(postEntry.PosterPublicKey)
 	if profileEntry == nil || profileEntry.isDeleted {
 		return 0, 0, nil, RuleErrorCantCreateNFTWithoutProfileEntry
@@ -698,23 +682,9 @@
 	}
 	txMeta := txn.TxnMeta.(*UpdateNFTMetadata)
 
-<<<<<<< HEAD
-	isBuyNow := false
-	buyNowPrice := uint64(0)
-	// Only extract the BuyNowPriceKey value if we are past the BuyNowAndNFTSplitsBlockHeight
-	if val, exists := txn.ExtraData[BuyNowPriceKey]; exists && blockHeight >= BuyNowAndNFTSplitsBlockHeight {
-		var bytesRead int
-		buyNowPrice, bytesRead = Uvarint(val)
-		if bytesRead <= 0 {
-			return 0, 0, nil, errors.New(
-				"_connectUpdateNFT: Problem reading bytes for BuyNowPriceNanos")
-		}
-		isBuyNow = true
-=======
 	isBuyNow, buyNowPrice, err := _getBuyNowExtraData(txn, blockHeight)
 	if err != nil {
 		return 0, 0, nil, errors.Wrapf(err, "_connectUpdateNFT: ")
->>>>>>> c650242a
 	}
 
 	// Verify the NFT entry exists.
@@ -925,176 +895,6 @@
 	return totalInput, totalOutput, utxoOpsForTxn, nil
 }
 
-<<<<<<< HEAD
-func (bav *UtxoView) _connectNFTBid(
-	txn *MsgDeSoTxn, txHash *BlockHash, blockHeight uint32, verifySignatures bool) (
-	_totalInput uint64, _totalOutput uint64, _utxoOps []*UtxoOperation, _err error) {
-	if bav.GlobalParamsEntry.MaxCopiesPerNFT == 0 {
-		return 0, 0, nil, fmt.Errorf("_connectNFTBid: called with zero MaxCopiesPerNFT")
-	}
-
-	// Check that the transaction has the right TxnType.
-	if txn.TxnMeta.GetTxnType() != TxnTypeNFTBid {
-		return 0, 0, nil, fmt.Errorf("_connectNFTBid: called with bad TxnType %s",
-			txn.TxnMeta.GetTxnType().String())
-	}
-	txMeta := txn.TxnMeta.(*NFTBidMetadata)
-
-	// Verify that the postEntry being bid on exists, is an NFT, and supports the given serial #.
-	postEntry := bav.GetPostEntryForPostHash(txMeta.NFTPostHash)
-	if postEntry == nil || postEntry.isDeleted {
-		return 0, 0, nil, RuleErrorNFTBidOnNonExistentPost
-	} else if !postEntry.IsNFT {
-		return 0, 0, nil, RuleErrorNFTBidOnPostThatIsNotAnNFT
-	} else if txMeta.SerialNumber > postEntry.NumNFTCopies {
-		return 0, 0, nil, RuleErrorNFTBidOnInvalidSerialNumber
-	}
-
-	// Validate the nftEntry.  Note that there is a special case where a bidder can submit a bid
-	// on SerialNumber zero.  This acts as a blanket bid on any serial number version of this NFT
-	// As a result, the nftEntry will be nil and should not be validated.
-	nftKey := MakeNFTKey(txMeta.NFTPostHash, txMeta.SerialNumber)
-	nftEntry := bav.GetNFTEntryForNFTKey(&nftKey)
-	bidderPKID := bav.GetPKIDForPublicKey(txn.PublicKey)
-	if bidderPKID == nil || bidderPKID.isDeleted {
-		return 0, 0, nil, fmt.Errorf("_connectNFTBid: PKID for bidder public "+
-			"key %v doesn't exist; this should never happen", string(txn.PublicKey))
-	}
-
-	// Save a copy of the bid entry so that we can use it in the disconnect.
-	nftBidKey := MakeNFTBidKey(bidderPKID.PKID, txMeta.NFTPostHash, txMeta.SerialNumber)
-	prevNFTBidEntry := bav.GetNFTBidEntryForNFTBidKey(&nftBidKey)
-	isBuyNowBid := false
-	if txMeta.SerialNumber != uint64(0) {
-		// Verify the NFT entry that is being bid on exists.
-		if nftEntry == nil || nftEntry.isDeleted {
-			return 0, 0, nil, RuleErrorNFTBidOnNonExistentNFTEntry
-		}
-
-		// Verify the NFT entry being bid on is for sale.
-		if !nftEntry.IsForSale {
-			return 0, 0, nil, RuleErrorNFTBidOnNFTThatIsNotForSale
-		}
-
-		// Verify the NFT is not a pending transfer.
-		if nftEntry.IsPending {
-			return 0, 0, nil, RuleErrorCannotBidForPendingNFTTransfer
-		}
-
-		// Verify that the bidder is not the current owner of the NFT.
-		if reflect.DeepEqual(nftEntry.OwnerPKID, bidderPKID.PKID) {
-			return 0, 0, nil, RuleErrorNFTOwnerCannotBidOnOwnedNFT
-		}
-
-		// Verify that the bid amount is greater than the min bid amount for this NFT.
-		// We allow BidAmountNanos to be 0 if there exists a previous bid entry. A value of 0 indicates that we should delete the entry.
-		if txMeta.BidAmountNanos < nftEntry.MinBidAmountNanos && !(txMeta.BidAmountNanos == 0 && prevNFTBidEntry != nil) {
-			return 0, 0, nil, RuleErrorNFTBidLessThanMinBidAmountNanos
-		}
-		// Verify that we are not bidding on a Buy Now NFT before the Buy Now NFT Block Height. This should never happen.
-		if nftEntry.IsBuyNow && blockHeight < BuyNowAndNFTSplitsBlockHeight {
-			return 0, 0, nil, errors.Wrapf(RuleErrorBuyNowNFTBeforeBlockHeight, "_connectNFTBid: ")
-		}
-		// If the NFT is a Buy Now NFT and the bid amount is greater than the Buy Now Price, we treat this bid as a
-		// a purchase. We also make sure that the Bid Amount is greater than 0. A bid amount of 0 would signify the
-		// cancellation of a previous bid. It is possible to have the Buy Now Price be 0 nanos, but it would require
-		// a bid of at least 1 nano.
-		if nftEntry.IsBuyNow && txMeta.BidAmountNanos >= nftEntry.BuyNowPriceNanos && txMeta.BidAmountNanos > 0 {
-			isBuyNowBid = true
-		}
-	}
-
-	deletePrevBidAndSetNewBid := func() {
-		// If an old bid exists, delete it.
-		if prevNFTBidEntry != nil {
-			bav._deleteNFTBidEntryMappings(prevNFTBidEntry)
-		}
-
-		// If the new bid has a non-zero amount, set it.
-		if txMeta.BidAmountNanos != 0 {
-			// Zero bids are not allowed, submitting a zero bid effectively withdraws a prior bid.
-			newBidEntry := &NFTBidEntry{
-				BidderPKID:     bidderPKID.PKID,
-				NFTPostHash:    txMeta.NFTPostHash,
-				SerialNumber:   txMeta.SerialNumber,
-				BidAmountNanos: txMeta.BidAmountNanos,
-			}
-			bav._setNFTBidEntryMappings(newBidEntry)
-		}
-	}
-
-	// If this is a bid on an NFT that is not "Buy Now" enabled or a bid below the Buy Now Price, simply create the bid.
-	if !isBuyNowBid {
-		// Connect basic txn to get the total input and the total output without
-		// considering the transaction metadata.
-		totalInput, totalOutput, utxoOpsForTxn, err := bav._connectBasicTransfer(
-			txn, txHash, blockHeight, verifySignatures)
-		if err != nil {
-			return 0, 0, nil, errors.Wrapf(err, "_connectNFTBid: ")
-		}
-		// We assume the tip is right before the block in which this txn is about to be applied.
-		tipHeight := uint32(0)
-		if blockHeight > 0 {
-			tipHeight = blockHeight - 1
-		}
-		// Verify that the transaction creator has sufficient deso to create the bid.
-		spendableBalance, err := bav.GetSpendableDeSoBalanceNanosForPublicKey(txn.PublicKey, tipHeight)
-		if err != nil {
-			return 0, 0, nil, errors.Wrapf(err, "_connectNFTBid: Error getting bidder balance: ")
-		} else if txMeta.BidAmountNanos > spendableBalance && blockHeight > BrokenNFTBidsFixBlockHeight {
-			return 0, 0, nil, RuleErrorInsufficientFundsForNFTBid
-		}
-		// Force the input to be non-zero so that we can prevent replay attacks.
-		if totalInput == 0 {
-			return 0, 0, nil, RuleErrorNFTBidRequiresNonZeroInput
-		}
-		if verifySignatures {
-			// _connectBasicTransfer has already checked that the transaction is
-			// signed by the top-level public key, which we take to be the poster's
-			// public key.
-		}
-
-		// Delete the previous bid and set the new bid.
-		deletePrevBidAndSetNewBid()
-
-		// Add an operation to the list at the end indicating we've connected an NFT bid.
-		utxoOpsForTxn = append(utxoOpsForTxn, &UtxoOperation{
-			Type:            OperationTypeNFTBid,
-			PrevNFTBidEntry: prevNFTBidEntry,
-		})
-
-		return totalInput, totalOutput, utxoOpsForTxn, nil
-	} else {
-		// For bids above the Buy Now Price on Buy Now NFTs, we delete the prev bid if it exists and create a bid that
-		// will get deleted in the _helpConnectNFTSold logic. This allows us to reuse the code that handles the royalty
-		// payouts and NFT ownership changes that is used in _connectAcceptNFTBid.
-		deletePrevBidAndSetNewBid()
-
-		// Okay here's where the fun happens. We are submitting a bid on a Buy Now enabled NFT. We create the bid then we call the
-		// _helpConnectNFTSold to handle the royalty payout logic and such.
-		totalInput, totalOutput, utxoOpsForTxn, err := bav._helpConnectNFTSold(HelpConnectNFTSoldStruct{
-			NFTPostHash:     txMeta.NFTPostHash,
-			SerialNumber:    txMeta.SerialNumber,
-			BidderPKID:      bidderPKID.PKID,
-			BidAmountNanos:  txMeta.BidAmountNanos,
-			PrevNFTBidEntry: prevNFTBidEntry,
-
-			BidderInputs: []*DeSoInput{},
-
-			BlockHeight:      blockHeight,
-			Txn:              txn,
-			TxHash:           txHash,
-			VerifySignatures: verifySignatures,
-		})
-		if err != nil {
-			return 0, 0, nil, errors.Wrapf(err, "_connectNFTBid: ")
-		}
-		return totalInput, totalOutput, utxoOpsForTxn, nil
-	}
-}
-=======
->>>>>>> c650242a
-
 type HelpConnectNFTSoldStruct struct {
 	NFTPostHash     *BlockHash
 	SerialNumber    uint64
@@ -1218,34 +1018,20 @@
 
 	// Connect basic txn to get the total input and the total output without
 	// considering the transaction metadata.
-<<<<<<< HEAD
-=======
 	utxoOpsForTxn := []*UtxoOperation{}
->>>>>>> c650242a
 	totalInput, totalOutput, utxoOpsFromBasicTransfer, err := bav._connectBasicTransfer(
 		args.Txn, args.TxHash, blockHeight, args.VerifySignatures)
 	if err != nil {
 		return 0, 0, nil, errors.Wrapf(err, "_helpConnectNFTSold: ")
-<<<<<<< HEAD
-	}
+	}
+	// Append the basic transfer utxoOps to our list
+	utxoOpsForTxn = append(utxoOpsForTxn, utxoOpsFromBasicTransfer...)
 
 	// Force the input to be non-zero so that we can prevent replay attacks.
 	if totalInput == 0 {
 		return 0, 0, nil, errors.Wrapf(RuleErrorAcceptNFTBidRequiresNonZeroInput, "_helpConnectNFTSold: ")
 	}
 
-	utxoOpsForTxn := []*UtxoOperation{}
-=======
-	}
-	// Append the basic transfer utxoOps to our list
-	utxoOpsForTxn = append(utxoOpsForTxn, utxoOpsFromBasicTransfer...)
-
-	// Force the input to be non-zero so that we can prevent replay attacks.
-	if totalInput == 0 {
-		return 0, 0, nil, errors.Wrapf(RuleErrorAcceptNFTBidRequiresNonZeroInput, "_helpConnectNFTSold: ")
-	}
-
->>>>>>> c650242a
 	bidderChangeNanos := uint64(0)
 	spentUtxoEntries := []*UtxoEntry{}
 	// We only need to validate the bidder UTXOs when connecting an AcceptNFTBid transaction since the transactor and
@@ -1296,39 +1082,16 @@
 		// The bidder gets back any unspent nanos from the inputs specified.
 		bidderChangeNanos = totalBidderInput - args.BidAmountNanos
 	} else if args.Txn.TxnMeta.GetTxnType() == TxnTypeNFTBid {
-<<<<<<< HEAD
-=======
 		// If we're here, we know we're dealing with a "buy now" NFT because that is
 		// the only situation in which a bid would result in an NFT being sold vs the
 		// bid resting on the NFT (and waiting for AcceptNFTBid to trigger).
 
->>>>>>> c650242a
 		bidAmountNanos := args.BidAmountNanos
 		// Check that the bid amount is non-zero.
 		if bidAmountNanos == 0 {
 			return 0, 0, nil, errors.Wrapf(RuleErrorBuyNowNFTBidMustBidNonZeroDeSo, "_helpConnectNFTSold: ")
 		}
 
-<<<<<<< HEAD
-		// FIXME: allow bids on buy now NFTs that are below min bid amount nanos
-		// Check that the bid amount is greater than the min bid amount.
-		if bidAmountNanos < prevNFTEntry.MinBidAmountNanos {
-			return 0, 0, nil, errors.Wrapf(RuleErrorBuyNowNFTBidMustHaveMinBidAmountNanos, "_helpConnectNFTSold: ")
-		}
-
-		// The amount of DeSo being bid counts as output being spent by
-		// this transaction, so add it to the transaction output and check that
-		// the resulting output ddoes not exceed the total input.
-		//
-		// Check for overflow of the outputs before adding.
-		if totalOutput > math.MaxUint64-bidAmountNanos {
-			return 0, 0, nil, errors.Wrapf(RuleErrorNFTBidTxnOutputWithInvalidBidAmount, "_helpConnectNFTSold: ")
-		}
-
-		totalOutput += bidAmountNanos
-		// It's assumed the caller code will check that things like output <= input,
-		//t we check it here just in case...
-=======
 		// Check that the bid amount is greater than the min bid amount.
 		// This check isn't really necessary because we know that the NFT bid amount
 		// exceeds the buy now value by the time we get here, and therefore implicitly exceeds
@@ -1349,18 +1112,11 @@
 		totalOutput += bidAmountNanos
 		// It's assumed the caller code will check that things like output <= input,
 		// we check it here just in case...
->>>>>>> c650242a
 		if totalInput < totalOutput {
 			return 0, 0, nil, errors.Wrapf(RuleErrorBuyNowNFTBidTxnOutputExceedsInput, "_helpConnectNFTSold: Input: %v, Output: %v", totalInput, totalOutput)
 		}
 	}
 
-<<<<<<< HEAD
-	// Append the basic transfer utxoOps to our list
-	utxoOpsForTxn = append(utxoOpsForTxn, utxoOpsFromBasicTransfer...)
-
-=======
->>>>>>> c650242a
 	// The amount of deso that should go to the original creator from this purchase.
 	// Calculated as: (BidAmountNanos * NFTRoyaltyToCreatorBasisPoints) / (100 * 100)
 	creatorRoyaltyNanos := IntDiv(
@@ -1378,7 +1134,6 @@
 	//glog.Infof("Bid amount: %d, coin basis points: %d, coin royalty: %d",
 	//	txMeta.BidAmountNanos, nftPostEntry.NFTRoyaltyToCoinBasisPoints, creatorCoinRoyaltyNanos)
 
-<<<<<<< HEAD
 	additionalDESORoyaltiesNanos := uint64(0)
 	var additionalDESORoyalties []*PublicKeyRoyaltyPair
 	for pkid, bps := range nftPostEntry.AdditionalNFTRoyaltiesToCreatorsBasisPoints {
@@ -1387,7 +1142,7 @@
 				big.NewInt(int64(args.BidAmountNanos)),
 				big.NewInt(int64(bps))),
 			big.NewInt(100*100)).Uint64()
-		if math.MaxUint64-desoRoyaltyNanos <  additionalDESORoyaltiesNanos {
+		if math.MaxUint64-desoRoyaltyNanos < additionalDESORoyaltiesNanos {
 			return 0, 0, nil, fmt.Errorf(
 				"_helpConnectNFTSold: additional DESO royalty overflow")
 		}
@@ -1399,7 +1154,7 @@
 		if desoRoyaltyNanos > 0 {
 			additionalDESORoyaltiesNanos += desoRoyaltyNanos
 			additionalDESORoyalties = append(additionalDESORoyalties, &PublicKeyRoyaltyPair{
-				PublicKey: pkBytes,
+				PublicKey:          pkBytes,
 				RoyaltyAmountNanos: desoRoyaltyNanos,
 			})
 		}
@@ -1443,17 +1198,6 @@
 	bidAmountMinusRoyalties := args.BidAmountNanos - creatorRoyaltyNanos - creatorCoinRoyaltyNanos -
 		additionalCoinRoyaltyNanos - additionalDESORoyaltiesNanos
 
-=======
-	// Sanity check that the royalties are reasonable and won't cause underflow.
-	if args.BidAmountNanos < (creatorRoyaltyNanos + creatorCoinRoyaltyNanos) {
-		return 0, 0, nil, fmt.Errorf(
-			"_helpConnectNFTSold: sum of royalties (%d, %d) is less than bid amount (%d)",
-			creatorRoyaltyNanos, creatorCoinRoyaltyNanos, args.BidAmountNanos)
-	}
-
-	bidAmountMinusRoyalties := args.BidAmountNanos - creatorRoyaltyNanos - creatorCoinRoyaltyNanos
-
->>>>>>> c650242a
 	if args.VerifySignatures {
 		// _connectBasicTransfer has already checked that the transaction is
 		// signed by the top-level public key, which we take to be the poster's
@@ -1510,40 +1254,7 @@
 
 	nftPaymentUtxoKeys := []*UtxoKey{}
 	nextUtxoIndex := uint32(len(args.Txn.TxOutputs))
-<<<<<<< HEAD
 	createUTXO := func(amountNanos uint64, publicKey []byte, utxoType UtxoType) (_err error) {
-=======
-	sellerOutputKey := &UtxoKey{
-		TxID:  *args.TxHash,
-		Index: nextUtxoIndex,
-	}
-
-	utxoEntry := UtxoEntry{
-		AmountNanos: bidAmountMinusRoyalties,
-		PublicKey:   sellerPublicKey,
-		BlockHeight: blockHeight,
-		UtxoType:    UtxoTypeNFTSeller,
-		UtxoKey:     sellerOutputKey,
-		// We leave the position unset and isSpent to false by default.
-		// The position will be set in the call to _addUtxo.
-	}
-
-	// Create a new scope to avoid name collisions
-	{
-		utxoOp, err := bav._addUtxo(&utxoEntry)
-		if err != nil {
-			return 0, 0, nil, errors.Wrapf(
-				err, "_helpConnectNFTSold: Problem adding output utxo")
-		}
-		nftPaymentUtxoKeys = append(nftPaymentUtxoKeys, sellerOutputKey)
-
-		// Rosetta uses this UtxoOperation to provide INPUT amounts
-		utxoOpsForTxn = append(utxoOpsForTxn, utxoOp)
-	}
-
-	// (4) Pay royalties to the original artist.
-	if creatorRoyaltyNanos > 0 {
->>>>>>> c650242a
 		nextUtxoIndex += 1
 		royaltyOutputKey := &UtxoKey{
 			TxID:  *args.TxHash,
@@ -1563,30 +1274,15 @@
 
 		utxoOp, err := bav._addUtxo(&utxoEntry)
 		if err != nil {
-<<<<<<< HEAD
 			return errors.Wrapf(err, "_helpConnectNFTSold: Problem adding output utxo")
-=======
-			return 0, 0, nil, errors.Wrapf(err,
-				"_helpConnectNFTSold: Problem adding output utxo")
->>>>>>> c650242a
 		}
 		nftPaymentUtxoKeys = append(nftPaymentUtxoKeys, royaltyOutputKey)
 
 		// Rosetta uses this UtxoOperation to provide INPUT amounts
 		utxoOpsForTxn = append(utxoOpsForTxn, utxoOp)
 
-<<<<<<< HEAD
 		return nil
 	}
-=======
-	// (5) Give any change back to the bidder.
-	if bidderChangeNanos > 0 {
-		nextUtxoIndex += 1
-		bidderChangeOutputKey := &UtxoKey{
-			TxID:  *args.TxHash,
-			Index: nextUtxoIndex,
-		}
->>>>>>> c650242a
 
 	// (3) Pay the seller by creating a new entry for this output and add it to the view.
 	if err = createUTXO(bidAmountMinusRoyalties, sellerPublicKey, UtxoTypeNFTSeller); err != nil {
@@ -1602,7 +1298,6 @@
 		}
 	}
 
-<<<<<<< HEAD
 	// (4-a) Pay DESO royalties to any additional royalties specified
 	for _, publicKeyRoyaltyPair := range additionalDESORoyalties {
 		if publicKeyRoyaltyPair.RoyaltyAmountNanos > 0 {
@@ -1611,12 +1306,6 @@
 				return 0, 0, nil, errors.Wrapf(
 					err, "_helpConnectNFTSold: Problem creating UTXO for additional DESO royalty: ")
 			}
-=======
-		utxoOp, err := bav._addUtxo(&utxoEntry)
-		if err != nil {
-			return 0, 0, nil, errors.Wrapf(err,
-				"_helpConnectNFTSold: Problem adding output utxo")
->>>>>>> c650242a
 		}
 	}
 
@@ -1674,7 +1363,6 @@
 	// Create an Operation to add to the end of the list. Fill all fields except the type which depends upon
 	// if this is an AcceptNFTBid transaction or an NFTBid transaction.
 	transactionUtxoOp := &UtxoOperation{
-<<<<<<< HEAD
 		PrevNFTEntry:               prevNFTEntry,
 		PrevPostEntry:              prevPostEntry,
 		PrevCoinEntry:              &prevCoinEntry,
@@ -1684,16 +1372,6 @@
 		NFTSpentUtxoEntries:        spentUtxoEntries,
 		PrevAcceptedNFTBidEntries:  prevAcceptedBidHistory,
 		PrevNFTBidEntry:            args.PrevNFTBidEntry,
-=======
-		PrevNFTEntry:              prevNFTEntry,
-		PrevPostEntry:             prevPostEntry,
-		PrevCoinEntry:             &prevCoinEntry,
-		DeletedNFTBidEntries:      deletedBidEntries,
-		NFTPaymentUtxoKeys:        nftPaymentUtxoKeys,
-		NFTSpentUtxoEntries:       spentUtxoEntries,
-		PrevAcceptedNFTBidEntries: prevAcceptedBidHistory,
-		PrevNFTBidEntry:           args.PrevNFTBidEntry,
->>>>>>> c650242a
 	}
 	if args.Txn.TxnMeta.GetTxnType() == TxnTypeAcceptNFTBid {
 		transactionUtxoOp.Type = OperationTypeAcceptNFTBid
@@ -1701,31 +1379,22 @@
 		transactionUtxoOp.AcceptNFTBidCreatorPublicKey = nftPostEntry.PosterPublicKey
 		transactionUtxoOp.AcceptNFTBidBidderPublicKey = bidderPublicKey
 		transactionUtxoOp.AcceptNFTBidCreatorRoyaltyNanos = creatorCoinRoyaltyNanos
-<<<<<<< HEAD
 		if len(additionalCoinRoyalties) > 0 {
 			transactionUtxoOp.AcceptNFTBidAdditionalCoinRoyalties = additionalCoinRoyalties
 		}
-	}
-
-	if args.Txn.TxnMeta.GetTxnType() == TxnTypeNFTBid {
-=======
 	} else if args.Txn.TxnMeta.GetTxnType() == TxnTypeNFTBid {
->>>>>>> c650242a
 		transactionUtxoOp.Type = OperationTypeNFTBid
 		// Rosetta fields
 		transactionUtxoOp.NFTBidCreatorPublicKey = nftPostEntry.PosterPublicKey
 		transactionUtxoOp.NFTBidBidderPublicKey = bidderPublicKey
 		transactionUtxoOp.NFTBidCreatorRoyaltyNanos = creatorCoinRoyaltyNanos
-<<<<<<< HEAD
 		if len(additionalCoinRoyalties) > 0 {
 			transactionUtxoOp.NFTBidAdditionalCoinRoyalties = additionalCoinRoyalties
 		}
-=======
 	} else {
 		return 0, 0, nil, fmt.Errorf(
 			"_helpConnectNFTSold: TxnType %v is not supported",
 			args.Txn.TxnMeta.GetTxnType())
->>>>>>> c650242a
 	}
 
 	// Add an operation to the list at the end indicating we've connected an NFT bid.
@@ -1770,8 +1439,6 @@
 	// Now the actual check. Use bigints to avoid getting fooled by overflow.
 	sellerPlusBidderDiff := big.NewInt(0).Add(big.NewInt(sellerDiff), big.NewInt(bidderDiff))
 	creatorPlusCoinDiff := big.NewInt(0).Add(big.NewInt(creatorDiff), big.NewInt(coinDiff))
-<<<<<<< HEAD
-
 	// Compute additional DESO royalties diff
 	additionalDESORoyaltiesDiff := big.NewInt(0)
 	for pkid, balanceBefore := range desoRoyaltiesBalancesBefore {
@@ -1780,12 +1447,46 @@
 		pkBytes := bav.GetPublicKeyForPKID(&pkid)
 		if reflect.DeepEqual(pkBytes, bidderPublicKey) || reflect.DeepEqual(pkBytes, sellerPublicKey) {
 			continue
-=======
+		}
+		balanceAfter, err := bav.GetSpendableDeSoBalanceNanosForPublicKey(pkBytes, tipHeight)
+		if err != nil {
+			return 0, 0, nil, fmt.Errorf(
+				"_helpConnectNFTSold: Problem getting final balance for additional DESO royalty for pubkey: %v",
+				PkToStringBoth(pkBytes))
+		}
+		additionalDESORoyaltiesDiff = additionalDESORoyaltiesDiff.Add(
+			additionalDESORoyaltiesDiff,
+			big.NewInt(int64(balanceAfter-balanceBefore)),
+		)
+	}
+
+	// Compute additional coin royalties diff
+	additionalCoinRoyaltiesDiff := big.NewInt(0)
+
+	// First, iterate through all the new ones and add them up.
+	for _, coinEntry := range newCoinRoyaltyCoinEntries {
+		additionalCoinRoyaltiesDiff.Add(
+			additionalCoinRoyaltiesDiff,
+			big.NewInt(int64(coinEntry.DeSoLockedNanos)))
+	}
+
+	// Then go through all the previous additional coin entries and subtract them.
+	for _, coinEntry := range prevAdditionalCoinEntries {
+		additionalCoinRoyaltiesDiff.Sub(
+			additionalCoinRoyaltiesDiff,
+			big.NewInt(int64(coinEntry.DeSoLockedNanos)),
+		)
+	}
+
+	totalAdditionalRoyaltiesDiff := big.NewInt(0).Add(additionalDESORoyaltiesDiff, additionalCoinRoyaltiesDiff)
+
 	totalDiff := big.NewInt(0).Add(sellerPlusBidderDiff, creatorPlusCoinDiff)
+	totalDiff = totalDiff.Add(totalDiff, totalAdditionalRoyaltiesDiff)
 	if totalDiff.Cmp(big.NewInt(0)) > 0 {
 		return 0, 0, nil, fmt.Errorf(
-			"_helpConnectNFTSold: Sum of participant diffs is >0 (%d, %d, %d, %d)",
-			sellerDiff, bidderDiff, creatorDiff, coinDiff)
+			"_helpConnectNFTSold: Sum of participant diffs is >0 (%d, %d, %d, %d, %d, %d)",
+			sellerDiff, bidderDiff, creatorDiff, coinDiff, additionalDESORoyaltiesDiff.Int64(),
+			additionalCoinRoyaltiesDiff.Int64())
 	}
 
 	return totalInput, totalOutput, utxoOpsForTxn, nil
@@ -1834,54 +1535,30 @@
 		// Verify the NFT entry that is being bid on exists.
 		if nftEntry == nil || nftEntry.isDeleted {
 			return 0, 0, nil, RuleErrorNFTBidOnNonExistentNFTEntry
->>>>>>> c650242a
-		}
-		balanceAfter, err := bav.GetSpendableDeSoBalanceNanosForPublicKey(pkBytes, tipHeight)
-		if err != nil {
-			return 0, 0, nil, fmt.Errorf(
-				"_helpConnectNFTSold: Problem getting final balance for additional DESO royalty for pubkey: %v",
-				PkToStringBoth(pkBytes))
-		}
-<<<<<<< HEAD
-		additionalDESORoyaltiesDiff = additionalDESORoyaltiesDiff.Add(
-			additionalDESORoyaltiesDiff,
-			big.NewInt(int64(balanceAfter - balanceBefore)),
-		)
-	}
-
-	// Compute additional coin royalties diff
-	additionalCoinRoyaltiesDiff := big.NewInt(0)
-
-	// First, iterate through all the new ones and add them up.
-	for _, coinEntry := range newCoinRoyaltyCoinEntries {
-		additionalCoinRoyaltiesDiff.Add(
-			additionalCoinRoyaltiesDiff,
-			big.NewInt(int64(coinEntry.DeSoLockedNanos)))
-	}
-
-	// Then go through all the previous additional coin entries and subtract them.
-	for _, coinEntry := range prevAdditionalCoinEntries {
-		additionalCoinRoyaltiesDiff.Sub(
-			additionalCoinRoyaltiesDiff,
-			big.NewInt(int64(coinEntry.DeSoLockedNanos)),
-		)
-	}
-
-	totalAdditionalRoyaltiesDiff := big.NewInt(0).Add(additionalDESORoyaltiesDiff, additionalCoinRoyaltiesDiff)
-
-	totalDiff := big.NewInt(0).Add(sellerPlusBidderDiff, creatorPlusCoinDiff)
-	totalDiff = totalDiff.Add(totalDiff, totalAdditionalRoyaltiesDiff)
-	if totalDiff.Cmp(big.NewInt(0)) > 0 {
-		return 0, 0, nil, fmt.Errorf(
-			"_helpConnectNFTSold: Sum of participant diffs is >0 (%d, %d, %d, %d, %d, %d)",
-			sellerDiff, bidderDiff, creatorDiff, coinDiff, additionalDESORoyaltiesDiff.Int64(),
-			additionalCoinRoyaltiesDiff.Int64())
-	}
-
-	return totalInput, totalOutput, utxoOpsForTxn, nil
-=======
+		}
+
+		// Verify the NFT entry being bid on is for sale.
+		if !nftEntry.IsForSale {
+			return 0, 0, nil, RuleErrorNFTBidOnNFTThatIsNotForSale
+		}
+
+		// Verify the NFT is not a pending transfer.
+		if nftEntry.IsPending {
+			return 0, 0, nil, RuleErrorCannotBidForPendingNFTTransfer
+		}
+
+		// Verify that the bidder is not the current owner of the NFT.
+		if reflect.DeepEqual(nftEntry.OwnerPKID, bidderPKID.PKID) {
+			return 0, 0, nil, RuleErrorNFTOwnerCannotBidOnOwnedNFT
+		}
+
+		// Verify that the bid amount is greater than the min bid amount for this NFT.
+		// We allow BidAmountNanos to be 0 if there exists a previous bid entry. A value of 0 indicates that we should delete the entry.
+		if txMeta.BidAmountNanos < nftEntry.MinBidAmountNanos && !(txMeta.BidAmountNanos == 0 && prevNFTBidEntry != nil) {
+			return 0, 0, nil, RuleErrorNFTBidLessThanMinBidAmountNanos
+		}
 		// Verify that we are not bidding on a Buy Now NFT before the Buy Now NFT Block Height. This should never happen.
-		if nftEntry.IsBuyNow && blockHeight < BuyNowNFTBlockHeight {
+		if nftEntry.IsBuyNow && blockHeight < BuyNowAndNFTSplitsBlockHeight {
 			return 0, 0, nil, errors.Wrapf(RuleErrorBuyNowNFTBeforeBlockHeight, "_connectNFTBid: ")
 		}
 		// If the NFT is a Buy Now NFT and the bid amount is greater than the Buy Now Price, we treat this bid as a
@@ -1984,7 +1661,6 @@
 		}
 		return totalInput, totalOutput, utxoOpsForTxn, nil
 	}
->>>>>>> c650242a
 }
 
 func (bav *UtxoView) _connectNFTTransfer(
@@ -2436,21 +2112,14 @@
 			numUtxoAdds += 1
 		}
 	}
-<<<<<<< HEAD
-	operationIndex -= numUtxoAdds - len(currentTxn.TxOutputs)
-=======
->>>>>>> c650242a
 	if err := bav._helpDisconnectNFTSold(operationData, txMeta.NFTPostHash); err != nil {
 		return errors.Wrapf(err, "_disconnectAcceptNFTBid: ")
 	}
 
 	// Now revert the basic transfer with the remaining operations.
-<<<<<<< HEAD
-=======
 	numBidderInputs := len(currentTxn.TxnMeta.(*AcceptNFTBidMetadata).BidderInputs)
 	numNftOperations := (numUtxoAdds - len(currentTxn.TxOutputs) + numBidderInputs)
 	operationIndex -= numNftOperations
->>>>>>> c650242a
 	return bav._disconnectBasicTransfer(
 		currentTxn, txnHash, utxoOpsForTxn[:operationIndex+1], blockHeight)
 }
