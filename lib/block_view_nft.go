package lib

import (
	"bytes"
	"encoding/hex"
	"fmt"
	"github.com/btcsuite/btcd/btcec"
	"github.com/golang/glog"
	"github.com/pkg/errors"
	"math"
	"math/big"
	"reflect"
	"sort"
)

func (bav *UtxoView) _setNFTEntryMappings(nftEntry *NFTEntry) {
	// This function shouldn't be called with nil.
	if nftEntry == nil {
		glog.Errorf("_setNFTEntryMappings: Called with nil NFTEntry; " +
			"this should never happen.")
		return
	}

	nftKey := MakeNFTKey(nftEntry.NFTPostHash, nftEntry.SerialNumber)
	bav.NFTKeyToNFTEntry[nftKey] = nftEntry
}

func (bav *UtxoView) _deleteNFTEntryMappings(nftEntry *NFTEntry) {

	// Create a tombstone entry.
	tombstoneNFTEntry := *nftEntry
	tombstoneNFTEntry.isDeleted = true

	// Set the mappings to point to the tombstone entry.
	bav._setNFTEntryMappings(&tombstoneNFTEntry)
}

func (bav *UtxoView) GetNFTEntryForNFTKey(nftKey *NFTKey) *NFTEntry {
	// If an entry exists in the in-memory map, return the value of that mapping.
	mapValue, existsMapValue := bav.NFTKeyToNFTEntry[*nftKey]
	if existsMapValue {
		return mapValue
	}

	// If we get here it means no value exists in our in-memory map. In this case,
	// defer to the db. If a mapping exists in the db, return it. If not, return
	// nil.
	var nftEntry *NFTEntry
	if bav.Postgres != nil {
		nft := bav.Postgres.GetNFT(&nftKey.NFTPostHash, nftKey.SerialNumber)
		if nft != nil {
			nftEntry = nft.NewNFTEntry()
		}
	} else {
		nftEntry = DBGetNFTEntryByPostHashSerialNumber(bav.Handle, bav.Snapshot,
			&nftKey.NFTPostHash, nftKey.SerialNumber)
	}

	if nftEntry != nil {
		bav._setNFTEntryMappings(nftEntry)
	}
	return nftEntry
}

func (bav *UtxoView) GetNFTEntriesForPostHash(nftPostHash *BlockHash) []*NFTEntry {
	// Get all the entries in the DB.
	var dbNFTEntries []*NFTEntry
	if bav.Postgres != nil {
		nfts := bav.Postgres.GetNFTsForPostHash(nftPostHash)
		for _, nft := range nfts {
			dbNFTEntries = append(dbNFTEntries, nft.NewNFTEntry())
		}
	} else {
		dbNFTEntries = DBGetNFTEntriesForPostHash(bav.Handle, nftPostHash)
	}

	// Make sure all of the DB entries are loaded in the view.
	for _, dbNFTEntry := range dbNFTEntries {
		nftKey := MakeNFTKey(dbNFTEntry.NFTPostHash, dbNFTEntry.SerialNumber)

		// If the NFT is not in the view, add it to the view.
		if _, ok := bav.NFTKeyToNFTEntry[nftKey]; !ok {
			bav._setNFTEntryMappings(dbNFTEntry)
		}
	}

	// Loop over the view and build the final set of NFTEntries to return.
	nftEntries := []*NFTEntry{}
	for _, nftEntry := range bav.NFTKeyToNFTEntry {
		if !nftEntry.isDeleted && reflect.DeepEqual(nftEntry.NFTPostHash, nftPostHash) {
			nftEntries = append(nftEntries, nftEntry)
		}
	}
	return nftEntries
}

func (bav *UtxoView) GetNFTEntriesForPKID(ownerPKID *PKID) []*NFTEntry {
	var dbNFTEntries []*NFTEntry
	if bav.Postgres != nil {
		nfts := bav.Postgres.GetNFTsForPKID(ownerPKID)
		for _, nft := range nfts {
			dbNFTEntries = append(dbNFTEntries, nft.NewNFTEntry())
		}
	} else {
		dbNFTEntries = DBGetNFTEntriesForPKID(bav.Handle, ownerPKID)
	}

	// Make sure all of the DB entries are loaded in the view.
	for _, dbNFTEntry := range dbNFTEntries {
		nftKey := MakeNFTKey(dbNFTEntry.NFTPostHash, dbNFTEntry.SerialNumber)

		// If the NFT is not in the view, add it to the view.
		if _, ok := bav.NFTKeyToNFTEntry[nftKey]; !ok {
			bav._setNFTEntryMappings(dbNFTEntry)
		}
	}

	// Loop over the view and build the final set of NFTEntries to return.
	nftEntries := []*NFTEntry{}
	for _, nftEntry := range bav.NFTKeyToNFTEntry {
		if !nftEntry.isDeleted && reflect.DeepEqual(nftEntry.OwnerPKID, ownerPKID) {
			nftEntries = append(nftEntries, nftEntry)
		}
	}
	return nftEntries
}

func (bav *UtxoView) GetNFTBidEntriesForPKID(bidderPKID *PKID) (_nftBidEntries []*NFTBidEntry) {
	var dbNFTBidEntries []*NFTBidEntry
	if bav.Postgres != nil {
		bids := bav.Postgres.GetNFTBidsForPKID(bidderPKID)
		for _, bid := range bids {
			dbNFTBidEntries = append(dbNFTBidEntries, bid.NewNFTBidEntry())
		}
	} else {
		dbNFTBidEntries = DBGetNFTBidEntriesForPKID(bav.Handle, bidderPKID)
	}

	// Make sure all of the DB entries are loaded in the view.
	for _, dbNFTBidEntry := range dbNFTBidEntries {
		nftBidKey := MakeNFTBidKey(bidderPKID, dbNFTBidEntry.NFTPostHash, dbNFTBidEntry.SerialNumber)

		// If the NFT is not in the view, add it to the view.
		if _, ok := bav.NFTBidKeyToNFTBidEntry[nftBidKey]; !ok {
			bav._setNFTBidEntryMappings(dbNFTBidEntry)
		}
	}

	// Loop over the view and build the final set of NFTEntries to return.
	nftBidEntries := []*NFTBidEntry{}
	for _, nftBidEntry := range bav.NFTBidKeyToNFTBidEntry {
		if !nftBidEntry.isDeleted && reflect.DeepEqual(nftBidEntry.BidderPKID, bidderPKID) {
			nftBidEntries = append(nftBidEntries, nftBidEntry)
		}
	}
	return nftBidEntries
}

// TODO: Postgres
func (bav *UtxoView) GetHighAndLowBidsForNFTCollection(
	nftHash *BlockHash,
) (_highBid uint64, _lowBid uint64) {
	highBid := uint64(0)
	lowBid := uint64(0)
	postEntry := bav.GetPostEntryForPostHash(nftHash)

	// First we get the highest and lowest bids from the db.
	for ii := uint64(1); ii <= postEntry.NumNFTCopies; ii++ {
		highBidForSerialNum, lowBidForSerialNum := bav.GetDBHighAndLowBidsForNFT(nftHash, ii)

		if highBidForSerialNum > highBid {
			highBid = highBidForSerialNum
		}

		if lowBidForSerialNum < lowBid {
			lowBid = lowBidForSerialNum
		}
	}

	// Then we loop over the view to for anything we missed.
	for _, nftBidEntry := range bav.NFTBidKeyToNFTBidEntry {
		if !nftBidEntry.isDeleted && reflect.DeepEqual(nftBidEntry.NFTPostHash, nftHash) {
			if nftBidEntry.BidAmountNanos > highBid {
				highBid = nftBidEntry.BidAmountNanos
			}

			if nftBidEntry.BidAmountNanos < lowBid {
				lowBid = nftBidEntry.BidAmountNanos
			}
		}
	}

	return highBid, lowBid
}

// TODO: Postgres
func (bav *UtxoView) GetHighAndLowBidsForNFTSerialNumber(nftHash *BlockHash, serialNumber uint64) (_highBid uint64, _lowBid uint64) {
	highBid := uint64(0)
	lowBid := uint64(0)

	highBidEntry, lowBidEntry := bav.GetDBHighAndLowBidEntriesForNFT(nftHash, serialNumber)

	if highBidEntry != nil {
		highBidKey := MakeNFTBidKey(highBidEntry.BidderPKID, highBidEntry.NFTPostHash, highBidEntry.SerialNumber)
		if _, exists := bav.NFTBidKeyToNFTBidEntry[highBidKey]; !exists {
			bav._setNFTBidEntryMappings(highBidEntry)
		}
		highBid = highBidEntry.BidAmountNanos
	}

	if lowBidEntry != nil {
		lowBidKey := MakeNFTBidKey(lowBidEntry.BidderPKID, lowBidEntry.NFTPostHash, lowBidEntry.SerialNumber)
		if _, exists := bav.NFTBidKeyToNFTBidEntry[lowBidKey]; !exists {
			bav._setNFTBidEntryMappings(lowBidEntry)
		}
		lowBid = lowBidEntry.BidAmountNanos
	}

	// Then we loop over the view to for anything we missed.
	for _, nftBidEntry := range bav.NFTBidKeyToNFTBidEntry {
		if !nftBidEntry.isDeleted && nftBidEntry.SerialNumber == serialNumber && reflect.DeepEqual(nftBidEntry.NFTPostHash, nftHash) {
			if nftBidEntry.BidAmountNanos > highBid {
				highBid = nftBidEntry.BidAmountNanos
			}

			if nftBidEntry.BidAmountNanos < lowBid {
				lowBid = nftBidEntry.BidAmountNanos
			}
		}
	}
	return highBid, lowBid
}

// TODO: Postgres
func (bav *UtxoView) GetDBHighAndLowBidsForNFT(nftHash *BlockHash, serialNumber uint64) (_highBid uint64, _lowBid uint64) {
	highBidAmount := uint64(0)
	lowBidAmount := uint64(0)
	highBidEntry, lowBidEntry := bav.GetDBHighAndLowBidEntriesForNFT(nftHash, serialNumber)
	if highBidEntry != nil {
		highBidAmount = highBidEntry.BidAmountNanos
	}
	if lowBidEntry != nil {
		lowBidAmount = lowBidEntry.BidAmountNanos
	}
	return highBidAmount, lowBidAmount
}

// This function gets the highest and lowest bids for a specific NFT that
// have not been deleted in the view.
// TODO: Postgres
func (bav *UtxoView) GetDBHighAndLowBidEntriesForNFT(
	nftHash *BlockHash, serialNumber uint64,
) (_highBidEntry *NFTBidEntry, _lowBidEntry *NFTBidEntry) {
	numPerDBFetch := 5
	var highestBidEntry *NFTBidEntry
	var lowestBidEntry *NFTBidEntry

	// Loop until we find the highest bid in the database that hasn't been deleted in the view.
	exitLoop := false
	highBidEntries := DBGetNFTBidEntriesPaginated(
		bav.Handle, nftHash, serialNumber, nil, numPerDBFetch, true)
	for _, bidEntry := range highBidEntries {
		bidEntryKey := MakeNFTBidKey(bidEntry.BidderPKID, bidEntry.NFTPostHash, bidEntry.SerialNumber)
		if _, exists := bav.NFTBidKeyToNFTBidEntry[bidEntryKey]; !exists {
			bav._setNFTBidEntryMappings(bidEntry)
		}
	}
	for {
		for _, highBidEntry := range highBidEntries {
			bidKey := &NFTBidKey{
				NFTPostHash:  *highBidEntry.NFTPostHash,
				SerialNumber: highBidEntry.SerialNumber,
				BidderPKID:   *highBidEntry.BidderPKID,
			}
			bidEntry := bav.NFTBidKeyToNFTBidEntry[*bidKey]
			if !bidEntry.isDeleted && !exitLoop {
				exitLoop = true
				highestBidEntry = bidEntry
			}
		}

		if len(highBidEntries) < numPerDBFetch {
			exitLoop = true
		}

		if exitLoop {
			break
		} else {
			nextStartEntry := highBidEntries[len(highBidEntries)-1]
			highBidEntries = DBGetNFTBidEntriesPaginated(
				bav.Handle, nftHash, serialNumber, nextStartEntry, numPerDBFetch, true,
			)
		}
	}

	// Loop until we find the lowest bid in the database that hasn't been deleted in the view.
	exitLoop = false
	lowBidEntries := DBGetNFTBidEntriesPaginated(
		bav.Handle, nftHash, serialNumber, nil, numPerDBFetch, false)
	for _, bidEntry := range lowBidEntries {
		bidEntryKey := MakeNFTBidKey(bidEntry.BidderPKID, bidEntry.NFTPostHash, bidEntry.SerialNumber)
		if _, exists := bav.NFTBidKeyToNFTBidEntry[bidEntryKey]; !exists {
			bav._setNFTBidEntryMappings(bidEntry)
		}
	}
	for {
		for _, lowBidEntry := range lowBidEntries {
			bidKey := &NFTBidKey{
				NFTPostHash:  *lowBidEntry.NFTPostHash,
				SerialNumber: lowBidEntry.SerialNumber,
				BidderPKID:   *lowBidEntry.BidderPKID,
			}
			bidEntry := bav.NFTBidKeyToNFTBidEntry[*bidKey]
			if !bidEntry.isDeleted && !exitLoop {
				exitLoop = true
				lowestBidEntry = bidEntry
			}
		}

		if len(lowBidEntries) < numPerDBFetch {
			exitLoop = true
		}

		if exitLoop {
			break
		} else {
			nextStartEntry := lowBidEntries[len(lowBidEntries)-1]
			lowBidEntries = DBGetNFTBidEntriesPaginated(
				bav.Handle, nftHash, serialNumber, nextStartEntry, numPerDBFetch, false,
			)
		}
	}

	return highestBidEntry, lowestBidEntry
}

func (bav *UtxoView) _setAcceptNFTBidHistoryMappings(nftKey NFTKey, nftBidEntries *[]*NFTBidEntry) {
	if nftBidEntries == nil {
		glog.Errorf("_setAcceptedNFTBidHistoryMappings: Called with nil nftBidEntries; " +
			"this should never happen.")
		return
	}

	bav.NFTKeyToAcceptedNFTBidHistory[nftKey] = nftBidEntries
}

func (bav *UtxoView) GetAcceptNFTBidHistoryForNFTKey(nftKey *NFTKey) *[]*NFTBidEntry {
	// If an entry exists in the in-memory map, return the value of that mapping.

	mapValue, existsMapValue := bav.NFTKeyToAcceptedNFTBidHistory[*nftKey]
	if existsMapValue {
		return mapValue
	}

	// If we get here it means no value exists in our in-memory map. In this case,
	// defer to the db. If a mapping exists in the db, return it. If not, return
	// nil.
	dbNFTBidEntries := DBGetAcceptedNFTBidEntriesByPostHashSerialNumber(
		bav.Handle, bav.Snapshot, &nftKey.NFTPostHash, nftKey.SerialNumber)
	if dbNFTBidEntries != nil {
		bav._setAcceptNFTBidHistoryMappings(*nftKey, dbNFTBidEntries)
		return dbNFTBidEntries
	}
	// We return an empty slice instead of nil
	return &[]*NFTBidEntry{}
}

func (bav *UtxoView) _setNFTBidEntryMappings(nftBidEntry *NFTBidEntry) {
	// This function shouldn't be called with nil.
	if nftBidEntry == nil {
		glog.Errorf("_setNFTBidEntryMappings: Called with nil nftBidEntry; " +
			"this should never happen.")
		return
	}

	nftBidKey := MakeNFTBidKey(nftBidEntry.BidderPKID, nftBidEntry.NFTPostHash, nftBidEntry.SerialNumber)
	bav.NFTBidKeyToNFTBidEntry[nftBidKey] = nftBidEntry
}

func (bav *UtxoView) _deleteNFTBidEntryMappings(nftBidEntry *NFTBidEntry) {

	// Create a tombstone entry.
	tombstoneNFTBidEntry := *nftBidEntry
	tombstoneNFTBidEntry.isDeleted = true

	// Set the mappings to point to the tombstone entry.
	bav._setNFTBidEntryMappings(&tombstoneNFTBidEntry)
}

func (bav *UtxoView) GetNFTBidEntryForNFTBidKey(nftBidKey *NFTBidKey) *NFTBidEntry {
	// If an entry exists in the in-memory map, return the value of that mapping.
	mapValue, existsMapValue := bav.NFTBidKeyToNFTBidEntry[*nftBidKey]
	if existsMapValue {
		return mapValue
	}

	// If we get here it means no value exists in our in-memory map. In this case,
	// defer to the db. If a mapping exists in the db, return it. If not, return
	// nil.
	var dbNFTBidEntry *NFTBidEntry
	if bav.Postgres != nil {
		bidEntry := bav.Postgres.GetNFTBid(&nftBidKey.NFTPostHash, &nftBidKey.BidderPKID, nftBidKey.SerialNumber)
		if bidEntry != nil {
			dbNFTBidEntry = bidEntry.NewNFTBidEntry()
		}
	} else {
		dbNFTBidEntry = DBGetNFTBidEntryForNFTBidKey(bav.Handle, bav.Snapshot, nftBidKey)
	}

	if dbNFTBidEntry != nil {
		bav._setNFTBidEntryMappings(dbNFTBidEntry)
	}

	return dbNFTBidEntry
}

func (bav *UtxoView) GetAllNFTBidEntries(nftPostHash *BlockHash, serialNumber uint64) []*NFTBidEntry {
	// Get all the entries in the DB.
	var dbEntries []*NFTBidEntry
	if bav.Postgres != nil {
		bids := bav.Postgres.GetNFTBidsForSerial(nftPostHash, serialNumber)
		for _, bid := range bids {
			dbEntries = append(dbEntries, bid.NewNFTBidEntry())
		}
	} else {
		dbEntries = DBGetNFTBidEntries(bav.Handle, nftPostHash, serialNumber)
	}

	// Make sure all of the DB entries are loaded in the view.
	for _, dbEntry := range dbEntries {
		nftBidKey := MakeNFTBidKey(dbEntry.BidderPKID, dbEntry.NFTPostHash, dbEntry.SerialNumber)

		// If the bidEntry is not in the view, add it to the view.
		if _, ok := bav.NFTBidKeyToNFTBidEntry[nftBidKey]; !ok {
			bav._setNFTBidEntryMappings(dbEntry)
		}
	}

	// Loop over the view and build the final set of NFTBidEntries to return.
	nftBidEntries := []*NFTBidEntry{}
	for _, nftBidEntry := range bav.NFTBidKeyToNFTBidEntry {

		if nftBidEntry.SerialNumber == serialNumber && !nftBidEntry.isDeleted &&
			reflect.DeepEqual(nftBidEntry.NFTPostHash, nftPostHash) {

			nftBidEntries = append(nftBidEntries, nftBidEntry)
		}
	}
	// Make sure NFT Bid entries are returned in a deterministic order. Bids must differ by BidderPKID, given they have
	// distinct NFTBidKeys in the NFTBidKeyToNFTBidEntry map, so we use BidderPKID to order the bid entries.
	sort.Slice(nftBidEntries, func(i int, j int) bool {
		switch bytes.Compare(nftBidEntries[i].BidderPKID.ToBytes(), nftBidEntries[j].BidderPKID.ToBytes()) {
		case 0:
			return true
		case -1:
			return true
		case 1:
			return false
		}
		return false
	})
	return nftBidEntries
}

func (bav *UtxoView) _getBuyNowExtraData(txn *MsgDeSoTxn, blockHeight uint32) (
	_isBuyNow bool, _buyNowPrice uint64, _err error) {

	isBuyNow := false
	buyNowPrice := uint64(0)

	// Only extract the BuyNowPriceKey value if we are past the BuyNowAndNFTSplitsBlockHeight
	if val, exists := txn.ExtraData[BuyNowPriceKey]; exists &&
		blockHeight >= bav.Params.ForkHeights.BuyNowAndNFTSplitsBlockHeight {
		var bytesRead int
		buyNowPrice, bytesRead = Uvarint(val)
		if bytesRead <= 0 {
			return false, 0, errors.New(
				"_getBuyNowExtraData: Problem reading bytes for BuyNowPriceNanos")
		}
		isBuyNow = true
	}

	return isBuyNow, buyNowPrice, nil
}

// Pull out a function that converts extraData to the map that we need
// for royalties.
func (bav *UtxoView) extractAdditionalRoyaltyMap(
	key string, extraData map[string][]byte, blockHeight uint32) (
	_additionalRoyaltiesMap map[PKID]uint64, _additionalRoyaltyBasisPoints uint64, _err error) {

	additionalRoyalties := make(map[PKID]uint64)
	additionalRoyaltiesBasisPoints := uint64(0)
	if mapBytes, exists := extraData[key]; exists &&
		blockHeight >= bav.Params.ForkHeights.BuyNowAndNFTSplitsBlockHeight {

		var err error
		additionalRoyaltiesByPubKey, err := DeserializePubKeyToUint64Map(mapBytes)
		if err != nil {
			return nil, 0, errors.Wrap(err,
				"Problem reading bytes for additional royalties: ")
		}
		// Check that public keys are valid and sum basis points
		for pkBytesIter, bps := range additionalRoyaltiesByPubKey {
			// Make a copy of the iterator
			pkBytess := pkBytesIter

			// Validate the public key
			if _, err = btcec.ParsePubKey(pkBytess[:], btcec.S256()); err != nil {
				return nil, 0, errors.Wrapf(
					RuleErrorAdditionalRoyaltyPubKeyMustBeValid,
					"Error parsing public key: %v, %v", PkToStringBoth(pkBytess[:]), err)
			}
			// Set the PKID on the map
			pkid := bav.GetPKIDForPublicKey(pkBytess[:])
			additionalRoyalties[*pkid.PKID] = bps

			// Check for overflow when summing the bps
			if additionalRoyaltiesBasisPoints > math.MaxUint64-bps {
				return nil, 0, errors.Wrapf(
					RuleErrorAdditionalCoinRoyaltyOverflow,
					"additionalRoyaltiesBasisPoints: %v, bps: %v", additionalRoyaltiesBasisPoints, bps)
			}
			// Add the bps to our total
			additionalRoyaltiesBasisPoints += bps

			if key == CoinRoyaltiesMapKey {
				existingProfileEntry := bav.GetProfileEntryForPublicKey(pkBytess[:])
				if existingProfileEntry == nil || existingProfileEntry.isDeleted {
					return nil, 0, errors.Wrapf(
						RuleErrorAdditionalCoinRoyaltyMustHaveProfile,
						"Profile missing for additional Coin NFT royalty pub key: %v",
						PkToStringBoth(pkBytess[:]))
				}
			}
		}
	}
	return additionalRoyalties, additionalRoyaltiesBasisPoints, nil
}

func (bav *UtxoView) _connectCreateNFT(
	txn *MsgDeSoTxn, txHash *BlockHash, blockHeight uint32, verifySignatures bool) (
	_totalInput uint64, _totalOutput uint64, _utxoOps []*UtxoOperation, _err error) {
	if bav.GlobalParamsEntry.MaxCopiesPerNFT == 0 {
		return 0, 0, nil, fmt.Errorf("_connectCreateNFT: called with zero MaxCopiesPerNFT")
	}

	// Check that the transaction has the right TxnType.
	if txn.TxnMeta.GetTxnType() != TxnTypeCreateNFT {
		return 0, 0, nil, fmt.Errorf("_connectCreateNFT: called with bad TxnType %s",
			txn.TxnMeta.GetTxnType().String())
	}
	txMeta := txn.TxnMeta.(*CreateNFTMetadata)

	isBuyNow, buyNowPrice, err := bav._getBuyNowExtraData(txn, blockHeight)
	if err != nil {
		return 0, 0, nil, errors.Wrapf(err, "_connectCreateNFT: ")
	}

	// Extract additional DESO royalties
	additionalDESONFTRoyalties, additionalDESONFTRoyaltiesBasisPoints, err := bav.extractAdditionalRoyaltyMap(
		DESORoyaltiesMapKey, txn.ExtraData, blockHeight)
	if err != nil {
		return 0, 0, nil, errors.Wrap(err,
			"_connectCreateNFT: Problem extract additional DESO Royalties: ")
	}

	// Extract additional coin royalties
	additionalCoinNFTRoyalties, additionalCoinNFTRoyaltiesBasisPoints, err := bav.extractAdditionalRoyaltyMap(
		CoinRoyaltiesMapKey, txn.ExtraData, blockHeight)
	if err != nil {
		return 0, 0, nil, errors.Wrap(err,
			"_connectCreateNFT: Problem extract additional Coin Royalties: ")
	}

	// Validate the txMeta.
	if txMeta.NumCopies > bav.GlobalParamsEntry.MaxCopiesPerNFT {
		return 0, 0, nil, RuleErrorTooManyNFTCopies
	}
	if txMeta.NumCopies == 0 {
		return 0, 0, nil, RuleErrorNFTMustHaveNonZeroCopies
	}
	// Make sure we won't overflow when we add the royalty basis points.
	if math.MaxUint64-txMeta.NFTRoyaltyToCoinBasisPoints-additionalDESONFTRoyaltiesBasisPoints-
		additionalCoinNFTRoyaltiesBasisPoints < txMeta.NFTRoyaltyToCreatorBasisPoints {
		return 0, 0, nil, RuleErrorNFTRoyaltyOverflow
	}
	// Make sure we won't overflow when we add the royalty basis points.
	if math.MaxUint64-txMeta.NFTRoyaltyToCreatorBasisPoints-additionalDESONFTRoyaltiesBasisPoints-
		additionalCoinNFTRoyaltiesBasisPoints < txMeta.NFTRoyaltyToCoinBasisPoints {
		return 0, 0, nil, RuleErrorNFTRoyaltyOverflow
	}

	// Make sure we won't overflow when we add the royalty basis points.
	if math.MaxUint64-txMeta.NFTRoyaltyToCreatorBasisPoints-txMeta.NFTRoyaltyToCoinBasisPoints-
		additionalCoinNFTRoyaltiesBasisPoints < additionalDESONFTRoyaltiesBasisPoints {
		return 0, 0, nil, RuleErrorNFTRoyaltyOverflow
	}

	// Make sure we won't overflow when we add the royalty basis points.
	if math.MaxUint64-txMeta.NFTRoyaltyToCreatorBasisPoints-txMeta.NFTRoyaltyToCoinBasisPoints-
		additionalDESONFTRoyaltiesBasisPoints < additionalCoinNFTRoyaltiesBasisPoints {
		return 0, 0, nil, RuleErrorNFTRoyaltyOverflow
	}

	postEntry := bav.GetPostEntryForPostHash(txMeta.NFTPostHash)
	if postEntry == nil || postEntry.isDeleted {
		return 0, 0, nil, RuleErrorCreateNFTOnNonexistentPost
	}

	posterPKID := bav.GetPKIDForPublicKey(postEntry.PosterPublicKey)
	if posterPKID == nil || posterPKID.isDeleted {
		return 0, 0, nil, fmt.Errorf("_connectCreateNFT: non-existent posterPKID: %s",
			PkToString(postEntry.PosterPublicKey, bav.Params))
	}

	if IsVanillaRepost(postEntry) {
		return 0, 0, nil, RuleErrorCreateNFTOnVanillaRepost
	}
	if !reflect.DeepEqual(postEntry.PosterPublicKey, txn.PublicKey) {
		return 0, 0, nil, RuleErrorCreateNFTMustBeCalledByPoster
	}
	if postEntry.IsNFT {
		return 0, 0, nil, RuleErrorCreateNFTOnPostThatAlreadyIsNFT
	}
	// We can't encrypt unlockable content if Buy Now is enabled.
	if txMeta.HasUnlockable && isBuyNow {
		return 0, 0, nil, errors.Wrapf(RuleErrorCannotHaveUnlockableAndBuyNowNFT, "_connectCreateNFT: ")
	}
	// We can't have a Buy Now NFT with a buy now price below min bid amount
	if isBuyNow && txMeta.MinBidAmountNanos > buyNowPrice {
		return 0, 0, nil, errors.Wrapf(RuleErrorCannotHaveBuyNowPriceBelowMinBidAmountNanos, "_connectCreateNFT: ")
	}

	// Make sure the creator of the post is not specified in the royalties maps
	if _, exists := additionalDESONFTRoyalties[*posterPKID.PKID]; exists {
		return 0, 0, nil, errors.Wrapf(RuleErrorCannotSpecifyCreatorAsAdditionalRoyalty,
			"_connectCreateNFT: cannot specify the post creator in the additional DESO royalties map")
	}

	if _, exists := additionalCoinNFTRoyalties[*posterPKID.PKID]; exists {
		return 0, 0, nil, errors.Wrapf(RuleErrorCannotSpecifyCreatorAsAdditionalRoyalty,
			"_connectCreateNFT: cannot specify the post creator in the additional coin royalties map")
	}

	creatorRoyaltyBasisPoints := txMeta.NFTRoyaltyToCreatorBasisPoints + txMeta.NFTRoyaltyToCoinBasisPoints

	if creatorRoyaltyBasisPoints+additionalCoinNFTRoyaltiesBasisPoints+
		additionalDESONFTRoyaltiesBasisPoints > bav.Params.MaxNFTRoyaltyBasisPoints {
		return 0, 0, nil, RuleErrorNFTRoyaltyHasTooManyBasisPoints
	}

	profileEntry := bav.GetProfileEntryForPublicKey(postEntry.PosterPublicKey)
	if profileEntry == nil || profileEntry.isDeleted {
		return 0, 0, nil, RuleErrorCantCreateNFTWithoutProfileEntry
	}

	// Since issuing N copies of an NFT multiplies the downstream processing overhead by N,
	// we charge a fee for each additional copy minted.
	// We do not need to check for overflow as these values are managed by the ParamUpdater.
	nftFee, err := SafeUint64().Mul(txMeta.NumCopies, bav.GlobalParamsEntry.CreateNFTFeeNanos)
	if err != nil {
		return 0, 0, nil, errors.Wrapf(
			err, "_connectCreateNFT: error computing NFT fee")
	}
	// Connect basic txn to get the total input and the total output without
	// considering the transaction metadata.
	totalInput, totalOutput, utxoOpsForTxn, err := bav._connectBasicTransferWithExtraSpend(
		txn, txHash, blockHeight, nftFee, verifySignatures)
	if err != nil {
		return 0, 0, nil, errors.Wrapf(err, "_connectCreateNFT: ")
	}

	// Force the input to be non-zero so that we can prevent replay attacks.
	if totalInput == 0 && blockHeight < bav.Params.ForkHeights.BalanceModelBlockHeight {
		return 0, 0, nil, RuleErrorCreateNFTRequiresNonZeroInput
	}

	if verifySignatures {
		// _connectBasicTransfer has already checked that the transaction is
		// signed by the top-level public key, which we take to be the poster's
		// public key.
	}

	// Sanity check overflow and then ensure that the transaction covers the NFT fee.
	if math.MaxUint64-totalOutput < nftFee {
		return 0, 0, nil, fmt.Errorf("_connectCreateNFTFee: nft Fee overflow")
	}
	// Prior to the BalanceModelBlockHeight, the nftFee was returned as part of the
	// "totalOutput" returned by _connectCreateNFT.
	if blockHeight < bav.Params.ForkHeights.BalanceModelBlockHeight {
		totalOutput += nftFee
	}
	if totalInput < totalOutput+txn.TxnFeeNanos {
		return 0, 0, nil, RuleErrorCreateNFTWithInsufficientFunds
	}

	// Save a copy of the post entry so that we can safely modify it.
	prevPostEntry := &PostEntry{}
	*prevPostEntry = *postEntry

	// Update and save the post entry.
	postEntry.IsNFT = true
	postEntry.NumNFTCopies = txMeta.NumCopies
	if txMeta.IsForSale {
		postEntry.NumNFTCopiesForSale = txMeta.NumCopies
	}
	postEntry.HasUnlockable = txMeta.HasUnlockable
	postEntry.NFTRoyaltyToCreatorBasisPoints = txMeta.NFTRoyaltyToCreatorBasisPoints
	postEntry.NFTRoyaltyToCoinBasisPoints = txMeta.NFTRoyaltyToCoinBasisPoints
	postEntry.AdditionalNFTRoyaltiesToCreatorsBasisPoints = additionalDESONFTRoyalties
	postEntry.AdditionalNFTRoyaltiesToCoinsBasisPoints = additionalCoinNFTRoyalties
	bav._setPostEntryMappings(postEntry)

	var extraData map[string][]byte
	if blockHeight >= bav.Params.ForkHeights.ExtraDataOnEntriesBlockHeight {
		// We don't have a previous entry here because we're creating the
		// entry from scratch.
		extraData = txn.ExtraData
	}

	// Add the appropriate NFT entries.
	for ii := uint64(1); ii <= txMeta.NumCopies; ii++ {
		nftEntry := &NFTEntry{
			OwnerPKID:         posterPKID.PKID,
			NFTPostHash:       txMeta.NFTPostHash,
			SerialNumber:      ii,
			IsForSale:         txMeta.IsForSale,
			MinBidAmountNanos: txMeta.MinBidAmountNanos,
			IsBuyNow:          isBuyNow,
			BuyNowPriceNanos:  buyNowPrice,
			ExtraData:         extraData,
		}
		bav._setNFTEntryMappings(nftEntry)
	}

	// Add an operation to the utxoOps list indicating we've created an NFT.
	utxoOpsForTxn = append(utxoOpsForTxn, &UtxoOperation{
		Type:          OperationTypeCreateNFT,
		PrevPostEntry: prevPostEntry,
	})

	return totalInput, totalOutput, utxoOpsForTxn, nil
}

func (bav *UtxoView) _connectUpdateNFT(
	txn *MsgDeSoTxn, txHash *BlockHash, blockHeight uint32, verifySignatures bool) (
	_totalInput uint64, _totalOutput uint64, _utxoOps []*UtxoOperation, _err error) {
	if bav.GlobalParamsEntry.MaxCopiesPerNFT == 0 {
		return 0, 0, nil, fmt.Errorf("_connectUpdateNFT: called with zero MaxCopiesPerNFT")
	}

	// Check that the transaction has the right TxnType.
	if txn.TxnMeta.GetTxnType() != TxnTypeUpdateNFT {
		return 0, 0, nil, fmt.Errorf("_connectUpdateNFT: called with bad TxnType %s",
			txn.TxnMeta.GetTxnType().String())
	}
	txMeta := txn.TxnMeta.(*UpdateNFTMetadata)

	isBuyNow, buyNowPrice, err := bav._getBuyNowExtraData(txn, blockHeight)
	if err != nil {
		return 0, 0, nil, errors.Wrapf(err, "_connectUpdateNFT: ")
	}

	// Verify the NFT entry exists.
	nftKey := MakeNFTKey(txMeta.NFTPostHash, txMeta.SerialNumber)
	prevNFTEntry := bav.GetNFTEntryForNFTKey(&nftKey)
	if prevNFTEntry == nil || prevNFTEntry.isDeleted {
		return 0, 0, nil, RuleErrorCannotUpdateNonExistentNFT
	}

	// Verify the NFT is not a pending transfer.
	if prevNFTEntry.IsPending {
		return 0, 0, nil, RuleErrorCannotUpdatePendingNFTTransfer
	}

	// Get the postEntry so we can update the number of NFT copies for sale.
	postEntry := bav.GetPostEntryForPostHash(txMeta.NFTPostHash)
	if postEntry == nil || postEntry.isDeleted {
		return 0, 0, nil, fmt.Errorf("_connectUpdateNFT: non-existent postEntry for NFTPostHash: %s",
			txMeta.NFTPostHash.String())
	}

	// We can't encrypt unlockable content if Buy Now is enabled.
	if postEntry.HasUnlockable && isBuyNow {
		return 0, 0, nil, errors.Wrapf(RuleErrorCannotHaveUnlockableAndBuyNowNFT, "_connectUpdateNFT: ")
	}

	// We can't have a Buy Now NFT with a buy now price below min bid amount
	if isBuyNow && txMeta.MinBidAmountNanos > buyNowPrice {
		return 0, 0, nil, errors.Wrapf(RuleErrorCannotHaveBuyNowPriceBelowMinBidAmountNanos, "_connectUpdateNFT: ")
	}

	// Verify that the updater is the owner of the NFT.
	updaterPKID := bav.GetPKIDForPublicKey(txn.PublicKey)
	if updaterPKID == nil || updaterPKID.isDeleted {
		return 0, 0, nil, fmt.Errorf("_connectUpdateNFT: non-existent updaterPKID: %s",
			PkToString(txn.PublicKey, bav.Params))
	}
	if !reflect.DeepEqual(prevNFTEntry.OwnerPKID, updaterPKID.PKID) {
		return 0, 0, nil, RuleErrorUpdateNFTByNonOwner
	}

	// Sanity check that the NFT entry is correct.
	if !reflect.DeepEqual(prevNFTEntry.NFTPostHash, txMeta.NFTPostHash) ||
		!reflect.DeepEqual(prevNFTEntry.SerialNumber, txMeta.SerialNumber) {
		return 0, 0, nil, fmt.Errorf("_connectUpdateNFT: prevNFTEntry %v is inconsistent with txMeta %v;"+
			" this should never happen.", prevNFTEntry, txMeta)
	}

	// At the moment, updates can only be made if the 'IsForSale' status of the NFT is changing.
	// As a result, you cannot change the MinBidAmountNanos of an NFT while it is for sale.
	if prevNFTEntry.IsForSale == txMeta.IsForSale {
		return 0, 0, nil, RuleErrorNFTUpdateMustUpdateIsForSaleStatus
	}

	// Connect basic txn to get the total input and the total output without
	// considering the transaction metadata.
	totalInput, totalOutput, utxoOpsForTxn, err := bav._connectBasicTransfer(
		txn, txHash, blockHeight, verifySignatures)
	if err != nil {
		return 0, 0, nil, errors.Wrapf(err, "_connectUpdateNFT: ")
	}

	// Force the input to be non-zero so that we can prevent replay attacks.
	if totalInput == 0 && blockHeight < bav.Params.ForkHeights.BalanceModelBlockHeight {
		return 0, 0, nil, RuleErrorUpdateNFTRequiresNonZeroInput
	}

	if verifySignatures {
		// _connectBasicTransfer has already checked that the transaction is
		// signed by the top-level public key, which we take to be the poster's
		// public key.
	}

	// Now we are ready to update the NFT. Three things must happen:
	// 	(1) Update the NFT entry.
	//  (2) If the NFT entry is being updated to "is not for sale", kill all the bids.
	//  (3) Update the number of NFT copies for sale on the post entry.

	// Create the updated NFTEntry.
	newNFTEntry := &NFTEntry{
		LastOwnerPKID:     prevNFTEntry.LastOwnerPKID,
		OwnerPKID:         updaterPKID.PKID,
		NFTPostHash:       txMeta.NFTPostHash,
		SerialNumber:      txMeta.SerialNumber,
		IsForSale:         txMeta.IsForSale,
		MinBidAmountNanos: txMeta.MinBidAmountNanos,
		UnlockableText:    prevNFTEntry.UnlockableText,
		IsBuyNow:          isBuyNow,
		BuyNowPriceNanos:  buyNowPrice,
		// Keep the last accepted bid amount nanos from the previous entry since this
		// value is only updated when a new bid is accepted.
		LastAcceptedBidAmountNanos: prevNFTEntry.LastAcceptedBidAmountNanos,

		// Just copy the extra data from the previous entry when updating an NFT.
		// We do this because you're not allowed to update the ExtraData on an
		// NFTEntry.
		ExtraData: prevNFTEntry.ExtraData,
	}
	bav._setNFTEntryMappings(newNFTEntry)

	// If we are going from ForSale->NotForSale, delete all the NFTBidEntries for this NFT.
	deletedBidEntries := []*NFTBidEntry{}
	if prevNFTEntry.IsForSale && !txMeta.IsForSale {
		bidEntries := bav.GetAllNFTBidEntries(txMeta.NFTPostHash, txMeta.SerialNumber)
		for _, bidEntry := range bidEntries {
			deletedBidEntries = append(deletedBidEntries, bidEntry)
			bav._deleteNFTBidEntryMappings(bidEntry)
		}
	}

	// Save a copy of the post entry so that we can safely modify it.
	prevPostEntry := &PostEntry{}
	*prevPostEntry = *postEntry

	// Update the number of NFT copies that are for sale.
	if prevNFTEntry.IsForSale && !txMeta.IsForSale {
		// For sale --> Not for sale.
		postEntry.NumNFTCopiesForSale--
	} else if !prevNFTEntry.IsForSale && txMeta.IsForSale {
		// Not for sale --> For sale.
		postEntry.NumNFTCopiesForSale++
	}

	// Set the new postEntry.
	bav._setPostEntryMappings(postEntry)

	// Add an operation to the list at the end indicating we've connected an NFT update.
	utxoOpsForTxn = append(utxoOpsForTxn, &UtxoOperation{
		Type:                 OperationTypeUpdateNFT,
		PrevNFTEntry:         prevNFTEntry,
		PrevPostEntry:        prevPostEntry,
		DeletedNFTBidEntries: deletedBidEntries,
	})

	return totalInput, totalOutput, utxoOpsForTxn, nil
}

func (bav *UtxoView) _connectAcceptNFTBid(
	txn *MsgDeSoTxn, txHash *BlockHash, blockHeight uint32, verifySignatures bool) (
	_totalInput uint64, _totalOutput uint64, _utxoOps []*UtxoOperation, _err error) {
	if bav.GlobalParamsEntry.MaxCopiesPerNFT == 0 {
		return 0, 0, nil, fmt.Errorf("_connectAcceptNFTBid: called with zero MaxCopiesPerNFT")
	}

	// Check that the transaction has the right TxnType.
	if txn.TxnMeta.GetTxnType() != TxnTypeAcceptNFTBid {
		return 0, 0, nil, fmt.Errorf("_connectAcceptNFTBid: called with bad TxnType %s",
			txn.TxnMeta.GetTxnType().String())
	}
	txMeta := txn.TxnMeta.(*AcceptNFTBidMetadata)

	// Verify the NFT entry that is being bid on exists and is on sale.
	nftKey := MakeNFTKey(txMeta.NFTPostHash, txMeta.SerialNumber)
	prevNFTEntry := bav.GetNFTEntryForNFTKey(&nftKey)
	if prevNFTEntry == nil || prevNFTEntry.isDeleted {
		// We wrap these errors in order to differentiate versus _connectNFTBid().
		return 0, 0, nil, errors.Wrapf(RuleErrorNFTBidOnNonExistentNFTEntry, "_connectAcceptNFTBid: ")
	}
	if !prevNFTEntry.IsForSale {
		return 0, 0, nil, errors.Wrapf(RuleErrorNFTBidOnNFTThatIsNotForSale, "_connectAcceptNFTBid: ")
	}

	// Verify the NFT is not a pending transfer.
	if prevNFTEntry.IsPending {
		return 0, 0, nil, RuleErrorCannotAcceptBidForPendingNFTTransfer
	}

	// Verify that the updater is the owner of the NFT.
	updaterPKID := bav.GetPKIDForPublicKey(txn.PublicKey)
	if updaterPKID == nil || updaterPKID.isDeleted {
		return 0, 0, nil, fmt.Errorf("_connectAcceptNFTBid: non-existent updaterPKID: %s",
			PkToString(txn.PublicKey, bav.Params))
	}
	if !reflect.DeepEqual(prevNFTEntry.OwnerPKID, updaterPKID.PKID) {
		return 0, 0, nil, RuleErrorAcceptNFTBidByNonOwner
	}

	// Get the post entry, verify it exists.
	nftPostEntry := bav.GetPostEntryForPostHash(txMeta.NFTPostHash)

	// If this is an unlockable NFT, make sure that an unlockable string was provided.
	if nftPostEntry == nil || nftPostEntry.isDeleted {
		return 0, 0, nil, RuleErrorPostEntryNotFoundForAcceptedNFTBid
	}
	if nftPostEntry.HasUnlockable && len(txMeta.UnlockableText) == 0 {
		return 0, 0, nil, RuleErrorUnlockableNFTMustProvideUnlockableText
	}

	// Check the length of the UnlockableText.
	if uint64(len(txMeta.UnlockableText)) > bav.Params.MaxPrivateMessageLengthBytes {
		return 0, 0, nil, errors.Wrapf(
			RuleErrorUnlockableTextLengthExceedsMax, "_connectAcceptNFTBid: "+
				"UnlockableTextLen = %d; Max length = %d",
			len(txMeta.UnlockableText), bav.Params.MaxPrivateMessageLengthBytes)
	}

	totalInput, totalOutput, utxoOpsForTxn, err := bav._helpConnectNFTSold(HelpConnectNFTSoldStruct{
		NFTPostHash:    txMeta.NFTPostHash,
		SerialNumber:   txMeta.SerialNumber,
		BidderPKID:     txMeta.BidderPKID,
		BidAmountNanos: txMeta.BidAmountNanos,
		UnlockableText: txMeta.UnlockableText,

		BidderInputs:     txMeta.BidderInputs,
		BlockHeight:      blockHeight,
		Txn:              txn,
		TxHash:           txHash,
		VerifySignatures: verifySignatures,
	})
	if err != nil {
		return 0, 0, nil, errors.Wrapf(err, "_connectAcceptNFTBid")
	}
	return totalInput, totalOutput, utxoOpsForTxn, nil
}

type HelpConnectNFTSoldStruct struct {
	NFTPostHash     *BlockHash
	SerialNumber    uint64
	BidderPKID      *PKID
	BidAmountNanos  uint64
	UnlockableText  []byte
	PrevNFTBidEntry *NFTBidEntry

	// When an NFT owner accepts a bid, they must specify the bidder's UTXO inputs they will lock up
	// as payment for the purchase. This prevents the transaction from accidentally using UTXOs
	// that are used by future transactions.
	BidderInputs []*DeSoInput

	BlockHeight      uint32
	Txn              *MsgDeSoTxn
	TxHash           *BlockHash
	VerifySignatures bool
}

func (bav *UtxoView) _helpConnectNFTSold(args HelpConnectNFTSoldStruct) (
	_totalInput uint64, _totalOutput uint64, _utxoOps []*UtxoOperation, _err error) {
	if args.Txn.TxnMeta.GetTxnType() != TxnTypeAcceptNFTBid && args.Txn.TxnMeta.GetTxnType() != TxnTypeNFTBid {
		return 0, 0, nil, fmt.Errorf("_helpConnectNFTSold: This transaction must be either an AcceptNFTBid txn or a NFTBid txn")
	}
	nftKey := MakeNFTKey(args.NFTPostHash, args.SerialNumber)
	prevNFTEntry := bav.GetNFTEntryForNFTKey(&nftKey)
	// Get the post entry, verify it exists.
	nftPostEntry := bav.GetPostEntryForPostHash(args.NFTPostHash)

	// Get the poster's profile.
	existingProfileEntry := bav.GetProfileEntryForPublicKey(nftPostEntry.PosterPublicKey)
	if existingProfileEntry == nil || existingProfileEntry.isDeleted {
		return 0, 0, nil, fmt.Errorf(
			"_helpConnectNFTSold: Profile missing for NFT pub key: %v %v",
			PkToStringMainnet(nftPostEntry.PosterPublicKey), PkToStringTestnet(nftPostEntry.PosterPublicKey))
	}
	// Save all the old values from the CreatorCoinEntry before we potentially
	// update them. Note that CreatorCoinEntry doesn't contain any pointers and so
	// a direct copy is OK.
	prevCoinEntry := existingProfileEntry.CreatorCoinEntry

	// Additionally save all the other previous coin entries
	prevAdditionalCoinEntries := make(map[PKID]CoinEntry)
	profileEntriesMap := make(map[PKID]ProfileEntry)
	for pkidIter := range nftPostEntry.AdditionalNFTRoyaltiesToCoinsBasisPoints {
		pkid := pkidIter
		pkBytes := bav.GetPublicKeyForPKID(&pkid)
		existingAdditionalProfileEntry := bav.GetProfileEntryForPublicKey(pkBytes)
		if existingAdditionalProfileEntry == nil || existingAdditionalProfileEntry.isDeleted {
			return 0, 0, nil, fmt.Errorf(
				"_helpConnectNFTSold: Profile missing for additional coin royalty "+
					"for pkid: %v, pub key: %v %v for post hash: %v",
				PkToStringMainnet(pkid[:]),
				PkToStringMainnet(pkBytes), PkToStringTestnet(pkBytes),
				hex.EncodeToString(nftPostEntry.PostHash[:]))
		}
		prevAdditionalCoinEntries[pkid] = existingAdditionalProfileEntry.CreatorCoinEntry
		profileEntriesMap[pkid] = *existingAdditionalProfileEntry
	}

	// Verify the NFT bid entry being accepted exists and has a bid consistent with the metadata.
	// If we did not require an AcceptNFTBid txn to have a bid amount, it would leave the door
	// open for an attack where someone replaces a high bid with a low bid after the owner accepts.
	nftBidKey := MakeNFTBidKey(args.BidderPKID, args.NFTPostHash, args.SerialNumber)
	nftBidEntry := bav.GetNFTBidEntryForNFTBidKey(&nftBidKey)
	if nftBidEntry == nil || nftBidEntry.isDeleted {
		// NOTE: Users can submit a bid for SerialNumber zero as a blanket bid for any SerialNumber
		// in an NFT collection. Thus, we must check to see if a SerialNumber zero bid exists
		// for this bidder before we return an error.
		nftBidKey = MakeNFTBidKey(args.BidderPKID, args.NFTPostHash, uint64(0))
		nftBidEntry = bav.GetNFTBidEntryForNFTBidKey(&nftBidKey)
		if nftBidEntry == nil || nftBidEntry.isDeleted {
			return 0, 0, nil, errors.Wrapf(RuleErrorCantAcceptNonExistentBid, "_helpConnectNFTSold: ")
		}
	}

	if nftBidEntry.BidAmountNanos != args.BidAmountNanos {
		return 0, 0, nil, errors.Wrapf(RuleErrorAcceptedNFTBidAmountDoesNotMatch, "_helpConnectNFTSold: ")
	}

	bidderPublicKey := bav.GetPublicKeyForPKID(args.BidderPKID)

	//
	// Store starting balances of all the participants to check diff later.
	//
	// We assume the tip is right before the block in which this txn is about to be applied.
	tipHeight := uint32(0)
	blockHeight := args.BlockHeight
	if blockHeight > 0 {
		tipHeight = blockHeight - 1
	}
	sellerPublicKey := bav.GetPublicKeyForPKID(prevNFTEntry.OwnerPKID)
	sellerBalanceBefore, err := bav.GetSpendableDeSoBalanceNanosForPublicKey(sellerPublicKey, tipHeight)
	if err != nil {
		return 0, 0, nil, fmt.Errorf(
			"_helpConnectNFTSold: Problem getting initial balance for seller pubkey: %v",
			PkToStringBoth(sellerPublicKey))
	}
	bidderBalanceBefore, err := bav.GetSpendableDeSoBalanceNanosForPublicKey(
		bidderPublicKey, tipHeight)
	if err != nil {
		return 0, 0, nil, fmt.Errorf(
			"_helpConnectNFTSold: Problem getting initial balance for bidder pubkey: %v",
			PkToStringBoth(bidderPublicKey))
	}
	creatorBalanceBefore, err := bav.GetSpendableDeSoBalanceNanosForPublicKey(
		nftPostEntry.PosterPublicKey, tipHeight)
	if err != nil {
		return 0, 0, nil, fmt.Errorf(
			"_helpConnectNFTSold: Problem getting initial balance for poster pubkey: %v",
			PkToStringBoth(nftPostEntry.PosterPublicKey))
	}
	desoRoyaltiesBalancesBefore := make(map[PKID]uint64)
	for pkidIter := range nftPostEntry.AdditionalNFTRoyaltiesToCreatorsBasisPoints {
		pkid := pkidIter
		pkBytes := bav.GetPublicKeyForPKID(&pkid)
		balanceBefore, err := bav.GetSpendableDeSoBalanceNanosForPublicKey(pkBytes, tipHeight)
		if err != nil {
			return 0, 0, nil, fmt.Errorf(
				"_helpConnectNFTSold: Problem getting intial balance for additional DESO royalty for pubkey: %v",
				PkToStringBoth(pkBytes),
			)
		}
		desoRoyaltiesBalancesBefore[pkid] = balanceBefore
	}

	// Connect basic txn to get the total input and the total output without
	// considering the transaction metadata.
	utxoOpsForTxn := []*UtxoOperation{}
	var extraSpend uint64
	if args.Txn.TxnMeta.GetTxnType() == TxnTypeNFTBid {
		extraSpend = args.BidAmountNanos
	}
	totalInput, totalOutput, utxoOpsFromBasicTransfer, err := bav._connectBasicTransferWithExtraSpend(
		args.Txn, args.TxHash, blockHeight, extraSpend, args.VerifySignatures)
	if err != nil {
		return 0, 0, nil, errors.Wrapf(err, "_helpConnectNFTSold: ")
	}
	// Append the basic transfer utxoOps to our list
	utxoOpsForTxn = append(utxoOpsForTxn, utxoOpsFromBasicTransfer...)

	// Force the input to be non-zero so that we can prevent replay attacks.
	if totalInput == 0 && blockHeight < bav.Params.ForkHeights.BalanceModelBlockHeight {
		return 0, 0, nil, errors.Wrapf(RuleErrorAcceptNFTBidRequiresNonZeroInput, "_helpConnectNFTSold: ")
	}

	bidderChangeNanos := uint64(0)
	totalBidderInput := uint64(0)
	spentUtxoEntries := []*UtxoEntry{}
	utxoKeys := []*UtxoKey{}
	// We only need to validate the bidder UTXOs when connecting an AcceptNFTBid transaction since the transactor and
	// the bidder are different users.  For NFTBid transactions on Buy Now NFTs, there are additional inputs to cover
	// the bid amount. We do not need to make explicitly make change for the bidder in that situation either.
	switch args.Txn.TxnMeta.GetTxnType() {
	case TxnTypeAcceptNFTBid:
		if blockHeight >= bav.Params.ForkHeights.BalanceModelBlockHeight {
			totalBidderInput = args.BidAmountNanos
<<<<<<< HEAD
			utxoOp, err := bav._spendBalance(args.BidAmountNanos, bidderPublicKey, blockHeight)
=======
			// When spending balances, we need to check for immature block rewards. Since we don't have
			// the block rewards yet for the current block, we subtract one from the current block height
			// when spending balances.
			utxoOp, err := bav._spendBalance(args.BidAmountNanos, bidderPublicKey, blockHeight-1)
>>>>>>> 8fa1b7fe
			if err != nil {
				return 0, 0, nil, errors.Wrapf(err, "_helpConnectNFTSold: error spending balance for bidder: ")
			}
			utxoOpsForTxn = append(utxoOpsForTxn, utxoOp)
		} else {
			//
			// Validate bidder UTXOs.
			//
			if len(args.BidderInputs) == 0 {
				return 0, 0, nil, errors.Wrapf(RuleErrorAcceptedNFTBidMustSpecifyBidderInputs, "_helpConnectNFTSold: ")
			}
			for _, bidderInput := range args.BidderInputs {
				bidderUtxoKey := UtxoKey(*bidderInput)
				utxoKeys = append(utxoKeys, &bidderUtxoKey)
				bidderUtxoEntry := bav.GetUtxoEntryForUtxoKey(&bidderUtxoKey)
				if bidderUtxoEntry == nil || bidderUtxoEntry.isSpent {
					return 0, 0, nil, errors.Wrapf(RuleErrorBidderInputForAcceptedNFTBidNoLongerExists, "_helpConnectNFTSold: ")
				}

				// Make sure that the utxo specified is actually from the bidder.
				if !reflect.DeepEqual(bidderUtxoEntry.PublicKey, bidderPublicKey) {
					return 0, 0, nil, errors.Wrapf(RuleErrorInputWithPublicKeyDifferentFromTxnPublicKey, "_helpConnectNFTSold: ")
				}

				// If the utxo is from a block reward txn, make sure enough time has passed to
				// make it spendable.
				if _isEntryImmatureBlockReward(bidderUtxoEntry, blockHeight, bav.Params) {
					return 0, 0, nil, errors.Wrapf(RuleErrorInputSpendsImmatureBlockReward, "_helpConnectNFTSold: ")
				}
				totalBidderInput += bidderUtxoEntry.AmountNanos

				// Make sure we spend the utxo so that the bidder can't reuse it.
				utxoOp, err := bav._spendUtxo(&bidderUtxoKey)
				if err != nil {
					return 0, 0, nil, errors.Wrapf(err, "_helpConnectNFTSold: Problem spending bidder utxo")
				}
				spentUtxoEntries = append(spentUtxoEntries, bidderUtxoEntry)

				// Track the UtxoOperations so we can rollback, and for Rosetta
				utxoOpsForTxn = append(utxoOpsForTxn, utxoOp)
			}

			if totalBidderInput < args.BidAmountNanos {
				return 0, 0, nil, errors.Wrapf(RuleErrorAcceptNFTBidderInputsInsufficientForBidAmount, "_helpConnectNFTSold: ")
			}

			// The bidder gets back any unspent nanos from the inputs specified.
			bidderChangeNanos = totalBidderInput - args.BidAmountNanos
		}
	case TxnTypeNFTBid:
		// If we're here, we know we're dealing with a "buy now" NFT because that is
		// the only situation in which a bid would result in an NFT being sold vs the
		// bid resting on the NFT (and waiting for AcceptNFTBid to trigger).

		bidAmountNanos := args.BidAmountNanos
		// Check that the bid amount is non-zero.
		if bidAmountNanos == 0 {
			return 0, 0, nil, errors.Wrapf(RuleErrorBuyNowNFTBidMustBidNonZeroDeSo, "_helpConnectNFTSold: ")
		}

		// Check that the bid amount is greater than the min bid amount.
		// This check isn't really necessary because we know that the NFT bid amount
		// exceeds the buy now value by the time we get here, and therefore implicitly exceeds
		// the MinBidAmount, but we check it regardless.
		if bidAmountNanos < prevNFTEntry.MinBidAmountNanos {
			return 0, 0, nil, errors.Wrapf(RuleErrorBuyNowNFTBidMustHaveMinBidAmountNanos, "_helpConnectNFTSold: ")
		}

		// The amount of DeSo being bid counts as output being spent by
		// this transaction, so add it to the transaction output and check that
		// the resulting output does not exceed the total input.
		//
		// Check for overflow of the outputs before adding.
		if totalOutput > math.MaxUint64-bidAmountNanos {
			return 0, 0, nil, errors.Wrapf(RuleErrorNFTBidTxnOutputWithInvalidBidAmount, "_helpConnectNFTSold: ")
		}

		totalOutput += bidAmountNanos
		if blockHeight >= bav.Params.ForkHeights.BalanceModelBlockHeight {
			totalBidderInput += bidAmountNanos
		} else {
			// It's assumed the caller code will check that things like output <= input,
			// we check it here just in case...
			if totalInput < totalOutput {
				return 0, 0, nil, errors.Wrapf(RuleErrorBuyNowNFTBidTxnOutputExceedsInput, "_helpConnectNFTSold: Input: %v, Output: %v", totalInput, totalOutput)
			}
		}
	default:
		return 0, 0, nil, fmt.Errorf("_helpConnectNFTSold: invalid TxnType %v", args.Txn.TxnMeta.GetTxnType().String())
	}

	// The amount of deso that should go to the original creator from this purchase.
	// Calculated as: (BidAmountNanos * NFTRoyaltyToCreatorBasisPoints) / (100 * 100)
	creatorRoyaltyNanos := IntDiv(
		IntMul(
			big.NewInt(int64(args.BidAmountNanos)),
			big.NewInt(int64(nftPostEntry.NFTRoyaltyToCreatorBasisPoints))),
		big.NewInt(100*100)).Uint64()
	// The amount of deso that should go to the original creator's coin from this purchase.
	// Calculated as: (BidAmountNanos * NFTRoyaltyToCoinBasisPoints) / (100 * 100)
	creatorCoinRoyaltyNanos := IntDiv(
		IntMul(
			big.NewInt(int64(args.BidAmountNanos)),
			big.NewInt(int64(nftPostEntry.NFTRoyaltyToCoinBasisPoints))),
		big.NewInt(100*100)).Uint64()
	//glog.Infof("Bid amount: %d, coin basis points: %d, coin royalty: %d",
	//	txMeta.BidAmountNanos, nftPostEntry.NFTRoyaltyToCoinBasisPoints, creatorCoinRoyaltyNanos)

	constructRoyalties := func(royaltyMap map[PKID]uint64) (
		_additionalRoyaltiesNanos uint64, _additionalRoyalties []*PublicKeyRoyaltyPair, _err error) {
		additionalRoyaltiesNanos := uint64(0)
		var additionalRoyalties []*PublicKeyRoyaltyPair
		for pkidIter, bps := range royaltyMap {
			pkid := pkidIter
			royaltyNanos := IntDiv(
				IntMul(
					big.NewInt(int64(args.BidAmountNanos)),
					big.NewInt(int64(bps))),
				big.NewInt(100*100)).Uint64()
			if math.MaxUint64-royaltyNanos < additionalRoyaltiesNanos {
				return 0, nil, RuleErrorNFTRoyaltyOverflow
			}
			pkBytes := bav.GetPublicKeyForPKID(&pkid)
			if len(pkBytes) != btcec.PubKeyBytesLenCompressed {
				return 0, nil, fmt.Errorf(
					"_helpConnectNFTSold: invalid public key found for pkid in additional DESO royalty map")
			}
			if _, err = btcec.ParsePubKey(pkBytes, btcec.S256()); err != nil {
				return 0, nil, errors.Wrapf(err, "Unable to parse public key")
			}

			if royaltyNanos > 0 {
				additionalRoyaltiesNanos += royaltyNanos
				additionalRoyalties = append(additionalRoyalties, &PublicKeyRoyaltyPair{
					PublicKey:          pkBytes,
					RoyaltyAmountNanos: royaltyNanos,
				})
			}
		}
		// We must sort the royalties in a deterministic way or else the UTXOs that we
		// generate for the royalties will have a random order. This would cause one node
		// to believe UTXO zero is some value, while another node believes it to be a
		// different value because it put a different UTXO in that index.
		sort.Slice(additionalRoyalties, func(ii, jj int) bool {
			iiPkStr := PkToString(additionalRoyalties[ii].PublicKey, bav.Params)
			jjPkStr := PkToString(additionalRoyalties[jj].PublicKey, bav.Params)
			// Generally, we should never have to break a tie because a public key
			// cannot appear in the royalties more than once. But we do it here just
			// to be safe.
			if iiPkStr == jjPkStr {
				return additionalRoyalties[ii].RoyaltyAmountNanos < additionalRoyalties[jj].RoyaltyAmountNanos
			}
			return iiPkStr < jjPkStr
		})
		return additionalRoyaltiesNanos, additionalRoyalties, nil
	}

	additionalDESORoyaltiesNanos, additionalDESORoyalties, err := constructRoyalties(
		nftPostEntry.AdditionalNFTRoyaltiesToCreatorsBasisPoints)
	if err != nil {
		return 0, 0, nil, errors.Wrapf(err,
			"_helpConnectNFTSold: Error constructing royalties for additional creator royalties: ")
	}

	additionalCoinRoyaltyNanos, additionalCoinRoyalties, err := constructRoyalties(
		nftPostEntry.AdditionalNFTRoyaltiesToCoinsBasisPoints)
	if err != nil {
		return 0, 0, nil, errors.Wrapf(err,
			"_helpConnectNFTSold: Error constructing royalties for additional coin royalties: ")
	}

	// Sanity check that the royalties are reasonable and won't cause underflow.
	if args.BidAmountNanos < (creatorRoyaltyNanos + creatorCoinRoyaltyNanos +
		additionalCoinRoyaltyNanos + additionalDESORoyaltiesNanos) {
		return 0, 0, nil, fmt.Errorf(
			"_helpConnectNFTSold: sum of royalties (%d, %d, %d, %d) is greater than bid amount (%d)",
			creatorRoyaltyNanos, creatorCoinRoyaltyNanos, additionalDESORoyaltiesNanos, additionalCoinRoyaltyNanos,
			args.BidAmountNanos)
	}

	bidAmountMinusRoyalties := args.BidAmountNanos - creatorRoyaltyNanos - creatorCoinRoyaltyNanos -
		additionalCoinRoyaltyNanos - additionalDESORoyaltiesNanos

	if args.VerifySignatures {
		// _connectBasicTransfer has already checked that the transaction is
		// signed by the top-level public key, which we take to be the poster's
		// public key.
	}

	// Now we are ready to accept the bid. When we accept, the following must happen:
	// 	(1) Update the nft entry with the new owner and set it as "not for sale".
	//  (2) Delete all the bids on this NFT since they are no longer relevant.
	//  (3) Pay the seller.
	//  (4) Pay royalties to the original creator.
	//  (5) Pay change to the bidder.
	//  (6) Add creator coin royalties to deso locked.
	//  (7) Decrement the nftPostEntry NumNFTCopiesForSale.

	// (1) Set an appropriate NFTEntry for the new owner.

	newNFTEntry := &NFTEntry{
		LastOwnerPKID:  prevNFTEntry.OwnerPKID,
		OwnerPKID:      args.BidderPKID,
		NFTPostHash:    args.NFTPostHash,
		SerialNumber:   args.SerialNumber,
		IsForSale:      false,
		UnlockableText: args.UnlockableText,
		// We automatically flip IsBuyNow to false. Otherwise, someone could buy this NFT from them.
		IsBuyNow: false,

		LastAcceptedBidAmountNanos: args.BidAmountNanos,
	}
	bav._setNFTEntryMappings(newNFTEntry)

	// append the accepted bid entry to the list of accepted bid entries
	prevAcceptedBidHistory := bav.GetAcceptNFTBidHistoryForNFTKey(&nftKey)
	acceptedNFTBidEntry := nftBidEntry.Copy()
	acceptedNFTBidEntry.AcceptedBlockHeight = &blockHeight
	newAcceptedBidHistory := append(*prevAcceptedBidHistory, acceptedNFTBidEntry)
	bav._setAcceptNFTBidHistoryMappings(nftKey, &newAcceptedBidHistory)

	// (2) Iterate over all the NFTBidEntries for this NFT and delete them.
	bidEntries := bav.GetAllNFTBidEntries(args.NFTPostHash, args.SerialNumber)
	if len(bidEntries) == 0 && nftBidEntry.SerialNumber != 0 {
		// Quick sanity check to make sure that we found bid entries. There should be at least 1.
		return 0, 0, nil, fmt.Errorf(
			"_helpConnectNFTSold: found zero bid entries to delete; this should never happen.")
	}
	deletedBidEntries := []*NFTBidEntry{}
	for _, bidEntry := range bidEntries {
		deletedBidEntries = append(deletedBidEntries, bidEntry)
		bav._deleteNFTBidEntryMappings(bidEntry)
	}
	// If this is a SerialNumber zero BidEntry, we must delete it specifically.
	if nftBidEntry.SerialNumber == uint64(0) {
		deletedBidEntries = append(deletedBidEntries, nftBidEntry)
		bav._deleteNFTBidEntryMappings(nftBidEntry)
	}

	nftPaymentUtxoKeys := []*UtxoKey{}
	// This may start negative but that's OK because the first thing we do is increment it
	// in createUTXO
	nextUtxoIndex := len(args.Txn.TxOutputs) - 1
	createAddUtxoOrAddBalance := func(amountNanos uint64, publicKeyArg []byte, utxoType UtxoType) (_err error) {
		publicKey := publicKeyArg
		nextUtxoIndex += 1
		royaltyOutputKey := &UtxoKey{
			TxID:  *args.TxHash,
			Index: uint32(nextUtxoIndex),
		}
		utxoEntry := UtxoEntry{
			AmountNanos: amountNanos,
			PublicKey:   publicKey,
			BlockHeight: blockHeight,
			UtxoType:    utxoType,

			UtxoKey: royaltyOutputKey,
			// We leave the position unset and isSpent to false by default.
			// The position will be set in the call to _addUtxo.
		}
		utxoOp, err := bav._addDESO(
			amountNanos,
			publicKey,
			&utxoEntry,
			blockHeight)
		if err != nil {
			return errors.Wrapf(err, "_helpConnectNFTSold: Problem adding utxo or balance")
		}
		if blockHeight < bav.Params.ForkHeights.BalanceModelBlockHeight {
			nftPaymentUtxoKeys = append(nftPaymentUtxoKeys, royaltyOutputKey)
		}

		// Rosetta uses this UtxoOperation to provide INPUT amounts
		utxoOpsForTxn = append(utxoOpsForTxn, utxoOp)

		return nil
	}

	// (3) Pay the seller.
	if err = createAddUtxoOrAddBalance(bidAmountMinusRoyalties, sellerPublicKey, UtxoTypeNFTSeller); err != nil {
		return 0, 0, nil, errors.Wrapf(
			err, "_helpConnectNFTSold: Problem creating UTXO for seller: ")
	}

	// (4) Pay royalties to the original artist.
	if creatorRoyaltyNanos > 0 {
		if err = createAddUtxoOrAddBalance(creatorRoyaltyNanos, nftPostEntry.PosterPublicKey, UtxoTypeNFTCreatorRoyalty); err != nil {
			return 0, 0, nil, errors.Wrapf(
				err, "_helpConnectNFTsold: Problem creating UTXO for creator royalty: ")
		}
	}

	// (4-a) Pay DESO royalties to any additional royalties specified
	for _, publicKeyRoyaltyPairIter := range additionalDESORoyalties {
		publicKeyRoyaltyPair := publicKeyRoyaltyPairIter
		if publicKeyRoyaltyPair.RoyaltyAmountNanos > 0 {
			if err = createAddUtxoOrAddBalance(publicKeyRoyaltyPair.RoyaltyAmountNanos, publicKeyRoyaltyPair.PublicKey,
				UtxoTypeNFTAdditionalDESORoyalty); err != nil {
				return 0, 0, nil, errors.Wrapf(
					err, "_helpConnectNFTSold: Problem creating UTXO for additional DESO royalty: ")
			}
		}
	}

	// (5) Give any change back to the bidder.
	if bidderChangeNanos > 0 {
		// There should never be change in a balance model transaction
		if blockHeight >= bav.Params.ForkHeights.BalanceModelBlockHeight {
			return 0, 0, nil, fmt.Errorf(
				"_helpConnectNFTSold: Unexpected balance model bidderChangeNanos (%d)", bidderChangeNanos)
		}
		if err = createAddUtxoOrAddBalance(bidderChangeNanos, bidderPublicKey, UtxoTypeNFTCreatorRoyalty); err != nil {
			return 0, 0, nil, errors.Wrapf(
				err, "_helpConnectNFTSold: Problem creating UTXO for bidder change: ")
		}
	}

	// We don't do a royalty if the number of coins in circulation is too low.
	//
	// Note that it's OK to cast to uint64 for creator coins because we check to make
	// sure they never exceed this value.
	if existingProfileEntry.CreatorCoinEntry.CoinsInCirculationNanos.Uint64() < bav.Params.CreatorCoinAutoSellThresholdNanos {
		creatorCoinRoyaltyNanos = 0
	}

	// (6) Add creator coin royalties to deso locked. If the number of coins in circulation is
	// less than the "auto sell threshold" we burn the deso.
	newCoinEntry := prevCoinEntry
	if creatorCoinRoyaltyNanos > 0 {
		// Make a copy of the previous coin entry. It has no pointers, so a direct copy is ok.
		newCoinEntry.DeSoLockedNanos += creatorCoinRoyaltyNanos
		existingProfileEntry.CreatorCoinEntry = newCoinEntry
		bav._setProfileEntryMappings(existingProfileEntry)
	}

	// (6-a) Add additional coin royalties to deso locked. If the number of coins in circulation is less than
	// the "auto sell threshold" we burn the deso.
	var newCoinRoyaltyCoinEntries []CoinEntry
	for kk := range additionalCoinRoyalties {
		publicKeyRoyaltyPair := additionalCoinRoyalties[kk]
		// Get coin entry
		profileEntry := profileEntriesMap[*bav.GetPKIDForPublicKey(publicKeyRoyaltyPair.PublicKey).PKID]
		// We don't do a royalty if the number of coins in circulation is too low.
		if profileEntry.CreatorCoinEntry.CoinsInCirculationNanos.Uint64() < bav.Params.CreatorCoinAutoSellThresholdNanos {
			additionalCoinRoyalties[kk].RoyaltyAmountNanos = 0
			publicKeyRoyaltyPair.RoyaltyAmountNanos = 0
		}
		// Make a copy of the previous coin entry. It has no pointers, so a direct copy is ok.
		newCoinRoyaltyCoinEntry := profileEntry.CreatorCoinEntry
		if publicKeyRoyaltyPair.RoyaltyAmountNanos > 0 {
			newCoinRoyaltyCoinEntry.DeSoLockedNanos += publicKeyRoyaltyPair.RoyaltyAmountNanos
			profileEntry.CreatorCoinEntry = newCoinRoyaltyCoinEntry
			bav._setProfileEntryMappings(&profileEntry)
		}
		newCoinRoyaltyCoinEntries = append(newCoinRoyaltyCoinEntries, newCoinRoyaltyCoinEntry)
	}

	// (7) Save a copy of the previous postEntry and then decrement NumNFTCopiesForSale.
	prevPostEntry := &PostEntry{}
	*prevPostEntry = *nftPostEntry
	nftPostEntry.NumNFTCopiesForSale--
	bav._setPostEntryMappings(nftPostEntry)

	// Create an Operation to add to the end of the list. Fill all fields except the type which depends upon
	// if this is an AcceptNFTBid transaction or an NFTBid transaction.
	transactionUtxoOp := &UtxoOperation{
		PrevNFTEntry:               prevNFTEntry,
		PrevPostEntry:              prevPostEntry,
		PrevCoinEntry:              &prevCoinEntry,
		PrevCoinRoyaltyCoinEntries: prevAdditionalCoinEntries,
		DeletedNFTBidEntries:       deletedBidEntries,
		NFTPaymentUtxoKeys:         nftPaymentUtxoKeys,
		NFTSpentUtxoEntries:        spentUtxoEntries,
		PrevAcceptedNFTBidEntries:  prevAcceptedBidHistory,
		PrevNFTBidEntry:            args.PrevNFTBidEntry,
	}
	if args.Txn.TxnMeta.GetTxnType() == TxnTypeAcceptNFTBid {
		transactionUtxoOp.Type = OperationTypeAcceptNFTBid
		// Rosetta fields
		transactionUtxoOp.AcceptNFTBidCreatorPublicKey = nftPostEntry.PosterPublicKey
		transactionUtxoOp.AcceptNFTBidBidderPublicKey = bidderPublicKey
		transactionUtxoOp.AcceptNFTBidCreatorRoyaltyNanos = creatorCoinRoyaltyNanos
		transactionUtxoOp.AcceptNFTBidCreatorDESORoyaltyNanos = creatorRoyaltyNanos
		if len(additionalCoinRoyalties) > 0 {
			transactionUtxoOp.AcceptNFTBidAdditionalCoinRoyalties = additionalCoinRoyalties
		}
		if len(additionalDESORoyalties) > 0 {
			transactionUtxoOp.AcceptNFTBidAdditionalDESORoyalties = additionalDESORoyalties
		}
	} else if args.Txn.TxnMeta.GetTxnType() == TxnTypeNFTBid {
		transactionUtxoOp.Type = OperationTypeNFTBid
		// Rosetta fields
		transactionUtxoOp.NFTBidCreatorPublicKey = nftPostEntry.PosterPublicKey
		transactionUtxoOp.NFTBidBidderPublicKey = bidderPublicKey
		transactionUtxoOp.NFTBidCreatorRoyaltyNanos = creatorCoinRoyaltyNanos
		transactionUtxoOp.NFTBidCreatorDESORoyaltyNanos = creatorRoyaltyNanos
		if len(additionalCoinRoyalties) > 0 {
			transactionUtxoOp.NFTBidAdditionalCoinRoyalties = additionalCoinRoyalties
		}
		if len(additionalDESORoyalties) > 0 {
			transactionUtxoOp.NFTBidAdditionalDESORoyalties = additionalDESORoyalties
		}
	} else {
		return 0, 0, nil, fmt.Errorf(
			"_helpConnectNFTSold: TxnType %v is not supported",
			args.Txn.TxnMeta.GetTxnType())
	}

	// Add an operation to the list at the end indicating we've connected an NFT bid or Accept NFT Bid transaction.
	utxoOpsForTxn = append(utxoOpsForTxn, transactionUtxoOp)

	// HARDCORE SANITY CHECK:
	//  - Before returning we do one more sanity check that money hasn't been printed.
	//
	// Seller balance diff:
	sellerBalanceAfter, err := bav.GetSpendableDeSoBalanceNanosForPublicKey(sellerPublicKey, tipHeight)
	if err != nil {
		return 0, 0, nil, fmt.Errorf(
			"_helpConnectNFTSold: Problem getting final balance for seller pubkey: %v",
			PkToStringBoth(sellerPublicKey))
	}
	sellerDiff := int64(sellerBalanceAfter) - int64(sellerBalanceBefore)
	// Bidder balance diff (only relevant if bidder != seller):
	bidderDiff := int64(0)
	if !reflect.DeepEqual(bidderPublicKey, sellerPublicKey) {
		bidderBalanceAfter, err := bav.GetSpendableDeSoBalanceNanosForPublicKey(bidderPublicKey, tipHeight)
		if err != nil {
			return 0, 0, nil, fmt.Errorf(
				"_helpConnectNFTSold: Problem getting final balance for bidder pubkey: %v",
				PkToStringBoth(bidderPublicKey))
		}
		bidderDiff = int64(bidderBalanceAfter) - int64(bidderBalanceBefore)
	}
	// Creator balance diff (only relevant if creator != seller and creator != bidder):
	creatorDiff := int64(0)
	if !reflect.DeepEqual(nftPostEntry.PosterPublicKey, sellerPublicKey) &&
		!reflect.DeepEqual(nftPostEntry.PosterPublicKey, bidderPublicKey) {
		creatorBalanceAfter, err := bav.GetSpendableDeSoBalanceNanosForPublicKey(nftPostEntry.PosterPublicKey, tipHeight)
		if err != nil {
			return 0, 0, nil, fmt.Errorf(
				"_helpConnectNFTSold: Problem getting final balance for poster pubkey: %v",
				PkToStringBoth(nftPostEntry.PosterPublicKey))
		}
		creatorDiff = int64(creatorBalanceAfter) - int64(creatorBalanceBefore)
	}
	// Creator coin diff:
	coinDiff := int64(newCoinEntry.DeSoLockedNanos) - int64(prevCoinEntry.DeSoLockedNanos)
	// Now the actual check. Use bigints to avoid getting fooled by overflow.
	sellerPlusBidderDiff := big.NewInt(0).Add(big.NewInt(sellerDiff), big.NewInt(bidderDiff))
	creatorPlusCoinDiff := big.NewInt(0).Add(big.NewInt(creatorDiff), big.NewInt(coinDiff))
	// Compute additional DESO royalties diff
	additionalDESORoyaltiesDiff := big.NewInt(0)
	for pkidIter, balanceBefore := range desoRoyaltiesBalancesBefore {
		pkid := pkidIter
		// Only relevant if additional royalty recipient != seller && != bidder (note: creator cannot be specified in
		// additional DESO (or coin) royalties maps, so we do not need to check against that public key)
		pkBytes := bav.GetPublicKeyForPKID(&pkid)
		if reflect.DeepEqual(pkBytes, bidderPublicKey) || reflect.DeepEqual(pkBytes, sellerPublicKey) {
			continue
		}
		balanceAfter, err := bav.GetSpendableDeSoBalanceNanosForPublicKey(pkBytes, tipHeight)
		if err != nil {
			return 0, 0, nil, fmt.Errorf(
				"_helpConnectNFTSold: Problem getting final balance for additional DESO royalty for pubkey: %v",
				PkToStringBoth(pkBytes))
		}
		additionalDESORoyaltiesDiff = additionalDESORoyaltiesDiff.Add(
			additionalDESORoyaltiesDiff,
			big.NewInt(int64(balanceAfter-balanceBefore)),
		)
	}

	// Compute additional coin royalties diff
	additionalCoinRoyaltiesDiff := big.NewInt(0)

	// First, iterate through all the new ones and add them up.
	for _, coinEntry := range newCoinRoyaltyCoinEntries {
		additionalCoinRoyaltiesDiff.Add(
			additionalCoinRoyaltiesDiff,
			big.NewInt(int64(coinEntry.DeSoLockedNanos)))
	}

	// Then go through all the previous additional coin entries and subtract them.
	for _, coinEntry := range prevAdditionalCoinEntries {
		additionalCoinRoyaltiesDiff.Sub(
			additionalCoinRoyaltiesDiff,
			big.NewInt(int64(coinEntry.DeSoLockedNanos)),
		)
	}

	totalAdditionalRoyaltiesDiff := big.NewInt(0).Add(additionalDESORoyaltiesDiff, additionalCoinRoyaltiesDiff)

	totalDiff := big.NewInt(0).Add(sellerPlusBidderDiff, creatorPlusCoinDiff)
	totalDiff = totalDiff.Add(totalDiff, totalAdditionalRoyaltiesDiff)
	if totalDiff.Cmp(big.NewInt(0)) > 0 {
		return 0, 0, nil, fmt.Errorf(
			"_helpConnectNFTSold: Sum of participant diffs is >0 (%d, %d, %d, %d, %d, %d)",
			sellerDiff, bidderDiff, creatorDiff, coinDiff, additionalDESORoyaltiesDiff.Int64(),
			additionalCoinRoyaltiesDiff.Int64())
	}

	return totalInput, totalOutput, utxoOpsForTxn, nil
}

func (bav *UtxoView) _connectNFTBid(
	txn *MsgDeSoTxn, txHash *BlockHash, blockHeight uint32, verifySignatures bool) (
	_totalInput uint64, _totalOutput uint64, _utxoOps []*UtxoOperation, _err error) {
	if bav.GlobalParamsEntry.MaxCopiesPerNFT == 0 {
		return 0, 0, nil, fmt.Errorf("_connectNFTBid: called with zero MaxCopiesPerNFT")
	}

	// Check that the transaction has the right TxnType.
	if txn.TxnMeta.GetTxnType() != TxnTypeNFTBid {
		return 0, 0, nil, fmt.Errorf("_connectNFTBid: called with bad TxnType %s",
			txn.TxnMeta.GetTxnType().String())
	}
	txMeta := txn.TxnMeta.(*NFTBidMetadata)

	// Verify that the postEntry being bid on exists, is an NFT, and supports the given serial #.
	postEntry := bav.GetPostEntryForPostHash(txMeta.NFTPostHash)
	if postEntry == nil || postEntry.isDeleted {
		return 0, 0, nil, RuleErrorNFTBidOnNonExistentPost
	} else if !postEntry.IsNFT {
		return 0, 0, nil, RuleErrorNFTBidOnPostThatIsNotAnNFT
	} else if txMeta.SerialNumber > postEntry.NumNFTCopies {
		return 0, 0, nil, RuleErrorNFTBidOnInvalidSerialNumber
	}

	// Validate the nftEntry.  Note that there is a special case where a bidder can submit a bid
	// on SerialNumber zero.  This acts as a blanket bid on any serial number version of this NFT
	// As a result, the nftEntry will be nil and should not be validated.
	nftKey := MakeNFTKey(txMeta.NFTPostHash, txMeta.SerialNumber)
	nftEntry := bav.GetNFTEntryForNFTKey(&nftKey)
	bidderPKID := bav.GetPKIDForPublicKey(txn.PublicKey)
	if bidderPKID == nil || bidderPKID.isDeleted {
		return 0, 0, nil, fmt.Errorf("_connectNFTBid: PKID for bidder public "+
			"key %v doesn't exist; this should never happen", string(txn.PublicKey))
	}

	// Save a copy of the bid entry so that we can use it in the disconnect.
	nftBidKey := MakeNFTBidKey(bidderPKID.PKID, txMeta.NFTPostHash, txMeta.SerialNumber)
	prevNFTBidEntry := bav.GetNFTBidEntryForNFTBidKey(&nftBidKey)
	isBuyNowBid := false
	if txMeta.SerialNumber != uint64(0) {
		// Verify the NFT entry that is being bid on exists.
		if nftEntry == nil || nftEntry.isDeleted {
			return 0, 0, nil, RuleErrorNFTBidOnNonExistentNFTEntry
		}

		// Verify the NFT entry being bid on is for sale.
		if !nftEntry.IsForSale {
			return 0, 0, nil, RuleErrorNFTBidOnNFTThatIsNotForSale
		}

		// Verify the NFT is not a pending transfer.
		if nftEntry.IsPending {
			return 0, 0, nil, RuleErrorCannotBidForPendingNFTTransfer
		}

		// Verify that the bidder is not the current owner of the NFT.
		if reflect.DeepEqual(nftEntry.OwnerPKID, bidderPKID.PKID) {
			return 0, 0, nil, RuleErrorNFTOwnerCannotBidOnOwnedNFT
		}

		// Verify that the bid amount is greater than the min bid amount for this NFT.
		// We allow BidAmountNanos to be 0 if there exists a previous bid entry. A value of 0 indicates that we should delete the entry.
		if txMeta.BidAmountNanos < nftEntry.MinBidAmountNanos && !(txMeta.BidAmountNanos == 0 && prevNFTBidEntry != nil) {
			return 0, 0, nil, RuleErrorNFTBidLessThanMinBidAmountNanos
		}
		// Verify that we are not bidding on a Buy Now NFT before the Buy Now NFT Block Height. This should never happen.
		if nftEntry.IsBuyNow &&
			blockHeight < bav.Params.ForkHeights.BuyNowAndNFTSplitsBlockHeight {

			return 0, 0, nil, errors.Wrapf(RuleErrorBuyNowNFTBeforeBlockHeight, "_connectNFTBid: ")
		}
		// If the NFT is a Buy Now NFT and the bid amount is greater than the Buy Now Price, we treat this bid as a
		// a purchase. We also make sure that the Bid Amount is greater than 0. A bid amount of 0 would signify the
		// cancellation of a previous bid. It is possible to have the Buy Now Price be 0 nanos, but it would require
		// a bid of at least 1 nano.
		if nftEntry.IsBuyNow && txMeta.BidAmountNanos >= nftEntry.BuyNowPriceNanos && txMeta.BidAmountNanos > 0 {
			isBuyNowBid = true
		}
	}

	deletePrevBidAndSetNewBid := func() {
		// If an old bid exists, delete it.
		if prevNFTBidEntry != nil {
			bav._deleteNFTBidEntryMappings(prevNFTBidEntry)
		}
		// If the new bid has a non-zero amount, set it.
		if txMeta.BidAmountNanos != 0 {
			// Zero bids are not allowed, submitting a zero bid effectively withdraws a prior bid.
			newBidEntry := &NFTBidEntry{
				BidderPKID:     bidderPKID.PKID,
				NFTPostHash:    txMeta.NFTPostHash,
				SerialNumber:   txMeta.SerialNumber,
				BidAmountNanos: txMeta.BidAmountNanos,
			}
			bav._setNFTBidEntryMappings(newBidEntry)
		}
	}

	// If this is a bid on an NFT that is not "Buy Now" enabled or a bid below the Buy Now Price, simply create the bid.
	if !isBuyNowBid {
		// Connect basic txn to get the total input and the total output without
		// considering the transaction metadata.
		totalInput, totalOutput, utxoOpsForTxn, err := bav._connectBasicTransfer(
			txn, txHash, blockHeight, verifySignatures)
		if err != nil {
			return 0, 0, nil, errors.Wrapf(err, "_connectNFTBid: ")
		}
		// We assume the tip is right before the block in which this txn is about to be applied.
		tipHeight := uint32(0)
		if blockHeight > 0 {
			tipHeight = blockHeight - 1
		}
		// Verify that the transaction creator has sufficient deso to create the bid.
		spendableBalance, err := bav.GetSpendableDeSoBalanceNanosForPublicKey(txn.PublicKey, tipHeight)
		if err != nil {
			return 0, 0, nil, errors.Wrapf(err, "_connectNFTBid: Error getting bidder balance: ")
		} else if txMeta.BidAmountNanos > spendableBalance &&
			blockHeight > bav.Params.ForkHeights.BrokenNFTBidsFixBlockHeight {

			return 0, 0, nil, RuleErrorInsufficientFundsForNFTBid
		}
		// Force the input to be non-zero so that we can prevent replay attacks.
		if totalInput == 0 && blockHeight < bav.Params.ForkHeights.BalanceModelBlockHeight {
			return 0, 0, nil, RuleErrorNFTBidRequiresNonZeroInput
		}
		if verifySignatures {
			// _connectBasicTransfer has already checked that the transaction is
			// signed by the top-level public key, which we take to be the poster's
			// public key.
		}

		// Delete the previous bid and set the new bid.
		deletePrevBidAndSetNewBid()

		// Add an operation to the list at the end indicating we've connected an NFT bid.
		utxoOpsForTxn = append(utxoOpsForTxn, &UtxoOperation{
			Type:            OperationTypeNFTBid,
			PrevNFTBidEntry: prevNFTBidEntry,
		})

		return totalInput, totalOutput, utxoOpsForTxn, nil
	} else {
		// For bids above the Buy Now Price on Buy Now NFTs, we delete the prev bid if it exists and create a bid that
		// will get deleted in the _helpConnectNFTSold logic. This allows us to reuse the code that handles the royalty
		// payouts and NFT ownership changes that is used in _connectAcceptNFTBid.
		deletePrevBidAndSetNewBid()

		// Okay here's where the fun happens. We are submitting a bid on a Buy Now enabled NFT.
		// We create the bid then we call the _helpConnectNFTSold to handle the royalty payout
		// logic and such.
		//
		// Note that by the time we get here, we have verified that the bid amount exceeds the
		// buy now price.
		totalInput, totalOutput, utxoOpsForTxn, err := bav._helpConnectNFTSold(HelpConnectNFTSoldStruct{
			NFTPostHash:     txMeta.NFTPostHash,
			SerialNumber:    txMeta.SerialNumber,
			BidderPKID:      bidderPKID.PKID,
			BidAmountNanos:  txMeta.BidAmountNanos,
			PrevNFTBidEntry: prevNFTBidEntry,

			BidderInputs: []*DeSoInput{},

			BlockHeight:      blockHeight,
			Txn:              txn,
			TxHash:           txHash,
			VerifySignatures: verifySignatures,
		})
		if err != nil {
			return 0, 0, nil, errors.Wrapf(err, "_connectNFTBid: ")
		}
		return totalInput, totalOutput, utxoOpsForTxn, nil
	}
}

func (bav *UtxoView) _connectNFTTransfer(
	txn *MsgDeSoTxn, txHash *BlockHash, blockHeight uint32, verifySignatures bool) (
	_totalInput uint64, _totalOutput uint64, _utxoOps []*UtxoOperation, _err error) {

	if blockHeight < bav.Params.ForkHeights.NFTTransferOrBurnAndDerivedKeysBlockHeight {
		return 0, 0, nil, RuleErrorNFTTransferBeforeBlockHeight
	}

	// Check that the transaction has the right TxnType.
	if txn.TxnMeta.GetTxnType() != TxnTypeNFTTransfer {
		return 0, 0, nil, fmt.Errorf("_connectNFTTransfer: called with bad TxnType %s",
			txn.TxnMeta.GetTxnType().String())
	}
	txMeta := txn.TxnMeta.(*NFTTransferMetadata)

	// Check that the specified receiver public key is valid.
	if len(txMeta.ReceiverPublicKey) != btcec.PubKeyBytesLenCompressed {
		return 0, 0, nil, RuleErrorNFTTransferInvalidReceiverPubKeySize
	}

	// Check that the sender and receiver public keys are different.
	if reflect.DeepEqual(txn.PublicKey, txMeta.ReceiverPublicKey) {
		return 0, 0, nil, RuleErrorNFTTransferCannotTransferToSelf
	}

	// Verify the NFT entry exists.
	nftKey := MakeNFTKey(txMeta.NFTPostHash, txMeta.SerialNumber)
	prevNFTEntry := bav.GetNFTEntryForNFTKey(&nftKey)
	if prevNFTEntry == nil || prevNFTEntry.isDeleted {
		return 0, 0, nil, RuleErrorCannotTransferNonExistentNFT
	}

	// Verify that the updater is the owner of the NFT.
	updaterPKID := bav.GetPKIDForPublicKey(txn.PublicKey)
	if updaterPKID == nil || updaterPKID.isDeleted {
		return 0, 0, nil, fmt.Errorf("_connectNFTTransfer: non-existent updaterPKID: %s",
			PkToString(txn.PublicKey, bav.Params))
	}
	if !reflect.DeepEqual(prevNFTEntry.OwnerPKID, updaterPKID.PKID) {
		return 0, 0, nil, RuleErrorNFTTransferByNonOwner
	}

	// Fetch the receiver's PKID and make sure it exists.
	receiverPKID := bav.GetPKIDForPublicKey(txMeta.ReceiverPublicKey)
	// Sanity check that we found a PKID entry for these pub keys (should never fail).
	if receiverPKID == nil || receiverPKID.isDeleted {
		return 0, 0, nil, fmt.Errorf(
			"_connectNFTTransfer: Found nil or deleted PKID for receiver, this should never "+
				"happen. Receiver pubkey: %v", PkToStringMainnet(txMeta.ReceiverPublicKey))
	}

	// Make sure that the NFT entry is not for sale.
	if prevNFTEntry.IsForSale {
		return 0, 0, nil, RuleErrorCannotTransferForSaleNFT
	}

	// Sanity check that the NFT entry is correct.
	if !reflect.DeepEqual(prevNFTEntry.NFTPostHash, txMeta.NFTPostHash) ||
		!reflect.DeepEqual(prevNFTEntry.SerialNumber, txMeta.SerialNumber) {
		return 0, 0, nil, fmt.Errorf("_connectNFTTransfer: prevNFTEntry %v is inconsistent with txMeta %v;"+
			" this should never happen.", prevNFTEntry, txMeta)
	}

	// Get the postEntry so we can check for unlockable content.
	nftPostEntry := bav.GetPostEntryForPostHash(txMeta.NFTPostHash)
	if nftPostEntry == nil || nftPostEntry.isDeleted {
		return 0, 0, nil, fmt.Errorf("_connectNFTTransfer: non-existent nftPostEntry for NFTPostHash: %s",
			txMeta.NFTPostHash.String())
	}

	// If the post entry requires the NFT to have unlockable text, make sure it is provided.
	if nftPostEntry.HasUnlockable && len(txMeta.UnlockableText) == 0 {
		return 0, 0, nil, RuleErrorCannotTransferUnlockableNFTWithoutUnlockable
	}

	// Check the length of the UnlockableText.
	if uint64(len(txMeta.UnlockableText)) > bav.Params.MaxPrivateMessageLengthBytes {
		return 0, 0, nil, errors.Wrapf(
			RuleErrorUnlockableTextLengthExceedsMax, "_connectNFTTransfer: "+
				"UnlockableTextLen = %d; Max length = %d",
			len(txMeta.UnlockableText), bav.Params.MaxPrivateMessageLengthBytes)
	}

	// Connect basic txn to get the total input and the total output without
	// considering the transaction metadata.
	totalInput, totalOutput, utxoOpsForTxn, err := bav._connectBasicTransfer(
		txn, txHash, blockHeight, verifySignatures)
	if err != nil {
		return 0, 0, nil, errors.Wrapf(err, "_connectNFTTransfer: ")
	}

	// Force the input to be non-zero so that we can prevent replay attacks.
	if totalInput == 0 && blockHeight < bav.Params.ForkHeights.BalanceModelBlockHeight {
		return 0, 0, nil, RuleErrorNFTTransferRequiresNonZeroInput
	}

	if verifySignatures {
		// _connectBasicTransfer has already checked that the transaction is
		// signed by the top-level public key, which we take to be the NFT owner's
		// public key.
	}

	// Now we are ready to transfer the NFT.

	// Make a copy of the previous NFT
	newNFTEntry := *prevNFTEntry
	// Update the fields that were set during this transfer.
	newNFTEntry.LastOwnerPKID = prevNFTEntry.OwnerPKID
	newNFTEntry.OwnerPKID = receiverPKID.PKID
	newNFTEntry.UnlockableText = txMeta.UnlockableText
	newNFTEntry.IsPending = true

	// Set the new entry in the view.
	bav._deleteNFTEntryMappings(prevNFTEntry)
	bav._setNFTEntryMappings(&newNFTEntry)

	// Add an operation to the list at the end indicating we've connected an NFT update.
	utxoOpsForTxn = append(utxoOpsForTxn, &UtxoOperation{
		Type:         OperationTypeNFTTransfer,
		PrevNFTEntry: prevNFTEntry,
	})

	return totalInput, totalOutput, utxoOpsForTxn, nil
}

func (bav *UtxoView) _connectAcceptNFTTransfer(
	txn *MsgDeSoTxn, txHash *BlockHash, blockHeight uint32, verifySignatures bool) (
	_totalInput uint64, _totalOutput uint64, _utxoOps []*UtxoOperation, _err error) {

	if blockHeight < bav.Params.ForkHeights.NFTTransferOrBurnAndDerivedKeysBlockHeight {
		return 0, 0, nil, RuleErrorAcceptNFTTransferBeforeBlockHeight
	}

	// Check that the transaction has the right TxnType.
	if txn.TxnMeta.GetTxnType() != TxnTypeAcceptNFTTransfer {
		return 0, 0, nil, fmt.Errorf("_connectAcceptNFTTransfer: called with bad TxnType %s",
			txn.TxnMeta.GetTxnType().String())
	}
	txMeta := txn.TxnMeta.(*AcceptNFTTransferMetadata)

	// Verify the NFT entry exists.
	nftKey := MakeNFTKey(txMeta.NFTPostHash, txMeta.SerialNumber)
	prevNFTEntry := bav.GetNFTEntryForNFTKey(&nftKey)
	if prevNFTEntry == nil || prevNFTEntry.isDeleted {
		return 0, 0, nil, RuleErrorCannotAcceptTransferOfNonExistentNFT
	}

	// Verify that the updater is the owner of the NFT.
	updaterPKID := bav.GetPKIDForPublicKey(txn.PublicKey)
	if updaterPKID == nil || updaterPKID.isDeleted {
		return 0, 0, nil, fmt.Errorf("_connectAcceptNFTTransfer: non-existent updaterPKID: %s",
			PkToString(txn.PublicKey, bav.Params))
	}
	if !reflect.DeepEqual(prevNFTEntry.OwnerPKID, updaterPKID.PKID) {
		return 0, 0, nil, RuleErrorAcceptNFTTransferByNonOwner
	}

	// Verify that the NFT is actually pending.
	if !prevNFTEntry.IsPending {
		return 0, 0, nil, RuleErrorAcceptNFTTransferForNonPendingNFT
	}

	// Sanity check that the NFT entry is not for sale.
	if prevNFTEntry.IsForSale {
		return 0, 0, nil, fmt.Errorf(
			"_connectAcceptNFTTransfer: attempted to accept NFT transfer of NFT that is for "+
				"sale. This should never happen; txMeta %v.", txMeta)
	}

	// Sanity check that the NFT entry is correct.
	if !reflect.DeepEqual(prevNFTEntry.NFTPostHash, txMeta.NFTPostHash) ||
		!reflect.DeepEqual(prevNFTEntry.SerialNumber, txMeta.SerialNumber) {
		return 0, 0, nil, fmt.Errorf("_connectAcceptNFTTransfer: prevNFTEntry %v is "+
			"inconsistent with txMeta %v; this should never happen.", prevNFTEntry, txMeta)
	}

	// Connect basic txn to get the total input and the total output without
	// considering the transaction metadata.
	totalInput, totalOutput, utxoOpsForTxn, err := bav._connectBasicTransfer(
		txn, txHash, blockHeight, verifySignatures)
	if err != nil {
		return 0, 0, nil, errors.Wrapf(err, "_connectAcceptNFTTransfer: ")
	}

	// Force the input to be non-zero so that we can prevent replay attacks.
	if totalInput == 0 && blockHeight < bav.Params.ForkHeights.BalanceModelBlockHeight {
		return 0, 0, nil, RuleErrorAcceptNFTTransferRequiresNonZeroInput
	}

	if verifySignatures {
		// _connectBasicTransfer has already checked that the transaction is
		// signed by the top-level public key, which we take to be the NFT owner's
		// public key.
	}

	// Now we are ready to transfer the NFT.

	// Create the updated NFTEntry (everything the same except for IsPending) and set it.
	newNFTEntry := *prevNFTEntry
	newNFTEntry.IsPending = false
	bav._deleteNFTEntryMappings(prevNFTEntry)
	bav._setNFTEntryMappings(&newNFTEntry)

	// Add an operation for the accepted NFT transfer.
	utxoOpsForTxn = append(utxoOpsForTxn, &UtxoOperation{
		Type:         OperationTypeAcceptNFTTransfer,
		PrevNFTEntry: prevNFTEntry,
	})

	return totalInput, totalOutput, utxoOpsForTxn, nil
}

func (bav *UtxoView) _connectBurnNFT(
	txn *MsgDeSoTxn, txHash *BlockHash, blockHeight uint32, verifySignatures bool) (
	_totalInput uint64, _totalOutput uint64, _utxoOps []*UtxoOperation, _err error) {

	if blockHeight < bav.Params.ForkHeights.NFTTransferOrBurnAndDerivedKeysBlockHeight {
		return 0, 0, nil, RuleErrorBurnNFTBeforeBlockHeight
	}

	// Check that the transaction has the right TxnType.
	if txn.TxnMeta.GetTxnType() != TxnTypeBurnNFT {
		return 0, 0, nil, fmt.Errorf("_connectBurnNFT: called with bad TxnType %s",
			txn.TxnMeta.GetTxnType().String())
	}
	txMeta := txn.TxnMeta.(*BurnNFTMetadata)

	// Verify the NFT entry exists.
	nftKey := MakeNFTKey(txMeta.NFTPostHash, txMeta.SerialNumber)
	nftEntry := bav.GetNFTEntryForNFTKey(&nftKey)
	if nftEntry == nil || nftEntry.isDeleted {
		return 0, 0, nil, RuleErrorCannotBurnNonExistentNFT
	}

	// Verify that the updater is the owner of the NFT.
	updaterPKID := bav.GetPKIDForPublicKey(txn.PublicKey)
	if updaterPKID == nil || updaterPKID.isDeleted {
		return 0, 0, nil, fmt.Errorf("_connectBurnNFT: non-existent updaterPKID: %s",
			PkToString(txn.PublicKey, bav.Params))
	}
	if !reflect.DeepEqual(nftEntry.OwnerPKID, updaterPKID.PKID) {
		return 0, 0, nil, RuleErrorBurnNFTByNonOwner
	}

	// Verify that the NFT is not for sale.
	if nftEntry.IsForSale {
		return 0, 0, nil, RuleErrorCannotBurnNFTThatIsForSale
	}

	// Sanity check that the NFT entry is correct.
	if !reflect.DeepEqual(nftEntry.NFTPostHash, txMeta.NFTPostHash) ||
		!reflect.DeepEqual(nftEntry.SerialNumber, txMeta.SerialNumber) {
		return 0, 0, nil, fmt.Errorf("_connectBurnNFT: nftEntry %v is "+
			"inconsistent with txMeta %v; this should never happen.", nftEntry, txMeta)
	}

	// Get the postEntry so we can increment the burned copies count.
	nftPostEntry := bav.GetPostEntryForPostHash(txMeta.NFTPostHash)
	if nftPostEntry == nil || nftPostEntry.isDeleted {
		return 0, 0, nil, fmt.Errorf(
			"_connectBurnNFT: non-existent nftPostEntry for NFTPostHash: %s",
			txMeta.NFTPostHash.String())
	}

	// Connect basic txn to get the total input and the total output without
	// considering the transaction metadata.
	totalInput, totalOutput, utxoOpsForTxn, err := bav._connectBasicTransfer(
		txn, txHash, blockHeight, verifySignatures)
	if err != nil {
		return 0, 0, nil, errors.Wrapf(err, "_connectBurnNFT: ")
	}

	// Force the input to be non-zero so that we can prevent replay attacks.
	if totalInput == 0 && blockHeight < bav.Params.ForkHeights.BalanceModelBlockHeight {
		return 0, 0, nil, RuleErrorBurnNFTRequiresNonZeroInput
	}

	if verifySignatures {
		// _connectBasicTransfer has already checked that the transaction is
		// signed by the top-level public key, which we take to be the NFT owner's
		// public key.
	}

	// Create a backup before we burn the NFT.
	prevNFTEntry := *nftEntry

	// Delete the NFT.
	bav._deleteNFTEntryMappings(nftEntry)

	// Save a copy of the previous postEntry and then increment NumNFTCopiesBurned.
	prevPostEntry := *nftPostEntry
	nftPostEntry.NumNFTCopiesBurned++
	bav._deletePostEntryMappings(&prevPostEntry)
	bav._setPostEntryMappings(nftPostEntry)

	// Add an operation for the burnt NFT.
	utxoOpsForTxn = append(utxoOpsForTxn, &UtxoOperation{
		Type:          OperationTypeBurnNFT,
		PrevNFTEntry:  &prevNFTEntry,
		PrevPostEntry: &prevPostEntry,
	})

	return totalInput, totalOutput, utxoOpsForTxn, nil
}

func (bav *UtxoView) _disconnectCreateNFT(
	operationType OperationType, currentTxn *MsgDeSoTxn, txnHash *BlockHash,
	utxoOpsForTxn []*UtxoOperation, blockHeight uint32) error {

	// Verify that the last operation is a CreateNFT operation
	if len(utxoOpsForTxn) == 0 {
		return fmt.Errorf("_disconnectCreateNFT: utxoOperations are missing")
	}
	operationIndex := len(utxoOpsForTxn) - 1
	if utxoOpsForTxn[operationIndex].Type != OperationTypeCreateNFT {
		return fmt.Errorf("_disconnectCreateNFT: Trying to revert "+
			"OperationTypeCreateNFT but found type %v",
			utxoOpsForTxn[operationIndex].Type)
	}
	txMeta := currentTxn.TxnMeta.(*CreateNFTMetadata)
	operationData := utxoOpsForTxn[operationIndex]
	operationIndex--

	// Get the postEntry corresponding to this txn.
	existingPostEntry := bav.GetPostEntryForPostHash(txMeta.NFTPostHash)
	// Sanity-check that it exists.
	if existingPostEntry == nil || existingPostEntry.isDeleted {
		return fmt.Errorf("_disconnectCreateNFT: Post entry for "+
			"post hash %v doesn't exist; this should never happen",
			txMeta.NFTPostHash.String())
	}

	// Revert to the old post entry since we changed IsNFT, etc.
	bav._setPostEntryMappings(operationData.PrevPostEntry)

	// Delete the NFT entries.
	posterPKID := bav.GetPKIDForPublicKey(existingPostEntry.PosterPublicKey)
	if posterPKID == nil || posterPKID.isDeleted {
		return fmt.Errorf("_disconnectCreateNFT: PKID for poster public key %v doesn't exist; this should never happen", string(existingPostEntry.PosterPublicKey))
	}
	for ii := uint64(1); ii <= txMeta.NumCopies; ii++ {
		nftEntry := &NFTEntry{
			OwnerPKID:    posterPKID.PKID,
			NFTPostHash:  txMeta.NFTPostHash,
			SerialNumber: ii,
			IsForSale:    true,
		}
		bav._deleteNFTEntryMappings(nftEntry)
	}

	// Now revert the basic transfer with the remaining operations. Cut off
	// the CreateNFT operation at the end since we just reverted it.
	return bav._disconnectBasicTransfer(
		currentTxn, txnHash, utxoOpsForTxn[:operationIndex+1], blockHeight)
}

func (bav *UtxoView) _disconnectUpdateNFT(
	operationType OperationType, currentTxn *MsgDeSoTxn, txnHash *BlockHash,
	utxoOpsForTxn []*UtxoOperation, blockHeight uint32) error {

	// Verify that the last operation is an UpdateNFT operation
	if len(utxoOpsForTxn) == 0 {
		return fmt.Errorf("_disconnectUpdateNFT: utxoOperations are missing")
	}
	operationIndex := len(utxoOpsForTxn) - 1
	if utxoOpsForTxn[operationIndex].Type != OperationTypeUpdateNFT {
		return fmt.Errorf("_disconnectUpdateNFT: Trying to revert "+
			"OperationTypeUpdateNFT but found type %v",
			utxoOpsForTxn[operationIndex].Type)
	}
	txMeta := currentTxn.TxnMeta.(*UpdateNFTMetadata)
	operationData := utxoOpsForTxn[operationIndex]
	operationIndex--

	// In order to disconnect an updated NFT, we need to do the following:
	// 	(1) Revert the NFT entry to the previous one.
	//  (2) Add back all of the bids that were deleted (if any).
	//  (3) Revert the post entry since we updated num NFT copies for sale.

	// Make sure that there is a prev NFT entry.
	if operationData.PrevNFTEntry == nil || operationData.PrevNFTEntry.isDeleted {
		return fmt.Errorf("_disconnectUpdateNFT: prev NFT entry doesn't exist; " +
			"this should never happen")
	}

	// If the previous NFT entry was not for sale, it should not have had any bids to delete.
	if !operationData.PrevNFTEntry.IsForSale &&
		operationData.DeletedNFTBidEntries != nil &&
		len(operationData.DeletedNFTBidEntries) > 0 {

		return fmt.Errorf("_disconnectUpdateNFT: prev NFT entry was not for sale but found " +
			"deleted bids anyway; this should never happen")
	}

	// Set the old NFT entry.
	bav._setNFTEntryMappings(operationData.PrevNFTEntry)

	// Set the old bids.
	if operationData.DeletedNFTBidEntries != nil {
		for _, nftBid := range operationData.DeletedNFTBidEntries {
			bav._setNFTBidEntryMappings(nftBid)
		}
	}

	// Get the postEntry corresponding to this txn.
	existingPostEntry := bav.GetPostEntryForPostHash(txMeta.NFTPostHash)
	// Sanity-check that it exists.
	if existingPostEntry == nil || existingPostEntry.isDeleted {
		return fmt.Errorf("_disconnectUpdateNFT: Post entry for "+
			"post hash %v doesn't exist; this should never happen",
			txMeta.NFTPostHash.String())
	}

	// Revert to the old post entry since we changed NumNFTCopiesForSale.
	bav._setPostEntryMappings(operationData.PrevPostEntry)

	// Now revert the basic transfer with the remaining operations.
	return bav._disconnectBasicTransfer(
		currentTxn, txnHash, utxoOpsForTxn[:operationIndex+1], blockHeight)
}

func (bav *UtxoView) _disconnectAcceptNFTBid(
	operationType OperationType, currentTxn *MsgDeSoTxn, txnHash *BlockHash,
	utxoOpsForTxn []*UtxoOperation, blockHeight uint32) error {

	// Verify that the last operation is an AcceptNFTBid operation
	if len(utxoOpsForTxn) == 0 {
		return fmt.Errorf("_disconnectAcceptNFTBid: utxoOperations are missing")
	}
	operationIndex := len(utxoOpsForTxn) - 1
	if utxoOpsForTxn[operationIndex].Type != OperationTypeAcceptNFTBid {
		return fmt.Errorf("_disconnectAcceptNFTBid: Trying to revert "+
			"OperationTypeAcceptNFTBid but found type %v",
			utxoOpsForTxn[operationIndex].Type)
	}
	txMeta := currentTxn.TxnMeta.(*AcceptNFTBidMetadata)
	operationData := utxoOpsForTxn[operationIndex]
	operationIndex--

	// We sometimes have some extra AddUtxo operations we need to remove
	// These are "implicit" outputs that always occur at the end of the
	// list of UtxoOperations. The number of implicit outputs is equal to
	// the total number of "Add" operations minus the explicit outputs.
	numAddsOrUnSpends := 0
	for utxoOpIdx, utxoOp := range utxoOpsForTxn {
		if utxoOp.Type == OperationTypeAddUtxo {
			numAddsOrUnSpends += 1
		}
		// Under the balance model, we will spend the bidders balance in order to accept their
		// bid. We "_unSpend" the balance here since we need the information in the utxoOp to
		// do it. Note that we ignore the op if it has idx == 0 because we expect a basic
		// transfer there. We also "_unAdd" the balance added for the seller / NFT creator.
		if utxoOp.Type == OperationTypeSpendBalance && utxoOpIdx != 0 {
			numAddsOrUnSpends += 1
			if err := bav._unSpendBalance(utxoOp.BalanceAmountNanos, utxoOp.BalancePublicKey); err != nil {
				return errors.Wrapf(err, "_disconnectAcceptNFTBid: Problem unSpending balance: ")
			}
		}
		if utxoOp.Type == OperationTypeAddBalance {
			numAddsOrUnSpends += 1
			if err := bav._unAddBalance(utxoOp.BalanceAmountNanos, utxoOp.BalancePublicKey); err != nil {
				return errors.Wrapf(err, "_disconnectAcceptNFTBid: Problem unAdding balance: ")
			}
		}
	}
	if err := bav._helpDisconnectNFTSold(operationData, txMeta.NFTPostHash, blockHeight); err != nil {
		return errors.Wrapf(err, "_disconnectAcceptNFTBid: ")
	}

	// Now revert the basic transfer with the remaining operations.
	numBidderInputs := len(currentTxn.TxnMeta.(*AcceptNFTBidMetadata).BidderInputs)
	numNftOperations := numAddsOrUnSpends - len(currentTxn.TxOutputs) + numBidderInputs
	operationIndex -= numNftOperations
	return bav._disconnectBasicTransfer(
		currentTxn, txnHash, utxoOpsForTxn[:operationIndex+1], blockHeight)
}

func (bav *UtxoView) _helpDisconnectNFTSold(operationData *UtxoOperation, nftPostHash *BlockHash,
	blockHeight uint32) error {

	// In order to disconnect the selling of an NFT, we need to do the following:

	// In order to disconnect an accepted bid, we need to do the following:
	// 	(1) Revert the NFT entry to the previous one with the previous owner.
	//  (2) Add back all the bids that were deleted.
	//  (3) Disconnect payment UTXOs (*SEE BALANCE MODEL NOTE BELOW).
	//  (4) Unspend bidder UTXOs (*SEE BALANCE MODEL NOTE BELOW).
	//  (5) Revert profileEntry to undo royalties added to DeSoLockedNanos.
	//  (6) Revert the postEntry since NumNFTCopiesForSale was decremented.
	//
	// *BALANCE MODEL NOTE: After switching to the balance model, we will skip steps 3 & 4
	// because these are handled above using the appropriate add/spend balance operation.

	// (1) Set the old NFT entry.
	if operationData.PrevNFTEntry == nil || operationData.PrevNFTEntry.isDeleted {
		return fmt.Errorf("_helpDisconnectNFTSold: prev NFT entry doesn't exist; " +
			"this should never happen")
	}

	prevNFTEntry := operationData.PrevNFTEntry
	bav._setNFTEntryMappings(prevNFTEntry)

	// Revert the accepted NFT bid history mappings
	bav._setAcceptNFTBidHistoryMappings(MakeNFTKey(prevNFTEntry.NFTPostHash, prevNFTEntry.SerialNumber), operationData.PrevAcceptedNFTBidEntries)

	// (2) Set the old bids.
	if operationData.DeletedNFTBidEntries == nil || len(operationData.DeletedNFTBidEntries) == 0 {
		return fmt.Errorf("_helpDisconnectNFTSold: DeletedNFTBidEntries doesn't exist; " +
			"this should never happen")
	}

	for _, nftBid := range operationData.DeletedNFTBidEntries {
		bav._setNFTBidEntryMappings(nftBid)
	}

	// Steps (3)/(4) are skipped for balance model. See note above.
	if blockHeight < bav.Params.ForkHeights.BalanceModelBlockHeight {
		// (3) Revert payments made from accepting the NFT bids.
		if operationData.NFTPaymentUtxoKeys == nil || len(operationData.NFTPaymentUtxoKeys) == 0 {
			return fmt.Errorf("_helpDisconnectNFTSold: NFTPaymentUtxoKeys was nil; " +
				"this should never happen")
		}
		// Note: these UTXOs need to be unadded in reverse order.
		// This unadds payment UTXOs for bidder change, creator royalties, seller profits, and additional DESO royalties.
		for ii := len(operationData.NFTPaymentUtxoKeys) - 1; ii >= 0; ii-- {
			paymentUtxoKey := operationData.NFTPaymentUtxoKeys[ii]
			if err := bav._unAddUtxo(paymentUtxoKey); err != nil {
				return errors.Wrapf(err, "_helpDisconnectNFTSold: Problem unAdding utxo %v: ", paymentUtxoKey)
			}
		}

		// We do not need to revert bidder UTXOs if this is an NFT Bid on a Buy Now NFT, because the bidder inputs are specified

		// (4) Revert spent bidder UTXOs.
		// as transaction inputs as opposed to bidder inputs that are specified in the transaction metadata since the transactor
		// and the bidder are the same in this scenario.
		switch operationData.Type {
		case OperationTypeAcceptNFTBid:
			// (4) Revert spent bidder UTXOs.
			if operationData.NFTSpentUtxoEntries == nil || len(operationData.NFTSpentUtxoEntries) == 0 {
				return fmt.Errorf("_helpDisconnectNFTSold: NFTSpentUtxoEntries was nil; " +
					"this should never happen")
			}

			// Note: these UTXOs need to be unspent in reverse order.
			for ii := len(operationData.NFTSpentUtxoEntries) - 1; ii >= 0; ii-- {
				spentUtxoEntry := operationData.NFTSpentUtxoEntries[ii]
				if err := bav._unSpendUtxo(spentUtxoEntry); err != nil {
					return errors.Wrapf(err, "_helpDisconnectNFTSold: Problem unSpending utxo %v: ", spentUtxoEntry)
				}
			}
		case OperationTypeNFTBid:
			// Check that there are no NFTSpentUtxoEntries.
			if len(operationData.NFTSpentUtxoEntries) > 0 {
				return fmt.Errorf("_helpDisconnectNFTSold: NFT Bid operations should have zero NFTSpentUtxoEntries; " +
					"this should never happen")
			}
			// Check that the prevNFTEntry is a Buy Now NFT.
			if !prevNFTEntry.IsBuyNow {
				return fmt.Errorf("_helpDisconnectNFTSold: Previous NFT Entry is not buy now, " +
					"but operation is of type OperationTypeNFTBid; this should never happen")
			}
		default:
			return fmt.Errorf("_helpDisconnectNFTSold: Invalid Operation type: %s", operationData.Type.String())
		}
	}
	// (5) Revert the creator's CreatorCoinEntry if a previous one exists.
	if operationData.PrevCoinEntry != nil {
		nftPostEntry := bav.GetPostEntryForPostHash(operationData.PrevNFTEntry.NFTPostHash)
		// We have to get the post entry first so that we have the poster's pub key.
		if nftPostEntry == nil || nftPostEntry.isDeleted {
			return fmt.Errorf("_helpDisconnectNFTSold: nftPostEntry was nil; " +
				"this should never happen")
		}
		existingProfileEntry := bav.GetProfileEntryForPublicKey(nftPostEntry.PosterPublicKey)
		if existingProfileEntry == nil || existingProfileEntry.isDeleted {
			return fmt.Errorf("_helpDisconnectNFTSold: existingProfileEntry was nil; " +
				"this should never happen")
		}
		existingProfileEntry.CreatorCoinEntry = *operationData.PrevCoinEntry
		bav._setProfileEntryMappings(existingProfileEntry)
	}

	// (5-a) Revert the additional coin royalties CoinEntries if they exist.
	if operationData.PrevCoinRoyaltyCoinEntries != nil {
		for pkidIter, coinEntry := range operationData.PrevCoinRoyaltyCoinEntries {
			pkid := pkidIter
			profileEntry := bav.GetProfileEntryForPKID(&pkid)
			if profileEntry == nil || profileEntry.isDeleted {
				return errors.New("_helpDisconnectNFTSold: profile entry was nil or deleted for additional" +
					" coin royalty; this should never happen.")
			}
			profileEntry.CreatorCoinEntry = coinEntry
			bav._setProfileEntryMappings(profileEntry)
		}
	}

	// (6) Verify a postEntry exists and then revert it since NumNFTCopiesForSale was decremented.

	// Get the postEntry corresponding to this txn.
	existingPostEntry := bav.GetPostEntryForPostHash(nftPostHash)
	// Sanity-check that it exists.
	if existingPostEntry == nil || existingPostEntry.isDeleted {
		return fmt.Errorf("_helpDisconnectNFTSold: Post entry for "+
			"post hash %v doesn't exist; this should never happen",
			nftPostHash.String())
	}

	// Revert to the old post entry since we changed NumNFTCopiesForSale.
	bav._setPostEntryMappings(operationData.PrevPostEntry)
	return nil
}

func (bav *UtxoView) _disconnectNFTBid(
	operationType OperationType, currentTxn *MsgDeSoTxn, txnHash *BlockHash,
	utxoOpsForTxn []*UtxoOperation, blockHeight uint32) error {

	// Verify that the last operation is a CreatorCoinTransfer operation
	if len(utxoOpsForTxn) == 0 {
		return fmt.Errorf("_disconnectNFTBid: utxoOperations are missing")
	}
	operationIndex := len(utxoOpsForTxn) - 1
	if utxoOpsForTxn[operationIndex].Type != OperationTypeNFTBid {
		return fmt.Errorf("_disconnectNFTBid: Trying to revert "+
			"OperationTypeNFTBid but found type %v",
			utxoOpsForTxn[operationIndex].Type)
	}
	txMeta := currentTxn.TxnMeta.(*NFTBidMetadata)
	operationData := utxoOpsForTxn[operationIndex]
	operationIndex--

	// We sometimes have some extra AddUtxo operations we need to remove
	// These are "implicit" outputs that always occur at the end of the
	// list of UtxoOperations. The number of implicit outputs is equal to
	// the total number of "Add" operations minus the explicit outputs.
	numUtxoAddsOrUnspends := 0
	for _, utxoOp := range utxoOpsForTxn {
		if utxoOp.Type == OperationTypeAddUtxo {
			numUtxoAddsOrUnspends += 1
		}
		if utxoOp.Type == OperationTypeAddBalance {
			numUtxoAddsOrUnspends += 1
			if err := bav._unAddBalance(utxoOp.BalanceAmountNanos, utxoOp.BalancePublicKey); err != nil {
				return errors.Wrapf(err, "_disconnectNFTBid: Problem unAdding balance: ")
			}
		}
	}

	// Get the NFTBidEntry corresponding to this txn.
	bidderPKID := bav.GetPKIDForPublicKey(currentTxn.PublicKey)
	if bidderPKID == nil || bidderPKID.isDeleted {
		return fmt.Errorf("_disconnectNFTBid: PKID for bidder public key %v doesn't exist; this should never "+
			"happen", string(currentTxn.PublicKey))
	}

	// If an NFT Bid operation has a non-nil PrevNFTEntry, this was bid on a Buy-Now NFT and we need to "unsell" the NFT
	if operationData.PrevNFTEntry != nil {
		// If the previous NFT Entry is not a Buy Now NFT, that is an error. A bid on a non-buy-now NFT should never
		// manipulate an NFT Entry.
		if !operationData.PrevNFTEntry.IsBuyNow {
			return fmt.Errorf("_disconnectNFTBid: PrevNFTEntry is non-nil and is not Buy Now on NFT bid operation. This should never happen.")
		}

		// We now know that this was a bid on a buy-now NFT and the underlying NFT was sold outright to the bidder.
		// We go ahead an unsell the NFT.
		if err := bav._helpDisconnectNFTSold(operationData, txMeta.NFTPostHash, blockHeight); err != nil {
			return errors.Wrapf(err, "_disconnectNFTBid: ")
		}
	}

	// Now we can delete the NFT bid.
	nftBidKey := MakeNFTBidKey(bidderPKID.PKID, txMeta.NFTPostHash, txMeta.SerialNumber)
	nftBidEntry := bav.GetNFTBidEntryForNFTBidKey(&nftBidKey)

	// Only delete the bid entry mapping if it exists. Bids of 0 nanos delete bids without creating new ones.
	if nftBidEntry != nil {
		// We do not check if the existing entry is deleted or not. Because a bid amount of 0 cancels a bid (deletes
		// without creating one), if a user were to create a bid, cancel it, and create a new one, this disconnect logic
		// would encounter a state where the bid entry is delete.
		bav._deleteNFTBidEntryMappings(nftBidEntry)
	}

	// If a previous entry exists, set it.
	if operationData.PrevNFTBidEntry != nil {
		bav._setNFTBidEntryMappings(operationData.PrevNFTBidEntry)
	}

	numNFTOperations := numUtxoAddsOrUnspends - len(currentTxn.TxOutputs)
	operationIndex -= numNFTOperations
	// Now revert the basic transfer with the remaining operations.
	return bav._disconnectBasicTransfer(
		currentTxn, txnHash, utxoOpsForTxn[:operationIndex+1], blockHeight)
}

func (bav *UtxoView) _disconnectNFTTransfer(
	operationType OperationType, currentTxn *MsgDeSoTxn, txnHash *BlockHash,
	utxoOpsForTxn []*UtxoOperation, blockHeight uint32) error {

	// Verify that the last operation is an NFTTransfer operation
	if len(utxoOpsForTxn) == 0 {
		return fmt.Errorf("_disconnectNFTTransfer: utxoOperations are missing")
	}
	operationIndex := len(utxoOpsForTxn) - 1
	if utxoOpsForTxn[operationIndex].Type != OperationTypeNFTTransfer {
		return fmt.Errorf("_disconnectNFTTransfer: Trying to revert "+
			"OperationTypeNFTTransfer but found type %v",
			utxoOpsForTxn[operationIndex].Type)
	}
	txMeta := currentTxn.TxnMeta.(*NFTTransferMetadata)
	operationData := utxoOpsForTxn[operationIndex]
	operationIndex--

	// Make sure that there is a prev NFT entry.
	if operationData.PrevNFTEntry == nil || operationData.PrevNFTEntry.isDeleted {
		return fmt.Errorf("_disconnectNFTTransfer: prev NFT entry doesn't exist; " +
			"this should never happen.")
	}

	// Sanity check the old NFT entry PKID / PostHash / SerialNumber.
	updaterPKID := bav.GetPKIDForPublicKey(currentTxn.PublicKey)
	if updaterPKID == nil || updaterPKID.isDeleted {
		return fmt.Errorf("_disconnectNFTTransfer: non-existent updaterPKID: %s",
			PkToString(currentTxn.PublicKey, bav.Params))
	}
	if !reflect.DeepEqual(operationData.PrevNFTEntry.OwnerPKID, updaterPKID.PKID) {
		return fmt.Errorf(
			"_disconnectNFTTransfer: updaterPKID does not match NFT owner: %s, %s",
			PkToString(updaterPKID.PKID[:], bav.Params),
			PkToString(operationData.PrevNFTEntry.OwnerPKID[:], bav.Params))
	}
	if !reflect.DeepEqual(txMeta.NFTPostHash, operationData.PrevNFTEntry.NFTPostHash) ||
		txMeta.SerialNumber != operationData.PrevNFTEntry.SerialNumber {
		return fmt.Errorf("_disconnectNFTTransfer: txMeta post hash and serial number do "+
			"not match previous NFT entry; this should never happen (%v, %v).",
			txMeta, operationData.PrevNFTEntry)
	}

	// Sanity check that the old NFT entry was not for sale.
	if operationData.PrevNFTEntry.IsForSale {
		return fmt.Errorf("_disconnecttNFTTransfer: prevNFT Entry was either not "+
			"pending or for sale (%v); this should never happen.", operationData.PrevNFTEntry)
	}

	// Get the current NFT entry so we can delete it.
	nftKey := MakeNFTKey(txMeta.NFTPostHash, txMeta.SerialNumber)
	currNFTEntry := bav.GetNFTEntryForNFTKey(&nftKey)
	if currNFTEntry == nil || currNFTEntry.isDeleted {
		return fmt.Errorf("_disconnectNFTTransfer: currNFTEntry not found: %s, %d",
			txMeta.NFTPostHash.String(), txMeta.SerialNumber)
	}

	// Set the old NFT entry.
	bav._deleteNFTEntryMappings(currNFTEntry)
	bav._setNFTEntryMappings(operationData.PrevNFTEntry)

	// Now revert the basic transfer with the remaining operations.
	return bav._disconnectBasicTransfer(
		currentTxn, txnHash, utxoOpsForTxn[:operationIndex+1], blockHeight)
}

func (bav *UtxoView) _disconnectAcceptNFTTransfer(
	operationType OperationType, currentTxn *MsgDeSoTxn, txnHash *BlockHash,
	utxoOpsForTxn []*UtxoOperation, blockHeight uint32) error {

	// Verify that the last operation is an AcceptNFTTransfer operation
	if len(utxoOpsForTxn) == 0 {
		return fmt.Errorf("_disconnectAcceptNFTTransfer: utxoOperations are missing")
	}
	operationIndex := len(utxoOpsForTxn) - 1
	if utxoOpsForTxn[operationIndex].Type != OperationTypeAcceptNFTTransfer {
		return fmt.Errorf("_disconnectAcceptNFTTransfer: Trying to revert "+
			"OperationTypeAcceptNFTTransfer but found type %v",
			utxoOpsForTxn[operationIndex].Type)
	}
	txMeta := currentTxn.TxnMeta.(*AcceptNFTTransferMetadata)
	operationData := utxoOpsForTxn[operationIndex]
	operationIndex--

	// Make sure that there is a prev NFT entry.
	if operationData.PrevNFTEntry == nil || operationData.PrevNFTEntry.isDeleted {
		return fmt.Errorf("_disconnectAcceptNFTTransfer: prev NFT entry doesn't exist; " +
			"this should never happen.")
	}

	// Sanity check the old NFT entry PKID / PostHash / SerialNumber.
	updaterPKID := bav.GetPKIDForPublicKey(currentTxn.PublicKey)
	if updaterPKID == nil || updaterPKID.isDeleted {
		return fmt.Errorf("_disconnectAcceptNFTTransfer: non-existent updaterPKID: %s",
			PkToString(currentTxn.PublicKey, bav.Params))
	}
	if !reflect.DeepEqual(operationData.PrevNFTEntry.OwnerPKID, updaterPKID.PKID) {
		return fmt.Errorf(
			"_disconnectAcceptNFTTransfer: updaterPKID does not match NFT owner: %s, %s",
			PkToString(updaterPKID.PKID[:], bav.Params),
			PkToString(operationData.PrevNFTEntry.OwnerPKID[:], bav.Params))
	}
	if !reflect.DeepEqual(txMeta.NFTPostHash, operationData.PrevNFTEntry.NFTPostHash) ||
		txMeta.SerialNumber != operationData.PrevNFTEntry.SerialNumber {
		return fmt.Errorf("_disconnectAcceptNFTTransfer: txMeta post hash and serial number"+
			" do not match previous NFT entry; this should never happen (%v, %v).",
			txMeta, operationData.PrevNFTEntry)
	}

	// Sanity check that the old NFT entry was pending and not for sale.
	if !operationData.PrevNFTEntry.IsPending || operationData.PrevNFTEntry.IsForSale {
		return fmt.Errorf("_disconnectAcceptNFTTransfer: prevNFT Entry was either not "+
			"pending or for sale (%v); this should never happen.", operationData.PrevNFTEntry)
	}

	// Get the current NFT entry so we can delete it.
	nftKey := MakeNFTKey(txMeta.NFTPostHash, txMeta.SerialNumber)
	currNFTEntry := bav.GetNFTEntryForNFTKey(&nftKey)
	if currNFTEntry == nil || currNFTEntry.isDeleted {
		return fmt.Errorf("_disconnectAcceptNFTTransfer: currNFTEntry not found: %s, %d",
			txMeta.NFTPostHash.String(), txMeta.SerialNumber)
	}

	// Delete the current NFT entry and set the old one.
	bav._deleteNFTEntryMappings(currNFTEntry)
	bav._setNFTEntryMappings(operationData.PrevNFTEntry)

	// Now revert the basic transfer with the remaining operations.
	return bav._disconnectBasicTransfer(
		currentTxn, txnHash, utxoOpsForTxn[:operationIndex+1], blockHeight)
}

func (bav *UtxoView) _disconnectBurnNFT(
	operationType OperationType, currentTxn *MsgDeSoTxn, txnHash *BlockHash,
	utxoOpsForTxn []*UtxoOperation, blockHeight uint32) error {

	// Verify that the last operation is an BurnNFT operation
	if len(utxoOpsForTxn) == 0 {
		return fmt.Errorf("_disconnectBurnNFT: utxoOperations are missing")
	}
	operationIndex := len(utxoOpsForTxn) - 1
	if utxoOpsForTxn[operationIndex].Type != OperationTypeBurnNFT {
		return fmt.Errorf("_disconnectBurnNFT: Trying to revert "+
			"OperationTypeBurnNFT but found type %v",
			utxoOpsForTxn[operationIndex].Type)
	}
	txMeta := currentTxn.TxnMeta.(*BurnNFTMetadata)
	operationData := utxoOpsForTxn[operationIndex]
	operationIndex--

	// Make sure that there is a prev NFT entry.
	if operationData.PrevNFTEntry == nil || operationData.PrevNFTEntry.isDeleted {
		return fmt.Errorf("_disconnectBurnNFT: prev NFT entry doesn't exist; " +
			"this should never happen.")
	}

	// Make sure that there is a prev post entry.
	if operationData.PrevPostEntry == nil || operationData.PrevPostEntry.isDeleted {
		return fmt.Errorf("_disconnectBurnNFT: prev NFT entry doesn't exist; " +
			"this should never happen.")
	}

	// Sanity check the old NFT entry PKID / PostHash / SerialNumber.
	updaterPKID := bav.GetPKIDForPublicKey(currentTxn.PublicKey)
	if updaterPKID == nil || updaterPKID.isDeleted {
		return fmt.Errorf("_disconnectBurnNFT: non-existent updaterPKID: %s",
			PkToString(currentTxn.PublicKey, bav.Params))
	}
	if !reflect.DeepEqual(operationData.PrevNFTEntry.OwnerPKID, updaterPKID.PKID) {
		return fmt.Errorf("_disconnectBurnNFT: updaterPKID does not match NFT owner: %s, %s",
			PkToString(updaterPKID.PKID[:], bav.Params),
			PkToString(operationData.PrevNFTEntry.OwnerPKID[:], bav.Params))
	}
	if !reflect.DeepEqual(txMeta.NFTPostHash, operationData.PrevNFTEntry.NFTPostHash) ||
		txMeta.SerialNumber != operationData.PrevNFTEntry.SerialNumber {
		return fmt.Errorf("_disconnectBurnNFT: txMeta post hash and serial number do "+
			"not match previous NFT entry; this should never happen (%v, %v).",
			txMeta, operationData.PrevNFTEntry)
	}

	// Sanity check that the old NFT entry was not for sale.
	if operationData.PrevNFTEntry.IsForSale {
		return fmt.Errorf("_disconnectBurnNFT: prevNFTEntry was for sale (%v); this should"+
			" never happen.", operationData.PrevNFTEntry)
	}

	// Get the postEntry for sanity checking / deletion later.
	currPostEntry := bav.GetPostEntryForPostHash(txMeta.NFTPostHash)
	if currPostEntry == nil || currPostEntry.isDeleted {
		return fmt.Errorf(
			"_disconnectBurnNFT: non-existent nftPostEntry for NFTPostHash: %s",
			txMeta.NFTPostHash.String())
	}

	// Sanity check that the previous num NFT copies burned makes sense.
	if operationData.PrevPostEntry.NumNFTCopiesBurned != currPostEntry.NumNFTCopiesBurned-1 {
		return fmt.Errorf(
			"_disconnectBurnNFT: prevPostEntry has the wrong num NFT copies burned %d != %d-1",
			operationData.PrevPostEntry.NumNFTCopiesBurned, currPostEntry.NumNFTCopiesBurned)
	}

	// Sanity check that there is no current NFT entry.
	nftKey := MakeNFTKey(txMeta.NFTPostHash, txMeta.SerialNumber)
	currNFTEntry := bav.GetNFTEntryForNFTKey(&nftKey)
	if currNFTEntry != nil && !currNFTEntry.isDeleted {
		return fmt.Errorf("_disconnectBurnNFT: found currNFTEntry for burned NFT: %s, %d",
			txMeta.NFTPostHash.String(), txMeta.SerialNumber)
	}

	// Set the old NFT entry (no need to delete first since there is no current entry).
	bav._setNFTEntryMappings(operationData.PrevNFTEntry)

	// Delete the current post entry and set the old one.
	bav._deletePostEntryMappings(currPostEntry)
	bav._setPostEntryMappings(operationData.PrevPostEntry)

	// Now revert the basic transfer with the remaining operations.
	return bav._disconnectBasicTransfer(
		currentTxn, txnHash, utxoOpsForTxn[:operationIndex+1], blockHeight)
}<|MERGE_RESOLUTION|>--- conflicted
+++ resolved
@@ -1132,14 +1132,10 @@
 	case TxnTypeAcceptNFTBid:
 		if blockHeight >= bav.Params.ForkHeights.BalanceModelBlockHeight {
 			totalBidderInput = args.BidAmountNanos
-<<<<<<< HEAD
-			utxoOp, err := bav._spendBalance(args.BidAmountNanos, bidderPublicKey, blockHeight)
-=======
 			// When spending balances, we need to check for immature block rewards. Since we don't have
 			// the block rewards yet for the current block, we subtract one from the current block height
 			// when spending balances.
 			utxoOp, err := bav._spendBalance(args.BidAmountNanos, bidderPublicKey, blockHeight-1)
->>>>>>> 8fa1b7fe
 			if err != nil {
 				return 0, 0, nil, errors.Wrapf(err, "_helpConnectNFTSold: error spending balance for bidder: ")
 			}
