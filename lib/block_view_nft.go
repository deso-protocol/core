package lib

import (
	"fmt"
	"github.com/btcsuite/btcd/btcec"
	"github.com/golang/glog"
	"github.com/pkg/errors"
	"math"
	"math/big"
	"reflect"
)

func (bav *UtxoView) _setNFTEntryMappings(nftEntry *NFTEntry) {
	// This function shouldn't be called with nil.
	if nftEntry == nil {
		glog.Errorf("_setNFTEntryMappings: Called with nil NFTEntry; " +
			"this should never happen.")
		return
	}

	nftKey := MakeNFTKey(nftEntry.NFTPostHash, nftEntry.SerialNumber)
	bav.NFTKeyToNFTEntry[nftKey] = nftEntry
}

func (bav *UtxoView) _deleteNFTEntryMappings(nftEntry *NFTEntry) {

	// Create a tombstone entry.
	tombstoneNFTEntry := *nftEntry
	tombstoneNFTEntry.isDeleted = true

	// Set the mappings to point to the tombstone entry.
	bav._setNFTEntryMappings(&tombstoneNFTEntry)
}

func (bav *UtxoView) GetNFTEntryForNFTKey(nftKey *NFTKey) *NFTEntry {
	// If an entry exists in the in-memory map, return the value of that mapping.
	mapValue, existsMapValue := bav.NFTKeyToNFTEntry[*nftKey]
	if existsMapValue {
		return mapValue
	}

	// If we get here it means no value exists in our in-memory map. In this case,
	// defer to the db. If a mapping exists in the db, return it. If not, return
	// nil.
	var nftEntry *NFTEntry
	if bav.Postgres != nil {
		nft := bav.Postgres.GetNFT(&nftKey.NFTPostHash, nftKey.SerialNumber)
		if nft != nil {
			nftEntry = nft.NewNFTEntry()
		}
	} else {
		nftEntry = DBGetNFTEntryByPostHashSerialNumber(bav.Handle, &nftKey.NFTPostHash, nftKey.SerialNumber)
	}

	if nftEntry != nil {
		bav._setNFTEntryMappings(nftEntry)
	}
	return nftEntry
}

func (bav *UtxoView) GetNFTEntriesForPostHash(nftPostHash *BlockHash) []*NFTEntry {
	// Get all the entries in the DB.
	var dbNFTEntries []*NFTEntry
	if bav.Postgres != nil {
		nfts := bav.Postgres.GetNFTsForPostHash(nftPostHash)
		for _, nft := range nfts {
			dbNFTEntries = append(dbNFTEntries, nft.NewNFTEntry())
		}
	} else {
		dbNFTEntries = DBGetNFTEntriesForPostHash(bav.Handle, nftPostHash)
	}

	// Make sure all of the DB entries are loaded in the view.
	for _, dbNFTEntry := range dbNFTEntries {
		nftKey := MakeNFTKey(dbNFTEntry.NFTPostHash, dbNFTEntry.SerialNumber)

		// If the NFT is not in the view, add it to the view.
		if _, ok := bav.NFTKeyToNFTEntry[nftKey]; !ok {
			bav._setNFTEntryMappings(dbNFTEntry)
		}
	}

	// Loop over the view and build the final set of NFTEntries to return.
	nftEntries := []*NFTEntry{}
	for _, nftEntry := range bav.NFTKeyToNFTEntry {
		if !nftEntry.isDeleted && reflect.DeepEqual(nftEntry.NFTPostHash, nftPostHash) {
			nftEntries = append(nftEntries, nftEntry)
		}
	}
	return nftEntries
}

func (bav *UtxoView) GetNFTEntriesForPKID(ownerPKID *PKID) []*NFTEntry {
	var dbNFTEntries []*NFTEntry
	if bav.Postgres != nil {
		nfts := bav.Postgres.GetNFTsForPKID(ownerPKID)
		for _, nft := range nfts {
			dbNFTEntries = append(dbNFTEntries, nft.NewNFTEntry())
		}
	} else {
		dbNFTEntries = DBGetNFTEntriesForPKID(bav.Handle, ownerPKID)
	}

	// Make sure all of the DB entries are loaded in the view.
	for _, dbNFTEntry := range dbNFTEntries {
		nftKey := MakeNFTKey(dbNFTEntry.NFTPostHash, dbNFTEntry.SerialNumber)

		// If the NFT is not in the view, add it to the view.
		if _, ok := bav.NFTKeyToNFTEntry[nftKey]; !ok {
			bav._setNFTEntryMappings(dbNFTEntry)
		}
	}

	// Loop over the view and build the final set of NFTEntries to return.
	nftEntries := []*NFTEntry{}
	for _, nftEntry := range bav.NFTKeyToNFTEntry {
		if !nftEntry.isDeleted && reflect.DeepEqual(nftEntry.OwnerPKID, ownerPKID) {
			nftEntries = append(nftEntries, nftEntry)
		}
	}
	return nftEntries
}

func (bav *UtxoView) GetNFTBidEntriesForPKID(bidderPKID *PKID) (_nftBidEntries []*NFTBidEntry) {
	var dbNFTBidEntries []*NFTBidEntry
	if bav.Postgres != nil {
		bids := bav.Postgres.GetNFTBidsForPKID(bidderPKID)
		for _, bid := range bids {
			dbNFTBidEntries = append(dbNFTBidEntries, bid.NewNFTBidEntry())
		}
	} else {
		dbNFTBidEntries = DBGetNFTBidEntriesForPKID(bav.Handle, bidderPKID)
	}

	// Make sure all of the DB entries are loaded in the view.
	for _, dbNFTBidEntry := range dbNFTBidEntries {
		nftBidKey := MakeNFTBidKey(bidderPKID, dbNFTBidEntry.NFTPostHash, dbNFTBidEntry.SerialNumber)

		// If the NFT is not in the view, add it to the view.
		if _, ok := bav.NFTBidKeyToNFTBidEntry[nftBidKey]; !ok {
			bav._setNFTBidEntryMappings(dbNFTBidEntry)
		}
	}

	// Loop over the view and build the final set of NFTEntries to return.
	nftBidEntries := []*NFTBidEntry{}
	for _, nftBidEntry := range bav.NFTBidKeyToNFTBidEntry {
		if !nftBidEntry.isDeleted && reflect.DeepEqual(nftBidEntry.BidderPKID, bidderPKID) {
			nftBidEntries = append(nftBidEntries, nftBidEntry)
		}
	}
	return nftBidEntries
}

// TODO: Postgres
func (bav *UtxoView) GetHighAndLowBidsForNFTCollection(
	nftHash *BlockHash,
) (_highBid uint64, _lowBid uint64) {
	highBid := uint64(0)
	lowBid := uint64(0)
	postEntry := bav.GetPostEntryForPostHash(nftHash)

	// First we get the highest and lowest bids from the db.
	for ii := uint64(1); ii <= postEntry.NumNFTCopies; ii++ {
		highBidForSerialNum, lowBidForSerialNum := bav.GetDBHighAndLowBidsForNFT(nftHash, ii)

		if highBidForSerialNum > highBid {
			highBid = highBidForSerialNum
		}

		if lowBidForSerialNum < lowBid {
			lowBid = lowBidForSerialNum
		}
	}

	// Then we loop over the view to for anything we missed.
	for _, nftBidEntry := range bav.NFTBidKeyToNFTBidEntry {
		if !nftBidEntry.isDeleted && reflect.DeepEqual(nftBidEntry.NFTPostHash, nftHash) {
			if nftBidEntry.BidAmountNanos > highBid {
				highBid = nftBidEntry.BidAmountNanos
			}

			if nftBidEntry.BidAmountNanos < lowBid {
				lowBid = nftBidEntry.BidAmountNanos
			}
		}
	}

	return highBid, lowBid
}

// TODO: Postgres
func (bav *UtxoView) GetHighAndLowBidsForNFTSerialNumber(nftHash *BlockHash, serialNumber uint64) (_highBid uint64, _lowBid uint64) {
	highBid := uint64(0)
	lowBid := uint64(0)

	highBidEntry, lowBidEntry := bav.GetDBHighAndLowBidEntriesForNFT(nftHash, serialNumber)

	if highBidEntry != nil {
		highBidKey := MakeNFTBidKey(highBidEntry.BidderPKID, highBidEntry.NFTPostHash, highBidEntry.SerialNumber)
		if _, exists := bav.NFTBidKeyToNFTBidEntry[highBidKey]; !exists {
			bav._setNFTBidEntryMappings(highBidEntry)
		}
		highBid = highBidEntry.BidAmountNanos
	}

	if lowBidEntry != nil {
		lowBidKey := MakeNFTBidKey(lowBidEntry.BidderPKID, lowBidEntry.NFTPostHash, lowBidEntry.SerialNumber)
		if _, exists := bav.NFTBidKeyToNFTBidEntry[lowBidKey]; !exists {
			bav._setNFTBidEntryMappings(lowBidEntry)
		}
		lowBid = lowBidEntry.BidAmountNanos
	}

	// Then we loop over the view to for anything we missed.
	for _, nftBidEntry := range bav.NFTBidKeyToNFTBidEntry {
		if !nftBidEntry.isDeleted && nftBidEntry.SerialNumber == serialNumber && reflect.DeepEqual(nftBidEntry.NFTPostHash, nftHash) {
			if nftBidEntry.BidAmountNanos > highBid {
				highBid = nftBidEntry.BidAmountNanos
			}

			if nftBidEntry.BidAmountNanos < lowBid {
				lowBid = nftBidEntry.BidAmountNanos
			}
		}
	}
	return highBid, lowBid
}

// TODO: Postgres
func (bav *UtxoView) GetDBHighAndLowBidsForNFT(nftHash *BlockHash, serialNumber uint64) (_highBid uint64, _lowBid uint64) {
	highBidAmount := uint64(0)
	lowBidAmount := uint64(0)
	highBidEntry, lowBidEntry := bav.GetDBHighAndLowBidEntriesForNFT(nftHash, serialNumber)
	if highBidEntry != nil {
		highBidAmount = highBidEntry.BidAmountNanos
	}
	if lowBidEntry != nil {
		lowBidAmount = lowBidEntry.BidAmountNanos
	}
	return highBidAmount, lowBidAmount
}

// This function gets the highest and lowest bids for a specific NFT that
// have not been deleted in the view.
// TODO: Postgres
func (bav *UtxoView) GetDBHighAndLowBidEntriesForNFT(
	nftHash *BlockHash, serialNumber uint64,
) (_highBidEntry *NFTBidEntry, _lowBidEntry *NFTBidEntry) {
	numPerDBFetch := 5
	var highestBidEntry *NFTBidEntry
	var lowestBidEntry *NFTBidEntry

	// Loop until we find the highest bid in the database that hasn't been deleted in the view.
	exitLoop := false
	highBidEntries := DBGetNFTBidEntriesPaginated(
		bav.Handle, nftHash, serialNumber, nil, numPerDBFetch, true)
	for _, bidEntry := range highBidEntries {
		bidEntryKey := MakeNFTBidKey(bidEntry.BidderPKID, bidEntry.NFTPostHash, bidEntry.SerialNumber)
		if _, exists := bav.NFTBidKeyToNFTBidEntry[bidEntryKey]; !exists {
			bav._setNFTBidEntryMappings(bidEntry)
		}
	}
	for {
		for _, highBidEntry := range highBidEntries {
			bidKey := &NFTBidKey{
				NFTPostHash:  *highBidEntry.NFTPostHash,
				SerialNumber: highBidEntry.SerialNumber,
				BidderPKID:   *highBidEntry.BidderPKID,
			}
			bidEntry := bav.NFTBidKeyToNFTBidEntry[*bidKey]
			if !bidEntry.isDeleted && !exitLoop {
				exitLoop = true
				highestBidEntry = bidEntry
			}
		}

		if len(highBidEntries) < numPerDBFetch {
			exitLoop = true
		}

		if exitLoop {
			break
		} else {
			nextStartEntry := highBidEntries[len(highBidEntries)-1]
			highBidEntries = DBGetNFTBidEntriesPaginated(
				bav.Handle, nftHash, serialNumber, nextStartEntry, numPerDBFetch, true,
			)
		}
	}

	// Loop until we find the lowest bid in the database that hasn't been deleted in the view.
	exitLoop = false
	lowBidEntries := DBGetNFTBidEntriesPaginated(
		bav.Handle, nftHash, serialNumber, nil, numPerDBFetch, false)
	for _, bidEntry := range lowBidEntries {
		bidEntryKey := MakeNFTBidKey(bidEntry.BidderPKID, bidEntry.NFTPostHash, bidEntry.SerialNumber)
		if _, exists := bav.NFTBidKeyToNFTBidEntry[bidEntryKey]; !exists {
			bav._setNFTBidEntryMappings(bidEntry)
		}
	}
	for {
		for _, lowBidEntry := range lowBidEntries {
			bidKey := &NFTBidKey{
				NFTPostHash:  *lowBidEntry.NFTPostHash,
				SerialNumber: lowBidEntry.SerialNumber,
				BidderPKID:   *lowBidEntry.BidderPKID,
			}
			bidEntry := bav.NFTBidKeyToNFTBidEntry[*bidKey]
			if !bidEntry.isDeleted && !exitLoop {
				exitLoop = true
				lowestBidEntry = bidEntry
			}
		}

		if len(lowBidEntries) < numPerDBFetch {
			exitLoop = true
		}

		if exitLoop {
			break
		} else {
			nextStartEntry := lowBidEntries[len(lowBidEntries)-1]
			lowBidEntries = DBGetNFTBidEntriesPaginated(
				bav.Handle, nftHash, serialNumber, nextStartEntry, numPerDBFetch, false,
			)
		}
	}

	return highestBidEntry, lowestBidEntry
}

func (bav *UtxoView) _setAcceptNFTBidHistoryMappings(nftKey NFTKey, nftBidEntries *[]*NFTBidEntry) {
	if nftBidEntries == nil {
		glog.Errorf("_setAcceptedNFTBidHistoryMappings: Called with nil nftBidEntries; " +
			"this should never happen.")
		return
	}

	bav.NFTKeyToAcceptedNFTBidHistory[nftKey] = nftBidEntries
}

func (bav *UtxoView) GetAcceptNFTBidHistoryForNFTKey(nftKey *NFTKey) *[]*NFTBidEntry {
	// If an entry exists in the in-memory map, return the value of that mapping.

	mapValue, existsMapValue := bav.NFTKeyToAcceptedNFTBidHistory[*nftKey]
	if existsMapValue {
		return mapValue
	}

	// If we get here it means no value exists in our in-memory map. In this case,
	// defer to the db. If a mapping exists in the db, return it. If not, return
	// nil.
	dbNFTBidEntries := DBGetAcceptedNFTBidEntriesByPostHashSerialNumber(bav.Handle, &nftKey.NFTPostHash, nftKey.SerialNumber)
	if dbNFTBidEntries != nil {
		bav._setAcceptNFTBidHistoryMappings(*nftKey, dbNFTBidEntries)
		return dbNFTBidEntries
	}
	// We return an empty slice instead of nil
	return &[]*NFTBidEntry{}
}

func (bav *UtxoView) _setNFTBidEntryMappings(nftBidEntry *NFTBidEntry) {
	// This function shouldn't be called with nil.
	if nftBidEntry == nil {
		glog.Errorf("_setNFTBidEntryMappings: Called with nil nftBidEntry; " +
			"this should never happen.")
		return
	}

	nftBidKey := MakeNFTBidKey(nftBidEntry.BidderPKID, nftBidEntry.NFTPostHash, nftBidEntry.SerialNumber)
	bav.NFTBidKeyToNFTBidEntry[nftBidKey] = nftBidEntry
}

func (bav *UtxoView) _deleteNFTBidEntryMappings(nftBidEntry *NFTBidEntry) {

	// Create a tombstone entry.
	tombstoneNFTBidEntry := *nftBidEntry
	tombstoneNFTBidEntry.isDeleted = true

	// Set the mappings to point to the tombstone entry.
	bav._setNFTBidEntryMappings(&tombstoneNFTBidEntry)
}

func (bav *UtxoView) GetNFTBidEntryForNFTBidKey(nftBidKey *NFTBidKey) *NFTBidEntry {
	// If an entry exists in the in-memory map, return the value of that mapping.
	mapValue, existsMapValue := bav.NFTBidKeyToNFTBidEntry[*nftBidKey]
	if existsMapValue {
		return mapValue
	}

	// If we get here it means no value exists in our in-memory map. In this case,
	// defer to the db. If a mapping exists in the db, return it. If not, return
	// nil.
	var dbNFTBidEntry *NFTBidEntry
	if bav.Postgres != nil {
		bidEntry := bav.Postgres.GetNFTBid(&nftBidKey.NFTPostHash, &nftBidKey.BidderPKID, nftBidKey.SerialNumber)
		if bidEntry != nil {
			dbNFTBidEntry = bidEntry.NewNFTBidEntry()
		}
	} else {
		dbNFTBidEntry = DBGetNFTBidEntryForNFTBidKey(bav.Handle, nftBidKey)
	}

	if dbNFTBidEntry != nil {
		bav._setNFTBidEntryMappings(dbNFTBidEntry)
	}

	return dbNFTBidEntry
}

func (bav *UtxoView) GetAllNFTBidEntries(nftPostHash *BlockHash, serialNumber uint64) []*NFTBidEntry {
	// Get all the entries in the DB.
	var dbEntries []*NFTBidEntry
	if bav.Postgres != nil {
		bids := bav.Postgres.GetNFTBidsForSerial(nftPostHash, serialNumber)
		for _, bid := range bids {
			dbEntries = append(dbEntries, bid.NewNFTBidEntry())
		}
	} else {
		dbEntries = DBGetNFTBidEntries(bav.Handle, nftPostHash, serialNumber)
	}

	// Make sure all of the DB entries are loaded in the view.
	for _, dbEntry := range dbEntries {
		nftBidKey := MakeNFTBidKey(dbEntry.BidderPKID, dbEntry.NFTPostHash, dbEntry.SerialNumber)

		// If the bidEntry is not in the view, add it to the view.
		if _, ok := bav.NFTBidKeyToNFTBidEntry[nftBidKey]; !ok {
			bav._setNFTBidEntryMappings(dbEntry)
		}
	}

	// Loop over the view and build the final set of NFTBidEntries to return.
	nftBidEntries := []*NFTBidEntry{}
	for _, nftBidEntry := range bav.NFTBidKeyToNFTBidEntry {

		if nftBidEntry.SerialNumber == serialNumber && !nftBidEntry.isDeleted &&
			reflect.DeepEqual(nftBidEntry.NFTPostHash, nftPostHash) {

			nftBidEntries = append(nftBidEntries, nftBidEntry)
		}
	}
	return nftBidEntries
}

func _getBuyNowExtraData(txn *MsgDeSoTxn, blockHeight uint32) (
	_isBuyNow bool, _buyNowPrice uint64, _err error) {

	isBuyNow := false
	buyNowPrice := uint64(0)
	// Only extract the BuyNowPriceKey value if we are past the BuyNowNFTBlockHeight
	if val, exists := txn.ExtraData[BuyNowPriceKey]; exists && blockHeight >= BuyNowNFTBlockHeight {
		var bytesRead int
		buyNowPrice, bytesRead = Uvarint(val)
		if bytesRead <= 0 {
			return false, 0, errors.New(
				"_getBuyNowExtraData: Problem reading bytes for BuyNowPriceNanos")
		}
		isBuyNow = true
	}

	return isBuyNow, buyNowPrice, nil
}

func (bav *UtxoView) _connectCreateNFT(
	txn *MsgDeSoTxn, txHash *BlockHash, blockHeight uint32, verifySignatures bool) (
	_totalInput uint64, _totalOutput uint64, _utxoOps []*UtxoOperation, _err error) {
	if bav.GlobalParamsEntry.MaxCopiesPerNFT == 0 {
		return 0, 0, nil, fmt.Errorf("_connectCreateNFT: called with zero MaxCopiesPerNFT")
	}

	// Check that the transaction has the right TxnType.
	if txn.TxnMeta.GetTxnType() != TxnTypeCreateNFT {
		return 0, 0, nil, fmt.Errorf("_connectCreateNFT: called with bad TxnType %s",
			txn.TxnMeta.GetTxnType().String())
	}
	txMeta := txn.TxnMeta.(*CreateNFTMetadata)


	isBuyNow, buyNowPrice, err := _getBuyNowExtraData(txn, blockHeight)
	if err != nil {
		return 0, 0, nil, errors.Wrapf(err, "_connectCreateNFT: ")
	}

	// Validate the txMeta.
	if txMeta.NumCopies > bav.GlobalParamsEntry.MaxCopiesPerNFT {
		return 0, 0, nil, RuleErrorTooManyNFTCopies
	}
	if txMeta.NumCopies == 0 {
		return 0, 0, nil, RuleErrorNFTMustHaveNonZeroCopies
	}
	// Make sure we won't oveflow when we add the royalty basis points.
	if math.MaxUint64-txMeta.NFTRoyaltyToCreatorBasisPoints < txMeta.NFTRoyaltyToCoinBasisPoints {
		return 0, 0, nil, RuleErrorNFTRoyaltyOverflow
	}
	royaltyBasisPoints := txMeta.NFTRoyaltyToCreatorBasisPoints + txMeta.NFTRoyaltyToCoinBasisPoints
	if royaltyBasisPoints > bav.Params.MaxNFTRoyaltyBasisPoints {
		return 0, 0, nil, RuleErrorNFTRoyaltyHasTooManyBasisPoints
	}
	postEntry := bav.GetPostEntryForPostHash(txMeta.NFTPostHash)
	if postEntry == nil || postEntry.isDeleted {
		return 0, 0, nil, RuleErrorCreateNFTOnNonexistentPost
	}
	if IsVanillaRepost(postEntry) {
		return 0, 0, nil, RuleErrorCreateNFTOnVanillaRepost
	}
	if !reflect.DeepEqual(postEntry.PosterPublicKey, txn.PublicKey) {
		return 0, 0, nil, RuleErrorCreateNFTMustBeCalledByPoster
	}
	if postEntry.IsNFT {
		return 0, 0, nil, RuleErrorCreateNFTOnPostThatAlreadyIsNFT
	}
	// We can't encrypt unlockable content if Buy Now is enabled.
	if txMeta.HasUnlockable && isBuyNow {
		return 0, 0, nil, errors.Wrapf(RuleErrorCannotHaveUnlockableAndBuyNowNFT, "_connectCreateNFT: ")
	}
	// We can't have a Buy Now NFT with a buy now price below min bid amount
	if isBuyNow && txMeta.MinBidAmountNanos > buyNowPrice {
		return 0, 0, nil, errors.Wrapf(RuleErrorCannotHaveBuyNowPriceBelowMinBidAmountNanos, "_connectCreateNFT: ")
	}

	profileEntry := bav.GetProfileEntryForPublicKey(postEntry.PosterPublicKey)
	if profileEntry == nil || profileEntry.isDeleted {
		return 0, 0, nil, RuleErrorCantCreateNFTWithoutProfileEntry
	}

	// Connect basic txn to get the total input and the total output without
	// considering the transaction metadata.
	totalInput, totalOutput, utxoOpsForTxn, err := bav._connectBasicTransfer(
		txn, txHash, blockHeight, verifySignatures)
	if err != nil {
		return 0, 0, nil, errors.Wrapf(err, "_connectCreateNFT: ")
	}

	// Force the input to be non-zero so that we can prevent replay attacks.
	if totalInput == 0 {
		return 0, 0, nil, RuleErrorCreateNFTRequiresNonZeroInput
	}

	if verifySignatures {
		// _connectBasicTransfer has already checked that the transaction is
		// signed by the top-level public key, which we take to be the poster's
		// public key.
	}

	// Since issuing N copies of an NFT multiplies the downstream processing overhead by N,
	// we charge a fee for each additional copy minted.
	// We do not need to check for overflow as these values are managed by the ParamUpdater.
	nftFee := txMeta.NumCopies * bav.GlobalParamsEntry.CreateNFTFeeNanos

	// Sanity check overflow and then ensure that the transaction covers the NFT fee.
	if math.MaxUint64-totalOutput < nftFee {
		return 0, 0, nil, fmt.Errorf("_connectCreateNFTFee: nft Fee overflow")
	}
	totalOutput += nftFee
	if totalInput < totalOutput {
		return 0, 0, nil, RuleErrorCreateNFTWithInsufficientFunds
	}

	// Save a copy of the post entry so that we can safely modify it.
	prevPostEntry := &PostEntry{}
	*prevPostEntry = *postEntry

	// Update and save the post entry.
	postEntry.IsNFT = true
	postEntry.NumNFTCopies = txMeta.NumCopies
	if txMeta.IsForSale {
		postEntry.NumNFTCopiesForSale = txMeta.NumCopies
	}
	postEntry.HasUnlockable = txMeta.HasUnlockable
	postEntry.NFTRoyaltyToCreatorBasisPoints = txMeta.NFTRoyaltyToCreatorBasisPoints
	postEntry.NFTRoyaltyToCoinBasisPoints = txMeta.NFTRoyaltyToCoinBasisPoints
	bav._setPostEntryMappings(postEntry)

	posterPKID := bav.GetPKIDForPublicKey(postEntry.PosterPublicKey)
	if posterPKID == nil || posterPKID.isDeleted {
		return 0, 0, nil, fmt.Errorf("_connectCreateNFT: non-existent posterPKID: %s",
			PkToString(postEntry.PosterPublicKey, bav.Params))
	}

	// Add the appropriate NFT entries.
	for ii := uint64(1); ii <= txMeta.NumCopies; ii++ {
		nftEntry := &NFTEntry{
			OwnerPKID:         posterPKID.PKID,
			NFTPostHash:       txMeta.NFTPostHash,
			SerialNumber:      ii,
			IsForSale:         txMeta.IsForSale,
			MinBidAmountNanos: txMeta.MinBidAmountNanos,
			IsBuyNow:          isBuyNow,
			BuyNowPriceNanos:  buyNowPrice,
		}
		bav._setNFTEntryMappings(nftEntry)
	}

	// Add an operation to the utxoOps list indicating we've created an NFT.
	utxoOpsForTxn = append(utxoOpsForTxn, &UtxoOperation{
		Type:          OperationTypeCreateNFT,
		PrevPostEntry: prevPostEntry,
	})

	return totalInput, totalOutput, utxoOpsForTxn, nil
}

func (bav *UtxoView) _connectUpdateNFT(
	txn *MsgDeSoTxn, txHash *BlockHash, blockHeight uint32, verifySignatures bool) (
	_totalInput uint64, _totalOutput uint64, _utxoOps []*UtxoOperation, _err error) {
	if bav.GlobalParamsEntry.MaxCopiesPerNFT == 0 {
		return 0, 0, nil, fmt.Errorf("_connectUpdateNFT: called with zero MaxCopiesPerNFT")
	}

	// Check that the transaction has the right TxnType.
	if txn.TxnMeta.GetTxnType() != TxnTypeUpdateNFT {
		return 0, 0, nil, fmt.Errorf("_connectUpdateNFT: called with bad TxnType %s",
			txn.TxnMeta.GetTxnType().String())
	}
	txMeta := txn.TxnMeta.(*UpdateNFTMetadata)

	isBuyNow, buyNowPrice, err := _getBuyNowExtraData(txn, blockHeight)
	if err != nil {
		return 0, 0, nil, errors.Wrapf(err, "_connectUpdateNFT: ")
	}

	// Verify the NFT entry exists.
	nftKey := MakeNFTKey(txMeta.NFTPostHash, txMeta.SerialNumber)
	prevNFTEntry := bav.GetNFTEntryForNFTKey(&nftKey)
	if prevNFTEntry == nil || prevNFTEntry.isDeleted {
		return 0, 0, nil, RuleErrorCannotUpdateNonExistentNFT
	}

	// Verify the NFT is not a pending transfer.
	if prevNFTEntry.IsPending {
		return 0, 0, nil, RuleErrorCannotUpdatePendingNFTTransfer
	}

	// Get the postEntry so we can update the number of NFT copies for sale.
	postEntry := bav.GetPostEntryForPostHash(txMeta.NFTPostHash)
	if postEntry == nil || postEntry.isDeleted {
		return 0, 0, nil, fmt.Errorf("_connectUpdateNFT: non-existent postEntry for NFTPostHash: %s",
			txMeta.NFTPostHash.String())
	}

	// We can't encrypt unlockable content if Buy Now is enabled.
	if postEntry.HasUnlockable && isBuyNow {
		return 0, 0, nil, errors.Wrapf(RuleErrorCannotHaveUnlockableAndBuyNowNFT, "_connectUpdateNFT: ")
	}

	// We can't have a Buy Now NFT with a buy now price below min bid amount
	if isBuyNow && txMeta.MinBidAmountNanos > buyNowPrice {
		return 0, 0, nil, errors.Wrapf(RuleErrorCannotHaveBuyNowPriceBelowMinBidAmountNanos, "_connectUpdateNFT: ")
	}

	// Verify that the updater is the owner of the NFT.
	updaterPKID := bav.GetPKIDForPublicKey(txn.PublicKey)
	if updaterPKID == nil || updaterPKID.isDeleted {
		return 0, 0, nil, fmt.Errorf("_connectUpdateNFT: non-existent updaterPKID: %s",
			PkToString(txn.PublicKey, bav.Params))
	}
	if !reflect.DeepEqual(prevNFTEntry.OwnerPKID, updaterPKID.PKID) {
		return 0, 0, nil, RuleErrorUpdateNFTByNonOwner
	}

	// Sanity check that the NFT entry is correct.
	if !reflect.DeepEqual(prevNFTEntry.NFTPostHash, txMeta.NFTPostHash) ||
		!reflect.DeepEqual(prevNFTEntry.SerialNumber, txMeta.SerialNumber) {
		return 0, 0, nil, fmt.Errorf("_connectUpdateNFT: prevNFTEntry %v is inconsistent with txMeta %v;"+
			" this should never happen.", prevNFTEntry, txMeta)
	}

	// At the moment, updates can only be made if the 'IsForSale' status of the NFT is changing.
	// As a result, you cannot change the MinBidAmountNanos of an NFT while it is for sale.
	if prevNFTEntry.IsForSale == txMeta.IsForSale {
		return 0, 0, nil, RuleErrorNFTUpdateMustUpdateIsForSaleStatus
	}

	// Connect basic txn to get the total input and the total output without
	// considering the transaction metadata.
	totalInput, totalOutput, utxoOpsForTxn, err := bav._connectBasicTransfer(
		txn, txHash, blockHeight, verifySignatures)
	if err != nil {
		return 0, 0, nil, errors.Wrapf(err, "_connectUpdateNFT: ")
	}

	// Force the input to be non-zero so that we can prevent replay attacks.
	if totalInput == 0 {
		return 0, 0, nil, RuleErrorUpdateNFTRequiresNonZeroInput
	}

	if verifySignatures {
		// _connectBasicTransfer has already checked that the transaction is
		// signed by the top-level public key, which we take to be the poster's
		// public key.
	}

	// Now we are ready to update the NFT. Three things must happen:
	// 	(1) Update the NFT entry.
	//  (2) If the NFT entry is being updated to "is not for sale", kill all the bids.
	//  (3) Update the number of NFT copies for sale on the post entry.

	// Create the updated NFTEntry.
	newNFTEntry := &NFTEntry{
		LastOwnerPKID:     prevNFTEntry.LastOwnerPKID,
		OwnerPKID:         updaterPKID.PKID,
		NFTPostHash:       txMeta.NFTPostHash,
		SerialNumber:      txMeta.SerialNumber,
		IsForSale:         txMeta.IsForSale,
		MinBidAmountNanos: txMeta.MinBidAmountNanos,
		UnlockableText:    prevNFTEntry.UnlockableText,
		IsBuyNow:          isBuyNow,
		BuyNowPriceNanos:  buyNowPrice,
		// Keep the last accepted bid amount nanos from the previous entry since this
		// value is only updated when a new bid is accepted.
		LastAcceptedBidAmountNanos: prevNFTEntry.LastAcceptedBidAmountNanos,
	}
	bav._setNFTEntryMappings(newNFTEntry)

	// If we are going from ForSale->NotForSale, delete all the NFTBidEntries for this NFT.
	deletedBidEntries := []*NFTBidEntry{}
	if prevNFTEntry.IsForSale && !txMeta.IsForSale {
		bidEntries := bav.GetAllNFTBidEntries(txMeta.NFTPostHash, txMeta.SerialNumber)
		for _, bidEntry := range bidEntries {
			deletedBidEntries = append(deletedBidEntries, bidEntry)
			bav._deleteNFTBidEntryMappings(bidEntry)
		}
	}

	// Save a copy of the post entry so that we can safely modify it.
	prevPostEntry := &PostEntry{}
	*prevPostEntry = *postEntry

	// Update the number of NFT copies that are for sale.
	if prevNFTEntry.IsForSale && !txMeta.IsForSale {
		// For sale --> Not for sale.
		postEntry.NumNFTCopiesForSale--
	} else if !prevNFTEntry.IsForSale && txMeta.IsForSale {
		// Not for sale --> For sale.
		postEntry.NumNFTCopiesForSale++
	}

	// Set the new postEntry.
	bav._setPostEntryMappings(postEntry)

	// Add an operation to the list at the end indicating we've connected an NFT update.
	utxoOpsForTxn = append(utxoOpsForTxn, &UtxoOperation{
		Type:                 OperationTypeUpdateNFT,
		PrevNFTEntry:         prevNFTEntry,
		PrevPostEntry:        prevPostEntry,
		DeletedNFTBidEntries: deletedBidEntries,
	})

	return totalInput, totalOutput, utxoOpsForTxn, nil
}

func (bav *UtxoView) _connectAcceptNFTBid(
	txn *MsgDeSoTxn, txHash *BlockHash, blockHeight uint32, verifySignatures bool) (
	_totalInput uint64, _totalOutput uint64, _utxoOps []*UtxoOperation, _err error) {
	if bav.GlobalParamsEntry.MaxCopiesPerNFT == 0 {
		return 0, 0, nil, fmt.Errorf("_connectAcceptNFTBid: called with zero MaxCopiesPerNFT")
	}

	// Check that the transaction has the right TxnType.
	if txn.TxnMeta.GetTxnType() != TxnTypeAcceptNFTBid {
		return 0, 0, nil, fmt.Errorf("_connectAcceptNFTBid: called with bad TxnType %s",
			txn.TxnMeta.GetTxnType().String())
	}
	txMeta := txn.TxnMeta.(*AcceptNFTBidMetadata)

	// Verify the NFT entry that is being bid on exists and is on sale.
	nftKey := MakeNFTKey(txMeta.NFTPostHash, txMeta.SerialNumber)
	prevNFTEntry := bav.GetNFTEntryForNFTKey(&nftKey)
	if prevNFTEntry == nil || prevNFTEntry.isDeleted {
		// We wrap these errors in order to differentiate versus _connectNFTBid().
		return 0, 0, nil, errors.Wrapf(RuleErrorNFTBidOnNonExistentNFTEntry, "_connectAcceptNFTBid: ")
	}
	if !prevNFTEntry.IsForSale {
		return 0, 0, nil, errors.Wrapf(RuleErrorNFTBidOnNFTThatIsNotForSale, "_connectAcceptNFTBid: ")
	}

	// Verify the NFT is not a pending transfer.
	if prevNFTEntry.IsPending {
		return 0, 0, nil, RuleErrorCannotAcceptBidForPendingNFTTransfer
	}

	// Verify that the updater is the owner of the NFT.
	updaterPKID := bav.GetPKIDForPublicKey(txn.PublicKey)
	if updaterPKID == nil || updaterPKID.isDeleted {
		return 0, 0, nil, fmt.Errorf("_connectAcceptNFTBid: non-existent updaterPKID: %s",
			PkToString(txn.PublicKey, bav.Params))
	}
	if !reflect.DeepEqual(prevNFTEntry.OwnerPKID, updaterPKID.PKID) {
		return 0, 0, nil, RuleErrorAcceptNFTBidByNonOwner
	}

	// Get the post entry, verify it exists.
	nftPostEntry := bav.GetPostEntryForPostHash(txMeta.NFTPostHash)

	// If this is an unlockable NFT, make sure that an unlockable string was provided.
	if nftPostEntry == nil || nftPostEntry.isDeleted {
		return 0, 0, nil, RuleErrorPostEntryNotFoundForAcceptedNFTBid
	}
	if nftPostEntry.HasUnlockable && len(txMeta.UnlockableText) == 0 {
		return 0, 0, nil, RuleErrorUnlockableNFTMustProvideUnlockableText
	}

	// Check the length of the UnlockableText.
	if uint64(len(txMeta.UnlockableText)) > bav.Params.MaxPrivateMessageLengthBytes {
		return 0, 0, nil, errors.Wrapf(
			RuleErrorUnlockableTextLengthExceedsMax, "_connectAcceptNFTBid: "+
				"UnlockableTextLen = %d; Max length = %d",
			len(txMeta.UnlockableText), bav.Params.MaxPrivateMessageLengthBytes)
	}

	totalInput, totalOutput, utxoOpsForTxn, err := bav._helpConnectNFTSold(HelpConnectNFTSoldStruct{
		NFTPostHash:    txMeta.NFTPostHash,
		SerialNumber:   txMeta.SerialNumber,
		BidderPKID:     txMeta.BidderPKID,
		BidAmountNanos: txMeta.BidAmountNanos,
		UnlockableText: txMeta.UnlockableText,

		BidderInputs:     txMeta.BidderInputs,
		BlockHeight:      blockHeight,
		Txn:              txn,
		TxHash:           txHash,
		VerifySignatures: verifySignatures,
	})
	if err != nil {
		return 0, 0, nil, errors.Wrapf(err, "_connectAcceptNFTBid")
	}
	return totalInput, totalOutput, utxoOpsForTxn, nil
}


type HelpConnectNFTSoldStruct struct {
	NFTPostHash     *BlockHash
	SerialNumber    uint64
	BidderPKID      *PKID
	BidAmountNanos  uint64
	UnlockableText  []byte
	PrevNFTBidEntry *NFTBidEntry

	// When an NFT owner accepts a bid, they must specify the bidder's UTXO inputs they will lock up
	// as payment for the purchase. This prevents the transaction from accidentally using UTXOs
	// that are used by future transactions.
	BidderInputs []*DeSoInput

	BlockHeight      uint32
	Txn              *MsgDeSoTxn
	TxHash           *BlockHash
	VerifySignatures bool
}

func (bav *UtxoView) _helpConnectNFTSold(args HelpConnectNFTSoldStruct) (
	_totalInput uint64, _totalOutput uint64, _utxoOps []*UtxoOperation, _err error) {
	if args.Txn.TxnMeta.GetTxnType() != TxnTypeAcceptNFTBid && args.Txn.TxnMeta.GetTxnType() != TxnTypeNFTBid {
		return 0, 0, nil, fmt.Errorf("_helpConnectNFTSold: This transaction must be either an AcceptNFTBid txn or a NFTBid txn")
	}
	nftKey := MakeNFTKey(args.NFTPostHash, args.SerialNumber)
	prevNFTEntry := bav.GetNFTEntryForNFTKey(&nftKey)
	// Get the post entry, verify it exists.
	nftPostEntry := bav.GetPostEntryForPostHash(args.NFTPostHash)

	// Get the poster's profile.
	existingProfileEntry := bav.GetProfileEntryForPublicKey(nftPostEntry.PosterPublicKey)
	if existingProfileEntry == nil || existingProfileEntry.isDeleted {
		return 0, 0, nil, fmt.Errorf(
			"_helpConnectNFTSold: Profile missing for NFT pub key: %v %v",
			PkToStringMainnet(nftPostEntry.PosterPublicKey), PkToStringTestnet(nftPostEntry.PosterPublicKey))
	}
	// Save all the old values from the CoinEntry before we potentially
	// update them. Note that CoinEntry doesn't contain any pointers and so
	// a direct copy is OK.
	prevCoinEntry := existingProfileEntry.CoinEntry

	// Verify the NFT bid entry being accepted exists and has a bid consistent with the metadata.
	// If we did not require an AcceptNFTBid txn to have a bid amount, it would leave the door
	// open for an attack where someone replaces a high bid with a low bid after the owner accepts.
	nftBidKey := MakeNFTBidKey(args.BidderPKID, args.NFTPostHash, args.SerialNumber)
	nftBidEntry := bav.GetNFTBidEntryForNFTBidKey(&nftBidKey)
	if nftBidEntry == nil || nftBidEntry.isDeleted {
		// NOTE: Users can submit a bid for SerialNumber zero as a blanket bid for any SerialNumber
		// in an NFT collection. Thus, we must check to see if a SerialNumber zero bid exists
		// for this bidder before we return an error.
		nftBidKey = MakeNFTBidKey(args.BidderPKID, args.NFTPostHash, uint64(0))
		nftBidEntry = bav.GetNFTBidEntryForNFTBidKey(&nftBidKey)
		if nftBidEntry == nil || nftBidEntry.isDeleted {
			return 0, 0, nil, errors.Wrapf(RuleErrorCantAcceptNonExistentBid, "_helpConnectNFTSold: ")
		}
	}

	if nftBidEntry.BidAmountNanos != args.BidAmountNanos {
		return 0, 0, nil, errors.Wrapf(RuleErrorAcceptedNFTBidAmountDoesNotMatch, "_helpConnectNFTSold: ")
	}

	bidderPublicKey := bav.GetPublicKeyForPKID(args.BidderPKID)

	//
	// Store starting balances of all the participants to check diff later.
	//
	// We assume the tip is right before the block in which this txn is about to be applied.
	tipHeight := uint32(0)
	blockHeight := args.BlockHeight
	if blockHeight > 0 {
		tipHeight = blockHeight - 1
	}
	sellerPublicKey := bav.GetPublicKeyForPKID(prevNFTEntry.OwnerPKID)
	sellerBalanceBefore, err := bav.GetSpendableDeSoBalanceNanosForPublicKey(sellerPublicKey, tipHeight)
	if err != nil {
		return 0, 0, nil, fmt.Errorf(
			"_helpConnectNFTSold: Problem getting initial balance for seller pubkey: %v",
			PkToStringBoth(sellerPublicKey))
	}
	bidderBalanceBefore, err := bav.GetSpendableDeSoBalanceNanosForPublicKey(
		bidderPublicKey, tipHeight)
	if err != nil {
		return 0, 0, nil, fmt.Errorf(
			"_helpConnectNFTSold: Problem getting initial balance for bidder pubkey: %v",
			PkToStringBoth(bidderPublicKey))
	}
	creatorBalanceBefore, err := bav.GetSpendableDeSoBalanceNanosForPublicKey(
		nftPostEntry.PosterPublicKey, tipHeight)
	if err != nil {
		return 0, 0, nil, fmt.Errorf(
			"_helpConnectNFTSold: Problem getting initial balance for poster pubkey: %v",
			PkToStringBoth(nftPostEntry.PosterPublicKey))
	}

	// Connect basic txn to get the total input and the total output without
	// considering the transaction metadata.
	utxoOpsForTxn := []*UtxoOperation{}
	totalInput, totalOutput, utxoOpsFromBasicTransfer, err := bav._connectBasicTransfer(
		args.Txn, args.TxHash, blockHeight, args.VerifySignatures)
	if err != nil {
		return 0, 0, nil, errors.Wrapf(err, "_helpConnectNFTSold: ")
	}
	// Append the basic transfer utxoOps to our list
	utxoOpsForTxn = append(utxoOpsForTxn, utxoOpsFromBasicTransfer...)

	// Force the input to be non-zero so that we can prevent replay attacks.
	if totalInput == 0 {
		return 0, 0, nil, errors.Wrapf(RuleErrorAcceptNFTBidRequiresNonZeroInput, "_helpConnectNFTSold: ")
	}

	bidderChangeNanos := uint64(0)
	spentUtxoEntries := []*UtxoEntry{}
	// We only need to validate the bidder UTXOs when connecting an AcceptNFTBid transaction since the transactor and
	// the bidder are different users.  For NFTBid transactions on Buy Now NFTs, there are additional inputs to cover
	// the bid amount. We do not need to make explicitly make change for the bidder in that situation either.
	if args.Txn.TxnMeta.GetTxnType() == TxnTypeAcceptNFTBid {
		//
		// Validate bidder UTXOs.
		//
		if len(args.BidderInputs) == 0 {
			return 0, 0, nil, errors.Wrapf(RuleErrorAcceptedNFTBidMustSpecifyBidderInputs, "_helpConnectNFTSold: ")
		}
		totalBidderInput := uint64(0)
		for _, bidderInput := range args.BidderInputs {
			bidderUtxoKey := UtxoKey(*bidderInput)
			bidderUtxoEntry := bav.GetUtxoEntryForUtxoKey(&bidderUtxoKey)
			if bidderUtxoEntry == nil || bidderUtxoEntry.isSpent {
				return 0, 0, nil, errors.Wrapf(RuleErrorBidderInputForAcceptedNFTBidNoLongerExists, "_helpConnectNFTSold: ")
			}

			// Make sure that the utxo specified is actually from the bidder.
			if !reflect.DeepEqual(bidderUtxoEntry.PublicKey, bidderPublicKey) {
				return 0, 0, nil, errors.Wrapf(RuleErrorInputWithPublicKeyDifferentFromTxnPublicKey, "_helpConnectNFTSold: ")
			}

			// If the utxo is from a block reward txn, make sure enough time has passed to
			// make it spendable.
			if _isEntryImmatureBlockReward(bidderUtxoEntry, blockHeight, bav.Params) {
				return 0, 0, nil, errors.Wrapf(RuleErrorInputSpendsImmatureBlockReward, "_helpConnectNFTSold: ")
			}
			totalBidderInput += bidderUtxoEntry.AmountNanos

			// Make sure we spend the utxo so that the bidder can't reuse it.
			utxoOp, err := bav._spendUtxo(&bidderUtxoKey)
			if err != nil {
				return 0, 0, nil, errors.Wrapf(err, "_helpConnectNFTSold: Problem spending bidder utxo")
			}
			spentUtxoEntries = append(spentUtxoEntries, bidderUtxoEntry)

			// Track the UtxoOperations so we can rollback, and for Rosetta
			utxoOpsForTxn = append(utxoOpsForTxn, utxoOp)
		}

		if totalBidderInput < args.BidAmountNanos {
			return 0, 0, nil, errors.Wrapf(RuleErrorAcceptNFTBidderInputsInsufficientForBidAmount, "_helpConnectNFTSold: ")
		}

		// The bidder gets back any unspent nanos from the inputs specified.
		bidderChangeNanos = totalBidderInput - args.BidAmountNanos
	} else if args.Txn.TxnMeta.GetTxnType() == TxnTypeNFTBid {
		// If we're here, we know we're dealing with a "buy now" NFT because that is
		// the only situation in which a bid would result in an NFT being sold vs the
		// bid resting on the NFT (and waiting for AcceptNFTBid to trigger).

		bidAmountNanos := args.BidAmountNanos
		// Check that the bid amount is non-zero.
		if bidAmountNanos == 0 {
			return 0, 0, nil, errors.Wrapf(RuleErrorBuyNowNFTBidMustBidNonZeroDeSo, "_helpConnectNFTSold: ")
		}

		// Check that the bid amount is greater than the min bid amount.
		// This check isn't really necessary because we know that the NFT bid amount
		// exceeds the buy now value by the time we get here, and therefore implicitly exceeds
		// the MinBidAmount, but we check it regardless.
		if bidAmountNanos < prevNFTEntry.MinBidAmountNanos {
			return 0, 0, nil, errors.Wrapf(RuleErrorBuyNowNFTBidMustHaveMinBidAmountNanos, "_helpConnectNFTSold: ")
		}

		// The amount of DeSo being bid counts as output being spent by
		// this transaction, so add it to the transaction output and check that
		// the resulting output does not exceed the total input.
		//
		// Check for overflow of the outputs before adding.
		if totalOutput > math.MaxUint64-bidAmountNanos {
			return 0, 0, nil, errors.Wrapf(RuleErrorNFTBidTxnOutputWithInvalidBidAmount, "_helpConnectNFTSold: ")
		}

		totalOutput += bidAmountNanos
		// It's assumed the caller code will check that things like output <= input,
		// we check it here just in case...
		if totalInput < totalOutput {
			return 0, 0, nil, errors.Wrapf(RuleErrorBuyNowNFTBidTxnOutputExceedsInput, "_helpConnectNFTSold: Input: %v, Output: %v", totalInput, totalOutput)
		}
	}

	// The amount of deso that should go to the original creator from this purchase.
	// Calculated as: (BidAmountNanos * NFTRoyaltyToCreatorBasisPoints) / (100 * 100)
	creatorRoyaltyNanos := IntDiv(
		IntMul(
			big.NewInt(int64(args.BidAmountNanos)),
			big.NewInt(int64(nftPostEntry.NFTRoyaltyToCreatorBasisPoints))),
		big.NewInt(100*100)).Uint64()
	// The amount of deso that should go to the original creator's coin from this purchase.
	// Calculated as: (BidAmountNanos * NFTRoyaltyToCoinBasisPoints) / (100 * 100)
	creatorCoinRoyaltyNanos := IntDiv(
		IntMul(
			big.NewInt(int64(args.BidAmountNanos)),
			big.NewInt(int64(nftPostEntry.NFTRoyaltyToCoinBasisPoints))),
		big.NewInt(100*100)).Uint64()
	//glog.Infof("Bid amount: %d, coin basis points: %d, coin royalty: %d",
	//	txMeta.BidAmountNanos, nftPostEntry.NFTRoyaltyToCoinBasisPoints, creatorCoinRoyaltyNanos)

	// Sanity check that the royalties are reasonable and won't cause underflow.
	if args.BidAmountNanos < (creatorRoyaltyNanos + creatorCoinRoyaltyNanos) {
		return 0, 0, nil, fmt.Errorf(
			"_helpConnectNFTSold: sum of royalties (%d, %d) is less than bid amount (%d)",
			creatorRoyaltyNanos, creatorCoinRoyaltyNanos, args.BidAmountNanos)
	}

	bidAmountMinusRoyalties := args.BidAmountNanos - creatorRoyaltyNanos - creatorCoinRoyaltyNanos

	if args.VerifySignatures {
		// _connectBasicTransfer has already checked that the transaction is
		// signed by the top-level public key, which we take to be the poster's
		// public key.
	}

	// Now we are ready to accept the bid. When we accept, the following must happen:
	// 	(1) Update the nft entry with the new owner and set it as "not for sale".
	//  (2) Delete all of the bids on this NFT since they are no longer relevant.
	//  (3) Pay the seller.
	//  (4) Pay royalties to the original creator.
	//  (5) Pay change to the bidder.
	//  (6) Add creator coin royalties to deso locked.
	//  (7) Decrement the nftPostEntry NumNFTCopiesForSale.

	// (1) Set an appropriate NFTEntry for the new owner.

	newNFTEntry := &NFTEntry{
		LastOwnerPKID:  prevNFTEntry.OwnerPKID,
		OwnerPKID:      args.BidderPKID,
		NFTPostHash:    args.NFTPostHash,
		SerialNumber:   args.SerialNumber,
		IsForSale:      false,
		UnlockableText: args.UnlockableText,
		// We automatically flip IsBuyNow to false. Otherwise, someone could buy this NFT from them.
		IsBuyNow: false,

		LastAcceptedBidAmountNanos: args.BidAmountNanos,
	}
	bav._setNFTEntryMappings(newNFTEntry)

	// append the accepted bid entry to the list of accepted bid entries
	prevAcceptedBidHistory := bav.GetAcceptNFTBidHistoryForNFTKey(&nftKey)
	newAcceptedBidHistory := append(*prevAcceptedBidHistory, nftBidEntry)
	bav._setAcceptNFTBidHistoryMappings(nftKey, &newAcceptedBidHistory)

	// (2) Iterate over all the NFTBidEntries for this NFT and delete them.
	bidEntries := bav.GetAllNFTBidEntries(args.NFTPostHash, args.SerialNumber)
	if len(bidEntries) == 0 && nftBidEntry.SerialNumber != 0 {
		// Quick sanity check to make sure that we found bid entries. There should be at least 1.
		return 0, 0, nil, fmt.Errorf(
			"_helpConnectNFTSold: found zero bid entries to delete; this should never happen.")
	}
	deletedBidEntries := []*NFTBidEntry{}
	for _, bidEntry := range bidEntries {
		deletedBidEntries = append(deletedBidEntries, bidEntry)
		bav._deleteNFTBidEntryMappings(bidEntry)
	}
	// If this is a SerialNumber zero BidEntry, we must delete it specifically.
	if nftBidEntry.SerialNumber == uint64(0) {
		deletedBidEntries = append(deletedBidEntries, nftBidEntry)
		bav._deleteNFTBidEntryMappings(nftBidEntry)
	}

	// (3) Pay the seller by creating a new entry for this output and add it to the view.
	nftPaymentUtxoKeys := []*UtxoKey{}
	nextUtxoIndex := uint32(len(args.Txn.TxOutputs))
	sellerOutputKey := &UtxoKey{
		TxID:  *args.TxHash,
		Index: nextUtxoIndex,
	}

	utxoEntry := UtxoEntry{
		AmountNanos: bidAmountMinusRoyalties,
		PublicKey:   sellerPublicKey,
		BlockHeight: blockHeight,
		UtxoType:    UtxoTypeNFTSeller,
		UtxoKey:     sellerOutputKey,
		// We leave the position unset and isSpent to false by default.
		// The position will be set in the call to _addUtxo.
	}

	// Create a new scope to avoid name collisions
	{
		utxoOp, err := bav._addUtxo(&utxoEntry)
		if err != nil {
			return 0, 0, nil, errors.Wrapf(
				err, "_helpConnectNFTSold: Problem adding output utxo")
		}
		nftPaymentUtxoKeys = append(nftPaymentUtxoKeys, sellerOutputKey)

		// Rosetta uses this UtxoOperation to provide INPUT amounts
		utxoOpsForTxn = append(utxoOpsForTxn, utxoOp)
	}

	// (4) Pay royalties to the original artist.
	if creatorRoyaltyNanos > 0 {
		nextUtxoIndex += 1
		royaltyOutputKey := &UtxoKey{
			TxID:  *args.TxHash,
			Index: nextUtxoIndex,
		}

		utxoEntry := UtxoEntry{
			AmountNanos: creatorRoyaltyNanos,
			PublicKey:   nftPostEntry.PosterPublicKey,
			BlockHeight: blockHeight,
			UtxoType:    UtxoTypeNFTCreatorRoyalty,

			UtxoKey: royaltyOutputKey,
			// We leave the position unset and isSpent to false by default.
			// The position will be set in the call to _addUtxo.
		}

		utxoOp, err := bav._addUtxo(&utxoEntry)
		if err != nil {
			return 0, 0, nil, errors.Wrapf(err,
				"_helpConnectNFTSold: Problem adding output utxo")
		}
		nftPaymentUtxoKeys = append(nftPaymentUtxoKeys, royaltyOutputKey)

		// Rosetta uses this UtxoOperation to provide INPUT amounts
		utxoOpsForTxn = append(utxoOpsForTxn, utxoOp)
	}

	// (5) Give any change back to the bidder.
	if bidderChangeNanos > 0 {
		nextUtxoIndex += 1
		bidderChangeOutputKey := &UtxoKey{
			TxID:  *args.TxHash,
			Index: nextUtxoIndex,
		}

		utxoEntry := UtxoEntry{
			AmountNanos: bidderChangeNanos,
			PublicKey:   bidderPublicKey,
			BlockHeight: blockHeight,
			UtxoType:    UtxoTypeNFTCreatorRoyalty,

			UtxoKey: bidderChangeOutputKey,
			// We leave the position unset and isSpent to false by default.
			// The position will be set in the call to _addUtxo.
		}

		utxoOp, err := bav._addUtxo(&utxoEntry)
		if err != nil {
			return 0, 0, nil, errors.Wrapf(err,
				"_helpConnectNFTSold: Problem adding output utxo")
		}
		nftPaymentUtxoKeys = append(nftPaymentUtxoKeys, bidderChangeOutputKey)

		// Rosetta uses this UtxoOperation to provide INPUT amounts
		utxoOpsForTxn = append(utxoOpsForTxn, utxoOp)
	}

	// We don't do a royalty if the number of coins in circulation is too low.
	if existingProfileEntry.CoinsInCirculationNanos < bav.Params.CreatorCoinAutoSellThresholdNanos {
		creatorCoinRoyaltyNanos = 0
	}

	// (6) Add creator coin royalties to deso locked. If the number of coins in circulation is
	// less than the "auto sell threshold" we burn the deso.
	newCoinEntry := prevCoinEntry
	if creatorCoinRoyaltyNanos > 0 {
		// Make a copy of the previous coin entry. It has no pointers, so a direct copy is ok.
		newCoinEntry.DeSoLockedNanos += creatorCoinRoyaltyNanos
		existingProfileEntry.CoinEntry = newCoinEntry
		bav._setProfileEntryMappings(existingProfileEntry)
	}

	// (7) Save a copy of the previous postEntry and then decrement NumNFTCopiesForSale.
	prevPostEntry := &PostEntry{}
	*prevPostEntry = *nftPostEntry
	nftPostEntry.NumNFTCopiesForSale--
	bav._setPostEntryMappings(nftPostEntry)

	// Create an Operation to add to the end of the list. Fill all fields except the type which depends upon
	// if this is an AcceptNFTBid transaction or an NFTBid transaction.
	transactionUtxoOp := &UtxoOperation{
		PrevNFTEntry:              prevNFTEntry,
		PrevPostEntry:             prevPostEntry,
		PrevCoinEntry:             &prevCoinEntry,
		DeletedNFTBidEntries:      deletedBidEntries,
		NFTPaymentUtxoKeys:        nftPaymentUtxoKeys,
		NFTSpentUtxoEntries:       spentUtxoEntries,
		PrevAcceptedNFTBidEntries: prevAcceptedBidHistory,
		PrevNFTBidEntry:           args.PrevNFTBidEntry,
	}
	if args.Txn.TxnMeta.GetTxnType() == TxnTypeAcceptNFTBid {
		transactionUtxoOp.Type = OperationTypeAcceptNFTBid
		// Rosetta fields
		transactionUtxoOp.AcceptNFTBidCreatorPublicKey = nftPostEntry.PosterPublicKey
		transactionUtxoOp.AcceptNFTBidBidderPublicKey = bidderPublicKey
		transactionUtxoOp.AcceptNFTBidCreatorRoyaltyNanos = creatorCoinRoyaltyNanos
	} else if args.Txn.TxnMeta.GetTxnType() == TxnTypeNFTBid {
		transactionUtxoOp.Type = OperationTypeNFTBid
		// Rosetta fields
		transactionUtxoOp.NFTBidCreatorPublicKey = nftPostEntry.PosterPublicKey
		transactionUtxoOp.NFTBidBidderPublicKey = bidderPublicKey
		transactionUtxoOp.NFTBidCreatorRoyaltyNanos = creatorCoinRoyaltyNanos
	} else {
		return 0, 0, nil, fmt.Errorf(
			"_helpConnectNFTSold: TxnType %v is not supported",
			args.Txn.TxnMeta.GetTxnType())
	}

	// Add an operation to the list at the end indicating we've connected an NFT bid.
	utxoOpsForTxn = append(utxoOpsForTxn, transactionUtxoOp)

	// HARDCORE SANITY CHECK:
	//  - Before returning we do one more sanity check that money hasn't been printed.
	//
	// Seller balance diff:
	sellerBalanceAfter, err := bav.GetSpendableDeSoBalanceNanosForPublicKey(sellerPublicKey, tipHeight)
	if err != nil {
		return 0, 0, nil, fmt.Errorf(
			"_helpConnectNFTSold: Problem getting final balance for seller pubkey: %v",
			PkToStringBoth(sellerPublicKey))
	}
	sellerDiff := int64(sellerBalanceAfter) - int64(sellerBalanceBefore)
	// Bidder balance diff (only relevant if bidder != seller):
	bidderDiff := int64(0)
	if !reflect.DeepEqual(bidderPublicKey, sellerPublicKey) {
		bidderBalanceAfter, err := bav.GetSpendableDeSoBalanceNanosForPublicKey(bidderPublicKey, tipHeight)
		if err != nil {
			return 0, 0, nil, fmt.Errorf(
				"_helpConnectNFTSold: Problem getting final balance for bidder pubkey: %v",
				PkToStringBoth(bidderPublicKey))
		}
		bidderDiff = int64(bidderBalanceAfter) - int64(bidderBalanceBefore)
	}
	// Creator balance diff (only relevant if creator != seller and creator != bidder):
	creatorDiff := int64(0)
	if !reflect.DeepEqual(nftPostEntry.PosterPublicKey, sellerPublicKey) &&
		!reflect.DeepEqual(nftPostEntry.PosterPublicKey, bidderPublicKey) {
		creatorBalanceAfter, err := bav.GetSpendableDeSoBalanceNanosForPublicKey(nftPostEntry.PosterPublicKey, tipHeight)
		if err != nil {
			return 0, 0, nil, fmt.Errorf(
				"_helpConnectNFTSold: Problem getting final balance for poster pubkey: %v",
				PkToStringBoth(nftPostEntry.PosterPublicKey))
		}
		creatorDiff = int64(creatorBalanceAfter) - int64(creatorBalanceBefore)
	}
	// Creator coin diff:
	coinDiff := int64(newCoinEntry.DeSoLockedNanos) - int64(prevCoinEntry.DeSoLockedNanos)
	// Now the actual check. Use bigints to avoid getting fooled by overflow.
	sellerPlusBidderDiff := big.NewInt(0).Add(big.NewInt(sellerDiff), big.NewInt(bidderDiff))
	creatorPlusCoinDiff := big.NewInt(0).Add(big.NewInt(creatorDiff), big.NewInt(coinDiff))
	totalDiff := big.NewInt(0).Add(sellerPlusBidderDiff, creatorPlusCoinDiff)
	if totalDiff.Cmp(big.NewInt(0)) > 0 {
		return 0, 0, nil, fmt.Errorf(
			"_helpConnectNFTSold: Sum of participant diffs is >0 (%d, %d, %d, %d)",
			sellerDiff, bidderDiff, creatorDiff, coinDiff)
	}

	return totalInput, totalOutput, utxoOpsForTxn, nil
}

func (bav *UtxoView) _connectNFTBid(
	txn *MsgDeSoTxn, txHash *BlockHash, blockHeight uint32, verifySignatures bool) (
	_totalInput uint64, _totalOutput uint64, _utxoOps []*UtxoOperation, _err error) {
	if bav.GlobalParamsEntry.MaxCopiesPerNFT == 0 {
		return 0, 0, nil, fmt.Errorf("_connectNFTBid: called with zero MaxCopiesPerNFT")
	}

	// Check that the transaction has the right TxnType.
	if txn.TxnMeta.GetTxnType() != TxnTypeNFTBid {
		return 0, 0, nil, fmt.Errorf("_connectNFTBid: called with bad TxnType %s",
			txn.TxnMeta.GetTxnType().String())
	}
	txMeta := txn.TxnMeta.(*NFTBidMetadata)

	// Verify that the postEntry being bid on exists, is an NFT, and supports the given serial #.
	postEntry := bav.GetPostEntryForPostHash(txMeta.NFTPostHash)
	if postEntry == nil || postEntry.isDeleted {
		return 0, 0, nil, RuleErrorNFTBidOnNonExistentPost
	} else if !postEntry.IsNFT {
		return 0, 0, nil, RuleErrorNFTBidOnPostThatIsNotAnNFT
	} else if txMeta.SerialNumber > postEntry.NumNFTCopies {
		return 0, 0, nil, RuleErrorNFTBidOnInvalidSerialNumber
	}

	// Validate the nftEntry.  Note that there is a special case where a bidder can submit a bid
	// on SerialNumber zero.  This acts as a blanket bid on any serial number version of this NFT
	// As a result, the nftEntry will be nil and should not be validated.
	nftKey := MakeNFTKey(txMeta.NFTPostHash, txMeta.SerialNumber)
	nftEntry := bav.GetNFTEntryForNFTKey(&nftKey)
	bidderPKID := bav.GetPKIDForPublicKey(txn.PublicKey)
	if bidderPKID == nil || bidderPKID.isDeleted {
		return 0, 0, nil, fmt.Errorf("_connectNFTBid: PKID for bidder public "+
			"key %v doesn't exist; this should never happen", string(txn.PublicKey))
	}

	// Save a copy of the bid entry so that we can use it in the disconnect.
	nftBidKey := MakeNFTBidKey(bidderPKID.PKID, txMeta.NFTPostHash, txMeta.SerialNumber)
	prevNFTBidEntry := bav.GetNFTBidEntryForNFTBidKey(&nftBidKey)
	isBuyNowBid := false
	if txMeta.SerialNumber != uint64(0) {
		// Verify the NFT entry that is being bid on exists.
		if nftEntry == nil || nftEntry.isDeleted {
			return 0, 0, nil, RuleErrorNFTBidOnNonExistentNFTEntry
		}

		// Verify the NFT entry being bid on is for sale.
		if !nftEntry.IsForSale {
			return 0, 0, nil, RuleErrorNFTBidOnNFTThatIsNotForSale
		}

		// Verify the NFT is not a pending transfer.
		if nftEntry.IsPending {
			return 0, 0, nil, RuleErrorCannotBidForPendingNFTTransfer
		}

		// Verify that the bidder is not the current owner of the NFT.
		if reflect.DeepEqual(nftEntry.OwnerPKID, bidderPKID.PKID) {
			return 0, 0, nil, RuleErrorNFTOwnerCannotBidOnOwnedNFT
		}

		// Verify that the bid amount is greater than the min bid amount for this NFT.
		// We allow BidAmountNanos to be 0 if there exists a previous bid entry. A value of 0 indicates that we should delete the entry.
		if txMeta.BidAmountNanos < nftEntry.MinBidAmountNanos && !(txMeta.BidAmountNanos == 0 && prevNFTBidEntry != nil) {
			return 0, 0, nil, RuleErrorNFTBidLessThanMinBidAmountNanos
		}
		// Verify that we are not bidding on a Buy Now NFT before the Buy Now NFT Block Height. This should never happen.
		if nftEntry.IsBuyNow && blockHeight < BuyNowNFTBlockHeight {
			return 0, 0, nil, errors.Wrapf(RuleErrorBuyNowNFTBeforeBlockHeight, "_connectNFTBid: ")
		}
		// If the NFT is a Buy Now NFT and the bid amount is greater than the Buy Now Price, we treat this bid as a
		// a purchase. We also make sure that the Bid Amount is greater than 0. A bid amount of 0 would signify the
		// cancellation of a previous bid. It is possible to have the Buy Now Price be 0 nanos, but it would require
		// a bid of at least 1 nano.
		if nftEntry.IsBuyNow && txMeta.BidAmountNanos >= nftEntry.BuyNowPriceNanos && txMeta.BidAmountNanos > 0 {
			isBuyNowBid = true
		}
	}

	deletePrevBidAndSetNewBid := func() {
		// If an old bid exists, delete it.
		if prevNFTBidEntry != nil {
			bav._deleteNFTBidEntryMappings(prevNFTBidEntry)
		}

<<<<<<< HEAD
	} else if txMeta.BidAmountNanos > spendableBalance && blockHeight > bav.Params.BrokenNFTBidsFixBlockHeight {
		return 0, 0, nil, RuleErrorInsufficientFundsForNFTBid
=======
		// If the new bid has a non-zero amount, set it.
		if txMeta.BidAmountNanos != 0 {
			// Zero bids are not allowed, submitting a zero bid effectively withdraws a prior bid.
			newBidEntry := &NFTBidEntry{
				BidderPKID:     bidderPKID.PKID,
				NFTPostHash:    txMeta.NFTPostHash,
				SerialNumber:   txMeta.SerialNumber,
				BidAmountNanos: txMeta.BidAmountNanos,
			}
			bav._setNFTBidEntryMappings(newBidEntry)
		}
>>>>>>> c650242a
	}

	// If this is a bid on an NFT that is not "Buy Now" enabled or a bid below the Buy Now Price, simply create the bid.
	if !isBuyNowBid {
		// Connect basic txn to get the total input and the total output without
		// considering the transaction metadata.
		totalInput, totalOutput, utxoOpsForTxn, err := bav._connectBasicTransfer(
			txn, txHash, blockHeight, verifySignatures)
		if err != nil {
			return 0, 0, nil, errors.Wrapf(err, "_connectNFTBid: ")
		}
		// We assume the tip is right before the block in which this txn is about to be applied.
		tipHeight := uint32(0)
		if blockHeight > 0 {
			tipHeight = blockHeight - 1
		}
		// Verify that the transaction creator has sufficient deso to create the bid.
		spendableBalance, err := bav.GetSpendableDeSoBalanceNanosForPublicKey(txn.PublicKey, tipHeight)
		if err != nil {
			return 0, 0, nil, errors.Wrapf(err, "_connectNFTBid: Error getting bidder balance: ")
		} else if txMeta.BidAmountNanos > spendableBalance && blockHeight > BrokenNFTBidsFixBlockHeight {
			return 0, 0, nil, RuleErrorInsufficientFundsForNFTBid
		}
		// Force the input to be non-zero so that we can prevent replay attacks.
		if totalInput == 0 {
			return 0, 0, nil, RuleErrorNFTBidRequiresNonZeroInput
		}
		if verifySignatures {
			// _connectBasicTransfer has already checked that the transaction is
			// signed by the top-level public key, which we take to be the poster's
			// public key.
		}

		// Delete the previous bid and set the new bid.
		deletePrevBidAndSetNewBid()

		// Add an operation to the list at the end indicating we've connected an NFT bid.
		utxoOpsForTxn = append(utxoOpsForTxn, &UtxoOperation{
			Type:            OperationTypeNFTBid,
			PrevNFTBidEntry: prevNFTBidEntry,
		})

		return totalInput, totalOutput, utxoOpsForTxn, nil
	} else {
		// For bids above the Buy Now Price on Buy Now NFTs, we delete the prev bid if it exists and create a bid that
		// will get deleted in the _helpConnectNFTSold logic. This allows us to reuse the code that handles the royalty
		// payouts and NFT ownership changes that is used in _connectAcceptNFTBid.
		deletePrevBidAndSetNewBid()

		// Okay here's where the fun happens. We are submitting a bid on a Buy Now enabled NFT.
		// We create the bid then we call the _helpConnectNFTSold to handle the royalty payout
		// logic and such.
		//
		// Note that by the time we get here, we have verified that the bid amount exceeds the
		// buy now price.
		totalInput, totalOutput, utxoOpsForTxn, err := bav._helpConnectNFTSold(HelpConnectNFTSoldStruct{
			NFTPostHash:     txMeta.NFTPostHash,
			SerialNumber:    txMeta.SerialNumber,
			BidderPKID:      bidderPKID.PKID,
			BidAmountNanos:  txMeta.BidAmountNanos,
			PrevNFTBidEntry: prevNFTBidEntry,

			BidderInputs: []*DeSoInput{},

			BlockHeight:      blockHeight,
			Txn:              txn,
			TxHash:           txHash,
			VerifySignatures: verifySignatures,
		})
		if err != nil {
			return 0, 0, nil, errors.Wrapf(err, "_connectNFTBid: ")
		}
		return totalInput, totalOutput, utxoOpsForTxn, nil
	}
}

func (bav *UtxoView) _connectNFTTransfer(
	txn *MsgDeSoTxn, txHash *BlockHash, blockHeight uint32, verifySignatures bool) (
	_totalInput uint64, _totalOutput uint64, _utxoOps []*UtxoOperation, _err error) {

	if blockHeight < bav.Params.NFTTransferOrBurnAndDerivedKeysBlockHeight {
		return 0, 0, nil, RuleErrorNFTTransferBeforeBlockHeight
	}

	// Check that the transaction has the right TxnType.
	if txn.TxnMeta.GetTxnType() != TxnTypeNFTTransfer {
		return 0, 0, nil, fmt.Errorf("_connectNFTTransfer: called with bad TxnType %s",
			txn.TxnMeta.GetTxnType().String())
	}
	txMeta := txn.TxnMeta.(*NFTTransferMetadata)

	// Check that the specified receiver public key is valid.
	if len(txMeta.ReceiverPublicKey) != btcec.PubKeyBytesLenCompressed {
		return 0, 0, nil, RuleErrorNFTTransferInvalidReceiverPubKeySize
	}

	// Check that the sender and receiver public keys are different.
	if reflect.DeepEqual(txn.PublicKey, txMeta.ReceiverPublicKey) {
		return 0, 0, nil, RuleErrorNFTTransferCannotTransferToSelf
	}

	// Verify the NFT entry exists.
	nftKey := MakeNFTKey(txMeta.NFTPostHash, txMeta.SerialNumber)
	prevNFTEntry := bav.GetNFTEntryForNFTKey(&nftKey)
	if prevNFTEntry == nil || prevNFTEntry.isDeleted {
		return 0, 0, nil, RuleErrorCannotTransferNonExistentNFT
	}

	// Verify that the updater is the owner of the NFT.
	updaterPKID := bav.GetPKIDForPublicKey(txn.PublicKey)
	if updaterPKID == nil || updaterPKID.isDeleted {
		return 0, 0, nil, fmt.Errorf("_connectNFTTransfer: non-existent updaterPKID: %s",
			PkToString(txn.PublicKey, bav.Params))
	}
	if !reflect.DeepEqual(prevNFTEntry.OwnerPKID, updaterPKID.PKID) {
		return 0, 0, nil, RuleErrorNFTTransferByNonOwner
	}

	// Fetch the receiver's PKID and make sure it exists.
	receiverPKID := bav.GetPKIDForPublicKey(txMeta.ReceiverPublicKey)
	// Sanity check that we found a PKID entry for these pub keys (should never fail).
	if receiverPKID == nil || receiverPKID.isDeleted {
		return 0, 0, nil, fmt.Errorf(
			"_connectNFTTransfer: Found nil or deleted PKID for receiver, this should never "+
				"happen. Receiver pubkey: %v", PkToStringMainnet(txMeta.ReceiverPublicKey))
	}

	// Make sure that the NFT entry is not for sale.
	if prevNFTEntry.IsForSale {
		return 0, 0, nil, RuleErrorCannotTransferForSaleNFT
	}

	// Sanity check that the NFT entry is correct.
	if !reflect.DeepEqual(prevNFTEntry.NFTPostHash, txMeta.NFTPostHash) ||
		!reflect.DeepEqual(prevNFTEntry.SerialNumber, txMeta.SerialNumber) {
		return 0, 0, nil, fmt.Errorf("_connectNFTTransfer: prevNFTEntry %v is inconsistent with txMeta %v;"+
			" this should never happen.", prevNFTEntry, txMeta)
	}

	// Get the postEntry so we can check for unlockable content.
	nftPostEntry := bav.GetPostEntryForPostHash(txMeta.NFTPostHash)
	if nftPostEntry == nil || nftPostEntry.isDeleted {
		return 0, 0, nil, fmt.Errorf("_connectNFTTransfer: non-existent nftPostEntry for NFTPostHash: %s",
			txMeta.NFTPostHash.String())
	}

	// If the post entry requires the NFT to have unlockable text, make sure it is provided.
	if nftPostEntry.HasUnlockable && len(txMeta.UnlockableText) == 0 {
		return 0, 0, nil, RuleErrorCannotTransferUnlockableNFTWithoutUnlockable
	}

	// Check the length of the UnlockableText.
	if uint64(len(txMeta.UnlockableText)) > bav.Params.MaxPrivateMessageLengthBytes {
		return 0, 0, nil, errors.Wrapf(
			RuleErrorUnlockableTextLengthExceedsMax, "_connectNFTTransfer: "+
				"UnlockableTextLen = %d; Max length = %d",
			len(txMeta.UnlockableText), bav.Params.MaxPrivateMessageLengthBytes)
	}

	// Connect basic txn to get the total input and the total output without
	// considering the transaction metadata.
	totalInput, totalOutput, utxoOpsForTxn, err := bav._connectBasicTransfer(
		txn, txHash, blockHeight, verifySignatures)
	if err != nil {
		return 0, 0, nil, errors.Wrapf(err, "_connectNFTTransfer: ")
	}

	// Force the input to be non-zero so that we can prevent replay attacks.
	if totalInput == 0 {
		return 0, 0, nil, RuleErrorNFTTransferRequiresNonZeroInput
	}

	if verifySignatures {
		// _connectBasicTransfer has already checked that the transaction is
		// signed by the top-level public key, which we take to be the NFT owner's
		// public key.
	}

	// Now we are ready to transfer the NFT.

	// Make a copy of the previous NFT
	newNFTEntry := *prevNFTEntry
	// Update the fields that were set during this transfer.
	newNFTEntry.LastOwnerPKID = prevNFTEntry.OwnerPKID
	newNFTEntry.OwnerPKID = receiverPKID.PKID
	newNFTEntry.UnlockableText = txMeta.UnlockableText
	newNFTEntry.IsPending = true

	// Set the new entry in the view.
	bav._deleteNFTEntryMappings(prevNFTEntry)
	bav._setNFTEntryMappings(&newNFTEntry)

	// Add an operation to the list at the end indicating we've connected an NFT update.
	utxoOpsForTxn = append(utxoOpsForTxn, &UtxoOperation{
		Type:         OperationTypeNFTTransfer,
		PrevNFTEntry: prevNFTEntry,
	})

	return totalInput, totalOutput, utxoOpsForTxn, nil
}

func (bav *UtxoView) _connectAcceptNFTTransfer(
	txn *MsgDeSoTxn, txHash *BlockHash, blockHeight uint32, verifySignatures bool) (
	_totalInput uint64, _totalOutput uint64, _utxoOps []*UtxoOperation, _err error) {

	if blockHeight < bav.Params.NFTTransferOrBurnAndDerivedKeysBlockHeight {
		return 0, 0, nil, RuleErrorAcceptNFTTransferBeforeBlockHeight
	}

	// Check that the transaction has the right TxnType.
	if txn.TxnMeta.GetTxnType() != TxnTypeAcceptNFTTransfer {
		return 0, 0, nil, fmt.Errorf("_connectAcceptNFTTransfer: called with bad TxnType %s",
			txn.TxnMeta.GetTxnType().String())
	}
	txMeta := txn.TxnMeta.(*AcceptNFTTransferMetadata)

	// Verify the NFT entry exists.
	nftKey := MakeNFTKey(txMeta.NFTPostHash, txMeta.SerialNumber)
	prevNFTEntry := bav.GetNFTEntryForNFTKey(&nftKey)
	if prevNFTEntry == nil || prevNFTEntry.isDeleted {
		return 0, 0, nil, RuleErrorCannotAcceptTransferOfNonExistentNFT
	}

	// Verify that the updater is the owner of the NFT.
	updaterPKID := bav.GetPKIDForPublicKey(txn.PublicKey)
	if updaterPKID == nil || updaterPKID.isDeleted {
		return 0, 0, nil, fmt.Errorf("_connectAcceptNFTTransfer: non-existent updaterPKID: %s",
			PkToString(txn.PublicKey, bav.Params))
	}
	if !reflect.DeepEqual(prevNFTEntry.OwnerPKID, updaterPKID.PKID) {
		return 0, 0, nil, RuleErrorAcceptNFTTransferByNonOwner
	}

	// Verify that the NFT is actually pending.
	if !prevNFTEntry.IsPending {
		return 0, 0, nil, RuleErrorAcceptNFTTransferForNonPendingNFT
	}

	// Sanity check that the NFT entry is not for sale.
	if prevNFTEntry.IsForSale {
		return 0, 0, nil, fmt.Errorf(
			"_connectAcceptNFTTransfer: attempted to accept NFT transfer of NFT that is for "+
				"sale. This should never happen; txMeta %v.", txMeta)
	}

	// Sanity check that the NFT entry is correct.
	if !reflect.DeepEqual(prevNFTEntry.NFTPostHash, txMeta.NFTPostHash) ||
		!reflect.DeepEqual(prevNFTEntry.SerialNumber, txMeta.SerialNumber) {
		return 0, 0, nil, fmt.Errorf("_connectAcceptNFTTransfer: prevNFTEntry %v is "+
			"inconsistent with txMeta %v; this should never happen.", prevNFTEntry, txMeta)
	}

	// Connect basic txn to get the total input and the total output without
	// considering the transaction metadata.
	totalInput, totalOutput, utxoOpsForTxn, err := bav._connectBasicTransfer(
		txn, txHash, blockHeight, verifySignatures)
	if err != nil {
		return 0, 0, nil, errors.Wrapf(err, "_connectAcceptNFTTransfer: ")
	}

	// Force the input to be non-zero so that we can prevent replay attacks.
	if totalInput == 0 {
		return 0, 0, nil, RuleErrorAcceptNFTTransferRequiresNonZeroInput
	}

	if verifySignatures {
		// _connectBasicTransfer has already checked that the transaction is
		// signed by the top-level public key, which we take to be the NFT owner's
		// public key.
	}

	// Now we are ready to transfer the NFT.

	// Create the updated NFTEntry (everything the same except for IsPending) and set it.
	newNFTEntry := *prevNFTEntry
	newNFTEntry.IsPending = false
	bav._deleteNFTEntryMappings(prevNFTEntry)
	bav._setNFTEntryMappings(&newNFTEntry)

	// Add an operation for the accepted NFT transfer.
	utxoOpsForTxn = append(utxoOpsForTxn, &UtxoOperation{
		Type:         OperationTypeAcceptNFTTransfer,
		PrevNFTEntry: prevNFTEntry,
	})

	return totalInput, totalOutput, utxoOpsForTxn, nil
}

func (bav *UtxoView) _connectBurnNFT(
	txn *MsgDeSoTxn, txHash *BlockHash, blockHeight uint32, verifySignatures bool) (
	_totalInput uint64, _totalOutput uint64, _utxoOps []*UtxoOperation, _err error) {

	if blockHeight < bav.Params.NFTTransferOrBurnAndDerivedKeysBlockHeight {
		return 0, 0, nil, RuleErrorBurnNFTBeforeBlockHeight
	}

	// Check that the transaction has the right TxnType.
	if txn.TxnMeta.GetTxnType() != TxnTypeBurnNFT {
		return 0, 0, nil, fmt.Errorf("_connectBurnNFT: called with bad TxnType %s",
			txn.TxnMeta.GetTxnType().String())
	}
	txMeta := txn.TxnMeta.(*BurnNFTMetadata)

	// Verify the NFT entry exists.
	nftKey := MakeNFTKey(txMeta.NFTPostHash, txMeta.SerialNumber)
	nftEntry := bav.GetNFTEntryForNFTKey(&nftKey)
	if nftEntry == nil || nftEntry.isDeleted {
		return 0, 0, nil, RuleErrorCannotBurnNonExistentNFT
	}

	// Verify that the updater is the owner of the NFT.
	updaterPKID := bav.GetPKIDForPublicKey(txn.PublicKey)
	if updaterPKID == nil || updaterPKID.isDeleted {
		return 0, 0, nil, fmt.Errorf("_connectBurnNFT: non-existent updaterPKID: %s",
			PkToString(txn.PublicKey, bav.Params))
	}
	if !reflect.DeepEqual(nftEntry.OwnerPKID, updaterPKID.PKID) {
		return 0, 0, nil, RuleErrorBurnNFTByNonOwner
	}

	// Verify that the NFT is not for sale.
	if nftEntry.IsForSale {
		return 0, 0, nil, RuleErrorCannotBurnNFTThatIsForSale
	}

	// Sanity check that the NFT entry is correct.
	if !reflect.DeepEqual(nftEntry.NFTPostHash, txMeta.NFTPostHash) ||
		!reflect.DeepEqual(nftEntry.SerialNumber, txMeta.SerialNumber) {
		return 0, 0, nil, fmt.Errorf("_connectBurnNFT: nftEntry %v is "+
			"inconsistent with txMeta %v; this should never happen.", nftEntry, txMeta)
	}

	// Get the postEntry so we can increment the burned copies count.
	nftPostEntry := bav.GetPostEntryForPostHash(txMeta.NFTPostHash)
	if nftPostEntry == nil || nftPostEntry.isDeleted {
		return 0, 0, nil, fmt.Errorf(
			"_connectBurnNFT: non-existent nftPostEntry for NFTPostHash: %s",
			txMeta.NFTPostHash.String())
	}

	// Connect basic txn to get the total input and the total output without
	// considering the transaction metadata.
	totalInput, totalOutput, utxoOpsForTxn, err := bav._connectBasicTransfer(
		txn, txHash, blockHeight, verifySignatures)
	if err != nil {
		return 0, 0, nil, errors.Wrapf(err, "_connectBurnNFT: ")
	}

	// Force the input to be non-zero so that we can prevent replay attacks.
	if totalInput == 0 {
		return 0, 0, nil, RuleErrorBurnNFTRequiresNonZeroInput
	}

	if verifySignatures {
		// _connectBasicTransfer has already checked that the transaction is
		// signed by the top-level public key, which we take to be the NFT owner's
		// public key.
	}

	// Create a backup before we burn the NFT.
	prevNFTEntry := *nftEntry

	// Delete the NFT.
	bav._deleteNFTEntryMappings(nftEntry)

	// Save a copy of the previous postEntry and then increment NumNFTCopiesBurned.
	prevPostEntry := *nftPostEntry
	nftPostEntry.NumNFTCopiesBurned++
	bav._deletePostEntryMappings(&prevPostEntry)
	bav._setPostEntryMappings(nftPostEntry)

	// Add an operation for the burnt NFT.
	utxoOpsForTxn = append(utxoOpsForTxn, &UtxoOperation{
		Type:          OperationTypeBurnNFT,
		PrevNFTEntry:  &prevNFTEntry,
		PrevPostEntry: &prevPostEntry,
	})

	return totalInput, totalOutput, utxoOpsForTxn, nil
}

func (bav *UtxoView) _disconnectCreateNFT(
	operationType OperationType, currentTxn *MsgDeSoTxn, txnHash *BlockHash,
	utxoOpsForTxn []*UtxoOperation, blockHeight uint32) error {

	// Verify that the last operation is a CreateNFT operation
	if len(utxoOpsForTxn) == 0 {
		return fmt.Errorf("_disconnectCreateNFT: utxoOperations are missing")
	}
	operationIndex := len(utxoOpsForTxn) - 1
	if utxoOpsForTxn[operationIndex].Type != OperationTypeCreateNFT {
		return fmt.Errorf("_disconnectCreateNFT: Trying to revert "+
			"OperationTypeCreateNFT but found type %v",
			utxoOpsForTxn[operationIndex].Type)
	}
	txMeta := currentTxn.TxnMeta.(*CreateNFTMetadata)
	operationData := utxoOpsForTxn[operationIndex]
	operationIndex--

	// Get the postEntry corresponding to this txn.
	existingPostEntry := bav.GetPostEntryForPostHash(txMeta.NFTPostHash)
	// Sanity-check that it exists.
	if existingPostEntry == nil || existingPostEntry.isDeleted {
		return fmt.Errorf("_disconnectCreateNFT: Post entry for "+
			"post hash %v doesn't exist; this should never happen",
			txMeta.NFTPostHash.String())
	}

	// Revert to the old post entry since we changed IsNFT, etc.
	bav._setPostEntryMappings(operationData.PrevPostEntry)

	// Delete the NFT entries.
	posterPKID := bav.GetPKIDForPublicKey(existingPostEntry.PosterPublicKey)
	if posterPKID == nil || posterPKID.isDeleted {
		return fmt.Errorf("_disconnectCreateNFT: PKID for poster public key %v doesn't exist; this should never happen", string(existingPostEntry.PosterPublicKey))
	}
	for ii := uint64(1); ii <= txMeta.NumCopies; ii++ {
		nftEntry := &NFTEntry{
			OwnerPKID:    posterPKID.PKID,
			NFTPostHash:  txMeta.NFTPostHash,
			SerialNumber: ii,
			IsForSale:    true,
		}
		bav._deleteNFTEntryMappings(nftEntry)
	}

	// Now revert the basic transfer with the remaining operations. Cut off
	// the CreatorCoin operation at the end since we just reverted it.
	return bav._disconnectBasicTransfer(
		currentTxn, txnHash, utxoOpsForTxn[:operationIndex+1], blockHeight)
}

func (bav *UtxoView) _disconnectUpdateNFT(
	operationType OperationType, currentTxn *MsgDeSoTxn, txnHash *BlockHash,
	utxoOpsForTxn []*UtxoOperation, blockHeight uint32) error {

	// Verify that the last operation is an UpdateNFT operation
	if len(utxoOpsForTxn) == 0 {
		return fmt.Errorf("_disconnectUpdateNFT: utxoOperations are missing")
	}
	operationIndex := len(utxoOpsForTxn) - 1
	if utxoOpsForTxn[operationIndex].Type != OperationTypeUpdateNFT {
		return fmt.Errorf("_disconnectUpdateNFT: Trying to revert "+
			"OperationTypeUpdateNFT but found type %v",
			utxoOpsForTxn[operationIndex].Type)
	}
	txMeta := currentTxn.TxnMeta.(*UpdateNFTMetadata)
	operationData := utxoOpsForTxn[operationIndex]
	operationIndex--

	// In order to disconnect an updated NFT, we need to do the following:
	// 	(1) Revert the NFT entry to the previous one.
	//  (2) Add back all of the bids that were deleted (if any).
	//  (3) Revert the post entry since we updated num NFT copies for sale.

	// Make sure that there is a prev NFT entry.
	if operationData.PrevNFTEntry == nil || operationData.PrevNFTEntry.isDeleted {
		return fmt.Errorf("_disconnectUpdateNFT: prev NFT entry doesn't exist; " +
			"this should never happen")
	}

	// If the previous NFT entry was not for sale, it should not have had any bids to delete.
	if !operationData.PrevNFTEntry.IsForSale &&
		operationData.DeletedNFTBidEntries != nil &&
		len(operationData.DeletedNFTBidEntries) > 0 {

		return fmt.Errorf("_disconnectUpdateNFT: prev NFT entry was not for sale but found " +
			"deleted bids anyway; this should never happen")
	}

	// Set the old NFT entry.
	bav._setNFTEntryMappings(operationData.PrevNFTEntry)

	// Set the old bids.
	if operationData.DeletedNFTBidEntries != nil {
		for _, nftBid := range operationData.DeletedNFTBidEntries {
			bav._setNFTBidEntryMappings(nftBid)
		}
	}

	// Get the postEntry corresponding to this txn.
	existingPostEntry := bav.GetPostEntryForPostHash(txMeta.NFTPostHash)
	// Sanity-check that it exists.
	if existingPostEntry == nil || existingPostEntry.isDeleted {
		return fmt.Errorf("_disconnectUpdateNFT: Post entry for "+
			"post hash %v doesn't exist; this should never happen",
			txMeta.NFTPostHash.String())
	}

	// Revert to the old post entry since we changed NumNFTCopiesForSale.
	bav._setPostEntryMappings(operationData.PrevPostEntry)

	// Now revert the basic transfer with the remaining operations.
	return bav._disconnectBasicTransfer(
		currentTxn, txnHash, utxoOpsForTxn[:operationIndex+1], blockHeight)
}

func (bav *UtxoView) _disconnectAcceptNFTBid(
	operationType OperationType, currentTxn *MsgDeSoTxn, txnHash *BlockHash,
	utxoOpsForTxn []*UtxoOperation, blockHeight uint32) error {

	// Verify that the last operation is an AcceptNFTBid operation
	if len(utxoOpsForTxn) == 0 {
		return fmt.Errorf("_disconnectAcceptNFTBid: utxoOperations are missing")
	}
	operationIndex := len(utxoOpsForTxn) - 1
	if utxoOpsForTxn[operationIndex].Type != OperationTypeAcceptNFTBid {
		return fmt.Errorf("_disconnectAcceptNFTBid: Trying to revert "+
			"OperationTypeAcceptNFTBid but found type %v",
			utxoOpsForTxn[operationIndex].Type)
	}
	txMeta := currentTxn.TxnMeta.(*AcceptNFTBidMetadata)
	operationData := utxoOpsForTxn[operationIndex]
	operationIndex--

	// We sometimes have some extra AddUtxo operations we need to remove
	// These are "implicit" outputs that always occur at the end of the
	// list of UtxoOperations. The number of implicit outputs is equal to
	// the total number of "Add" operations minus the explicit outputs.
	numUtxoAdds := 0
	for _, utxoOp := range utxoOpsForTxn {
		if utxoOp.Type == OperationTypeAddUtxo {
			numUtxoAdds += 1
		}
	}
	if err := bav._helpDisconnectNFTSold(operationData, txMeta.NFTPostHash); err != nil {
		return errors.Wrapf(err, "_disconnectAcceptNFTBid: ")
	}

	// Now revert the basic transfer with the remaining operations.
	numBidderInputs := len(currentTxn.TxnMeta.(*AcceptNFTBidMetadata).BidderInputs)
	numNftOperations := (numUtxoAdds - len(currentTxn.TxOutputs) + numBidderInputs)
	operationIndex -= numNftOperations
	return bav._disconnectBasicTransfer(
		currentTxn, txnHash, utxoOpsForTxn[:operationIndex+1], blockHeight)
}

func (bav *UtxoView) _helpDisconnectNFTSold(operationData *UtxoOperation, nftPostHash *BlockHash) error {
	// In order to disconnect the selling of an NFT, we need to do the following:

	// In order to disconnect an accepted bid, we need to do the following:
	// 	(1) Revert the NFT entry to the previous one with the previous owner.
	//  (2) Add back all of the bids that were deleted.
	//  (3) Disconnect payment UTXOs.
	//  (4) Unspend bidder UTXOs if this is not an NFT Bid type operation.
	//  (5) Revert profileEntry to undo royalties added to DeSoLockedNanos.
	//  (6) Revert the postEntry since NumNFTCopiesForSale was decremented.

	// (1) Set the old NFT entry.
	if operationData.PrevNFTEntry == nil || operationData.PrevNFTEntry.isDeleted {
		return fmt.Errorf("_helpDisconnectNFTSold: prev NFT entry doesn't exist; " +
			"this should never happen")
	}

	prevNFTEntry := operationData.PrevNFTEntry
	bav._setNFTEntryMappings(prevNFTEntry)

	// Revert the accepted NFT bid history mappings
	bav._setAcceptNFTBidHistoryMappings(MakeNFTKey(prevNFTEntry.NFTPostHash, prevNFTEntry.SerialNumber), operationData.PrevAcceptedNFTBidEntries)

	// (2) Set the old bids.
	if operationData.DeletedNFTBidEntries == nil || len(operationData.DeletedNFTBidEntries) == 0 {
		return fmt.Errorf("_helpDisconnectNFTSold: DeletedNFTBidEntries doesn't exist; " +
			"this should never happen")
	}

	for _, nftBid := range operationData.DeletedNFTBidEntries {
		bav._setNFTBidEntryMappings(nftBid)
	}

	// (3) Revert payments made from accepting the NFT bids.
	if operationData.NFTPaymentUtxoKeys == nil || len(operationData.NFTPaymentUtxoKeys) == 0 {
		return fmt.Errorf("_helpDisconnectNFTSold: NFTPaymentUtxoKeys was nil; " +
			"this should never happen")
	}
	// Note: these UTXOs need to be unadded in reverse order.
	for ii := len(operationData.NFTPaymentUtxoKeys) - 1; ii >= 0; ii-- {
		paymentUtxoKey := operationData.NFTPaymentUtxoKeys[ii]
		if err := bav._unAddUtxo(paymentUtxoKey); err != nil {
			return errors.Wrapf(err, "_helpDisconnectNFTSold: Problem unAdding utxo %v: ", paymentUtxoKey)
		}
	}

	// We do not need to revert bidder UTXOs if this is an NFT Bid on a Buy Now NFT, because the bidder inputs are specified

	// (4) Revert spent bidder UTXOs.
	// as transaction inputs as opposed to bidder inputs that are specified in the transaction metadata since the transactor
	// and the bidder are the same in this scenario.
	if operationData.Type == OperationTypeAcceptNFTBid {
		// (4) Revert spent bidder UTXOs.
		if operationData.NFTSpentUtxoEntries == nil || len(operationData.NFTSpentUtxoEntries) == 0 {
			return fmt.Errorf("_helpDisconnectNFTSold: NFTSpentUtxoEntries was nil; " +
				"this should never happen")
		}

		// Note: these UTXOs need to be unspent in reverse order.
		for ii := len(operationData.NFTSpentUtxoEntries) - 1; ii >= 0; ii-- {
			spentUtxoEntry := operationData.NFTSpentUtxoEntries[ii]
			if err := bav._unSpendUtxo(spentUtxoEntry); err != nil {
				return errors.Wrapf(err, "_helpDisconnectNFTSold: Problem unSpending utxo %v: ", spentUtxoEntry)
			}
		}
	} else if operationData.Type == OperationTypeNFTBid {
		// Check that there are no NFTSpentUtxoEntries.
		if len(operationData.NFTSpentUtxoEntries) > 0 {
			return fmt.Errorf("_helpDisconnectNFTSold: NFT Bid operations should have zero NFTSpentUtxoEntries; " +
				"this should never happen")
		}
		// Check that the prevNFTEntry is a Buy Now NFT.
		if !prevNFTEntry.IsBuyNow {
			return fmt.Errorf("_helpDisconnectNFTSold: Previous NFT Entry is not buy now, " +
				"but operation is of type OperationTypeNFTBid; this should never happen")
		}
	} else {
		return fmt.Errorf("_helpDisconnectNFTSold: Invalid Operation type: %s", operationData.Type.String())
	}

	// (5) Revert the creator's CoinEntry if a previous one exists.
	if operationData.PrevCoinEntry != nil {
		nftPostEntry := bav.GetPostEntryForPostHash(operationData.PrevNFTEntry.NFTPostHash)
		// We have to get the post entry first so that we have the poster's pub key.
		if nftPostEntry == nil || nftPostEntry.isDeleted {
			return fmt.Errorf("_helpDisconnectNFTSold: nftPostEntry was nil; " +
				"this should never happen")
		}
		existingProfileEntry := bav.GetProfileEntryForPublicKey(nftPostEntry.PosterPublicKey)
		if existingProfileEntry == nil || existingProfileEntry.isDeleted {
			return fmt.Errorf("_helpDisconnectNFTSold: existingProfileEntry was nil; " +
				"this should never happen")
		}
		existingProfileEntry.CoinEntry = *operationData.PrevCoinEntry
		bav._setProfileEntryMappings(existingProfileEntry)
	}

	// (6) Verify a postEntry exists and then revert it since NumNFTCopiesForSale was decremented.

	// Get the postEntry corresponding to this txn.
	existingPostEntry := bav.GetPostEntryForPostHash(nftPostHash)
	// Sanity-check that it exists.
	if existingPostEntry == nil || existingPostEntry.isDeleted {
		return fmt.Errorf("_helpDisconnectNFTSold: Post entry for "+
			"post hash %v doesn't exist; this should never happen",
			nftPostHash.String())
	}

	// Revert to the old post entry since we changed NumNFTCopiesForSale.
	bav._setPostEntryMappings(operationData.PrevPostEntry)
	return nil
}

func (bav *UtxoView) _disconnectNFTBid(
	operationType OperationType, currentTxn *MsgDeSoTxn, txnHash *BlockHash,
	utxoOpsForTxn []*UtxoOperation, blockHeight uint32) error {

	// Verify that the last operation is a CreatorCoinTransfer operation
	if len(utxoOpsForTxn) == 0 {
		return fmt.Errorf("_disconnectNFTBid: utxoOperations are missing")
	}
	operationIndex := len(utxoOpsForTxn) - 1
	if utxoOpsForTxn[operationIndex].Type != OperationTypeNFTBid {
		return fmt.Errorf("_disconnectNFTBid: Trying to revert "+
			"OperationTypeNFTBid but found type %v",
			utxoOpsForTxn[operationIndex].Type)
	}
	txMeta := currentTxn.TxnMeta.(*NFTBidMetadata)
	operationData := utxoOpsForTxn[operationIndex]
	operationIndex--

	// We sometimes have some extra AddUtxo operations we need to remove
	// These are "implicit" outputs that always occur at the end of the
	// list of UtxoOperations. The number of implicit outputs is equal to
	// the total number of "Add" operations minus the explicit outputs.
	numUtxoAdds := 0
	for _, utxoOp := range utxoOpsForTxn {
		if utxoOp.Type == OperationTypeAddUtxo {
			numUtxoAdds += 1
		}
	}
	operationIndex -= numUtxoAdds - len(currentTxn.TxOutputs)

	// Get the NFTBidEntry corresponding to this txn.
	bidderPKID := bav.GetPKIDForPublicKey(currentTxn.PublicKey)
	if bidderPKID == nil || bidderPKID.isDeleted {
		return fmt.Errorf("_disconnectNFTBid: PKID for bidder public key %v doesn't exist; this should never "+
			"happen", string(currentTxn.PublicKey))
	}

	// If an NFT Bid operation has a non-nil PrevNFTEntry, this was bid on a Buy-Now NFT and we need to "unsell" the NFT
	if operationData.PrevNFTEntry != nil {
		// If the previous NFT Entry is not a Buy Now NFT, that is an error. A bid on a non-buy-now NFT should never
		// manipulate an NFT Entry.
		if !operationData.PrevNFTEntry.IsBuyNow {
			return fmt.Errorf("_disconnectNFTBid: PrevNFTEntry is non-nil and is not Buy Now on NFT bid operation. This should never happen.")
		}

		// We now know that this was a bid on a buy-now NFT and the underlying NFT was sold outright to the bidder.
		// We go ahead an unsell the NFT.
		if err := bav._helpDisconnectNFTSold(operationData, txMeta.NFTPostHash); err != nil {
			return errors.Wrapf(err, "_disconnectNFTBid: ")
		}
	}

	// Now we can delete the NFT bid.
	nftBidKey := MakeNFTBidKey(bidderPKID.PKID, txMeta.NFTPostHash, txMeta.SerialNumber)
	nftBidEntry := bav.GetNFTBidEntryForNFTBidKey(&nftBidKey)

	// Only delete the bid entry mapping if it exists. Bids of 0 nanos delete bids without creating new ones.
	if nftBidEntry != nil {
		// We do not check if the existing entry is deleted or not. Because a bid amount of 0 cancels a bid (deletes
		// without creating one), if a user were to create a bid, cancel it, and create a new one, this disconnect logic
		// would encounter a state where the bid entry is delete.
		bav._deleteNFTBidEntryMappings(nftBidEntry)
	}

	// If a previous entry exists, set it.
	if operationData.PrevNFTBidEntry != nil {
		bav._setNFTBidEntryMappings(operationData.PrevNFTBidEntry)
	}

	// Now revert the basic transfer with the remaining operations.
	return bav._disconnectBasicTransfer(
		currentTxn, txnHash, utxoOpsForTxn[:operationIndex+1], blockHeight)
}

func (bav *UtxoView) _disconnectNFTTransfer(
	operationType OperationType, currentTxn *MsgDeSoTxn, txnHash *BlockHash,
	utxoOpsForTxn []*UtxoOperation, blockHeight uint32) error {

	// Verify that the last operation is an NFTTransfer operation
	if len(utxoOpsForTxn) == 0 {
		return fmt.Errorf("_disconnectNFTTransfer: utxoOperations are missing")
	}
	operationIndex := len(utxoOpsForTxn) - 1
	if utxoOpsForTxn[operationIndex].Type != OperationTypeNFTTransfer {
		return fmt.Errorf("_disconnectNFTTransfer: Trying to revert "+
			"OperationTypeNFTTransfer but found type %v",
			utxoOpsForTxn[operationIndex].Type)
	}
	txMeta := currentTxn.TxnMeta.(*NFTTransferMetadata)
	operationData := utxoOpsForTxn[operationIndex]
	operationIndex--

	// Make sure that there is a prev NFT entry.
	if operationData.PrevNFTEntry == nil || operationData.PrevNFTEntry.isDeleted {
		return fmt.Errorf("_disconnectNFTTransfer: prev NFT entry doesn't exist; " +
			"this should never happen.")
	}

	// Sanity check the old NFT entry PKID / PostHash / SerialNumber.
	updaterPKID := bav.GetPKIDForPublicKey(currentTxn.PublicKey)
	if updaterPKID == nil || updaterPKID.isDeleted {
		return fmt.Errorf("_disconnectNFTTransfer: non-existent updaterPKID: %s",
			PkToString(currentTxn.PublicKey, bav.Params))
	}
	if !reflect.DeepEqual(operationData.PrevNFTEntry.OwnerPKID, updaterPKID.PKID) {
		return fmt.Errorf(
			"_disconnectNFTTransfer: updaterPKID does not match NFT owner: %s, %s",
			PkToString(updaterPKID.PKID[:], bav.Params),
			PkToString(operationData.PrevNFTEntry.OwnerPKID[:], bav.Params))
	}
	if !reflect.DeepEqual(txMeta.NFTPostHash, operationData.PrevNFTEntry.NFTPostHash) ||
		txMeta.SerialNumber != operationData.PrevNFTEntry.SerialNumber {
		return fmt.Errorf("_disconnectNFTTransfer: txMeta post hash and serial number do "+
			"not match previous NFT entry; this should never happen (%v, %v).",
			txMeta, operationData.PrevNFTEntry)
	}

	// Sanity check that the old NFT entry was not for sale.
	if operationData.PrevNFTEntry.IsForSale {
		return fmt.Errorf("_disconnecttNFTTransfer: prevNFT Entry was either not "+
			"pending or for sale (%v); this should never happen.", operationData.PrevNFTEntry)
	}

	// Get the current NFT entry so we can delete it.
	nftKey := MakeNFTKey(txMeta.NFTPostHash, txMeta.SerialNumber)
	currNFTEntry := bav.GetNFTEntryForNFTKey(&nftKey)
	if currNFTEntry == nil || currNFTEntry.isDeleted {
		return fmt.Errorf("_disconnectNFTTransfer: currNFTEntry not found: %s, %d",
			txMeta.NFTPostHash.String(), txMeta.SerialNumber)
	}

	// Set the old NFT entry.
	bav._deleteNFTEntryMappings(currNFTEntry)
	bav._setNFTEntryMappings(operationData.PrevNFTEntry)

	// Now revert the basic transfer with the remaining operations.
	return bav._disconnectBasicTransfer(
		currentTxn, txnHash, utxoOpsForTxn[:operationIndex+1], blockHeight)
}

func (bav *UtxoView) _disconnectAcceptNFTTransfer(
	operationType OperationType, currentTxn *MsgDeSoTxn, txnHash *BlockHash,
	utxoOpsForTxn []*UtxoOperation, blockHeight uint32) error {

	// Verify that the last operation is an AcceptNFTTransfer operation
	if len(utxoOpsForTxn) == 0 {
		return fmt.Errorf("_disconnectAcceptNFTTransfer: utxoOperations are missing")
	}
	operationIndex := len(utxoOpsForTxn) - 1
	if utxoOpsForTxn[operationIndex].Type != OperationTypeAcceptNFTTransfer {
		return fmt.Errorf("_disconnectAcceptNFTTransfer: Trying to revert "+
			"OperationTypeAcceptNFTTransfer but found type %v",
			utxoOpsForTxn[operationIndex].Type)
	}
	txMeta := currentTxn.TxnMeta.(*AcceptNFTTransferMetadata)
	operationData := utxoOpsForTxn[operationIndex]
	operationIndex--

	// Make sure that there is a prev NFT entry.
	if operationData.PrevNFTEntry == nil || operationData.PrevNFTEntry.isDeleted {
		return fmt.Errorf("_disconnectAcceptNFTTransfer: prev NFT entry doesn't exist; " +
			"this should never happen.")
	}

	// Sanity check the old NFT entry PKID / PostHash / SerialNumber.
	updaterPKID := bav.GetPKIDForPublicKey(currentTxn.PublicKey)
	if updaterPKID == nil || updaterPKID.isDeleted {
		return fmt.Errorf("_disconnectAcceptNFTTransfer: non-existent updaterPKID: %s",
			PkToString(currentTxn.PublicKey, bav.Params))
	}
	if !reflect.DeepEqual(operationData.PrevNFTEntry.OwnerPKID, updaterPKID.PKID) {
		return fmt.Errorf(
			"_disconnectAcceptNFTTransfer: updaterPKID does not match NFT owner: %s, %s",
			PkToString(updaterPKID.PKID[:], bav.Params),
			PkToString(operationData.PrevNFTEntry.OwnerPKID[:], bav.Params))
	}
	if !reflect.DeepEqual(txMeta.NFTPostHash, operationData.PrevNFTEntry.NFTPostHash) ||
		txMeta.SerialNumber != operationData.PrevNFTEntry.SerialNumber {
		return fmt.Errorf("_disconnectAcceptNFTTransfer: txMeta post hash and serial number"+
			" do not match previous NFT entry; this should never happen (%v, %v).",
			txMeta, operationData.PrevNFTEntry)
	}

	// Sanity check that the old NFT entry was pending and not for sale.
	if !operationData.PrevNFTEntry.IsPending || operationData.PrevNFTEntry.IsForSale {
		return fmt.Errorf("_disconnectAcceptNFTTransfer: prevNFT Entry was either not "+
			"pending or for sale (%v); this should never happen.", operationData.PrevNFTEntry)
	}

	// Get the current NFT entry so we can delete it.
	nftKey := MakeNFTKey(txMeta.NFTPostHash, txMeta.SerialNumber)
	currNFTEntry := bav.GetNFTEntryForNFTKey(&nftKey)
	if currNFTEntry == nil || currNFTEntry.isDeleted {
		return fmt.Errorf("_disconnectAcceptNFTTransfer: currNFTEntry not found: %s, %d",
			txMeta.NFTPostHash.String(), txMeta.SerialNumber)
	}

	// Delete the current NFT entry and set the old one.
	bav._deleteNFTEntryMappings(currNFTEntry)
	bav._setNFTEntryMappings(operationData.PrevNFTEntry)

	// Now revert the basic transfer with the remaining operations.
	return bav._disconnectBasicTransfer(
		currentTxn, txnHash, utxoOpsForTxn[:operationIndex+1], blockHeight)
}

func (bav *UtxoView) _disconnectBurnNFT(
	operationType OperationType, currentTxn *MsgDeSoTxn, txnHash *BlockHash,
	utxoOpsForTxn []*UtxoOperation, blockHeight uint32) error {

	// Verify that the last operation is an BurnNFT operation
	if len(utxoOpsForTxn) == 0 {
		return fmt.Errorf("_disconnectBurnNFT: utxoOperations are missing")
	}
	operationIndex := len(utxoOpsForTxn) - 1
	if utxoOpsForTxn[operationIndex].Type != OperationTypeBurnNFT {
		return fmt.Errorf("_disconnectBurnNFT: Trying to revert "+
			"OperationTypeBurnNFT but found type %v",
			utxoOpsForTxn[operationIndex].Type)
	}
	txMeta := currentTxn.TxnMeta.(*BurnNFTMetadata)
	operationData := utxoOpsForTxn[operationIndex]
	operationIndex--

	// Make sure that there is a prev NFT entry.
	if operationData.PrevNFTEntry == nil || operationData.PrevNFTEntry.isDeleted {
		return fmt.Errorf("_disconnectBurnNFT: prev NFT entry doesn't exist; " +
			"this should never happen.")
	}

	// Make sure that there is a prev post entry.
	if operationData.PrevPostEntry == nil || operationData.PrevPostEntry.isDeleted {
		return fmt.Errorf("_disconnectBurnNFT: prev NFT entry doesn't exist; " +
			"this should never happen.")
	}

	// Sanity check the old NFT entry PKID / PostHash / SerialNumber.
	updaterPKID := bav.GetPKIDForPublicKey(currentTxn.PublicKey)
	if updaterPKID == nil || updaterPKID.isDeleted {
		return fmt.Errorf("_disconnectBurnNFT: non-existent updaterPKID: %s",
			PkToString(currentTxn.PublicKey, bav.Params))
	}
	if !reflect.DeepEqual(operationData.PrevNFTEntry.OwnerPKID, updaterPKID.PKID) {
		return fmt.Errorf("_disconnectBurnNFT: updaterPKID does not match NFT owner: %s, %s",
			PkToString(updaterPKID.PKID[:], bav.Params),
			PkToString(operationData.PrevNFTEntry.OwnerPKID[:], bav.Params))
	}
	if !reflect.DeepEqual(txMeta.NFTPostHash, operationData.PrevNFTEntry.NFTPostHash) ||
		txMeta.SerialNumber != operationData.PrevNFTEntry.SerialNumber {
		return fmt.Errorf("_disconnectBurnNFT: txMeta post hash and serial number do "+
			"not match previous NFT entry; this should never happen (%v, %v).",
			txMeta, operationData.PrevNFTEntry)
	}

	// Sanity check that the old NFT entry was not for sale.
	if operationData.PrevNFTEntry.IsForSale {
		return fmt.Errorf("_disconnectBurnNFT: prevNFTEntry was for sale (%v); this should"+
			" never happen.", operationData.PrevNFTEntry)
	}

	// Get the postEntry for sanity checking / deletion later.
	currPostEntry := bav.GetPostEntryForPostHash(txMeta.NFTPostHash)
	if currPostEntry == nil || currPostEntry.isDeleted {
		return fmt.Errorf(
			"_disconnectBurnNFT: non-existent nftPostEntry for NFTPostHash: %s",
			txMeta.NFTPostHash.String())
	}

	// Sanity check that the previous num NFT copies burned makes sense.
	if operationData.PrevPostEntry.NumNFTCopiesBurned != currPostEntry.NumNFTCopiesBurned-1 {
		return fmt.Errorf(
			"_disconnectBurnNFT: prevPostEntry has the wrong num NFT copies burned %d != %d-1",
			operationData.PrevPostEntry.NumNFTCopiesBurned, currPostEntry.NumNFTCopiesBurned)
	}

	// Sanity check that there is no current NFT entry.
	nftKey := MakeNFTKey(txMeta.NFTPostHash, txMeta.SerialNumber)
	currNFTEntry := bav.GetNFTEntryForNFTKey(&nftKey)
	if currNFTEntry != nil && !currNFTEntry.isDeleted {
		return fmt.Errorf("_disconnectBurnNFT: found currNFTEntry for burned NFT: %s, %d",
			txMeta.NFTPostHash.String(), txMeta.SerialNumber)
	}

	// Set the old NFT entry (no need to delete first since there is no current entry).
	bav._setNFTEntryMappings(operationData.PrevNFTEntry)

	// Delete the current post entry and set the old one.
	bav._deletePostEntryMappings(currPostEntry)
	bav._setPostEntryMappings(operationData.PrevPostEntry)

	// Now revert the basic transfer with the remaining operations.
	return bav._disconnectBasicTransfer(
		currentTxn, txnHash, utxoOpsForTxn[:operationIndex+1], blockHeight)
}<|MERGE_RESOLUTION|>--- conflicted
+++ resolved
@@ -444,13 +444,13 @@
 	return nftBidEntries
 }
 
-func _getBuyNowExtraData(txn *MsgDeSoTxn, blockHeight uint32) (
+func (bav *UtxoView) _getBuyNowExtraData(txn *MsgDeSoTxn, blockHeight uint32) (
 	_isBuyNow bool, _buyNowPrice uint64, _err error) {
 
 	isBuyNow := false
 	buyNowPrice := uint64(0)
 	// Only extract the BuyNowPriceKey value if we are past the BuyNowNFTBlockHeight
-	if val, exists := txn.ExtraData[BuyNowPriceKey]; exists && blockHeight >= BuyNowNFTBlockHeight {
+	if val, exists := txn.ExtraData[BuyNowPriceKey]; exists && blockHeight >= bav.Params.BuyNowNFTBlockHeight {
 		var bytesRead int
 		buyNowPrice, bytesRead = Uvarint(val)
 		if bytesRead <= 0 {
@@ -478,7 +478,7 @@
 	txMeta := txn.TxnMeta.(*CreateNFTMetadata)
 
 
-	isBuyNow, buyNowPrice, err := _getBuyNowExtraData(txn, blockHeight)
+	isBuyNow, buyNowPrice, err := bav._getBuyNowExtraData(txn, blockHeight)
 	if err != nil {
 		return 0, 0, nil, errors.Wrapf(err, "_connectCreateNFT: ")
 	}
@@ -616,7 +616,7 @@
 	}
 	txMeta := txn.TxnMeta.(*UpdateNFTMetadata)
 
-	isBuyNow, buyNowPrice, err := _getBuyNowExtraData(txn, blockHeight)
+	isBuyNow, buyNowPrice, err := bav._getBuyNowExtraData(txn, blockHeight)
 	if err != nil {
 		return 0, 0, nil, errors.Wrapf(err, "_connectUpdateNFT: ")
 	}
@@ -1365,7 +1365,7 @@
 			return 0, 0, nil, RuleErrorNFTBidLessThanMinBidAmountNanos
 		}
 		// Verify that we are not bidding on a Buy Now NFT before the Buy Now NFT Block Height. This should never happen.
-		if nftEntry.IsBuyNow && blockHeight < BuyNowNFTBlockHeight {
+		if nftEntry.IsBuyNow && blockHeight < bav.Params.BuyNowNFTBlockHeight {
 			return 0, 0, nil, errors.Wrapf(RuleErrorBuyNowNFTBeforeBlockHeight, "_connectNFTBid: ")
 		}
 		// If the NFT is a Buy Now NFT and the bid amount is greater than the Buy Now Price, we treat this bid as a
@@ -1382,11 +1382,6 @@
 		if prevNFTBidEntry != nil {
 			bav._deleteNFTBidEntryMappings(prevNFTBidEntry)
 		}
-
-<<<<<<< HEAD
-	} else if txMeta.BidAmountNanos > spendableBalance && blockHeight > bav.Params.BrokenNFTBidsFixBlockHeight {
-		return 0, 0, nil, RuleErrorInsufficientFundsForNFTBid
-=======
 		// If the new bid has a non-zero amount, set it.
 		if txMeta.BidAmountNanos != 0 {
 			// Zero bids are not allowed, submitting a zero bid effectively withdraws a prior bid.
@@ -1398,7 +1393,6 @@
 			}
 			bav._setNFTBidEntryMappings(newBidEntry)
 		}
->>>>>>> c650242a
 	}
 
 	// If this is a bid on an NFT that is not "Buy Now" enabled or a bid below the Buy Now Price, simply create the bid.
@@ -1419,7 +1413,7 @@
 		spendableBalance, err := bav.GetSpendableDeSoBalanceNanosForPublicKey(txn.PublicKey, tipHeight)
 		if err != nil {
 			return 0, 0, nil, errors.Wrapf(err, "_connectNFTBid: Error getting bidder balance: ")
-		} else if txMeta.BidAmountNanos > spendableBalance && blockHeight > BrokenNFTBidsFixBlockHeight {
+		} else if txMeta.BidAmountNanos > spendableBalance && blockHeight > bav.Params.BrokenNFTBidsFixBlockHeight {
 			return 0, 0, nil, RuleErrorInsufficientFundsForNFTBid
 		}
 		// Force the input to be non-zero so that we can prevent replay attacks.
