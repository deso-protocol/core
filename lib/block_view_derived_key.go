--- conflicted
+++ resolved
@@ -34,11 +34,7 @@
 // accessSignature is the signed hash of (derivedPublicKey + expirationBlock + transaction spending limit)
 // in DER format, made with the ownerPublicKey.
 func _verifyAccessSignatureWithTransactionSpendingLimit(ownerPublicKey []byte, derivedPublicKey []byte,
-<<<<<<< HEAD
-	expirationBlock uint64, transactionSpendingLimit *TransactionSpendingLimit, accessSignature []byte, blockHeight uint64) error {
-=======
-	expirationBlock uint64, transactionSpendingLimitBytes []byte, accessSignature []byte) error {
->>>>>>> 78927c1a
+	expirationBlock uint64, transactionSpendingLimitBytes []byte, accessSignature []byte, blockHeight uint64) error {
 
 	// Sanity-check and convert ownerPublicKey to *btcec.PublicKey.
 	if err := IsByteArrayValidPublicKey(ownerPublicKey); err != nil {
@@ -209,14 +205,9 @@
 				ownerPublicKey,
 				derivedPublicKey,
 				txMeta.ExpirationBlock,
-<<<<<<< HEAD
-				transactionSpendingLimit,
+				transactionSpendingLimitBytes,
 				txMeta.AccessSignature,
 				uint64(blockHeight)); err != nil {
-=======
-				transactionSpendingLimitBytes,
-				txMeta.AccessSignature); err != nil {
->>>>>>> 78927c1a
 				return 0, 0, nil, errors.Wrap(
 					RuleErrorAuthorizeDerivedKeyAccessSignatureNotValid, err.Error())
 			}
