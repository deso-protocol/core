--- conflicted
+++ resolved
@@ -188,12 +188,6 @@
 			AssociationLimitMap:          make(map[AssociationLimitKey]uint64),
 			AccessGroupMap:               make(map[AccessGroupLimitKey]uint64),
 			AccessGroupMemberMap:         make(map[AccessGroupMemberLimitKey]uint64),
-<<<<<<< HEAD
-		}
-		if blockHeight >= bav.Params.ForkHeights.AssociationsBlockHeight {
-			newTransactionSpendingLimit.AssociationLimitMap = make(map[AssociationLimitKey]uint64)
-=======
->>>>>>> b2c9403e
 		}
 		if prevDerivedKeyEntry != nil && !prevDerivedKeyEntry.isDeleted {
 			// Copy the existing transaction spending limit.
@@ -273,17 +267,12 @@
 							newTransactionSpendingLimit.DAOCoinLimitOrderLimitMap[daoCoinLimitOrderLimitKey] = transactionCount
 						}
 					}
-<<<<<<< HEAD
-					// ====== Associations Fork ======
-					if blockHeight >= bav.Params.ForkHeights.AssociationsBlockHeight {
-=======
 
 					// ====== Associations And Access Groups Fork ======
 					// Note that we don't really need to gate this logic by the blockheight because the to/from bytes
 					// encoding/decoding will never overwrite these maps prior to the fork blockheight. We do it
 					// anyway as a sanity-check.
 					if blockHeight >= bav.Params.ForkHeights.AssociationsAndAccessGroupsBlockHeight {
->>>>>>> b2c9403e
 						for associationLimitKey, transactionCount := range transactionSpendingLimit.AssociationLimitMap {
 							if transactionCount == 0 {
 								delete(newTransactionSpendingLimit.AssociationLimitMap, associationLimitKey)
@@ -291,26 +280,6 @@
 								newTransactionSpendingLimit.AssociationLimitMap[associationLimitKey] = transactionCount
 							}
 						}
-						for accessGroupLimitKey, transactionCount := range transactionSpendingLimit.AccessGroupMap {
-							if transactionCount == 0 {
-								delete(newTransactionSpendingLimit.AccessGroupMap, accessGroupLimitKey)
-							} else {
-								newTransactionSpendingLimit.AccessGroupMap[accessGroupLimitKey] = transactionCount
-							}
-						}
-						for accessGroupMemberLimitKey, transactionCount := range transactionSpendingLimit.AccessGroupMemberMap {
-							if transactionCount == 0 {
-								delete(newTransactionSpendingLimit.AccessGroupMemberMap, accessGroupMemberLimitKey)
-							} else {
-								newTransactionSpendingLimit.AccessGroupMemberMap[accessGroupMemberLimitKey] = transactionCount
-							}
-						}
-					}
-					// ====== Access Group Fork ======
-					// Note that we don't really need to gate this logic by the blockheight because the to/from bytes
-					// encoding/decoding will never overwrite these maps prior to the fork blockheight. We do it
-					// anyway as a sanity-check.
-					if blockHeight >= bav.Params.ForkHeights.DeSoAccessGroupsBlockHeight {
 						for accessGroupLimitKey, transactionCount := range transactionSpendingLimit.AccessGroupMap {
 							if transactionCount == 0 {
 								delete(newTransactionSpendingLimit.AccessGroupMap, accessGroupLimitKey)
