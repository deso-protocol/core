--- conflicted
+++ resolved
@@ -185,15 +185,9 @@
 			DAOCoinOperationLimitMap:     make(map[DAOCoinOperationLimitKey]uint64),
 			NFTOperationLimitMap:         make(map[NFTOperationLimitKey]uint64),
 			DAOCoinLimitOrderLimitMap:    make(map[DAOCoinLimitOrderLimitKey]uint64),
-<<<<<<< HEAD
-		}
-		if blockHeight >= bav.Params.ForkHeights.AccessGroupsAndAssociationsBlockHeight {
-			newTransactionSpendingLimit.AssociationLimitMap = make(map[AssociationLimitKey]uint64)
-=======
 			AssociationLimitMap:          make(map[AssociationLimitKey]uint64),
 			AccessGroupMap:               make(map[AccessGroupLimitKey]uint64),
 			AccessGroupMemberMap:         make(map[AccessGroupMemberLimitKey]uint64),
->>>>>>> 74899861
 		}
 		if prevDerivedKeyEntry != nil && !prevDerivedKeyEntry.isDeleted {
 			// Copy the existing transaction spending limit.
@@ -273,16 +267,12 @@
 							newTransactionSpendingLimit.DAOCoinLimitOrderLimitMap[daoCoinLimitOrderLimitKey] = transactionCount
 						}
 					}
-<<<<<<< HEAD
-					if blockHeight >= bav.Params.ForkHeights.AccessGroupsAndAssociationsBlockHeight {
-=======
 
 					// ====== Associations And Access Groups Fork ======
 					// Note that we don't really need to gate this logic by the blockheight because the to/from bytes
 					// encoding/decoding will never overwrite these maps prior to the fork blockheight. We do it
 					// anyway as a sanity-check.
 					if blockHeight >= bav.Params.ForkHeights.AssociationsAndAccessGroupsBlockHeight {
->>>>>>> 74899861
 						for associationLimitKey, transactionCount := range transactionSpendingLimit.AssociationLimitMap {
 							if transactionCount == 0 {
 								delete(newTransactionSpendingLimit.AssociationLimitMap, associationLimitKey)
