package lib

import (
	"bytes"
	"fmt"
	"github.com/btcsuite/btcd/btcec"
	"github.com/pkg/errors"
	"reflect"
	"strconv"
)

// _verifyAccessSignature verifies if the accessSignature is correct. Valid
// accessSignature is the signed hash of (derivedPublicKey + expirationBlock)
// in DER format, made with the ownerPublicKey.
func _verifyAccessSignature(ownerPublicKey []byte, derivedPublicKey []byte,
	expirationBlock uint64, accessSignature []byte, blockHeight uint32, params *DeSoParams) error {

	// Sanity-check and convert ownerPublicKey to *btcec.PublicKey.
	if err := IsByteArrayValidPublicKey(ownerPublicKey); err != nil {
		return errors.Wrapf(err, "_verifyAccessSignature: Problem parsing owner public key")
	}

	// Sanity-check and convert derivedPublicKey to *btcec.PublicKey.
	if err := IsByteArrayValidPublicKey(derivedPublicKey); err != nil {
		return errors.Wrapf(err, "_verifyAccessSignature: Problem parsing derived public key")
	}

	// Compute a hash of derivedPublicKey+expirationBlock.
	expirationBlockBytes := EncodeUint64(expirationBlock)
	accessBytes := append(derivedPublicKey, expirationBlockBytes[:]...)
	return _verifyBytesSignature(ownerPublicKey, accessBytes, accessSignature, blockHeight, params)
}

// _verifyAccessSignatureWithTransactionSpendingLimit verifies if the accessSignature is correct. Valid
// accessSignature is the signed hash of (derivedPublicKey + expirationBlock + transaction spending limit)
// in DER format, made with the ownerPublicKey.
func _verifyAccessSignatureWithTransactionSpendingLimit(ownerPublicKey []byte, derivedPublicKey []byte, expirationBlock uint64,
	transactionSpendingLimitBytes []byte, accessSignature []byte, blockHeight uint64, params *DeSoParams) error {

	// Sanity-check and convert ownerPublicKey to *btcec.PublicKey.
	if err := IsByteArrayValidPublicKey(ownerPublicKey); err != nil {
		return errors.Wrapf(err, "_verifyAccessSignatureWithTransactionSpendingLimit: Problem parsing owner public key")
	}

	// Sanity-check and convert derivedPublicKey to *btcec.PublicKey.
	if err := IsByteArrayValidPublicKey(derivedPublicKey); err != nil {
		return errors.Wrapf(err, "_verifyAccessSignatureWithTransactionSpendingLimit: Problem parsing derived public key")
	}

	if len(transactionSpendingLimitBytes) == 0 {
		return fmt.Errorf("_verifyAccessSignatureWithTransactionSpendingLimit: Transaction Spending limit object is required")
	}
	transactionSpendingLimit := &TransactionSpendingLimit{}
	rr := bytes.NewReader(transactionSpendingLimitBytes)
	// This error is fine because transaction should fail anyway if spending limit cannot be decoded.
	if err := transactionSpendingLimit.FromBytes(blockHeight, rr); err != nil {
		return errors.Wrapf(err, "Error decoding transaction spending limit from extra data")
	}

	// Check if signature matches Access Bytes Encoding 1.0
	// Assemble standard access signature of derivedPublicKey || expirationBlock || transactionSpendingLimits
	expirationBlockBytes := EncodeUint64(expirationBlock)
	accessBytes := append(derivedPublicKey, expirationBlockBytes[:]...)
	accessBytes = append(accessBytes, transactionSpendingLimitBytes[:]...)
	verifySignature := _verifyBytesSignature(ownerPublicKey, accessBytes, accessSignature, uint32(blockHeight), params)
	if verifySignature == nil {
		return nil
	}

	// Check if signature matches Access Bytes Encoding 2.0
	// Assemble access bytes that use Metamask-compatible strings.
	accessBytes = AssembleAccessBytesWithMetamaskStrings(derivedPublicKey, expirationBlock, transactionSpendingLimit, params)
	verifySignatureNew := _verifyBytesSignature(ownerPublicKey, accessBytes, accessSignature, uint32(blockHeight), params)
	if verifySignatureNew != nil {
		return fmt.Errorf("Failed to verify signature under all possible encodings. Access Bytes Encoding 1.0 "+
			"Error: %v. Access Bytes Encoding 2.0 Error: %v", verifySignature, verifySignatureNew)
	}
	return nil
}

// AssembleAccessBytesWithMetamaskStrings constructs Access Bytes Encoding 2.0. It encodes the derived key access bytes into a
// Metamask-compatible string. There are three components of a derived key that comprise the access bytes, it is the
// derived public key, expiration block, and transaction spending limit. We encode these three into a single string that
// is unique, displays nicely, and can be signed with MetaMask. This is intended to be an equivalent alternative to the
// standard Access Bytes Encoding 1.0.
func AssembleAccessBytesWithMetamaskStrings(derivedPublicKey []byte, expirationBlock uint64,
	transactionSpendingLimit *TransactionSpendingLimit, params *DeSoParams) []byte {

	encodingString := "DECENTRALIZED SOCIAL\n\n"
	encodingString += "Your derived public key: " + Base58CheckEncode(derivedPublicKey, false, params) + "\n\n"
	encodingString += "The expiration block of your key: " + strconv.FormatUint(expirationBlock, 10) + "\n\n"
	encodingString += transactionSpendingLimit.ToMetamaskString(params)
	return []byte(encodingString)
}

func (bav *UtxoView) _connectAuthorizeDerivedKey(
	txn *MsgDeSoTxn, txHash *BlockHash, blockHeight uint32, verifySignatures bool) (
	_totalInput uint64, _totalOutput uint64, _utxoOps []*UtxoOperation, _err error) {

	if blockHeight < bav.Params.ForkHeights.NFTTransferOrBurnAndDerivedKeysBlockHeight {
		return 0, 0, nil, RuleErrorDerivedKeyBeforeBlockHeight
	}

	// Check that the transaction has the right TxnType.
	if txn.TxnMeta.GetTxnType() != TxnTypeAuthorizeDerivedKey {
		return 0, 0, nil, fmt.Errorf(
			"_connectAuthorizeDerivedKey: called with bad TxnType %s",
			txn.TxnMeta.GetTxnType().String())
	}

	txMeta := txn.TxnMeta.(*AuthorizeDerivedKeyMetadata)

	// Validate the operation type.
	if txMeta.OperationType != AuthorizeDerivedKeyOperationValid &&
		txMeta.OperationType != AuthorizeDerivedKeyOperationNotValid {
		return 0, 0, nil, fmt.Errorf(
			"_connectAuthorizeDerivedKey: called with bad OperationType %s",
			txn.TxnMeta.GetTxnType().String())
	}

	// Make sure transaction hasn't expired.
	if txMeta.ExpirationBlock <= uint64(blockHeight) {
		return 0, 0, nil, RuleErrorAuthorizeDerivedKeyExpiredDerivedPublicKey
	}

	// Validate the owner public key.
	ownerPublicKey := txn.PublicKey
	if len(ownerPublicKey) != btcec.PubKeyBytesLenCompressed {
		return 0, 0, nil, RuleErrorAuthorizeDerivedKeyInvalidOwnerPublicKey
	}
	if _, err := btcec.ParsePubKey(ownerPublicKey, btcec.S256()); err != nil {
		return 0, 0, nil, errors.Wrap(
			RuleErrorAuthorizeDerivedKeyInvalidOwnerPublicKey, err.Error())
	}

	// Validate the derived public key.
	derivedPublicKey := txMeta.DerivedPublicKey
	if err := IsByteArrayValidPublicKey(derivedPublicKey); err != nil {
		return 0, 0, nil, errors.Wrap(
			RuleErrorAuthorizeDerivedKeyInvalidDerivedPublicKey, err.Error())
	}

	// Get current (previous) derived key entry. We might revert to it later so we copy it.
	prevDerivedKeyEntry := bav._getDerivedKeyMappingForOwner(ownerPublicKey, derivedPublicKey)

	// Authorize transactions can be signed by both owner and derived keys. However, this
	// poses a risk in a situation where a malicious derived key, which has previously been
	// de-authorized by the owner, were to attempt to re-authorize itself.
	// To prevent this, the following check completely blocks a derived key once it has been
	// de-authorized. This makes the lifecycle of a derived key more controllable.
	if prevDerivedKeyEntry != nil && !prevDerivedKeyEntry.isDeleted {
		if prevDerivedKeyEntry.OperationType == AuthorizeDerivedKeyOperationNotValid {
			return 0, 0, nil, RuleErrorAuthorizeDerivedKeyDeletedDerivedPublicKey
		}
	}

	var extraData map[string][]byte
	if blockHeight >= bav.Params.ForkHeights.ExtraDataOnEntriesBlockHeight {
		var prevExtraData map[string][]byte
		if prevDerivedKeyEntry != nil && !prevDerivedKeyEntry.isDeleted {
			prevExtraData = prevDerivedKeyEntry.ExtraData
		}
		extraData = mergeExtraData(prevExtraData, txn.ExtraData)
	}

	// This is the new state of transaction spending limits after merging in the transaction spending limit object
	// defined in extra data
	var newTransactionSpendingLimit *TransactionSpendingLimit
	var memo []byte
	if blockHeight >= bav.Params.ForkHeights.DerivedKeySetSpendingLimitsBlockHeight {
		// Extract TransactionSpendingLimit from extra data
		// We need to merge the new transaction spending limit struct into the old one
		//
		// This will get overwritten if there's an existing spending limit struct.
		newTransactionSpendingLimit = &TransactionSpendingLimit{
			TransactionCountLimitMap:     make(map[TxnType]uint64),
			CreatorCoinOperationLimitMap: make(map[CreatorCoinOperationLimitKey]uint64),
			DAOCoinOperationLimitMap:     make(map[DAOCoinOperationLimitKey]uint64),
			NFTOperationLimitMap:         make(map[NFTOperationLimitKey]uint64),
			DAOCoinLimitOrderLimitMap:    make(map[DAOCoinLimitOrderLimitKey]uint64),
		}
		if prevDerivedKeyEntry != nil && !prevDerivedKeyEntry.isDeleted {
			newTransactionSpendingLimit = prevDerivedKeyEntry.TransactionSpendingLimitTracker
			memo = prevDerivedKeyEntry.Memo
		}
		// This is the transaction spending limit object passed in the extra data field. This is required for verifying the
		// signature later.
		var transactionSpendingLimit *TransactionSpendingLimit
		var transactionSpendingLimitBytes []byte
		if txn.ExtraData != nil {
			// Only overwrite the memo if the key exists in extra data
			if memoBytes, exists := txn.ExtraData[DerivedPublicKey]; exists {
				memo = memoBytes
			}
			exists := false
			// If the transaction spending limit key exists, parse it and merge it into the existing transaction
			// spending limit tracker.
			if transactionSpendingLimitBytes, exists = txn.ExtraData[TransactionSpendingLimitKey]; exists {
				transactionSpendingLimit = &TransactionSpendingLimit{}
				rr := bytes.NewReader(transactionSpendingLimitBytes)
				if err := transactionSpendingLimit.FromBytes(uint64(blockHeight), rr); err != nil {
					return 0, 0, nil, errors.Wrapf(
						err, "Error decoding transaction spending limit from extra data")
				}

				isUnlimited, err := bav.CheckIfValidUnlimitedSpendingLimit(transactionSpendingLimit, blockHeight)
				if err != nil {
					return 0, 0, nil, errors.Wrapf(err,
						"_connectAuthorizeDerivedKey: invalid unlimited spending limit")
				}

				// A valid unlimited spending limit object only has the IsUnlimited field set.
				if isUnlimited {
					newTransactionSpendingLimit.IsUnlimited = true
				} else {
					newTransactionSpendingLimit.IsUnlimited = false

					// TODO: how can we serialize this in a way that we don't have to specify it everytime
					// Always overwrite the global DESO limit...
					newTransactionSpendingLimit.GlobalDESOLimit = transactionSpendingLimit.GlobalDESOLimit
					// Iterate over transaction types and update the counts. Delete keys if the transaction count is zero.
					for txnType, transactionCount := range transactionSpendingLimit.TransactionCountLimitMap {
						if transactionCount == 0 {
							delete(newTransactionSpendingLimit.TransactionCountLimitMap, txnType)
						} else {
							newTransactionSpendingLimit.TransactionCountLimitMap[txnType] = transactionCount
						}
					}
					for ccLimitKey, transactionCount := range transactionSpendingLimit.CreatorCoinOperationLimitMap {
						if transactionCount == 0 {
							delete(newTransactionSpendingLimit.CreatorCoinOperationLimitMap, ccLimitKey)
						} else {
							newTransactionSpendingLimit.CreatorCoinOperationLimitMap[ccLimitKey] = transactionCount
						}
					}
					for daoCoinLimitKey, transactionCount := range transactionSpendingLimit.DAOCoinOperationLimitMap {
						if transactionCount == 0 {
							delete(newTransactionSpendingLimit.DAOCoinOperationLimitMap, daoCoinLimitKey)
						} else {
							newTransactionSpendingLimit.DAOCoinOperationLimitMap[daoCoinLimitKey] = transactionCount
						}
					}
					for nftLimitKey, transactionCount := range transactionSpendingLimit.NFTOperationLimitMap {
						if transactionCount == 0 {
							delete(newTransactionSpendingLimit.NFTOperationLimitMap, nftLimitKey)
						} else {
							newTransactionSpendingLimit.NFTOperationLimitMap[nftLimitKey] = transactionCount
						}
					}
					for daoCoinLimitOrderLimitKey, transactionCount := range transactionSpendingLimit.DAOCoinLimitOrderLimitMap {
						if transactionCount == 0 {
							delete(newTransactionSpendingLimit.DAOCoinLimitOrderLimitMap, daoCoinLimitOrderLimitKey)
						} else {
							newTransactionSpendingLimit.DAOCoinLimitOrderLimitMap[daoCoinLimitOrderLimitKey] = transactionCount
						}
					}
				}
			}
		}
		// We skip verifying the access signature if the transaction is signed by the owner.
<<<<<<< HEAD
		if _, isDerived, err := IsDerivedSignature(txn); isDerived {
			if err != nil {
				return 0, 0, nil, errors.Wrapf(err, "_connectAuthorizeDerivedKey: "+
					"It looks like this transaction was signed with a derived key, but the signature is malformed: ")
			}
=======
		_, isDerived, err := IsDerivedSignature(txn)
		if err != nil {
			return 0, 0, nil, errors.Wrapf(err, "_connectAuthorizeDerivedKey: "+
				"It looks like this transaction was signed with a derived key, but the signature is malformed: ")
		}
		if isDerived {
>>>>>>> 5141a587
			if err = _verifyAccessSignatureWithTransactionSpendingLimit(
				ownerPublicKey,
				derivedPublicKey,
				txMeta.ExpirationBlock,
				transactionSpendingLimitBytes,
				txMeta.AccessSignature,
				uint64(blockHeight),
				bav.Params); err != nil {

				return 0, 0, nil, errors.Wrap(
					RuleErrorAuthorizeDerivedKeyAccessSignatureNotValid, err.Error())
			}
		}
	} else {
		// Verify that the access signature is valid. This means the derived key is authorized.
		if err := _verifyAccessSignature(ownerPublicKey, derivedPublicKey,
			txMeta.ExpirationBlock, txMeta.AccessSignature, blockHeight, bav.Params); err != nil {
			return 0, 0, nil, errors.Wrap(
				RuleErrorAuthorizeDerivedKeyAccessSignatureNotValid, err.Error())
		}
	}

	// At this point we've verified the access signature, which means the derived key is authorized
	// to sign on behalf of the owner. In particular, if this authorize transaction was signed
	// by the derived key, we would accept it. We accommodate this by adding a temporary derived
	// key entry to UtxoView, to support first-time derived keys (they don't exist in the DB yet).
	// As a result, and if the derived key is present in transaction's ExtraData, we will
	// pass signature verification in _connectBasicTransfer() -> _verifySignature().
	//
	// NOTE: Setting a mapping in UtxoView prior to fully validating a transaction shouldn't be
	// reproduced elsewhere. It's error-prone, controversial, some even call it "a dirty hack!"
	// All considered, this feature greatly simplifies the flow in identity - from the moment you
	// generate a derived key, you can use it to sign any transaction offline, including authorize
	// transactions. It also resolves issues in situations where the owner account has insufficient
	// balance to submit an authorize transaction.
	derivedKeyEntry := DerivedKeyEntry{
		OwnerPublicKey:   *NewPublicKey(ownerPublicKey),
		DerivedPublicKey: *NewPublicKey(derivedPublicKey),
		ExpirationBlock:  txMeta.ExpirationBlock,
		// See comment above for why we're hardcoding OperationValid here.
		OperationType:                   AuthorizeDerivedKeyOperationValid,
		TransactionSpendingLimitTracker: newTransactionSpendingLimit,
		Memo:                            memo,
		ExtraData:                       extraData,
		isDeleted:                       false,
	}
	bav._setDerivedKeyMapping(&derivedKeyEntry)

	// Call _connectBasicTransfer() to verify txn signature.
	totalInput, totalOutput, utxoOpsForTxn, err := bav._connectBasicTransfer(
		txn, txHash, blockHeight, verifySignatures)
	if err != nil {
		// Since we've failed, we revert the UtxoView mapping to what it was previously.
		// We're doing this manually because we've set a temporary entry in UtxoView.
		bav._deleteDerivedKeyMapping(&derivedKeyEntry)
		bav._setDerivedKeyMapping(prevDerivedKeyEntry)
		return 0, 0, nil, errors.Wrapf(err, "_connectAuthorizeDerivedKey: ")
	}

	// Force the input to be non-zero so that we can prevent replay attacks.
	if totalInput == 0 {
		// Since we've failed, we revert the UtxoView mapping to what it was previously.
		// We're doing this manually because we've set a temporary entry in UtxoView.
		bav._deleteDerivedKeyMapping(&derivedKeyEntry)
		bav._setDerivedKeyMapping(prevDerivedKeyEntry)
		return 0, 0, nil, RuleErrorAuthorizeDerivedKeyRequiresNonZeroInput
	}

	// If we're past the derived key spending limit block height, we actually need to fetch the derived key
	// entry again since the basic transfer reduced the txn count on the derived key txn
	if blockHeight >= bav.Params.ForkHeights.DerivedKeySetSpendingLimitsBlockHeight {
		derivedKeyEntry = *bav._getDerivedKeyMappingForOwner(ownerPublicKey, derivedPublicKey)
	}

	// Earlier we've set a temporary derived key entry that had OperationType set to Valid.
	// So if the txn metadata had OperationType set to NotValid, we update the entry here.
	bav._deleteDerivedKeyMapping(&derivedKeyEntry)
	derivedKeyEntry.OperationType = txMeta.OperationType
	bav._setDerivedKeyMapping(&derivedKeyEntry)

	if verifySignatures {
		// _connectBasicTransfer has already checked that the transaction is
		// signed by the owner key or the derived key.
	}

	// Add an operation to the list at the end indicating we've authorized a derived key.
	// Also add the prevDerivedKeyEntry for disconnecting.
	utxoOpsForTxn = append(utxoOpsForTxn, &UtxoOperation{
		Type:                OperationTypeAuthorizeDerivedKey,
		PrevDerivedKeyEntry: prevDerivedKeyEntry,
	})

	return totalInput, totalOutput, utxoOpsForTxn, nil
}

func (bav *UtxoView) _disconnectAuthorizeDerivedKey(
	operationType OperationType, currentTxn *MsgDeSoTxn, txnHash *BlockHash,
	utxoOpsForTxn []*UtxoOperation, blockHeight uint32) error {

	// Verify that the last operation is a AuthorizeDerivedKey operation.
	if len(utxoOpsForTxn) == 0 {
		return fmt.Errorf("_disconnectAuthorizeDerivedKey: utxoOperations are missing")
	}
	operationIndex := len(utxoOpsForTxn) - 1
	if utxoOpsForTxn[operationIndex].Type != OperationTypeAuthorizeDerivedKey {
		return fmt.Errorf("_disconnectAuthorizeDerivedKey: Trying to revert "+
			"OperationTypeAuthorizeDerivedKey but found type %v",
			utxoOpsForTxn[operationIndex].Type)
	}

	txMeta := currentTxn.TxnMeta.(*AuthorizeDerivedKeyMetadata)
	prevDerivedKeyEntry := utxoOpsForTxn[operationIndex].PrevDerivedKeyEntry

	// Sanity check that txn public key is valid. Assign this public key to ownerPublicKey.
	var ownerPublicKey []byte
	if len(currentTxn.PublicKey) != btcec.PubKeyBytesLenCompressed {
		return fmt.Errorf("_disconnectAuthorizeDerivedKey invalid public key: %v", currentTxn.PublicKey)
	}
	_, err := btcec.ParsePubKey(currentTxn.PublicKey, btcec.S256())
	if err != nil {
		return fmt.Errorf("_disconnectAuthorizeDerivedKey invalid public key: %v", err)
	}
	ownerPublicKey = currentTxn.PublicKey

	// Sanity check that derived key is valid. Assign this key to derivedPublicKey.
	var derivedPublicKey []byte
	if len(txMeta.DerivedPublicKey) != btcec.PubKeyBytesLenCompressed {
		return fmt.Errorf("_disconnectAuthorizeDerivedKey invalid derived key: %v", txMeta.DerivedPublicKey)
	}
	_, err = btcec.ParsePubKey(txMeta.DerivedPublicKey, btcec.S256())
	if err != nil {
		return fmt.Errorf("_disconnectAuthorizeDerivedKey invalid derived key: %v", err)
	}
	derivedPublicKey = txMeta.DerivedPublicKey

	// Get the derived key entry. If it's nil or is deleted then we have an error.
	derivedKeyEntry := bav._getDerivedKeyMappingForOwner(ownerPublicKey, derivedPublicKey)
	if derivedKeyEntry == nil || derivedKeyEntry.isDeleted {
		return fmt.Errorf("_disconnectAuthorizeDerivedKey: DerivedKeyEntry for "+
			"public key %v, derived key %v was found to be nil or deleted: %v",
			PkToString(ownerPublicKey, bav.Params), PkToString(derivedPublicKey, bav.Params),
			derivedKeyEntry)
	}

	// If we had a previous derivedKeyEntry set then compare it with the current entry.
	if prevDerivedKeyEntry != nil && !prevDerivedKeyEntry.isDeleted {
		// Sanity check public keys. This should never fail.
		if !reflect.DeepEqual(ownerPublicKey, prevDerivedKeyEntry.OwnerPublicKey[:]) {
			return fmt.Errorf("_disconnectAuthorizeDerivedKey: Owner public key in txn "+
				"differs from that in previous derivedKeyEntry (%v %v)", prevDerivedKeyEntry.OwnerPublicKey, ownerPublicKey)
		}
		if !reflect.DeepEqual(derivedPublicKey, prevDerivedKeyEntry.DerivedPublicKey[:]) {
			return fmt.Errorf("_disconnectAuthorizeDerivedKey: Derived public key in txn "+
				"differs from that in existing derivedKeyEntry (%v %v)", prevDerivedKeyEntry.DerivedPublicKey, derivedPublicKey)
		}
	}

	// After the derived key spending limit block height, we need to revert the basic transfer prior to
	// reverting the DerivedKeyEntry mappings because the basic transfer connect logic modifies the
	// transaction spending limit for the derived key entry prior to it being updated in the connect logic for
	// authorize derived key.
	if blockHeight >= bav.Params.ForkHeights.DerivedKeyTrackSpendingLimitsBlockHeight {
		if err = bav._disconnectBasicTransfer(
			currentTxn, txnHash, utxoOpsForTxn[:operationIndex], blockHeight); err != nil {
			return err
		}

		// Now that we are confident the derivedKeyEntry lines up with the transaction we're
		// rolling back, delete the mapping from utxoView. We need to do this to prevent
		// a fetch from a db later on.
		bav._deleteDerivedKeyMapping(derivedKeyEntry)

		// Set the previous derivedKeyEntry.
		bav._setDerivedKeyMapping(prevDerivedKeyEntry)
		return nil
	}

	// Now that we are confident the derivedKeyEntry lines up with the transaction we're
	// rolling back, delete the mapping from utxoView. We need to do this to prevent
	// a fetch from a db later on.
	bav._deleteDerivedKeyMapping(derivedKeyEntry)

	// Set the previous derivedKeyEntry.
	bav._setDerivedKeyMapping(prevDerivedKeyEntry)

	// Now revert the basic transfer with the remaining operations. Cut off
	// the authorizeDerivedKey operation at the end since we just reverted it.
	return bav._disconnectBasicTransfer(
		currentTxn, txnHash, utxoOpsForTxn[:operationIndex], blockHeight)
}<|MERGE_RESOLUTION|>--- conflicted
+++ resolved
@@ -258,20 +258,12 @@
 			}
 		}
 		// We skip verifying the access signature if the transaction is signed by the owner.
-<<<<<<< HEAD
-		if _, isDerived, err := IsDerivedSignature(txn); isDerived {
-			if err != nil {
-				return 0, 0, nil, errors.Wrapf(err, "_connectAuthorizeDerivedKey: "+
-					"It looks like this transaction was signed with a derived key, but the signature is malformed: ")
-			}
-=======
 		_, isDerived, err := IsDerivedSignature(txn)
 		if err != nil {
 			return 0, 0, nil, errors.Wrapf(err, "_connectAuthorizeDerivedKey: "+
 				"It looks like this transaction was signed with a derived key, but the signature is malformed: ")
 		}
 		if isDerived {
->>>>>>> 5141a587
 			if err = _verifyAccessSignatureWithTransactionSpendingLimit(
 				ownerPublicKey,
 				derivedPublicKey,
