--- conflicted
+++ resolved
@@ -100,13 +100,6 @@
 
 	serverMessageQueue chan *ServerMessage
 
-<<<<<<< HEAD
-	// Keeps track of the network time, which is the median of all of our
-	// peers' time.
-	timeSource chainlib.MedianTimeSource
-
-=======
->>>>>>> 250a7bb6
 	// peerDisconnectedChan is notified whenever a peer exits.
 	peerDisconnectedChan chan *Peer
 
@@ -122,10 +115,6 @@
 
 func NewConnectionManager(
 	_params *DeSoParams, _listeners []net.Listener,
-<<<<<<< HEAD
-	_connectIps []string, _timeSource chainlib.MedianTimeSource,
-=======
->>>>>>> 250a7bb6
 	_hyperSync bool,
 	_syncType NodeSyncType,
 	_stallTimeoutSeconds uint64,
@@ -142,10 +131,6 @@
 		// We keep track of the last N nonces we've sent in order to detect
 		// self connections.
 		sentNonces: lru.NewCache(1000),
-<<<<<<< HEAD
-		timeSource: _timeSource,
-=======
->>>>>>> 250a7bb6
 		//newestBlock: _newestBlock,
 
 		// Initialize the peer data structures.
@@ -300,7 +285,6 @@
 // with them until we find a worthy peer.
 func (cmgr *ConnectionManager) ConnectPeer(id uint64, conn net.Conn, na *wire.NetAddress, isOutbound bool,
 	isPersistent bool) *Peer {
-<<<<<<< HEAD
 
 	// At this point Conn is set so create a peer object to do a version negotiation.
 	peer := NewPeer(id, conn, isOutbound, na, isPersistent,
@@ -320,27 +304,6 @@
 	return peer
 }
 
-=======
-
-	// At this point Conn is set so create a peer object to do a version negotiation.
-	peer := NewPeer(id, conn, isOutbound, na, isPersistent,
-		cmgr.stallTimeoutSeconds,
-		cmgr.minFeeRateNanosPerKB,
-		cmgr.params,
-		cmgr.srv.incomingMessages, cmgr, cmgr.srv, cmgr.SyncType,
-		cmgr.peerDisconnectedChan)
-
-	// Now we can add the peer to our data structures.
-	peer._logAddPeer()
-	cmgr.addPeer(peer)
-
-	// Start the peer's message loop.
-	peer.Start()
-
-	return peer
-}
-
->>>>>>> 250a7bb6
 func (cmgr *ConnectionManager) IsDuplicateInboundIPAddress(netAddr *wire.NetAddress) bool {
 	cmgr.mtxPeerMaps.RLock()
 	defer cmgr.mtxPeerMaps.RUnlock()
@@ -561,13 +524,6 @@
 	glog.V(1).Infof("Num peers: OUTBOUND(%d) INBOUND(%d) PERSISTENT(%d)", numOutboundPeers, numInboundPeers, numPersistentPeers)
 }
 
-<<<<<<< HEAD
-func (cmgr *ConnectionManager) AddTimeSample(addrStr string, timeSample time.Time) {
-	cmgr.timeSource.AddTimeSample(addrStr, timeSample)
-}
-
-=======
->>>>>>> 250a7bb6
 func (cmgr *ConnectionManager) GetNumInboundPeers() uint32 {
 	return atomic.LoadUint32(&cmgr.numInboundPeers)
 }
