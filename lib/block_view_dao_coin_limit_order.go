package lib

import (
	"bytes"
	"fmt"
	"github.com/davecgh/go-spew/spew"
	"github.com/golang/glog"
	"github.com/holiman/uint256"
	"github.com/pkg/errors"
	"math"
	"math/big"
	"sort"
)

func adjustBalance(
	balance *uint256.Int, delta *big.Int) (*uint256.Int, error) {

	balanceBig := balance.ToBig()
	retBig := big.NewInt(0).Add(balanceBig, delta)
	// If we're below zero, just return zero. The caller should generally
	// prevent this from happening.
	if retBig.Cmp(big.NewInt(0)) < 0 {
		return nil, fmt.Errorf("adjustBalance: Went below zero. This should never happen.")
	}
	if retBig.Cmp(MaxUint256.ToBig()) > 0 {
		return nil, fmt.Errorf("adjustBalance: Went above max Uint256. This should never happen.")
	}
	ret, _ := uint256.FromBig(retBig)
	return ret, nil
}

// Should never go below zero. The caller should make sure of that.
func (bav *UtxoView) getAdjustedDAOCoinBalanceForUserInBaseUnits(
	userPKID *PKID, daoCoinPKID *PKID,
	balanceDeltas map[PKID]map[PKID]*big.Int) (*uint256.Int, error) {

	delta := big.NewInt(0)
	if balanceDeltas != nil {
		if innerMap, exists := balanceDeltas[*userPKID]; exists {
			if val, exists := innerMap[*daoCoinPKID]; exists {
				delta = val
			}
		}
	}

	// If it's DESO, we have to use a slightly different lookup vs if it's
	// a DAO coin.
	if *daoCoinPKID == ZeroPKID {
		userPubKey := bav.GetPublicKeyForPKID(userPKID)
		transactorDESOBalanceNanos, err := bav.GetDeSoBalanceNanosForPublicKey(userPubKey)
		if err != nil {
			return nil, err
		}
		return adjustBalance(
			uint256.NewInt().SetUint64(transactorDESOBalanceNanos), delta)
	}

	// If we get here, we know we're dealing with a DAO coin now.
	transactorBalanceEntry := bav._getBalanceEntryForHODLerPKIDAndCreatorPKID(
		userPKID, daoCoinPKID, true)

	// If the balance entry doesn't exist or is deleted then return zero
	if transactorBalanceEntry == nil || transactorBalanceEntry.isDeleted {
		return adjustBalance(uint256.NewInt(), delta)
	}

	// Make a copy and return just to be safe
	ret := transactorBalanceEntry.BalanceNanos.Clone()
	return adjustBalance(ret, delta)
}

func (bav *UtxoView) balanceChange(
	userPKID *PKID, daoCoinPKID *PKID, val *big.Int,
	deltasMap map[PKID]map[PKID]*big.Int,
	prevBalances map[PKID]map[PKID]*BalanceEntry) {

	{
		if innerMap, userExists := deltasMap[*userPKID]; userExists {
			if oldVal, daoCoinExists := innerMap[*daoCoinPKID]; daoCoinExists {
				innerMap[*daoCoinPKID] = big.NewInt(0).Add(oldVal, val)
			} else {
				innerMap[*daoCoinPKID] = val
			}
		} else {
			newMap := make(map[PKID]*big.Int)
			newMap[*daoCoinPKID] = val
			deltasMap[*userPKID] = newMap
		}
	}

	// Always save the old balance in prevBalance if we haven't
	// seen it yet. This ensures that all the modified balances
	// will be saved in our UtxoOperations when all is said and
	// done.
	{
		if _, exists := prevBalances[*userPKID]; !exists {
			if _, exists := prevBalances[*userPKID][*daoCoinPKID]; !exists {
				oldBalance, err := bav.getAdjustedDAOCoinBalanceForUserInBaseUnits(
					userPKID, daoCoinPKID, nil)
				if err != nil {
					glog.Error(err)
					return
				}

				var oldBalanceEntry *BalanceEntry
				if *daoCoinPKID == ZeroPKID {
					// When we're dealing with DESO we use a dummy BalanceEntry
					// since that uses UTXOs.
					oldBalanceEntry = &BalanceEntry{
						HODLerPKID:   userPKID,
						CreatorPKID:  &ZeroPKID,
						BalanceNanos: *oldBalance,
					}
				} else {
					oldBalanceEntry = bav._getBalanceEntryForHODLerPKIDAndCreatorPKID(
						userPKID, daoCoinPKID, true)
				}

				newMap := make(map[PKID]*BalanceEntry)
				newMap[*daoCoinPKID] = oldBalanceEntry
				prevBalances[*userPKID] = newMap
			}
		}
	}
}

func (bav *UtxoView) _connectDAOCoinLimitOrder(
	txn *MsgDeSoTxn, txHash *BlockHash, blockHeight uint32, verifySignatures bool) (
	_totalInput uint64, _totalOutput uint64, _utxoOps []*UtxoOperation, _err error) {
	// ----- BOILER-PLATE VALIDATIONS

	// Check that the transaction has the right TxnType.
	if txn.TxnMeta.GetTxnType() != TxnTypeDAOCoinLimitOrder {
		return 0, 0, nil, fmt.Errorf("_connectDAOCoinLimitOrder: called with bad TxnType %s",
			txn.TxnMeta.GetTxnType().String())
	}

	txMeta := txn.TxnMeta.(*DAOCoinLimitOrderMetadata)

	// Connect basic txn to get the total input and the total output without
	// considering the transaction metadata.
	totalInput, totalOutput, utxoOpsForTxn, err := bav._connectBasicTransfer(
		txn, txHash, blockHeight, verifySignatures)

	if err != nil {
		return 0, 0, nil, errors.Wrapf(err, "_connectDAOCoinLimitOrder")
	}

	if verifySignatures {
		// _connectBasicTransfer has already checked that the transaction is
		// signed by the top-level public key, which we take to be the sender's
		// public key so there is no need to verify anything further.
	}

	// Extract the buyCoin and sellCoin PKIDs from the txn's public keys.
	// Note that if any of these are ZeroPublicKey, then GetPKIDForPublicKey will
	// return ZeroPKID back to us, which is what we want. Recall that ZeroPKID
	// is how we signal that we're buying/selling DESO rather than a particular
	// DAO coin.
	sellCoinPKIDEntry := bav.GetPKIDForPublicKey(txMeta.SellingDAOCoinCreatorPublicKey.ToBytes())
	if sellCoinPKIDEntry == nil || sellCoinPKIDEntry.isDeleted {
		return 0, 0, nil, fmt.Errorf(
			"_connectDAOCoinLimitOrder: sellCoinPKIDEntry is deleted: %v",
			spew.Sdump(sellCoinPKIDEntry))
	}
	buyCoinPKIDEntry := bav.GetPKIDForPublicKey(txMeta.BuyingDAOCoinCreatorPublicKey.ToBytes())
	if buyCoinPKIDEntry == nil || buyCoinPKIDEntry.isDeleted {
		return 0, 0, nil, fmt.Errorf(
			"_connectDAOCoinLimitOrder: buyCoinPKIDEntry is deleted: %v",
			spew.Sdump(buyCoinPKIDEntry))
	}
	transactorPKIDEntry := bav.GetPKIDForPublicKey(txn.PublicKey)
	if transactorPKIDEntry == nil || transactorPKIDEntry.isDeleted {
		return 0, 0, nil, fmt.Errorf(
			"_connectDAOCoinLimitOrder: transactorPKIDEntry is deleted: %v",
			spew.Sdump(transactorPKIDEntry))
	}

	// Create entry from txn metadata for the transactor.
	transactorOrder := &DAOCoinLimitOrderEntry{
		TransactorPKID:                            transactorPKIDEntry.PKID,
		BuyingDAOCoinCreatorPKID:                  buyCoinPKIDEntry.PKID,
		SellingDAOCoinCreatorPKID:                 sellCoinPKIDEntry.PKID,
		ScaledExchangeRateCoinsToSellPerCoinToBuy: txMeta.ScaledExchangeRateCoinsToSellPerCoinToBuy,
		QuantityToBuyInBaseUnits:                  txMeta.QuantityToBuyInBaseUnits,
		BlockHeight:                               blockHeight,
	}

	// Validate transactor order.
	err = bav.IsValidDAOCoinLimitOrder(transactorOrder)
	if err != nil {
		return 0, 0, nil, err
	}

	// Get all existing limit orders:
	//   + For this transactor PKID
	//   + For this buying DAO coin PKID
	//   + For this selling DAO coin PKID
	//   + For this price
	//   - Any block height
	existingTransactorOrderss, err :=
		bav._getAllDAOCoinLimitOrdersForThisTransactorAtThisPrice(transactorOrder)
	if err != nil {
		return 0, 0, nil, err
	}

	// If the transactor just wants to cancel an existing order(s),
	// cancel all that match the input order across any block height.
	if txMeta.CancelExistingOrder {
		if len(existingTransactorOrderss) == 0 {
			return 0, 0, nil, RuleErrorDAOCoinLimitOrderToCancelNotFound
		}

		prevMatchingOrders := []*DAOCoinLimitOrderEntry{}

		// Delete all existing limit orders for this trans
		for _, existingTransactorOrder := range existingTransactorOrderss {
			prevMatchingOrders = append(prevMatchingOrders, existingTransactorOrder)
			bav._deleteDAOCoinLimitOrderEntryMappings(existingTransactorOrder)
		}

		utxoOpsForTxn = append(utxoOpsForTxn, &UtxoOperation{
			Type:                                 OperationTypeDAOCoinLimitOrder,
			PrevTransactorDAOCoinLimitOrderEntry: nil,
			PrevBalanceEntries:                   nil,
			PrevMatchingOrders:                   prevMatchingOrders,
			SpentUtxoEntries:                     nil,
		})

		return totalInput, totalOutput, utxoOpsForTxn, nil
	}

	// See if we have an existing limit order at this price and in this block
	// and set up a variable for it if we do. Save the previous version in case
	// we need to disconnect. We do this because we don't want to create a
	// fresh order if one already exists. Rather, in this case we'll just
	// modify the existing order.
	var prevTransactorOrder *DAOCoinLimitOrderEntry

	for _, existingTransactorOrder := range existingTransactorOrderss {
		// The existing transactor orders are across any block height.
		// We would only want to update a order if it occurs at the
		// current block height. Otherwise, we would be messing up
		// the FIFO ordering of the older order being deleted instead
		// of resolved first.
		if existingTransactorOrder.BlockHeight == blockHeight {
			prevTransactorOrder, err = existingTransactorOrder.Copy()
			if err != nil {
				return 0, 0, nil, errors.Wrapf(
					err, "Error copying order entry to generate prev order: %v",
					spew.Sdump(existingTransactorOrderss))
			}
		}
	}

	// Check to see if we have an existing order. If we do, then update our
	// transactor order and delete the old one.
	if prevTransactorOrder != nil {
		// Mark old order for deletion. Note that this order is saved as the
		// only element in the prevDAOCoinLimitOrders list by the time we get
		// here.
		bav._deleteDAOCoinLimitOrderEntryMappings(prevTransactorOrder)

		// Update quantity to add that of the previous order at this level.
		transactorOrder.QuantityToBuyInBaseUnits, err = SafeUint256().Add(
			transactorOrder.QuantityToBuyInBaseUnits,
			prevTransactorOrder.QuantityToBuyInBaseUnits)
		if err != nil {
			return 0, 0, nil, errors.Wrapf(err, "Error updating order quantity: ")
		}
	}

	// These maps contains all of the balance changes that this transaction
	// demands, including DESO ones. We update these balance changes as we
	// iterate through all the
	// matching orders and adjust them. Because we're using uint256 to store balances,
	// we use two maps: One to store balance increases and one to store balance
	// decreases. Once we're at the end, we're going to use these increases
	// and decreases to compute deltas that will allow us to debit and credit
	// all the right accounts. Note that a ZeroPKID corresponds to DESO.
	//
	// Note that, as we iterate, we won't modify any actual balances. We will just
	// use these maps to track everything until the very end. Note however that we
	// DO update orders as we go.
	//
	// The schema is (user PKID, dao coin PKID) -> balance change
	// Note that DESO is just dao coin PKID = ZeroPKID
	balanceDeltas := make(map[PKID]map[PKID]*big.Int)
	// We also save the pre-existing balances of both DESO and DAO coins as we modify
	// the above maps. This makes it easy to sanity-check and revert things in
	// disconnect.
	prevBalances := make(map[PKID]map[PKID]*BalanceEntry)

	// Now, we find all the orders that we can match against the seller, and adjust the
	// increase and decrease maps accordingly.
	//
	// FIXME: In pathalogical cases, this could return a lot of orders, allowing someone to
	// DOS the chain by placing a lot of orders and then filling really teeny ones.
	// Maybe instead what we want is to fetch one order at a time from the db and
	// call this single-order-fetcher in a loop with lastSeenOrder until it returns nothing
	// OR until we fill our order.
	//
	// Fetch all the orders, and copy them over into a new list so that we can revert in
	// the disconnect case.
	prevMatchingOrders, err := bav._getNextLimitOrdersToFill(transactorOrder, nil)
	if err != nil {
		return 0, 0, nil, errors.Wrapf(
			err, "Error getting next limit orders to fill: ")
	}

	// Track all orders that get filled for notification purposes.
	fulfilledOrders := []*FulfilledDAOCoinLimitOrder{}

	matchingOrders := []*DAOCoinLimitOrderEntry{}
	for _, matchingOrder := range prevMatchingOrders {
		orderCopy, err := matchingOrder.Copy()
		if err != nil {
			return 0, 0, nil, errors.Wrapf(
				err, "Error copying order %v", spew.Sdump(matchingOrder))
		}
		matchingOrders = append(matchingOrders, orderCopy)
	}
	// 1-by-1 match existing orders to the transactor's order.
	orderFilled := false
	for _, matchingOrder := range matchingOrders {
		// In what follows, we refer to the coin the transactor is trying to buy as the
		// "buy coin" and we refer to the coin the transactor is trying to sell as the
		// "sell coin." This means that the main transactor whose order we're trying to
		// fill is going to (sell sellCoin, buy buyCoin). This can get a bit confusing
		// though because the matching orders that
		// we're iterating over have the reverse. That means the other person is trying
		// to (sell buyCoin, buy sellCoin). Hang in there, though. It all makes sense
		// after you've stared at it for a bit.

		// Validate matching order. Delete from order book if invalid.
		// It was validated when stored but things could have changed
		// like the submitter's $DESO and DAO coin balances.
		err := bav.IsValidDAOCoinLimitOrder(matchingOrder)
		if err != nil {
			bav._deleteDAOCoinLimitOrderEntryMappings(matchingOrder)
			continue
		}

		// This is the total amount of sellCoin the current order is willing to sell. Note that
		// the asset the matching order is SELLING is the same asset that the
		// transactor's order is BUYING.
		matchingOrderTotalBuyCoinToSell, err := matchingOrder.BaseUnitsToSellUint256()
		if err != nil {
			return 0, 0, nil, err
		}

		// Compute the amount of the asset that the seller currently has. Factor in
		// all balance increases and decreases that we've applied.
		sellerBuyCoinBalanceBaseUnits, err := bav.getAdjustedDAOCoinBalanceForUserInBaseUnits(
			matchingOrder.TransactorPKID,
			buyCoinPKIDEntry.PKID,
			balanceDeltas)
		if err != nil {
			return 0, 0, nil, fmt.Errorf(
				"Error computing seller balance: %v", err)
		}

		// Sanity-check the order, and potentially cancel it if the user
		// doesn't have the proper balance.
		if sellerBuyCoinBalanceBaseUnits.Lt(matchingOrderTotalBuyCoinToSell) {
			bav._deleteDAOCoinLimitOrderEntryMappings(matchingOrder)
			continue
		}
		// If we get here, we know that the person who placed the matching order has enough
		// of a balance of the "sell coin" to cover it, even after matching all previous
		// orders.

		// Now we have two cases. If the order has *MORE* buyCoin for us than what we
		// want, we update the matching order and break. Otherwise, we delete the
		// matching order and continue matching.
		var buyCoinBaseUnitsBought *uint256.Int
		var sellCoinBaseUnitsSold *uint256.Int
		if transactorOrder.QuantityToBuyInBaseUnits.Lt(matchingOrderTotalBuyCoinToSell) {
			// Since the transactor order's quantity is less than the amount the matching
			// order is willing to sell, we buy just the transactor order's quantity.
			buyCoinBaseUnitsBought = transactorOrder.QuantityToBuyInBaseUnits

			// The transactor is going (sell A, buy B) whereas the matching order is doing
			// (sell B, buy A). Thus to convert daoCoinBaseUnitsBought into
			// matchingOrder.QuantityToBuyInBaseUnits, we need to do the following (note that
			// we use an underscore to denote the UNITS of each value:
			// - daoCoinBaseUnitsBought_B / matchingOrderExhangeRate_BPerA = daoCoinBaseUnitsToDeductFromOrder_A
			//
			// Now, in order to keep everything kosher with regard to the UQ128x128 format we're using,
			// we have to "scale up" the daoCoinBaseUnitsBought_B before dividing.
			sellCoinBaseUnitsSoldBig := big.NewInt(0).Div(big.NewInt(0).Mul(
				buyCoinBaseUnitsBought.ToBig(), OneUQ128x128.ToBig()),
				matchingOrder.ScaledExchangeRateCoinsToSellPerCoinToBuy.ToBig())
			// The number of coins sold shouldn't exceed a uint256
			if sellCoinBaseUnitsSoldBig.Cmp(MaxUint256.ToBig()) > 0 {
				return 0, 0, nil, errors.Wrapf(
					RuleErrorDAOCoinLimitOrderMatchingCostOverflowsUint256, "sellCoinBaseUnitsSold: %v",
					sellCoinBaseUnitsSoldBig)
			}
			// Convert to uint256
			sellCoinBaseUnitsSold, _ = uint256.FromBig(sellCoinBaseUnitsSoldBig)
			// Ensure the number of coins we're selling is non-zero. This prevents an edge case
			// whereby someone can put in teeny orders and drain the seller's order without
			// actually having to transfer anything.
			if sellCoinBaseUnitsSold.IsZero() && !matchingOrder.QuantityToBuyInBaseUnits.IsZero() {
				sellCoinBaseUnitsSold, _ = uint256.FromBig(bigOneInt)
			}

			// Sanity-check that this amount is always less than the matching order's quantity
			// to buy.
			if sellCoinBaseUnitsSold.Cmp(matchingOrder.QuantityToBuyInBaseUnits) > 0 {
				return 0, 0, nil, fmt.Errorf(
					"Sanity-check failed. sellCoinBaseUnitsSold %v is "+
						"more than matchingOrder.QuantityToBuyInBaseUnits %v", sellCoinBaseUnitsSold,
					matchingOrder.QuantityToBuyInBaseUnits)

			}

			originalQuantityToBuyInBaseUnits := matchingOrder.QuantityToBuyInBaseUnits

			// Update matching order's quantity by deducting the number of dao coins
			// sold from the order quantity.
			matchingOrder.QuantityToBuyInBaseUnits, err = SafeUint256().Sub(
				originalQuantityToBuyInBaseUnits, sellCoinBaseUnitsSold)
			if err != nil {
				return 0, 0, nil, errors.Wrapf(err, "Error updating order quantity: ")
			}

			// Append a DAOCoinLimitOrderEntry to the slice of filled orders representing the
			// amount purchased by the matching order.
			fulfilledOrders = append(fulfilledOrders, &FulfilledDAOCoinLimitOrder{
				TransactorPKID:                 matchingOrder.TransactorPKID,
				BuyingDAOCoinCreatorPKID:       matchingOrder.BuyingDAOCoinCreatorPKID,
				SellingDAOCoinCreatorPKID:      matchingOrder.SellingDAOCoinCreatorPKID,
				BuyingDAOCoinQuantityPurchased: sellCoinBaseUnitsSold,
				BuyingDAOCoinQuantityRequested: originalQuantityToBuyInBaseUnits,
				SellingDAOCoinQuantitySold:     buyCoinBaseUnitsBought,
			})

			// Set the updated order in the db. It should replace the existing order.
			bav._setDAOCoinLimitOrderEntryMappings(matchingOrder)

			transactorOriginalQuantityToBuyInBaseUnits := transactorOrder.QuantityToBuyInBaseUnits
			// Decrement the transactor's order and sanity-check that its new value is zero.
			transactorOrder.QuantityToBuyInBaseUnits, err = SafeUint256().Sub(
				transactorOriginalQuantityToBuyInBaseUnits, buyCoinBaseUnitsBought)
			if err != nil {
				return 0, 0, nil, errors.Wrapf(err, "Error updating order quantity: ")
			}

			if !transactorOrder.QuantityToBuyInBaseUnits.IsZero() {
				return 0, 0, nil, fmt.Errorf(
					"Sanity-check failed. transactorOrder.QuantityToBuyInBaseUnits %v is "+
						"not zero. This should never happen %v",
					transactorOrder.QuantityToBuyInBaseUnits, buyCoinBaseUnitsBought)
			}

			// Append a DAOCoinLimitOrderEntry to the slice of filled orders representing the
			// amount purchased by the transactor.
			fulfilledOrders = append(fulfilledOrders, &FulfilledDAOCoinLimitOrder{
				TransactorPKID:                 transactorPKIDEntry.PKID,
				BuyingDAOCoinCreatorPKID:       buyCoinPKIDEntry.PKID,
				SellingDAOCoinCreatorPKID:      sellCoinPKIDEntry.PKID,
				BuyingDAOCoinQuantityPurchased: buyCoinBaseUnitsBought,
				BuyingDAOCoinQuantityRequested: transactorOriginalQuantityToBuyInBaseUnits,
				SellingDAOCoinQuantitySold:     sellCoinBaseUnitsSold,
			})

			// If we're here it means we fully covered the transactor's order
			// so we're done
			orderFilled = true
		} else {
			// Since the transactor's order's quantity is greater than or equal to the matching
			// order's quantity, we transfer the matching order's quantity. This case is a lot
			// easier because we don't need to do much interpolation.
			//
			// Remember that the transactor order is doing (sell A, buy B) while the matching order
			// is doing (sell B, buy A). That means that the number of B units being BOUGHT is
			// actually the number of B units that the matching order is SELLING.
			buyCoinBaseUnitsBought = matchingOrderTotalBuyCoinToSell

			transactorOriginalQuanityToBuyInBaseUnits := transactorOrder.QuantityToBuyInBaseUnits
			// Update transactor order's quantity.
			transactorOrder.QuantityToBuyInBaseUnits, err = SafeUint256().Sub(
				transactorOriginalQuanityToBuyInBaseUnits, matchingOrderTotalBuyCoinToSell)
			if err != nil {
				return 0, 0, nil, errors.Wrapf(err, "Error updating order quantity: ")
			}

			// Save the quantity of the matching order. This is the number of coins
			// the transactor is selling.
			sellCoinBaseUnitsSold = matchingOrder.QuantityToBuyInBaseUnits

			// Mark matching order for deletion.
			bav._deleteDAOCoinLimitOrderEntryMappings(matchingOrder)

			// Append a DAOCoinLimitOrderEntry to the slice of filled orders representing the
			// amount purchased by the matching order.
			fulfilledOrders = append(fulfilledOrders, &FulfilledDAOCoinLimitOrder{
				TransactorPKID:                 matchingOrder.TransactorPKID,
				BuyingDAOCoinCreatorPKID:       matchingOrder.BuyingDAOCoinCreatorPKID,
				SellingDAOCoinCreatorPKID:      matchingOrder.SellingDAOCoinCreatorPKID,
				BuyingDAOCoinQuantityPurchased: sellCoinBaseUnitsSold,
				// We filled the whole order so BuyingCoinQuantityPurchased = BuyingCoinQuantityRequested
				BuyingDAOCoinQuantityRequested: sellCoinBaseUnitsSold,
				SellingDAOCoinQuantitySold:     buyCoinBaseUnitsBought,
			})

			// Append a DAOCoinLimitOrderEntry to the slice of filled orders representing the
			// amount purchased by the transactor.
			fulfilledOrders = append(fulfilledOrders, &FulfilledDAOCoinLimitOrder{
				TransactorPKID:                 transactorPKIDEntry.PKID,
				BuyingDAOCoinCreatorPKID:       buyCoinPKIDEntry.PKID,
				SellingDAOCoinCreatorPKID:      sellCoinPKIDEntry.PKID,
				BuyingDAOCoinQuantityPurchased: buyCoinBaseUnitsBought,
				BuyingDAOCoinQuantityRequested: transactorOriginalQuanityToBuyInBaseUnits,
				SellingDAOCoinQuantitySold:     sellCoinBaseUnitsSold,
			})
			// In the case where the transactor and matching order's quantities were
			// equal to each other, mark transactor's order as complete so that this
			// is our last iteration of this loop.
			if transactorOrder.QuantityToBuyInBaseUnits.IsZero() {
				orderFilled = true
			}
		}

		// Now adjust the balances in our maps to reflect the coins that just changed hands.
		// Transactor got buyCoins
		bav.balanceChange(transactorPKIDEntry.PKID, buyCoinPKIDEntry.PKID,
			buyCoinBaseUnitsBought.ToBig(), balanceDeltas, prevBalances)
		// Seller lost buyCoins
		bav.balanceChange(matchingOrder.TransactorPKID, buyCoinPKIDEntry.PKID,
			big.NewInt(0).Neg(buyCoinBaseUnitsBought.ToBig()),
			balanceDeltas, prevBalances)
		// Seller got sellCoins
		bav.balanceChange(matchingOrder.TransactorPKID, sellCoinPKIDEntry.PKID,
			sellCoinBaseUnitsSold.ToBig(), balanceDeltas, prevBalances)
		// Transactor lost sellCoins
		bav.balanceChange(transactorPKIDEntry.PKID, sellCoinPKIDEntry.PKID,
			big.NewInt(0).Neg(sellCoinBaseUnitsSold.ToBig()),
			balanceDeltas, prevBalances)

		if orderFilled {
			break
		}
	}
	// By the time we get here, we've either fully filled the order OR we've exhausted
	// the matching orders on "the book" that this order can fill against.

	// After iterating through all potential matching orders, if transactor's order
	// is still not fully fulfilled, submit it to be stored.
	if !transactorOrder.QuantityToBuyInBaseUnits.IsZero() {
		bav._setDAOCoinLimitOrderEntryMappings(transactorOrder)
	}

	// Now, we need to update all the balanced of all the users who were involved in
	// all of the matching that we did above. We do this via the following steps:
	//
	// 1. We aggregate all the DESO we have as input for all the accounts
	//    that the transaction included. We spend all the UTXOs as we do this
	//    so that, once we're done, it's as if we've converted all that DESO
	//    into a set of internal balances.
	// 2. Then we iterate over the increases+decreases maps and adjust the dao
	//    coin and the deso balances as we go. This will leave us with:
	//     - dao coin balances fully up-to-date
	//     - all of the balances in the deso map being "change" amounts
	// 3. Then we create "implicit outputs" for all the change amounts and
	//    we're done.

	// This is the amount of DESO each account is allowed to spend based on the
	// UTXOs passed-in. We compute this first to know what our "budget" is for
	// each account. At the end, we will use this map to compute change amounts
	// for everyone and create "implicit outputs" using whatever is left over.
	desoAllowedToSpendByPublicKey := make(map[PublicKey]uint64)
	// Start by adding the output minus input for the transactor, since they can
	// technically spend this amount if they want (and the amount that's left over
	// goes to miners).
	// TODO: confirm we want to subtract totalInput - totalOutput because that's
	// the amount of $DESO the transactor has to spend in this transaction.
	if totalInput > totalOutput {
		desoAllowedToSpendByPublicKey[*NewPublicKey(txn.PublicKey)] = totalInput - totalOutput
	} else {
		desoAllowedToSpendByPublicKey[*NewPublicKey(txn.PublicKey)] = 0
	}

	// Iterate over all the UTXOs in the txn and spend them. As we spend each one,
	// add the amount each account is allowed to spend to our map.
	spentUtxoEntries := []*UtxoEntry{}

	// Get a sorted copy of all of the transactors and their UTXOs
	sortedMatchedBidsTransactors := txMeta.GetMatchedBidTransactorsSorted()
	for _, transactor := range sortedMatchedBidsTransactors {
		publicKey := *transactor.TransactorPublicKey

		// If no balance recorded so far, initialize to zero.
		if _, exists := desoAllowedToSpendByPublicKey[publicKey]; !exists {
			desoAllowedToSpendByPublicKey[publicKey] = 0
		}

		sortedMatchedBidInputs := transactor.GetInputsSorted()
		for _, matchingBidInput := range sortedMatchedBidInputs {
			utxoKey := UtxoKey(*matchingBidInput)
			utxoEntry := bav.GetUtxoEntryForUtxoKey(&utxoKey)
			if utxoEntry == nil || utxoEntry.isSpent {
				return 0, 0, nil, RuleErrorDAOCoinLimitOrderBidderInputNoLongerExists
			}

			// Make sure that the UTXO specified is actually from the bidder.
			if !bytes.Equal(utxoEntry.PublicKey, publicKey.ToBytes()) {
				return 0, 0, nil, RuleErrorInputWithPublicKeyDifferentFromTxnPublicKey
			}

			// If the UTXO is from a block reward txn, make sure enough time has passed to make it spendable.
			if _isEntryImmatureBlockReward(utxoEntry, blockHeight, bav.Params) {
				return 0, 0, nil, RuleErrorInputSpendsImmatureBlockReward
			}

			desoAllowedToSpendByPublicKey[publicKey], err = SafeUint64().Add(
				desoAllowedToSpendByPublicKey[publicKey], utxoEntry.AmountNanos)

			if err != nil {
				return 0, 0, nil, errors.Wrapf(err, "_connectDAOCoinLimitOrder: ")
			}

			// Make sure we spend the UTXO so that the bidder can't reuse it.
			utxoOp, err := bav._spendUtxo(&utxoKey)

			if err != nil {
				return 0, 0, nil, errors.Wrapf(
					err, "_connectDAOCoinLimitOrder: Problem spending bidder utxo")
			}

			// Track spent UTXO entries.
			spentUtxoEntries = append(spentUtxoEntries, utxoEntry)

			// Track the UtxoOperations so we can rollback, and for Rosetta.
			utxoOpsForTxn = append(utxoOpsForTxn, utxoOp)
		}
	}
	// At this point, we have fully spent all of the passed-in UTXOs. Now, we are free
	// to move the DESO around according to the laws of the exchange.

	// Helpers to create UTXOs as we iterate over the balance changes for each account.
	daoCoinLimitOrderPaymentUtxoKeys := []*UtxoKey{}
	// This may start negative but that's OK because the first thing we do is increment it in createUTXO.
	nextUtxoIndex := len(txn.TxOutputs) - 1
	// Helper function to create UTXOs.
	createUTXO := func(amountNanos uint64, publicKeyArg []byte, utxoType UtxoType) (_err error) {
		publicKey := publicKeyArg

		// nextUtxoIndex is guaranteed to be >= 0 after this increment
		nextUtxoIndex += 1

		outputKey := &UtxoKey{
			TxID:  *txHash,
			Index: uint32(nextUtxoIndex),
		}

		utxoEntry := UtxoEntry{
			AmountNanos: amountNanos,
			PublicKey:   publicKey,
			BlockHeight: blockHeight,
			UtxoType:    utxoType,

			UtxoKey: outputKey,
			// We leave the position unset and isSpent to false by default.
			// The position will be set in the call to _addUtxo.
		}

		utxoOp, err := bav._addUtxo(&utxoEntry)
		if err != nil {
			return errors.Wrapf(err, "_connectDAOCoinLimitOrder: Problem adding output utxo")
		}

		daoCoinLimitOrderPaymentUtxoKeys = append(daoCoinLimitOrderPaymentUtxoKeys, outputKey)

		// Rosetta uses this UtxoOperation to provide INPUT amounts
		utxoOpsForTxn = append(utxoOpsForTxn, utxoOp)
		return nil
	}

	// FIXME: Add sanity-check: Make sure that all of the increases and
	// decreases sum to zero. If this is the case we're pretty protected
	// against any money-printer bugs.

	// prevBalances will have the previous balances for all users, mapped
	// by each coin that changed. The values will be incorrect for DESO, but
	// that's OK because we don't need the balances for DESO in the disconnect
	// logic because simply reverting the UTXOs will be sufficient.
	userPKIDs := []PKID{}
	for userPKIDIter := range balanceDeltas {
		userPKID := userPKIDIter
		userPKIDs = append(userPKIDs, userPKID)
	}
	sortedUserPKIDs := SortPKIDs(userPKIDs)
	for _, userPKIDIter := range sortedUserPKIDs {
		userPKID := userPKIDIter
		innerMap := balanceDeltas[userPKID]
		innerMapPKIDs := []PKID{}
		for innerMapPKIDIter := range innerMap {
			innerMapPKID := innerMapPKIDIter
			innerMapPKIDs = append(innerMapPKIDs, innerMapPKID)
		}
		sortedInnerMapPKIDs := SortPKIDs(innerMapPKIDs)
		for _, daoCoinPKIDIter := range sortedInnerMapPKIDs {
			daoCoinPKID := daoCoinPKIDIter
			delta := innerMap[daoCoinPKIDIter]
			if daoCoinPKID == ZeroPKID {
				// If this is DESO, add/subtract the amount to the amount
				// we're allowed to spend. Check for overflow/underflow.
				// Create a change output if there's any left over.
				pubKey := bav.GetPublicKeyForPKID(&userPKID)
				desoSurplus := desoAllowedToSpendByPublicKey[*NewPublicKey(pubKey)]
				newDESOSurplus := big.NewInt(0).Add(
					delta, big.NewInt(0).SetUint64(desoSurplus))

				// Check that we didn't overflow or underflow the DESO surplus
				// Note that if we ever go negative then that's an error because
				// we already maxed out the DESO we're allowed to spend before
				// entering this loop.
				if newDESOSurplus.Cmp(big.NewInt(0)) < 0 {
					return 0, 0, nil, RuleErrorDAOCoinLimitOrderOverspendingDESO
				}
				if newDESOSurplus.Cmp(big.NewInt(0).SetUint64(math.MaxUint64)) > 0 {
					return 0, 0, nil, RuleErrorDAOCoinLimitOrderOverflowsDESO
				}

				// Now create an implicit output for whatever surplus remains.
				//
				// If we're dealing with the transactor, then we assume it's
				// their responsibility to set an output for themselves. We
				// don't create a change output for them for this reason.
				// You might wonder why we do this. Well, it's because if we
				// didn't do it then it would be impossible to determine how
				// much the transactor wanted to give to the miner vs back to
				// themselves as change. Making them set an output for themselves
				// when constructing the txn mitigates this problem, and allows
				// the fee to be implicitly computed from whatever's left.
				if *transactorPKIDEntry.PKID != userPKID {
					err = createUTXO(newDESOSurplus.Uint64(), pubKey, UtxoTypeDAOCoinLimitOrderPayout)
					if err != nil {
						return 0, 0, nil, err
					}
				}
			} else {
				// In this case we're dealing with a DAO coin so simply
				// update the value in the DB and call it a day.
				prevBalanceEntry := bav._getBalanceEntryForHODLerPKIDAndCreatorPKID(
					&userPKID, &daoCoinPKID, true)
				if prevBalanceEntry == nil || prevBalanceEntry.isDeleted {
					// FIXME: this isn't a proper error to return.
					// It's whatever was set above which is most likely nil.
					return 0, 0, nil, err
				}
				newBalance := big.NewInt(0).Add(prevBalanceEntry.BalanceNanos.ToBig(), delta)

				if newBalance.Cmp(big.NewInt(0)) < 0 {
					return 0, 0, nil, RuleErrorDAOCoinLimitOrderOverspendingDAOCoin
				}
				if newBalance.Cmp(MaxUint256.ToBig()) > 0 {
					return 0, 0, nil, RuleErrorDAOCoinLimitOrderOverflowsDAOCoin
				}
				// At this point we're certain that the new balance didn't underflow or
				// overflow. Set it in the db without fear.
				newBalanceUint256, _ := uint256.FromBig(newBalance)
				newBalanceEntry := prevBalanceEntry.Copy()
				newBalanceEntry.BalanceNanos = *newBalanceUint256
				bav._setDAOCoinBalanceEntryMappings(newBalanceEntry)
			}
		}
	}

	// We included the transactor in the slices of the prev balance entries
	// and the prev DAO coin limit order entries. Usually we leave them in
	// a separate place, but here it makes sense.
	utxoOpsForTxn = append(utxoOpsForTxn, &UtxoOperation{
		Type:                                 OperationTypeDAOCoinLimitOrder,
		PrevTransactorDAOCoinLimitOrderEntry: prevTransactorOrder,
		PrevBalanceEntries:                   prevBalances,
		PrevMatchingOrders:                   prevMatchingOrders,
		SpentUtxoEntries:                     spentUtxoEntries,
		FulfilledDAOCoinLimitOrders:          fulfilledOrders,
	})

	return totalInput, totalOutput, utxoOpsForTxn, nil
}

// FIXME: Add a comment here
func (bav *UtxoView) _getNextLimitOrdersToFill(
	transactorOrder *DAOCoinLimitOrderEntry, lastSeenOrder *DAOCoinLimitOrderEntry) (
	[]*DAOCoinLimitOrderEntry, error) {
	// Get matching limit order entries from database.
	matchingOrders, err := bav.GetDbAdapter().GetMatchingDAOCoinLimitOrders(transactorOrder, lastSeenOrder)

	if err != nil {
		return nil, err
	}

	// Update UTXO with relevant limit order entries from database.
	for _, matchingOrder := range matchingOrders {
		if _, exists := bav.DAOCoinLimitOrderMapKeyToDAOCoinLimitOrderEntry[matchingOrder.ToMapKey()]; !exists {
			bav._setDAOCoinLimitOrderEntryMappings(matchingOrder)
		}
	}

	// Aggregate all matching orders then sort.
	sortedMatchingOrders := []*DAOCoinLimitOrderEntry{}

	// Aggregate matching orders.
	for _, matchingOrder := range bav.DAOCoinLimitOrderMapKeyToDAOCoinLimitOrderEntry {
		// This doesn't mean that the matching order is invalid and should be deleted.
		// It just means that the matching order isn't actually a viable match.
		err := bav.IsValidDAOCoinLimitOrderMatch(transactorOrder, matchingOrder)
		if err != nil {
			continue
		}

		// We should have seen this order already.
		if lastSeenOrder != nil && matchingOrder.IsBetterMatchingOrderThan(lastSeenOrder) {
			continue
		}

		sortedMatchingOrders = append(sortedMatchingOrders, matchingOrder)
	}

	// Sort matching orders by best matching.
	// Sort logic first looks at price, then block height (FIFO), then quantity (lowest first).
	sort.Slice(sortedMatchingOrders, func(ii, jj int) bool {
		return sortedMatchingOrders[ii].IsBetterMatchingOrderThan(sortedMatchingOrders[jj])
	})

	// Pull orders up to when the quantity is fulfilled or we run out of orders.
	outputMatchingOrders := []*DAOCoinLimitOrderEntry{}
	transactorOrderBuyingQuantity := transactorOrder.QuantityToBuyInBaseUnits

	for _, matchingOrder := range sortedMatchingOrders {
		outputMatchingOrders = append(outputMatchingOrders, matchingOrder)

		// To properly compare quantities, we need to compare the quantity
		// that the transactor order is interested in buying to the quantity
		// the matching order is interested in selling.
		matchingOrderSellingQuantity, err := matchingOrder.BaseUnitsToSellUint256()
		if err != nil {
			// This should never happen as we validate the
			// stored orders when they are submitted.
			return nil, err
		}

		// Break once the transactor's buying quantity is <= this matching
		// order's selling quantity or their buying quantity is <= 0.
		if transactorOrderBuyingQuantity.Eq(matchingOrderSellingQuantity) ||
			transactorOrderBuyingQuantity.Lt(matchingOrderSellingQuantity) ||
			transactorOrderBuyingQuantity.LtUint64(1) {
			break
		}

		transactorOrderBuyingQuantity, err = SafeUint256().Sub(
			transactorOrderBuyingQuantity, matchingOrderSellingQuantity)
		if err != nil {
			// This should never happen because of the check above.
			return nil, errors.Wrapf(err, "Error updating order quantity: ")
		}
	}

	return outputMatchingOrders, nil
}

func (bav *UtxoView) _disconnectDAOCoinLimitOrder(
	operationType OperationType, currentTxn *MsgDeSoTxn, txnHash *BlockHash,
	utxoOpsForTxn []*UtxoOperation, blockHeight uint32) error {

	// Verify that the last operation is a DAOCoinLimitOrder operation
	if len(utxoOpsForTxn) == 0 {
		return fmt.Errorf("_disconnectDAOCoinLimitOrder: utxoOperations are missing")
	}
	operationIndex := len(utxoOpsForTxn) - 1
	if utxoOpsForTxn[operationIndex].Type != OperationTypeDAOCoinLimitOrder {
		return fmt.Errorf("_disconnectDAOCoinLimitOrder: Trying to revert "+
			"OperationTypeDAOCoinLimitOrder but found type %v",
			utxoOpsForTxn[operationIndex].Type)
	}
	txMeta := currentTxn.TxnMeta.(*DAOCoinLimitOrderMetadata)
	operationData := utxoOpsForTxn[operationIndex]
	operationIndex--

	// We sometimes have some extra AddUtxo operations we need to remove
	// These are "implicit" outputs that always occur at the end of the
	// list of UtxoOperations. The number of implicit outputs is equal to
	// the total number of "Add" operations minus the explicit outputs.
	numUtxoAdds := 0
	for _, utxoOp := range utxoOpsForTxn {
		if utxoOp.Type == OperationTypeAddUtxo {
			numUtxoAdds += 1
		}
	}

	transactorPKID := bav.GetPKIDForPublicKey(currentTxn.PublicKey).PKID

	// Delete the DAO Coin Limit Order created by this entry. If there was a previous limit order entry,
	// it will be reset below.
	bav._deleteDAOCoinLimitOrderEntryMappings(&DAOCoinLimitOrderEntry{
		TransactorPKID:                            transactorPKID,
		BuyingDAOCoinCreatorPKID:                  bav.GetPKIDForPublicKey(txMeta.BuyingDAOCoinCreatorPublicKey.ToBytes()).PKID,
		SellingDAOCoinCreatorPKID:                 bav.GetPKIDForPublicKey(txMeta.SellingDAOCoinCreatorPublicKey.ToBytes()).PKID,
		ScaledExchangeRateCoinsToSellPerCoinToBuy: txMeta.ScaledExchangeRateCoinsToSellPerCoinToBuy,
		QuantityToBuyInBaseUnits:                  txMeta.QuantityToBuyInBaseUnits,
		BlockHeight:                               blockHeight,
	})

	if operationData.PrevTransactorDAOCoinLimitOrderEntry != nil {
		bav._setDAOCoinLimitOrderEntryMappings(operationData.PrevTransactorDAOCoinLimitOrderEntry)
	}

	if len(operationData.PrevBalanceEntries) != 0 {
		for _, daoCoinPKIDToBalanceEntryMap := range operationData.PrevBalanceEntries {
			for _, balanceEntry := range daoCoinPKIDToBalanceEntryMap {
				bav._setDAOCoinBalanceEntryMappings(balanceEntry)
			}
		}
	}

	if len(operationData.PrevMatchingOrders) != 0 {
		for _, prevMatchingOrder := range operationData.PrevMatchingOrders {
			bav._setDAOCoinLimitOrderEntryMappings(prevMatchingOrder)
		}
	}

	//// If buying DAO coins, revert the transactor's buying DAO coin balance entry.
	//transactorIsBuyingDESO := reflect.DeepEqual(*txMeta.BuyingDAOCoinCreatorPublicKey, ZeroPublicKey)
	//
	//if !transactorIsBuyingDESO {
	//	prevTransactorBalanceEntry := operationData.PrevBalanceEntries
	//
	//	if prevTransactorBalanceEntry == nil {
	//		prevTransactorBalanceEntry = &BalanceEntry{
	//			HODLerPKID:   transactorPKID,
	//			CreatorPKID:  DBGetPKIDEntryForPublicKey(txMeta.BuyingDAOCoinCreatorPublicKey),
	//			BalanceNanos: *uint256.NewInt(),
	//		}
	//	}
	//
	//	bav._setDAOCoinBalanceEntryMappings(prevTransactorBalanceEntry)
	//}
	//
	//// If selling DAO coins, revert the transactors' selling DAO coin balance entry.
	//transactorIsSellingDESO := reflect.DeepEqual(*txMeta.SellingDAOCoinCreatorPKID, ZeroPKID)
	//
	//if !transactorIsSellingDESO {
	//	prevTransactorBalanceEntry := operationData.PrevTransactorSellingDAOCoinBalanceEntry
	//
	//	if prevTransactorBalanceEntry == nil {
	//		prevTransactorBalanceEntry = &BalanceEntry{
	//			HODLerPKID:   transactorPKID,
	//			CreatorPKID:  txMeta.SellingDAOCoinCreatorPKID,
	//			BalanceNanos: *uint256.NewInt(),
	//		}
	//	}
	//
	//	bav._setDAOCoinBalanceEntryMappings(prevTransactorBalanceEntry)
	//}
	//
	//// Revert the transactor's limit order entry.
	//prevTransactorOrderEntry := operationData.PrevTransactorDAOCoinLimitOrderEntry
	//
	//if !operationData.DAOCoinLimitOrderIsCancellation {
	//	// For a cancellation limit order, there is nothing to revert here as the
	//	// new transactor limit order is never saved and the existing transactor
	//	// limit orders are stored/reverted in PrevDAOCoinLimitOrderEntries.
	//	if prevTransactorOrderEntry != nil {
	//		// If previous transactor order entry is not null, set it
	//		// which overwrites whatever is currently stored there.
	//		bav._setDAOCoinLimitOrderEntryMappings(prevTransactorOrderEntry)
	//	} else {
	//		// Else, we need to explicitly delete the transactor's order entry
	//		// from this transaction.
	//		transactorOrderEntry := txMeta.ToEntry(transactorPKID, blockHeight)
	//		bav._deleteDAOCoinLimitOrderEntryMappings(transactorOrderEntry)
	//	}
	//}
	//
	//// Revert the deleted limit orders in reverse order.
	//for ii := len(operationData.PrevDAOCoinLimitOrderEntries) - 1; ii >= 0; ii-- {
	//	orderEntry := operationData.PrevDAOCoinLimitOrderEntries[ii]
	//	bav._setDAOCoinLimitOrderEntryMappings(orderEntry)
	//}
	//
	//// Revert the balance entries in reverse order.
	//for ii := len(operationData.PrevBalanceEntries) - 1; ii >= 0; ii-- {
	//	balanceEntry := operationData.PrevBalanceEntries[ii]
	//	bav._setDAOCoinBalanceEntryMappings(balanceEntry)
	//}
	//
	//// Disconnect payment UTXOs.
	//// TODO: confirm we don't need this. If we have an order that doesn't match anything
	//// we're not going to have any payments.
	////if operationData.DAOCoinLimitOrderPaymentUtxoKeys == nil || len(operationData.DAOCoinLimitOrderPaymentUtxoKeys) == 0 {
	////	return fmt.Errorf("_disconnectDAOCoinLimitOrder: DAOCoinLimitOrderPaymentUtxoKeys was nil; " +
	////		"this should never happen")
	////}
	//
	//for ii := len(operationData.DAOCoinLimitOrderPaymentUtxoKeys) - 1; ii >= 0; ii-- {
	//	paymentUtxoKey := operationData.DAOCoinLimitOrderPaymentUtxoKeys[ii]
	//	if err := bav._unAddUtxo(paymentUtxoKey); err != nil {
	//		return errors.Wrapf(err, "_disconnectDAOCoinLimitOrder: Problem unAdding UTXO %v: ", paymentUtxoKey)
	//	}
	//}

	// Un-spend spent UTXOs.
	// TODO: what should we do here?
	//if txMeta.OperationType == DAOCoinLimitOrderEntryOrderTypeAsk {
	//	// Un-spending UTXOs on behalf of the matching BID orders.
	//	for ii := len(operationData.SpentUtxoEntries) - 1; ii >= 0; ii-- {
	//		spentUtxoEntry := operationData.SpentUtxoEntries[ii]
	//
	//		if err := bav._unSpendUtxo(spentUtxoEntry); err != nil {
	//			return errors.Wrapf(err, "_disconnectDAOCoinLimitOrder: Problem unSpending UTXO %v: ", spentUtxoEntry)
	//		}
	//	}
	//} else if txMeta.OperationType == DAOCoinLimitOrderEntryOrderTypeBid {
	//	if len(operationData.SpentUtxoEntries) > 0 {
	//		return errors.New("_disconnectDAOCoinLimitOrder: unspent UTXO entries for BID order" +
	//			"this should never happen!")
	//	}
	//}
	for ii := operationIndex; ii > operationIndex-numUtxoAdds+len(currentTxn.TxOutputs); ii-- {
		utxoOp := utxoOpsForTxn[ii]
		if err := bav._unAddUtxo(utxoOp.Key); err != nil {
			return errors.Wrapf(err, "_disconnectDAOCoinLimitOrder: Problem unAdding UTXO %v: ", utxoOp.Key)
		}
	}

	operationIndex = operationIndex - numUtxoAdds + len(currentTxn.TxOutputs)

	// Now revert the basic transfer with the remaining operations.
	numMatchingOrderInputs := 0

	// TODO: @lazynina, @mattfoley8, do we need to iterate through all the matched bids in sorted order
	// once the disconnect logic is fully implemented?

	for _, transactor := range txMeta.MatchedBidsTransactors {
		numMatchingOrderInputs += len(transactor.Inputs)
	}

	for jj := operationIndex; jj > operationIndex-numMatchingOrderInputs; jj-- {
		utxoOp := utxoOpsForTxn[jj]
		if err := bav._unSpendUtxo(utxoOp.Entry); err != nil {
			return errors.Wrapf(err, "_disconnectDAOCoinLimitOrder: Problem unSpending UTXO %v: ", utxoOp.Entry)
		}
	}
	operationIndex = operationIndex - numMatchingOrderInputs
	//operationIndex--

	//numOrderOperations := (numUtxoAdds - len(currentTxn.TxOutputs) + numMatchingOrderInputs)
	//operationIndex -= numOrderOperations
	return bav._disconnectBasicTransfer(
		currentTxn, txnHash, utxoOpsForTxn[:operationIndex+1], blockHeight)
}

func (bav *UtxoView) _setDAOCoinLimitOrderEntryMappings(entry *DAOCoinLimitOrderEntry) {
	// This function shouldn't be called with nil.
	if entry == nil {
		glog.Errorf("_setDAOCoinLimitOrderEntryMappings: Called with nil entry; this should never happen")
		return
	}

	bav.DAOCoinLimitOrderMapKeyToDAOCoinLimitOrderEntry[entry.ToMapKey()] = entry
}

func (bav *UtxoView) _deleteDAOCoinLimitOrderEntryMappings(entry *DAOCoinLimitOrderEntry) {
	// This function shouldn't be called with nil.
	if entry == nil {
		glog.Errorf("_deleteDAOCoinLimitOrderEntryMappings: Called with nil entry; this should never happen")
		return
	}

	// Create a tombstone entry.
	tombstoneEntry := *entry
	tombstoneEntry.isDeleted = true

	// Set the mappings to point to the tombstone entry.
	bav._setDAOCoinLimitOrderEntryMappings(&tombstoneEntry)
}

// ###########################
// ## API Getter Functions
// ###########################

func (bav *UtxoView) _getDAOCoinLimitOrderEntry(inputEntry *DAOCoinLimitOrderEntry) (*DAOCoinLimitOrderEntry, error) {
	// This function shouldn't be called with nil.
	if inputEntry == nil {
		return nil, errors.Errorf("_getDAOCoinLimitOrderEntry: Called with nil entry; this should never happen")
	}

	// First check if we have the order entry in the UTXO view.
	outputEntry, _ := bav.DAOCoinLimitOrderMapKeyToDAOCoinLimitOrderEntry[inputEntry.ToMapKey()]

	if outputEntry != nil {
		return outputEntry, nil
	}

	// If not, next check if we have the order entry in the database.
	return bav.GetDbAdapter().GetDAOCoinLimitOrder(inputEntry)
}

func (bav *UtxoView) _getAllDAOCoinLimitOrdersForThisDAOCoinPair(
	buyingDAOCoinCreatorPKID *PKID, sellingDAOCoinCreatorPKID *PKID) ([]*DAOCoinLimitOrderEntry, error) {
	// This function is used by the API to construct all open
	// orders for the input buying and selling DAO coins.
	if buyingDAOCoinCreatorPKID == nil {
		return nil, errors.Errorf("_getAllDAOCoinLimitOrdersForThisDAOCoinPair: Called with nil buy coin PKID; this should never happen")
	}
	if sellingDAOCoinCreatorPKID == nil {
		return nil, errors.Errorf("_getAllDAOCoinLimitOrdersForThisDAOCoinPair: Called with nil sell coin PKID; this should never happen")
	}

	outputEntries := []*DAOCoinLimitOrderEntry{}

	// Iterate over matching database orders and add them to the
	// UTXO view if they are not already there. This dedups orders
	// from the database + orders from the UTXO view as well.
	dbOrderEntries, err := bav.GetDbAdapter().GetAllDAOCoinLimitOrdersForThisDAOCoinPair(
		buyingDAOCoinCreatorPKID, sellingDAOCoinCreatorPKID)
	if err != nil {
		return nil, err
	}

	for _, orderEntry := range dbOrderEntries {
		orderMapKey := orderEntry.ToMapKey()

		if _, exists := bav.DAOCoinLimitOrderMapKeyToDAOCoinLimitOrderEntry[orderMapKey]; !exists {
			bav.DAOCoinLimitOrderMapKeyToDAOCoinLimitOrderEntry[orderMapKey] = orderEntry
		}
	}

	// Get matching orders from the UTXO view.
	//   + BuyingDAOCoinCreatorPKID should match.
	//   + SellingDAOCoincreatorPKID should match.
	for _, orderEntry := range bav.DAOCoinLimitOrderMapKeyToDAOCoinLimitOrderEntry {
		if orderEntry.BuyingDAOCoinCreatorPKID.Eq(buyingDAOCoinCreatorPKID) &&
			orderEntry.SellingDAOCoinCreatorPKID.Eq(sellingDAOCoinCreatorPKID) {
			outputEntries = append(outputEntries, orderEntry)
		}
	}

	return outputEntries, nil
}

func (bav *UtxoView) _getAllDAOCoinLimitOrdersForThisTransactor(transactorPKID *PKID) ([]*DAOCoinLimitOrderEntry, error) {
	// This function is used by the API to construct all open orders for the input transactor.
	if transactorPKID == nil {
		return nil, errors.Errorf("_getAllDAOCoinLimitOrdersForThisTransactor: Called with nil transactor PKID; this should never happen")
	}

	outputEntries := []*DAOCoinLimitOrderEntry{}

	// Iterate over matching database orders and add them to the
	// UTXO view if they are not already there. This dedups orders
	// from the database + orders from the UTXO view as well.
	dbOrderEntries, err := bav.GetDbAdapter().GetAllDAOCoinLimitOrdersForThisTransactor(transactorPKID)
	if err != nil {
		return nil, err
	}

	for _, orderEntry := range dbOrderEntries {
		orderMapKey := orderEntry.ToMapKey()

		if _, exists := bav.DAOCoinLimitOrderMapKeyToDAOCoinLimitOrderEntry[orderMapKey]; !exists {
			bav.DAOCoinLimitOrderMapKeyToDAOCoinLimitOrderEntry[orderMapKey] = orderEntry
		}
	}

	// Get matching orders from the UTXO view.
	//   + TransactorPKID should match.
	for _, orderEntry := range bav.DAOCoinLimitOrderMapKeyToDAOCoinLimitOrderEntry {
		if transactorPKID.Eq(orderEntry.TransactorPKID) {
			outputEntries = append(outputEntries, orderEntry)
		}
	}

	return outputEntries, nil
}

// FIXME: Leave a comment here stating in what ORDER these orders are returned.
// I think they're returned with the latest block height first. This means that
// cancelling them will deterministically cancel the most recent orders. Seems
// fine, but double-check that, and document it.
func (bav *UtxoView) _getAllDAOCoinLimitOrdersForThisTransactorAtThisPrice(
	inputEntry *DAOCoinLimitOrderEntry) ([]*DAOCoinLimitOrderEntry, error) {

	// This function shouldn't be called with nil.
	if inputEntry == nil {
		return nil, errors.Errorf("_getAllDAOCoinLimitOrdersForThisTransactorAtThisPrice: Called with nil entry; this should never happen")
	}

	outputEntries := []*DAOCoinLimitOrderEntry{}

	// Iterate over matching database orders and add them to the
	// UTXO view if they are not already there. This dedups orders
	// from the database + orders from the UTXO view as well.
	dbOrderEntries, err := bav.GetDbAdapter().GetAllDAOCoinLimitOrdersForThisTransactorAtThisPrice(inputEntry)
	if err != nil {
		return nil, err
	}

	for _, orderEntry := range dbOrderEntries {
		orderMapKey := orderEntry.ToMapKey()

<<<<<<< HEAD
	if outputEntry != nil && !outputEntry.isDeleted {
		outputEntries = append(outputEntries, outputEntry)
=======
		if _, exists := bav.DAOCoinLimitOrderMapKeyToDAOCoinLimitOrderEntry[orderMapKey]; !exists {
			bav.DAOCoinLimitOrderMapKeyToDAOCoinLimitOrderEntry[orderMapKey] = orderEntry
		}
	}

	// Get matching orders from the UTXO view.
	//   + TransactorPKIDs should match.
	//   + BuyingDAOCoinCreatorPKIDs should match.
	//   + SellingDAOCoinCreatorPKIDs should match.
	//   + ScaledExchangeRateCoinsToSellPerCoinToBuy should match.
	//   - QuantityToBuyInBaseUnits does not need to match.
	//   - BlockHeight does not need to match.
	for _, orderEntry := range bav.DAOCoinLimitOrderMapKeyToDAOCoinLimitOrderEntry {
		if inputEntry.TransactorPKID.Eq(orderEntry.TransactorPKID) &&
			inputEntry.BuyingDAOCoinCreatorPKID.Eq(orderEntry.BuyingDAOCoinCreatorPKID) &&
			inputEntry.SellingDAOCoinCreatorPKID.Eq(orderEntry.SellingDAOCoinCreatorPKID) &&
			inputEntry.ScaledExchangeRateCoinsToSellPerCoinToBuy.Eq(orderEntry.ScaledExchangeRateCoinsToSellPerCoinToBuy) {
			outputEntries = append(outputEntries, orderEntry)
		}
>>>>>>> 89e03696
	}

	return outputEntries, nil
}

// ###########################
// ## VALIDATIONS
// ###########################

func (bav *UtxoView) IsValidDAOCoinLimitOrder(order *DAOCoinLimitOrderEntry) error {
	// Returns an error if the input order is invalid. Otherwise returns nil.

	// Validate not buying and selling the same coin.
	if order.BuyingDAOCoinCreatorPKID.Eq(order.SellingDAOCoinCreatorPKID) {
		return RuleErrorDAOCoinLimitOrderCannotBuyAndSellSameCoin
	}

	// If buying a DAO coin, validate buy coin creator exists and has a profile.
	// Note that ZeroPKID indicates that we are buying $DESO.
	isBuyingDESO := order.BuyingDAOCoinCreatorPKID.IsZeroPKID()
	var buyCoinCreatorProfileEntry *ProfileEntry

	if !isBuyingDESO {
		buyCoinCreatorProfileEntry = bav.GetProfileEntryForPKID(order.BuyingDAOCoinCreatorPKID)
		if buyCoinCreatorProfileEntry == nil || buyCoinCreatorProfileEntry.isDeleted {
			return RuleErrorDAOCoinLimitOrderBuyingDAOCoinCreatorMissingProfile
		}
	}

	// If selling DAO coins, validate sell coin creator exists and has a profile.
	// Note that ZeroPKID indicates that we are selling $DESO.
	isSellingDESO := order.SellingDAOCoinCreatorPKID.IsZeroPKID()
	var sellCoinCreatorProfileEntry *ProfileEntry

	if !isSellingDESO {
		sellCoinCreatorProfileEntry = bav.GetProfileEntryForPKID(order.SellingDAOCoinCreatorPKID)
		if sellCoinCreatorProfileEntry == nil || sellCoinCreatorProfileEntry.isDeleted {
			return RuleErrorDAOCoinLimitOrderSellingDAOCoinCreatorMissingProfile
		}
	}

	// Validate price > 0.
	if !order.ScaledExchangeRateCoinsToSellPerCoinToBuy.Gt(uint256.NewInt()) {
		return RuleErrorDAOCoinLimitOrderInvalidExchangeRate
	}

	// Validate quantity > 0.
	if !order.QuantityToBuyInBaseUnits.Gt(uint256.NewInt()) {
		return RuleErrorDAOCoinLimitOrderInvalidQuantity
	}

	// Calculate order total amount to sell from price and quantity.
	baseUnitsToSell, err := order.BaseUnitsToSellUint256()
	if err != nil {
		return err
	}

	// If selling $DESO, validate that order total cost is less than the max uint64.
	if isSellingDESO && !baseUnitsToSell.IsUint64() {
		return RuleErrorDAOCoinLimitOrderTotalCostOverflowsUint64
	}

	// If selling $DESO, make sure the transactor has enough $DESO to execute the txn.
	// If selling DAO coins, make sure the transactor has enough DAO coins to execute the txn.
	transactorBalanceBaseUnits, err := bav.getAdjustedDAOCoinBalanceForUserInBaseUnits(
		order.TransactorPKID, order.SellingDAOCoinCreatorPKID, nil)
	if err != nil {
		return err
	}

	if transactorBalanceBaseUnits.Lt(baseUnitsToSell) {
		if isSellingDESO {
			err = RuleErrorDAOCoinLimitOrderInsufficientDESOToOpenOrder
		} else {
			err = RuleErrorDAOCoinLimitOrderInsufficientDAOCoinsToOpenOrder
		}

		return errors.Wrapf(
			err,
			"transactorBalance amount: %v, for coin pkid (zero = DESO) %v, baseUnitsToSell: %v",
			transactorBalanceBaseUnits.Hex(),
			PkToStringMainnet(order.SellingDAOCoinCreatorPKID.ToBytes()),
			baseUnitsToSell.Hex())
	}

	return nil
}

func (bav *UtxoView) IsValidDAOCoinLimitOrderMatch(
	transactorOrder *DAOCoinLimitOrderEntry, matchingOrder *DAOCoinLimitOrderEntry) error {
	// Returns an error if the input order is invalid. Otherwise returns nil.

	// Validate matching order exists.
	if matchingOrder.isDeleted {
		return RuleErrorDAOCoinLimitOrderMatchingOrderIsDeleted
	}

	// Validate transactor order buying coin == matching order selling coin and vice versa.
	if !transactorOrder.BuyingDAOCoinCreatorPKID.Eq(matchingOrder.SellingDAOCoinCreatorPKID) {
		return RuleErrorDAOCoinLimitOrderMatchingOrderSellingDifferentCoins
	}

	if !transactorOrder.SellingDAOCoinCreatorPKID.Eq(matchingOrder.BuyingDAOCoinCreatorPKID) {
		return RuleErrorDAOCoinLimitOrderMatchingOrderBuyingDifferentCoins
	}

	// TODO: we should also validate that the price is actually better.

	// Validate DAO coin transfer restriction status, i.e. if the
	// DAO coin can only be transferred to whitelisted members.
	transactorPublicKey := bav.GetPublicKeyForPKID(transactorOrder.TransactorPKID)
	matchingOrderTransactorPublicKey := bav.GetPublicKeyForPKID(matchingOrder.TransactorPKID)

	if !transactorOrder.BuyingDAOCoinCreatorPKID.IsZeroPKID() {
		// The matching order is selling DAO coin(s) to the transactor.
		buyCoinCreatorProfileEntry := bav.GetProfileEntryForPKID(transactorOrder.BuyingDAOCoinCreatorPKID)

		if buyCoinCreatorProfileEntry == nil || buyCoinCreatorProfileEntry.isDeleted {
			return RuleErrorDAOCoinLimitOrderBuyingDAOCoinCreatorMissingProfile
		}

		err := bav.IsValidDAOCoinTransfer(
			buyCoinCreatorProfileEntry, matchingOrderTransactorPublicKey, transactorPublicKey)

		if err != nil {
			return err
		}
	}

	if !transactorOrder.SellingDAOCoinCreatorPKID.IsZeroPKID() {
		// The transactor is selling DAO coin(s) to the matching order.
		sellCoinCreatorProfileEntry := bav.GetProfileEntryForPKID(transactorOrder.SellingDAOCoinCreatorPKID)

		if sellCoinCreatorProfileEntry == nil || sellCoinCreatorProfileEntry.isDeleted {
			return RuleErrorDAOCoinLimitOrderBuyingDAOCoinCreatorMissingProfile
		}

		err := bav.IsValidDAOCoinTransfer(
			sellCoinCreatorProfileEntry, transactorPublicKey, matchingOrderTransactorPublicKey)

		if err != nil {
			return err
		}
	}

	return nil
}<|MERGE_RESOLUTION|>--- conflicted
+++ resolved
@@ -270,7 +270,7 @@
 		}
 	}
 
-	// These maps contains all of the balance changes that this transaction
+	// These maps contain all of the balance changes that this transaction
 	// demands, including DESO ones. We update these balance changes as we
 	// iterate through all the
 	// matching orders and adjust them. Because we're using uint256 to store balances,
@@ -294,7 +294,7 @@
 	// Now, we find all the orders that we can match against the seller, and adjust the
 	// increase and decrease maps accordingly.
 	//
-	// FIXME: In pathalogical cases, this could return a lot of orders, allowing someone to
+	// FIXME: In pathological cases, this could return a lot of orders, allowing someone to
 	// DOS the chain by placing a lot of orders and then filling really teeny ones.
 	// Maybe instead what we want is to fetch one order at a time from the db and
 	// call this single-order-fetcher in a loop with lastSeenOrder until it returns nothing
@@ -883,20 +883,9 @@
 	operationData := utxoOpsForTxn[operationIndex]
 	operationIndex--
 
-	// We sometimes have some extra AddUtxo operations we need to remove
-	// These are "implicit" outputs that always occur at the end of the
-	// list of UtxoOperations. The number of implicit outputs is equal to
-	// the total number of "Add" operations minus the explicit outputs.
-	numUtxoAdds := 0
-	for _, utxoOp := range utxoOpsForTxn {
-		if utxoOp.Type == OperationTypeAddUtxo {
-			numUtxoAdds += 1
-		}
-	}
-
 	transactorPKID := bav.GetPKIDForPublicKey(currentTxn.PublicKey).PKID
 
-	// Delete the DAO Coin Limit Order created by this entry. If there was a previous limit order entry,
+	// First, delete the DAO Coin Limit Order created by this entry. If there was a previous limit order entry,
 	// it will be reset below.
 	bav._deleteDAOCoinLimitOrderEntryMappings(&DAOCoinLimitOrderEntry{
 		TransactorPKID:                            transactorPKID,
@@ -907,10 +896,12 @@
 		BlockHeight:                               blockHeight,
 	})
 
+	// Revert the Previous Transactor DAO Coin Limit Order entry if it exists
 	if operationData.PrevTransactorDAOCoinLimitOrderEntry != nil {
 		bav._setDAOCoinLimitOrderEntryMappings(operationData.PrevTransactorDAOCoinLimitOrderEntry)
 	}
 
+	// Revert DAO Coin balance entries
 	if len(operationData.PrevBalanceEntries) != 0 {
 		for _, daoCoinPKIDToBalanceEntryMap := range operationData.PrevBalanceEntries {
 			for _, balanceEntry := range daoCoinPKIDToBalanceEntryMap {
@@ -919,109 +910,25 @@
 		}
 	}
 
+	// Revert previous matching orders
 	if len(operationData.PrevMatchingOrders) != 0 {
 		for _, prevMatchingOrder := range operationData.PrevMatchingOrders {
 			bav._setDAOCoinLimitOrderEntryMappings(prevMatchingOrder)
 		}
 	}
 
-	//// If buying DAO coins, revert the transactor's buying DAO coin balance entry.
-	//transactorIsBuyingDESO := reflect.DeepEqual(*txMeta.BuyingDAOCoinCreatorPublicKey, ZeroPublicKey)
-	//
-	//if !transactorIsBuyingDESO {
-	//	prevTransactorBalanceEntry := operationData.PrevBalanceEntries
-	//
-	//	if prevTransactorBalanceEntry == nil {
-	//		prevTransactorBalanceEntry = &BalanceEntry{
-	//			HODLerPKID:   transactorPKID,
-	//			CreatorPKID:  DBGetPKIDEntryForPublicKey(txMeta.BuyingDAOCoinCreatorPublicKey),
-	//			BalanceNanos: *uint256.NewInt(),
-	//		}
-	//	}
-	//
-	//	bav._setDAOCoinBalanceEntryMappings(prevTransactorBalanceEntry)
-	//}
-	//
-	//// If selling DAO coins, revert the transactors' selling DAO coin balance entry.
-	//transactorIsSellingDESO := reflect.DeepEqual(*txMeta.SellingDAOCoinCreatorPKID, ZeroPKID)
-	//
-	//if !transactorIsSellingDESO {
-	//	prevTransactorBalanceEntry := operationData.PrevTransactorSellingDAOCoinBalanceEntry
-	//
-	//	if prevTransactorBalanceEntry == nil {
-	//		prevTransactorBalanceEntry = &BalanceEntry{
-	//			HODLerPKID:   transactorPKID,
-	//			CreatorPKID:  txMeta.SellingDAOCoinCreatorPKID,
-	//			BalanceNanos: *uint256.NewInt(),
-	//		}
-	//	}
-	//
-	//	bav._setDAOCoinBalanceEntryMappings(prevTransactorBalanceEntry)
-	//}
-	//
-	//// Revert the transactor's limit order entry.
-	//prevTransactorOrderEntry := operationData.PrevTransactorDAOCoinLimitOrderEntry
-	//
-	//if !operationData.DAOCoinLimitOrderIsCancellation {
-	//	// For a cancellation limit order, there is nothing to revert here as the
-	//	// new transactor limit order is never saved and the existing transactor
-	//	// limit orders are stored/reverted in PrevDAOCoinLimitOrderEntries.
-	//	if prevTransactorOrderEntry != nil {
-	//		// If previous transactor order entry is not null, set it
-	//		// which overwrites whatever is currently stored there.
-	//		bav._setDAOCoinLimitOrderEntryMappings(prevTransactorOrderEntry)
-	//	} else {
-	//		// Else, we need to explicitly delete the transactor's order entry
-	//		// from this transaction.
-	//		transactorOrderEntry := txMeta.ToEntry(transactorPKID, blockHeight)
-	//		bav._deleteDAOCoinLimitOrderEntryMappings(transactorOrderEntry)
-	//	}
-	//}
-	//
-	//// Revert the deleted limit orders in reverse order.
-	//for ii := len(operationData.PrevDAOCoinLimitOrderEntries) - 1; ii >= 0; ii-- {
-	//	orderEntry := operationData.PrevDAOCoinLimitOrderEntries[ii]
-	//	bav._setDAOCoinLimitOrderEntryMappings(orderEntry)
-	//}
-	//
-	//// Revert the balance entries in reverse order.
-	//for ii := len(operationData.PrevBalanceEntries) - 1; ii >= 0; ii-- {
-	//	balanceEntry := operationData.PrevBalanceEntries[ii]
-	//	bav._setDAOCoinBalanceEntryMappings(balanceEntry)
-	//}
-	//
-	//// Disconnect payment UTXOs.
-	//// TODO: confirm we don't need this. If we have an order that doesn't match anything
-	//// we're not going to have any payments.
-	////if operationData.DAOCoinLimitOrderPaymentUtxoKeys == nil || len(operationData.DAOCoinLimitOrderPaymentUtxoKeys) == 0 {
-	////	return fmt.Errorf("_disconnectDAOCoinLimitOrder: DAOCoinLimitOrderPaymentUtxoKeys was nil; " +
-	////		"this should never happen")
-	////}
-	//
-	//for ii := len(operationData.DAOCoinLimitOrderPaymentUtxoKeys) - 1; ii >= 0; ii-- {
-	//	paymentUtxoKey := operationData.DAOCoinLimitOrderPaymentUtxoKeys[ii]
-	//	if err := bav._unAddUtxo(paymentUtxoKey); err != nil {
-	//		return errors.Wrapf(err, "_disconnectDAOCoinLimitOrder: Problem unAdding UTXO %v: ", paymentUtxoKey)
-	//	}
-	//}
-
-	// Un-spend spent UTXOs.
-	// TODO: what should we do here?
-	//if txMeta.OperationType == DAOCoinLimitOrderEntryOrderTypeAsk {
-	//	// Un-spending UTXOs on behalf of the matching BID orders.
-	//	for ii := len(operationData.SpentUtxoEntries) - 1; ii >= 0; ii-- {
-	//		spentUtxoEntry := operationData.SpentUtxoEntries[ii]
-	//
-	//		if err := bav._unSpendUtxo(spentUtxoEntry); err != nil {
-	//			return errors.Wrapf(err, "_disconnectDAOCoinLimitOrder: Problem unSpending UTXO %v: ", spentUtxoEntry)
-	//		}
-	//	}
-	//} else if txMeta.OperationType == DAOCoinLimitOrderEntryOrderTypeBid {
-	//	if len(operationData.SpentUtxoEntries) > 0 {
-	//		return errors.New("_disconnectDAOCoinLimitOrder: unspent UTXO entries for BID order" +
-	//			"this should never happen!")
-	//	}
-	//}
+	// We sometimes have some extra AddUtxo operations we need to remove
+	// These are "implicit" outputs that always occur at the end of the
+	// list of UtxoOperations. The number of implicit outputs is equal to
+	// the total number of "Add" operations minus the explicit outputs.
+	numUtxoAdds := 0
+	for _, utxoOp := range utxoOpsForTxn {
+		if utxoOp.Type == OperationTypeAddUtxo {
+			numUtxoAdds += 1
+		}
+	}
+
+	// Un-add UTXOs for orders that paid out DESO.
 	for ii := operationIndex; ii > operationIndex-numUtxoAdds+len(currentTxn.TxOutputs); ii-- {
 		utxoOp := utxoOpsForTxn[ii]
 		if err := bav._unAddUtxo(utxoOp.Key); err != nil {
@@ -1029,29 +936,30 @@
 		}
 	}
 
+	// Set operation index to end of implicit output utxos
 	operationIndex = operationIndex - numUtxoAdds + len(currentTxn.TxOutputs)
-
-	// Now revert the basic transfer with the remaining operations.
-	numMatchingOrderInputs := 0
 
 	// TODO: @lazynina, @mattfoley8, do we need to iterate through all the matched bids in sorted order
 	// once the disconnect logic is fully implemented?
 
+	// We will have additional spend utxo operations for each matching order input.
+	numMatchingOrderInputs := 0
+
 	for _, transactor := range txMeta.MatchedBidsTransactors {
 		numMatchingOrderInputs += len(transactor.Inputs)
 	}
 
+	// Unspend utxos for matched bid transactors.
 	for jj := operationIndex; jj > operationIndex-numMatchingOrderInputs; jj-- {
 		utxoOp := utxoOpsForTxn[jj]
 		if err := bav._unSpendUtxo(utxoOp.Entry); err != nil {
 			return errors.Wrapf(err, "_disconnectDAOCoinLimitOrder: Problem unSpending UTXO %v: ", utxoOp.Entry)
 		}
 	}
+	// Set operation index appropriately.
 	operationIndex = operationIndex - numMatchingOrderInputs
-	//operationIndex--
-
-	//numOrderOperations := (numUtxoAdds - len(currentTxn.TxOutputs) + numMatchingOrderInputs)
-	//operationIndex -= numOrderOperations
+
+	// Finally disconnect basic transfer
 	return bav._disconnectBasicTransfer(
 		currentTxn, txnHash, utxoOpsForTxn[:operationIndex+1], blockHeight)
 }
@@ -1205,10 +1113,6 @@
 	for _, orderEntry := range dbOrderEntries {
 		orderMapKey := orderEntry.ToMapKey()
 
-<<<<<<< HEAD
-	if outputEntry != nil && !outputEntry.isDeleted {
-		outputEntries = append(outputEntries, outputEntry)
-=======
 		if _, exists := bav.DAOCoinLimitOrderMapKeyToDAOCoinLimitOrderEntry[orderMapKey]; !exists {
 			bav.DAOCoinLimitOrderMapKeyToDAOCoinLimitOrderEntry[orderMapKey] = orderEntry
 		}
@@ -1225,10 +1129,10 @@
 		if inputEntry.TransactorPKID.Eq(orderEntry.TransactorPKID) &&
 			inputEntry.BuyingDAOCoinCreatorPKID.Eq(orderEntry.BuyingDAOCoinCreatorPKID) &&
 			inputEntry.SellingDAOCoinCreatorPKID.Eq(orderEntry.SellingDAOCoinCreatorPKID) &&
-			inputEntry.ScaledExchangeRateCoinsToSellPerCoinToBuy.Eq(orderEntry.ScaledExchangeRateCoinsToSellPerCoinToBuy) {
+			inputEntry.ScaledExchangeRateCoinsToSellPerCoinToBuy.Eq(orderEntry.ScaledExchangeRateCoinsToSellPerCoinToBuy) &&
+			!orderEntry.isDeleted {
 			outputEntries = append(outputEntries, orderEntry)
 		}
->>>>>>> 89e03696
 	}
 
 	return outputEntries, nil
@@ -1317,6 +1221,31 @@
 	return nil
 }
 
+func (order *DAOCoinLimitOrderEntry) IsValidMatchingOrderPrice(matchingOrder *DAOCoinLimitOrderEntry) bool {
+	// Return false if the price on the order exceeds the value we're looking for. We have
+	// a special formula that allows us to do this without overflowing and without
+	// losing precision. It looks like this:
+	// - Want: 1 / exchangeRatePassed >= exchangeRateFound
+	// -> exchangeRateFound * exchangeRatePassed >= 1
+	//
+	// Because of the quirks of the UQ128x128 format we're using, this formula actually
+	// becomes:
+	// - Start:
+	//   * exchangeRateFound = scaledExchangeRateFound / OneUQ128x128
+	//   * exchangeRatePassed = scaledExchangeRatePassed / OneUQ128x128
+	// -> exchangeRateFound * exchangeRatePassed >= OneUQ128x128 * OneUQ128x128
+	exchangeRateProduct := big.NewInt(0).Mul(
+		order.ScaledExchangeRateCoinsToSellPerCoinToBuy.ToBig(),
+		matchingOrder.ScaledExchangeRateCoinsToSellPerCoinToBuy.ToBig())
+	rightHandSide := big.NewInt(0).Mul(
+		OneUQ128x128.ToBig(),
+		OneUQ128x128.ToBig())
+	if exchangeRateProduct.Cmp(rightHandSide) < 0 {
+		return false
+	}
+	return true
+}
+
 func (bav *UtxoView) IsValidDAOCoinLimitOrderMatch(
 	transactorOrder *DAOCoinLimitOrderEntry, matchingOrder *DAOCoinLimitOrderEntry) error {
 	// Returns an error if the input order is invalid. Otherwise returns nil.
@@ -1335,7 +1264,9 @@
 		return RuleErrorDAOCoinLimitOrderMatchingOrderBuyingDifferentCoins
 	}
 
-	// TODO: we should also validate that the price is actually better.
+	if !transactorOrder.IsValidMatchingOrderPrice(matchingOrder) {
+		return RuleErrorDAOCoinLimitOrderInvalidExchangeRate
+	}
 
 	// Validate DAO coin transfer restriction status, i.e. if the
 	// DAO coin can only be transferred to whitelisted members.
