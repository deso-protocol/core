--- conflicted
+++ resolved
@@ -158,7 +158,9 @@
 	if err := bav._flushCurrentEpochEntryToDbWithTxn(txn, blockHeight); err != nil {
 		return err
 	}
-<<<<<<< HEAD
+	if err := bav._flushCurrentRandomSeedHashToDbWithTxn(txn, blockHeight); err != nil {
+		return err
+	}
 	if err := bav._flushSnapshotGlobalParamsEntryToDbWithTxn(txn, blockHeight); err != nil {
 		return err
 	}
@@ -166,9 +168,6 @@
 		return err
 	}
 	if err := bav._flushSnapshotGlobalActiveStakeAmountNanosToDbWithTxn(txn, blockHeight); err != nil {
-=======
-	if err := bav._flushCurrentRandomSeedHashToDbWithTxn(txn, blockHeight); err != nil {
->>>>>>> bd3b99c9
 		return err
 	}
 	return nil
