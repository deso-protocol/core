package lib

import (
	"bytes"
	"encoding/gob"
	"encoding/hex"
	"encoding/json"
	"fmt"
	"github.com/dgraph-io/badger/v3"
	"github.com/go-pg/pg/v10"
	"github.com/go-pg/pg/v10/orm"
	"github.com/golang/glog"
	"github.com/holiman/uint256"
	"strings"
)

type Postgres struct {
	db *pg.DB
}

func NewPostgres(db *pg.DB) *Postgres {
	// Uncomment to print all queries.
	//db.AddQueryHook(pgdebug.DebugHook{
	//	Verbose: true,
	//})

	return &Postgres{
		db: db,
	}
}

// LogSelect is a helpful utility when developing or debugging queries. Simply call
// LogSelect(query) instead of query.Select() to get a log of the raw query.
func LogSelect(query *orm.Query) error {
	selectQuery := orm.NewSelectQuery(query)
	fmter := orm.NewFormatter().WithModel(selectQuery)
	queryStr, _ := selectQuery.AppendQuery(fmter, nil)
	glog.Info(string(queryStr))
	return query.Select()
}

const (
	MAIN_CHAIN = "main"
)

//
// Tables
//
// The current schema is the sum of all the migrations in the migrate folder. Eventually we should
// export the current schema as new instances of the chain shouldn't be running every single migration.
//
// For information about the `pg:"..."` annotations, see: https://pg.uptrace.dev/models/
//
// Common annotations include:
// - Custom primary key: `pg:",pk"`
// - Don't store 0 or false as NULL: `pg:",use_zero"`
//
// When we can, we use unique fields (or combinations of unique fields) as the primary keys on the models.
// This lets us use the WherePK() query while also minimizing columns and indicies on disk.
//
// Table names are defined so the relation is obvious even though go-pg can create them for us automatically.
//
// Column names are automatically created by go-pg. For example, a field named TipHash maps to tip_hash.
//

type PGChain struct {
	tableName struct{} `pg:"pg_chains"`

	Name    string     `pg:",pk"`
	TipHash *BlockHash `pg:",type:bytea"`
}

// PGBlock represents BlockNode and MsgDeSoHeader
type PGBlock struct {
	tableName struct{} `pg:"pg_blocks"`

	// BlockNode and MsgDeSoHeader
	Hash       *BlockHash `pg:",pk,type:bytea"`
	ParentHash *BlockHash `pg:",type:bytea"`
	Height     uint64     `pg:",use_zero"`

	// BlockNode
	DifficultyTarget *BlockHash  `pg:",type:bytea"`
	CumWork          *BlockHash  `pg:",type:bytea"`
	Status           BlockStatus `pg:",use_zero"` // TODO: Refactor

	// MsgDeSoHeader
	TxMerkleRoot *BlockHash `pg:",type:bytea"`
	Version      uint32     `pg:",use_zero"`
	Timestamp    uint64     `pg:",use_zero"`
	Nonce        uint64     `pg:",use_zero"`
	ExtraNonce   uint64     `pg:",use_zero"`

	// Notifications
	Notified bool `pg:",use_zero"`
}

// PGTransaction represents MsgDeSoTxn
type PGTransaction struct {
	tableName struct{} `pg:"pg_transactions"`

	Hash      *BlockHash `pg:",pk,type:bytea"`
	BlockHash *BlockHash `pg:",type:bytea"`
	Type      TxnType    `pg:",use_zero"`
	PublicKey []byte     `pg:",type:bytea"`
	ExtraData map[string][]byte
	R         *BlockHash `pg:",type:bytea"`
	S         *BlockHash `pg:",type:bytea"`

	// Relationships
	Outputs                     []*PGTransactionOutput         `pg:"rel:has-many,join_fk:output_hash"`
	MetadataBlockReward         *PGMetadataBlockReward         `pg:"rel:belongs-to,join_fk:transaction_hash"`
	MetadataBitcoinExchange     *PGMetadataBitcoinExchange     `pg:"rel:belongs-to,join_fk:transaction_hash"`
	MetadataPrivateMessage      *PGMetadataPrivateMessage      `pg:"rel:belongs-to,join_fk:transaction_hash"`
	MetadataSubmitPost          *PGMetadataSubmitPost          `pg:"rel:belongs-to,join_fk:transaction_hash"`
	MetadataUpdateExchangeRate  *PGMetadataUpdateExchangeRate  `pg:"rel:belongs-to,join_fk:transaction_hash"`
	MetadataUpdateProfile       *PGMetadataUpdateProfile       `pg:"rel:belongs-to,join_fk:transaction_hash"`
	MetadataFollow              *PGMetadataFollow              `pg:"rel:belongs-to,join_fk:transaction_hash"`
	MetadataLike                *PGMetadataLike                `pg:"rel:belongs-to,join_fk:transaction_hash"`
	MetadataCreatorCoin         *PGMetadataCreatorCoin         `pg:"rel:belongs-to,join_fk:transaction_hash"`
	MetadataCreatorCoinTransfer *PGMetadataCreatorCoinTransfer `pg:"rel:belongs-to,join_fk:transaction_hash"`
	MetadataSwapIdentity        *PGMetadataSwapIdentity        `pg:"rel:belongs-to,join_fk:transaction_hash"`
	MetadataCreateNFT           *PGMetadataCreateNFT           `pg:"rel:belongs-to,join_fk:transaction_hash"`
	MetadataUpdateNFT           *PGMetadataUpdateNFT           `pg:"rel:belongs-to,join_fk:transaction_hash"`
	MetadataAcceptNFTBid        *PGMetadataAcceptNFTBid        `pg:"rel:belongs-to,join_fk:transaction_hash"`
	MetadataNFTBid              *PGMetadataNFTBid              `pg:"rel:belongs-to,join_fk:transaction_hash"`
	MetadataNFTTransfer         *PGMetadataNFTTransfer         `pg:"rel:belongs-to,join_fk:transaction_hash"`
	MetadataAcceptNFTTransfer   *PGMetadataAcceptNFTTransfer   `pg:"rel:belongs-to,join_fk:transaction_hash"`
	MetadataBurnNFT             *PGMetadataBurnNFT             `pg:"rel:belongs-to,join_fk:transaction_hash"`
	MetadataDerivedKey          *PGMetadataDerivedKey          `pg:"rel:belongs-to,join_fk:transaction_hash"`
	MetadataDAOCoin             *PGMetadataDAOCoin             `pg:"rel:belongs-to,join_fk:transaction_hash"`
	MetadataDAOCoinTransfer     *PGMetadataDAOCoinTransfer     `pg:"rel:belongs-to,join_fk:transaction_hash"`
}

// PGTransactionOutput represents DeSoOutput, DeSoInput, and UtxoEntry
type PGTransactionOutput struct {
	tableName struct{} `pg:"pg_transaction_outputs"`

	OutputHash  *BlockHash `pg:",pk"`
	OutputIndex uint32     `pg:",pk,use_zero"`
	OutputType  UtxoType   `pg:",use_zero"`
	Height      uint32     `pg:",use_zero"`
	PublicKey   []byte
	AmountNanos uint64 `pg:",use_zero"`
	Spent       bool   `pg:",use_zero"`
	InputHash   *BlockHash
	InputIndex  uint32 `pg:",pk,use_zero"`
}

func (utxo *PGTransactionOutput) NewUtxoEntry() *UtxoEntry {
	return &UtxoEntry{
		PublicKey:   utxo.PublicKey,
		AmountNanos: utxo.AmountNanos,
		BlockHeight: utxo.Height,
		UtxoType:    utxo.OutputType,
		isSpent:     utxo.Spent,
		UtxoKey: &UtxoKey{
			TxID:  *utxo.OutputHash,
			Index: utxo.OutputIndex,
		},
	}
}

// PGMetadataBlockReward represents BlockRewardMetadataa
type PGMetadataBlockReward struct {
	tableName struct{} `pg:"pg_metadata_block_rewards"`

	TransactionHash *BlockHash `pg:",pk,type:bytea"`
	ExtraData       []byte     `pg:",type:bytea"`
}

// PGMetadataBitcoinExchange represents BitcoinExchangeMetadata
type PGMetadataBitcoinExchange struct {
	tableName struct{} `pg:"pg_metadata_bitcoin_exchanges"`

	TransactionHash   *BlockHash `pg:",pk,type:bytea"`
	BitcoinBlockHash  *BlockHash `pg:",type:bytea"`
	BitcoinMerkleRoot *BlockHash `pg:",type:bytea"`
	// Not storing BitcoinTransaction *wire.MsgTx
	// Not storing BitcoinMerkleProof []*merkletree.ProofPart
}

// PGMetadataPrivateMessage represents PrivateMessageMetadata
type PGMetadataPrivateMessage struct {
	tableName struct{} `pg:"pg_metadata_private_messages"`

	TransactionHash    *BlockHash `pg:",pk,type:bytea"`
	RecipientPublicKey []byte     `pg:",type:bytea"`
	EncryptedText      []byte     `pg:",type:bytea"`
	TimestampNanos     uint64
}

// PGMetadataSubmitPost represents SubmitPostMetadata
type PGMetadataSubmitPost struct {
	tableName struct{} `pg:"pg_metadata_submit_posts"`

	TransactionHash  *BlockHash `pg:",pk,type:bytea"`
	PostHashToModify *BlockHash `pg:",type:bytea"`
	ParentStakeID    *BlockHash `pg:",type:bytea"`
	Body             []byte     `pg:",type:bytea"`
	TimestampNanos   uint64
	IsHidden         bool `pg:",use_zero"`
}

// PGMetadataUpdateExchangeRate represents UpdateBitcoinUSDExchangeRateMetadataa
type PGMetadataUpdateExchangeRate struct {
	tableName struct{} `pg:"pg_metadata_update_exchange_rates"`

	TransactionHash    *BlockHash `pg:",pk,type:bytea"`
	USDCentsPerBitcoin uint64     `pg:",use_zero"`
}

// PGMetadataUpdateProfile represents UpdateProfileMetadata
type PGMetadataUpdateProfile struct {
	tableName struct{} `pg:"pg_metadata_update_profiles"`

	TransactionHash       *BlockHash `pg:",pk,type:bytea"`
	ProfilePublicKey      []byte     `pg:",type:bytea"`
	NewUsername           []byte     `pg:",type:bytea"`
	NewDescription        []byte     `pg:",type:bytea"`
	NewProfilePic         []byte     `pg:",type:bytea"`
	NewCreatorBasisPoints uint64     `pg:",use_zero"`
}

// PGMetadataFollow represents FollowMetadata
type PGMetadataFollow struct {
	tableName struct{} `pg:"pg_metadata_follows"`

	TransactionHash   *BlockHash `pg:",pk,type:bytea"`
	FollowedPublicKey []byte     `pg:",type:bytea"`
	IsUnfollow        bool       `pg:",use_zero"`
}

// PGMetadataLike represents LikeMetadata
type PGMetadataLike struct {
	tableName struct{} `pg:"pg_metadata_likes"`

	TransactionHash *BlockHash `pg:",pk,type:bytea"`
	LikedPostHash   *BlockHash `pg:",type:bytea"`
	IsUnlike        bool       `pg:",use_zero"`
}

// PGMetadataCreatorCoin represents CreatorCoinMetadataa
type PGMetadataCreatorCoin struct {
	tableName struct{} `pg:"pg_metadata_creator_coins"`

	TransactionHash             *BlockHash               `pg:",pk,type:bytea"`
	ProfilePublicKey            []byte                   `pg:",type:bytea"`
	OperationType               CreatorCoinOperationType `pg:",use_zero"`
	DeSoToSellNanos             uint64                   `pg:",use_zero"`
	CreatorCoinToSellNanos      uint64                   `pg:",use_zero"`
	DeSoToAddNanos              uint64                   `pg:",use_zero"`
	MinDeSoExpectedNanos        uint64                   `pg:",use_zero"`
	MinCreatorCoinExpectedNanos uint64                   `pg:",use_zero"`
}

// PGMetadataCreatorCoinTransfer represents CreatorCoinTransferMetadataa
type PGMetadataCreatorCoinTransfer struct {
	tableName struct{} `pg:"pg_metadata_creator_coin_transfers"`

	TransactionHash            *BlockHash `pg:",pk,type:bytea"`
	ProfilePublicKey           []byte     `pg:",type:bytea"`
	CreatorCoinToTransferNanos uint64     `pg:",use_zero"`
	ReceiverPublicKey          []byte     `pg:",type:bytea"`
}

// PGMetadataDAOCoin represents DAOCoinMetadata
type PGMetadataDAOCoin struct {
	tableName struct{} `pg:"pg_metadata_dao_coins"`

	TransactionHash           *BlockHash           `pg:",pk,type:bytea"`
	ProfilePublicKey          []byte               `pg:",type:bytea"`
	OperationType             DAOCoinOperationType `pg:",use_zero"`
	CoinsToMintNanos          string
	CoinsToBurnNanos          string
	TransferRestrictionStatus `pg:",use_zero"`
}

// PGMetadataDAOCoinTransfer represents DAOCoinTransferMetadata
type PGMetadataDAOCoinTransfer struct {
	tableName struct{} `pg:"pg_metadata_dao_coin_transfers"`

	TransactionHash        *BlockHash `pg:",pk,type:bytea"`
	ProfilePublicKey       []byte     `pg:",type:bytea"`
	DAOCoinToTransferNanos string     `pg:"dao_coin_to_transfer_nanos,use_zero"`
	ReceiverPublicKey      []byte     `pg:",type:bytea"`
}

// PGMetadataSwapIdentity represents SwapIdentityMetadataa
type PGMetadataSwapIdentity struct {
	tableName struct{} `pg:"pg_metadata_swap_identities"`

	TransactionHash *BlockHash `pg:",pk,type:bytea"`
	FromPublicKey   []byte     `pg:",type:bytea"`
	ToPublicKey     []byte     `pg:",type:bytea"`
}

// PGMetadataCreateNFT represents CreateNFTMetadata
type PGMetadataCreateNFT struct {
	tableName struct{} `pg:"pg_metadata_create_nfts"`

	TransactionHash           *BlockHash `pg:",pk,type:bytea"`
	NFTPostHash               *BlockHash `pg:",type:bytea"`
	NumCopies                 uint64     `pg:",use_zero"`
	HasUnlockable             bool       `pg:",use_zero"`
	IsForSale                 bool       `pg:",use_zero"`
	MinBidAmountNanos         uint64     `pg:",use_zero"`
	CreatorRoyaltyBasisPoints uint64     `pg:",use_zero"`
	CoinRoyaltyBasisPoints    uint64     `pg:",use_zero"`
}

// PGMetadataUpdateNFT represents UpdateNFTMetadata
type PGMetadataUpdateNFT struct {
	tableName struct{} `pg:"pg_metadata_update_nfts"`

	TransactionHash   *BlockHash `pg:",pk,type:bytea"`
	NFTPostHash       *BlockHash `pg:",type:bytea"`
	SerialNumber      uint64     `pg:",use_zero"`
	IsForSale         bool       `pg:",use_zero"`
	MinBidAmountNanos uint64     `pg:",use_zero"`
}

// PGMetadataAcceptNFTBid represents AcceptNFTBidMetadata
type PGMetadataAcceptNFTBid struct {
	tableName struct{} `pg:"pg_metadata_accept_nft_bids"`

	TransactionHash *BlockHash            `pg:",pk,type:bytea"`
	NFTPostHash     *BlockHash            `pg:",type:bytea"`
	SerialNumber    uint64                `pg:",use_zero"`
	BidderPKID      *PKID                 `pg:",type:bytea"`
	BidAmountNanos  uint64                `pg:",use_zero"`
	UnlockableText  []byte                `pg:",type:bytea"`
	BidderInputs    []*PGMetadataBidInput `pg:"rel:has-many,join_fk:transaction_hash"`
}

type PGMetadataBidInput struct {
	tableName struct{} `pg:"pg_metadata_bid_inputs"`

	TransactionHash *BlockHash `pg:",pk,type:bytea"`
	InputHash       *BlockHash `pg:",pk,type:bytea"`
	InputIndex      uint32     `pg:",pk,use_zero"`
}

// PGMetadataNFTBid represents NFTBidMetadata
type PGMetadataNFTBid struct {
	tableName struct{} `pg:"pg_metadata_nft_bids"`

	TransactionHash *BlockHash `pg:",pk,type:bytea"`
	NFTPostHash     *BlockHash `pg:",type:bytea"`
	SerialNumber    uint64     `pg:",use_zero"`
	BidAmountNanos  uint64     `pg:",use_zero"`
}

// PGMetadataNFTTransfer represents NFTTransferMetadata
type PGMetadataNFTTransfer struct {
	tableName struct{} `pg:"pg_metadata_nft_transfer"`

	TransactionHash   *BlockHash `pg:",pk,type:bytea"`
	NFTPostHash       *BlockHash `pg:",pk,type:bytea"`
	SerialNumber      uint64     `pg:",use_zero"`
	ReceiverPublicKey []byte     `pg:",pk,type:bytea"`
	UnlockableText    []byte     `pg:",type:bytea"`
}

// PGMetadataAcceptNFTTransfer represents AcceptNFTTransferMetadata
type PGMetadataAcceptNFTTransfer struct {
	tableName struct{} `pg:"pg_metadata_accept_nft_transfer"`

	TransactionHash *BlockHash `pg:",pk,type:bytea"`
	NFTPostHash     *BlockHash `pg:",pk,type:bytea"`
	SerialNumber    uint64     `pg:",use_zero"`
}

// PGMetadataBurnNFT represents BurnNFTMetadata
type PGMetadataBurnNFT struct {
	tableName struct{} `pg:"pg_metadata_burn_nft"`

	TransactionHash *BlockHash `pg:",pk,type:bytea"`
	NFTPostHash     *BlockHash `pg:",pk,type:bytea"`
	SerialNumber    uint64     `pg:",use_zero"`
}

// PGMetadataDerivedKey represents AuthorizeDerivedKeyMetadata
type PGMetadataDerivedKey struct {
	tableName struct{} `pg:"pg_metadata_derived_keys"`

	TransactionHash  *BlockHash                       `pg:",pk,type:bytea"`
	DerivedPublicKey PublicKey                        `pg:",type:bytea"`
	ExpirationBlock  uint64                           `pg:",use_zero"`
	OperationType    AuthorizeDerivedKeyOperationType `pg:",use_zero"`
	AccessSignature  []byte                           `pg:",type:bytea"`
}

type PGNotification struct {
	tableName struct{} `pg:"pg_notifications"`

	TransactionHash *BlockHash       `pg:",pk,type:bytea"`
	Mined           bool             `pg:",use_zero"`
	ToUser          []byte           `pg:",type:bytea"`
	FromUser        []byte           `pg:",type:bytea"`
	OtherUser       []byte           `pg:",type:bytea"`
	Type            NotificationType `pg:",use_zero"`
	Amount          uint64           `pg:",use_zero"`
	PostHash        *BlockHash       `pg:",type:bytea"`
	Timestamp       uint64           `pg:",use_zero"`
}

type NotificationType uint8

const (
	NotificationUnknown NotificationType = iota
	NotificationSendDESO
	NotificationLike
	NotificationFollow
	NotificationCoinPurchase
	NotificationCoinTransfer
	NotificationCoinDiamond
	NotificationPostMention
	NotificationPostReply
	NotificationPostRepost
	NotificationDESODiamond
)

type PGProfile struct {
	tableName struct{} `pg:"pg_profiles"`

	PKID               *PKID      `pg:",pk,type:bytea"`
	PublicKey          *PublicKey `pg:",type:bytea"`
	Username           string
	Description        string
	ProfilePic         []byte
	CreatorBasisPoints uint64
	DeSoLockedNanos    uint64
	NumberOfHolders    uint64
	// FIXME: Postgres will break when values exceed uint64
	// We don't use Postgres right now so going to plow ahead and set this as-is
	// to fix compile errors. CoinsInCirculationNanos will never exceed uint64
	CoinsInCirculationNanos          uint64
	CoinWatermarkNanos               uint64
	MintingDisabled                  bool
	DAOCoinNumberOfHolders           uint64                    `pg:"dao_coin_number_of_holders"`
	DAOCoinCoinsInCirculationNanos   string                    `pg:"dao_coin_coins_in_circulation_nanos"`
	DAOCoinMintingDisabled           bool                      `pg:"dao_coin_minting_disabled"`
	DAOCoinTransferRestrictionStatus TransferRestrictionStatus `pg:"dao_coin_transfer_restriction_status"`
	ExtraData                        map[string][]byte
}

func (profile *PGProfile) Empty() bool {
	return profile.Username == ""
}

type PGPost struct {
	tableName struct{} `pg:"pg_posts"`

	PostHash                                    *BlockHash `pg:",pk,type:bytea"`
	PosterPublicKey                             []byte
	ParentPostHash                              *BlockHash `pg:",type:bytea"`
	Body                                        string
	RepostedPostHash                            *BlockHash        `pg:",type:bytea"`
	QuotedRepost                                bool              `pg:",use_zero"`
	Timestamp                                   uint64            `pg:",use_zero"`
	Hidden                                      bool              `pg:",use_zero"`
	LikeCount                                   uint64            `pg:",use_zero"`
	RepostCount                                 uint64            `pg:",use_zero"`
	QuoteRepostCount                            uint64            `pg:",use_zero"`
	DiamondCount                                uint64            `pg:",use_zero"`
	CommentCount                                uint64            `pg:",use_zero"`
	Pinned                                      bool              `pg:",use_zero"`
	NFT                                         bool              `pg:",use_zero"`
	NumNFTCopies                                uint64            `pg:",use_zero"`
	NumNFTCopiesForSale                         uint64            `pg:",use_zero"`
	NumNFTCopiesBurned                          uint64            `pg:",use_zero"`
	Unlockable                                  bool              `pg:",use_zero"`
	CreatorRoyaltyBasisPoints                   uint64            `pg:",use_zero"`
	CoinRoyaltyBasisPoints                      uint64            `pg:",use_zero"`
	AdditionalNFTRoyaltiesToCoinsBasisPoints    map[string]uint64 `pg:"additional_nft_royalties_to_coins_basis_points"`
	AdditionalNFTRoyaltiesToCreatorsBasisPoints map[string]uint64 `pg:"additional_nft_royalties_to_creators_basis_points"`
	ExtraData                                   map[string][]byte
}

func (post *PGPost) NewPostEntry() *PostEntry {
	postEntry := &PostEntry{
		PostHash:                       post.PostHash,
		PosterPublicKey:                post.PosterPublicKey,
		Body:                           []byte(post.Body),
		RepostedPostHash:               post.RepostedPostHash,
		IsQuotedRepost:                 post.QuotedRepost,
		TimestampNanos:                 post.Timestamp,
		IsHidden:                       post.Hidden,
		LikeCount:                      post.LikeCount,
		RepostCount:                    post.RepostCount,
		QuoteRepostCount:               post.QuoteRepostCount,
		DiamondCount:                   post.DiamondCount,
		CommentCount:                   post.CommentCount,
		IsPinned:                       post.Pinned,
		IsNFT:                          post.NFT,
		NumNFTCopies:                   post.NumNFTCopies,
		NumNFTCopiesForSale:            post.NumNFTCopiesForSale,
		NumNFTCopiesBurned:             post.NumNFTCopiesBurned,
		HasUnlockable:                  post.Unlockable,
		NFTRoyaltyToCoinBasisPoints:    post.CoinRoyaltyBasisPoints,
		NFTRoyaltyToCreatorBasisPoints: post.CreatorRoyaltyBasisPoints,
		PostExtraData:                  post.ExtraData,
	}

	if len(post.AdditionalNFTRoyaltiesToCoinsBasisPoints) > 0 {
		postEntry.AdditionalNFTRoyaltiesToCoinsBasisPoints = make(map[PKID]uint64)
		for pkidStr, bp := range post.AdditionalNFTRoyaltiesToCoinsBasisPoints {
			pkidBytes, err := hex.DecodeString(pkidStr)
			if err != nil {
				panic(err)
			}
			postEntry.AdditionalNFTRoyaltiesToCoinsBasisPoints[*NewPKID(pkidBytes)] = bp
		}
	}

	if len(post.AdditionalNFTRoyaltiesToCreatorsBasisPoints) > 0 {
		postEntry.AdditionalNFTRoyaltiesToCreatorsBasisPoints = make(map[PKID]uint64)
		for pkidStr, bp := range post.AdditionalNFTRoyaltiesToCreatorsBasisPoints {
			pkidBytes, err := hex.DecodeString(pkidStr)
			if err != nil {
				panic(err)
			}
			postEntry.AdditionalNFTRoyaltiesToCreatorsBasisPoints[*NewPKID(pkidBytes)] = bp
		}
	}

	if post.ParentPostHash != nil {
		postEntry.ParentStakeID = post.ParentPostHash.ToBytes()
	}

	return postEntry
}

// HasMedia is inefficient and needs to be moved to a column in the Posts table
func (post *PGPost) HasMedia() bool {
	bodyJSONObj := DeSoBodySchema{}
	err := json.Unmarshal([]byte(post.Body), &bodyJSONObj)
	// Return true if body json can be parsed and ImageUrls or VideoURLs is not nil/non-empty or EmbedVideoUrl is not nil/non-empty
	return (err == nil && len(bodyJSONObj.ImageURLs) > 0 || len(bodyJSONObj.VideoURLs) > 0) || len(post.ExtraData["EmbedVideoURL"]) > 0
}

type PGLike struct {
	tableName struct{} `pg:"pg_likes"`

	LikerPublicKey []byte     `pg:",pk,type:bytea"`
	LikedPostHash  *BlockHash `pg:",pk,type:bytea"`
}

func (like *PGLike) NewLikeEntry() *LikeEntry {
	return &LikeEntry{
		LikerPubKey:   like.LikerPublicKey,
		LikedPostHash: like.LikedPostHash,
	}
}

type PGFollow struct {
	tableName struct{} `pg:"pg_follows"`

	FollowerPKID *PKID `pg:",pk,type:bytea"`
	FollowedPKID *PKID `pg:",pk,type:bytea"`
}

func (follow *PGFollow) NewFollowEntry() *FollowEntry {
	return &FollowEntry{
		FollowerPKID: follow.FollowerPKID,
		FollowedPKID: follow.FollowedPKID,
	}
}

type PGDiamond struct {
	tableName struct{} `pg:"pg_diamonds"`

	SenderPKID      *PKID      `pg:",pk,type:bytea"`
	ReceiverPKID    *PKID      `pg:",pk,type:bytea"`
	DiamondPostHash *BlockHash `pg:",pk,type:bytea"`
	DiamondLevel    uint8
}

// TODO: This doesn't need to be a table. Just add sender to PGMetadataPrivateMessage?
// The only reason we might not want to do this is if we end up pruning Metadata tables.
type PGMessage struct {
	tableName struct{} `pg:"pg_messages"`

	MessageHash        *BlockHash `pg:",pk,type:bytea"`
	SenderPublicKey    []byte
	RecipientPublicKey []byte
	EncryptedText      []byte
	TimestampNanos     uint64
	// TODO: Version

	ExtraData map[string][]byte

	// Used to track deletions in the UtxoView
	isDeleted bool
}

type PGMessagingGroup struct {
	tableName struct{} `pg:"pg_messaging_group"`

	GroupOwnerPublicKey   *PublicKey    `pg:",type:bytea"`
	MessagingPublicKey    *PublicKey    `pg:",type:bytea"`
	MessagingGroupKeyName *GroupKeyName `pg:",type:bytea"`
	MessagingGroupMembers []byte        `pg:",type:bytea"`

	ExtraData map[string][]byte
}

type PGCreatorCoinBalance struct {
	tableName struct{} `pg:"pg_creator_coin_balances"`

	HolderPKID   *PKID `pg:",pk,type:bytea"`
	CreatorPKID  *PKID `pg:",pk,type:bytea"`
	BalanceNanos uint64
	HasPurchased bool
}

func (balance *PGCreatorCoinBalance) NewBalanceEntry() *BalanceEntry {
	return &BalanceEntry{
		HODLerPKID:  balance.HolderPKID,
		CreatorPKID: balance.CreatorPKID,
		// FIXME: This will break if the value exceeds uint256
		BalanceNanos: *uint256.NewInt().SetUint64(balance.BalanceNanos),
		HasPurchased: balance.HasPurchased,
	}
}

type PGDAOCoinBalance struct {
	tableName struct{} `pg:"pg_dao_coin_balances"`

	HolderPKID   *PKID `pg:",pk,type:bytea"`
	CreatorPKID  *PKID `pg:",pk,type:bytea"`
	BalanceNanos string
	HasPurchased bool
}

func (balance *PGDAOCoinBalance) NewBalanceEntry() *BalanceEntry {
	var balanceNanos *uint256.Int
	if balance.BalanceNanos != "" {
		var err error
		balanceNanos, err = uint256.FromHex(balance.BalanceNanos)
		if err != nil {
			balanceNanos = uint256.NewInt()
		}
	} else {
		balanceNanos = uint256.NewInt()
	}

	return &BalanceEntry{
		HODLerPKID:   balance.HolderPKID,
		CreatorPKID:  balance.CreatorPKID,
		BalanceNanos: *balanceNanos,
		HasPurchased: balance.HasPurchased,
	}
}

// PGBalance represents PublicKeyToDeSoBalanceNanos
type PGBalance struct {
	tableName struct{} `pg:"pg_balances"`

	PublicKey    *PublicKey `pg:",pk,type:bytea"`
	BalanceNanos uint64     `pg:",use_zero"`
}

// PGGlobalParams represents GlobalParamsEntry
type PGGlobalParams struct {
	tableName struct{} `pg:"pg_global_params"`

	ID uint64

	USDCentsPerBitcoin      uint64 `pg:",use_zero"`
	CreateProfileFeeNanos   uint64 `pg:",use_zero"`
	CreateNFTFeeNanos       uint64 `pg:",use_zero"`
	MaxCopiesPerNFT         uint64 `pg:",use_zero"`
	MinNetworkFeeNanosPerKB uint64 `pg:",use_zero"`
}

type PGRepost struct {
	tableName struct{} `pg:"pg_reposts"`

	ReposterPublickey *PublicKey `pg:",pk,type:bytea"`
	RepostedPostHash  *BlockHash `pg:",pk,type:bytea"`
	RepostPostHash    *BlockHash `pg:",type:bytea"`

	// Whether or not this entry is deleted in the view.
	isDeleted bool
}

// PGForbiddenKey represents ForbiddenPubKeyEntry
type PGForbiddenKey struct {
	tableName struct{} `pg:"pg_forbidden_keys"`

	PublicKey *PublicKey `pg:",pk,type:bytea"`
}

// PGNFT represents NFTEntry
type PGNFT struct {
	tableName struct{} `pg:"pg_nfts"`

	NFTPostHash  *BlockHash `pg:",pk,type:bytea"`
	SerialNumber uint64     `pg:",pk"`

	// This is needed to decrypt unlockable text.
	LastOwnerPKID              *PKID  `pg:",type:bytea"`
	OwnerPKID                  *PKID  `pg:",type:bytea"`
	ForSale                    bool   `pg:",use_zero"`
	MinBidAmountNanos          uint64 `pg:",use_zero"`
	UnlockableText             string
	LastAcceptedBidAmountNanos uint64 `pg:",use_zero"`
	IsPending                  bool   `pg:",use_zero"`
	IsBuyNow                   bool   `pg:",use_zero"`
	BuyNowPriceNanos           uint64 `pg:",use_zero"`

	ExtraData map[string][]byte
}

func (nft *PGNFT) NewNFTEntry() *NFTEntry {
	return &NFTEntry{
		LastOwnerPKID:              nft.LastOwnerPKID,
		OwnerPKID:                  nft.OwnerPKID,
		NFTPostHash:                nft.NFTPostHash,
		SerialNumber:               nft.SerialNumber,
		IsForSale:                  nft.ForSale,
		MinBidAmountNanos:          nft.MinBidAmountNanos,
		UnlockableText:             []byte(nft.UnlockableText),
		LastAcceptedBidAmountNanos: nft.LastAcceptedBidAmountNanos,
		IsPending:                  nft.IsPending,
		IsBuyNow:                   nft.IsBuyNow,
		BuyNowPriceNanos:           nft.BuyNowPriceNanos,
		ExtraData:                  nft.ExtraData,
	}
}

// PGNFTBid represents NFTBidEntry
type PGNFTBid struct {
	tableName struct{} `pg:"pg_nft_bids"`

	BidderPKID          *PKID      `pg:",pk,type:bytea"`
	NFTPostHash         *BlockHash `pg:",pk,type:bytea"`
	SerialNumber        uint64     `pg:",pk,use_zero"`
	BidAmountNanos      uint64     `pg:",use_zero"`
	Accepted            bool       `pg:",use_zero"`
	AcceptedBlockHeight *uint32    `pg:",use_zero"`
}

func (bid *PGNFTBid) NewNFTBidEntry() *NFTBidEntry {
	return &NFTBidEntry{
		BidderPKID:          bid.BidderPKID,
		NFTPostHash:         bid.NFTPostHash,
		SerialNumber:        bid.SerialNumber,
		BidAmountNanos:      bid.BidAmountNanos,
		AcceptedBlockHeight: bid.AcceptedBlockHeight,
	}
}

// PGDerivedKey represents DerivedKeyEntry
type PGDerivedKey struct {
	tableName struct{} `pg:"pg_derived_keys"`

	OwnerPublicKey   PublicKey                        `pg:",pk,type:bytea"`
	DerivedPublicKey PublicKey                        `pg:",pk,type:bytea"`
	ExpirationBlock  uint64                           `pg:",use_zero"`
	OperationType    AuthorizeDerivedKeyOperationType `pg:",use_zero"`

<<<<<<< HEAD
	ExtraData map[string][]byte
=======
	// TransactionSpendingLimit fields
	TransactionSpendingLimitTracker *TransactionSpendingLimit `pg:",type:bytea"`
	Memo                            []byte `pg:",type:bytea"`
>>>>>>> c971166f
}

func (key *PGDerivedKey) NewDerivedKeyEntry() *DerivedKeyEntry {
	return &DerivedKeyEntry{
<<<<<<< HEAD
		OwnerPublicKey:   key.OwnerPublicKey,
		DerivedPublicKey: key.DerivedPublicKey,
		ExpirationBlock:  key.ExpirationBlock,
		OperationType:    key.OperationType,
		ExtraData:        key.ExtraData,
=======
		OwnerPublicKey:                  key.OwnerPublicKey,
		DerivedPublicKey:                key.DerivedPublicKey,
		ExpirationBlock:                 key.ExpirationBlock,
		OperationType:                   key.OperationType,
		TransactionSpendingLimitTracker: key.TransactionSpendingLimitTracker,
		Memo:                            key.Memo,
>>>>>>> c971166f
	}
}

//
// Blockchain and Transactions
//

func (postgres *Postgres) UpsertBlock(blockNode *BlockNode) error {
	return postgres.db.RunInTransaction(postgres.db.Context(), func(tx *pg.Tx) error {
		return postgres.UpsertBlockTx(tx, blockNode)
	})
}

func (postgres *Postgres) UpsertBlockTx(tx *pg.Tx, blockNode *BlockNode) error {
	block := &PGBlock{
		Hash:   blockNode.Hash,
		Height: blockNode.Header.Height,

		DifficultyTarget: blockNode.DifficultyTarget,
		CumWork:          BigintToHash(blockNode.CumWork),
		Status:           blockNode.Status,

		TxMerkleRoot: blockNode.Header.TransactionMerkleRoot,
		Version:      blockNode.Header.Version,
		Timestamp:    blockNode.Header.TstampSecs,
		Nonce:        blockNode.Header.Nonce,
		ExtraNonce:   blockNode.Header.ExtraNonce,
	}

	// The genesis block has a nil parent
	if blockNode.Parent != nil {
		block.ParentHash = blockNode.Parent.Hash
	}

	_, err := tx.Model(block).WherePK().OnConflict("(hash) DO UPDATE").Insert()
	return err
}

// GetBlockIndex gets all the PGBlocks and creates a map of BlockHash to BlockNode as needed by blockchain.go
func (postgres *Postgres) GetBlockIndex() (map[BlockHash]*BlockNode, error) {
	var blocks []PGBlock
	err := postgres.db.Model(&blocks).Select()
	if err != nil {
		return nil, err
	}

	blockMap := make(map[BlockHash]*BlockNode)
	for _, block := range blocks {
		blockMap[*block.Hash] = &BlockNode{
			Hash:             block.Hash,
			Height:           uint32(block.Height),
			DifficultyTarget: block.DifficultyTarget,
			CumWork:          HashToBigint(block.CumWork),
			Header: &MsgDeSoHeader{
				Version:               block.Version,
				PrevBlockHash:         block.ParentHash,
				TransactionMerkleRoot: block.TxMerkleRoot,
				TstampSecs:            block.Timestamp,
				Height:                block.Height,
				Nonce:                 block.Nonce,
				ExtraNonce:            block.ExtraNonce,
			},
			Status: block.Status,
		}
	}

	// Setup parent pointers
	for _, blockNode := range blockMap {
		// Genesis block has nil parent
		parentHash := blockNode.Header.PrevBlockHash
		if parentHash != nil {
			blockNode.Parent = blockMap[*parentHash]
		}
	}

	return blockMap, nil
}

// GetChain returns the current chain by name. Postgres only supports MAIN_CHAIN for now but will eventually
// support multiple chains. A chain is defined by its Name and TipHash.
func (postgres *Postgres) GetChain(name string) *PGChain {
	chain := &PGChain{
		Name: name,
	}

	err := postgres.db.Model(chain).First()
	if err != nil {
		return nil
	}

	return chain
}

func (postgres *Postgres) UpsertChain(name string, tipHash *BlockHash) error {
	return postgres.db.RunInTransaction(postgres.db.Context(), func(tx *pg.Tx) error {
		return postgres.UpsertChainTx(tx, name, tipHash)
	})
}

func (postgres *Postgres) UpsertChainTx(tx *pg.Tx, name string, tipHash *BlockHash) error {
	bestChain := &PGChain{
		TipHash: tipHash,
		Name:    name,
	}

	_, err := tx.Model(bestChain).WherePK().OnConflict("(name) DO UPDATE").Insert()
	return err
}

// InsertTransactionsTx inserts all the transactions from a block in a bulk query
func (postgres *Postgres) InsertTransactionsTx(tx *pg.Tx, desoTxns []*MsgDeSoTxn, blockNode *BlockNode) error {
	var transactions []*PGTransaction
	var transactionOutputs []*PGTransactionOutput
	var transactionInputs []*PGTransactionOutput

	var metadataBlockRewards []*PGMetadataBlockReward
	var metadataBitcoinExchanges []*PGMetadataBitcoinExchange
	var metadataPrivateMessages []*PGMetadataPrivateMessage
	var metadataSubmitPosts []*PGMetadataSubmitPost
	var metadataUpdateProfiles []*PGMetadataUpdateProfile
	var metadataExchangeRates []*PGMetadataUpdateExchangeRate
	var metadataFollows []*PGMetadataFollow
	var metadataLikes []*PGMetadataLike
	var metadataCreatorCoins []*PGMetadataCreatorCoin
	var metadataSwapIdentities []*PGMetadataSwapIdentity
	var metadataCreatorCoinTransfers []*PGMetadataCreatorCoinTransfer
	var metadataCreateNFTs []*PGMetadataCreateNFT
	var metadataUpdateNFTs []*PGMetadataUpdateNFT
	var metadataAcceptNFTBids []*PGMetadataAcceptNFTBid
	var metadataBidInputs []*PGMetadataBidInput
	var metadataNFTBids []*PGMetadataNFTBid
	var metadataNFTTransfer []*PGMetadataNFTTransfer
	var metadataAcceptNFTTransfer []*PGMetadataAcceptNFTTransfer
	var metadataBurnNFT []*PGMetadataBurnNFT
	var metadataDerivedKey []*PGMetadataDerivedKey
	var metadataDAOCoin []*PGMetadataDAOCoin
	var metadataDAOCoinTransfer []*PGMetadataDAOCoinTransfer

	blockHash := blockNode.Hash

	// Iterate over all the transactions and build the arrays of data to insert
	for _, txn := range desoTxns {
		txnHash := txn.Hash()
		transaction := &PGTransaction{
			Hash:      txnHash,
			BlockHash: blockHash,
			Type:      txn.TxnMeta.GetTxnType(),
			PublicKey: txn.PublicKey,
			ExtraData: txn.ExtraData,
		}

		if txn.Signature != nil {
			transaction.R = BigintToHash(txn.Signature.R)
			transaction.S = BigintToHash(txn.Signature.S)
		}

		transactions = append(transactions, transaction)

		for ii, input := range txn.TxInputs {
			transactionInputs = append(transactionInputs, &PGTransactionOutput{
				OutputHash:  &input.TxID,
				OutputIndex: input.Index,
				Height:      blockNode.Height,
				InputHash:   txnHash,
				InputIndex:  uint32(ii),
				Spent:       true,
			})
		}

		for ii, output := range txn.TxOutputs {
			transactionOutputs = append(transactionOutputs, &PGTransactionOutput{
				OutputHash:  txnHash,
				OutputIndex: uint32(ii),
				OutputType:  0, // TODO
				PublicKey:   output.PublicKey,
				AmountNanos: output.AmountNanos,
			})
		}

		if txn.TxnMeta.GetTxnType() == TxnTypeBlockReward {
			txMeta := txn.TxnMeta.(*BlockRewardMetadataa)
			metadataBlockRewards = append(metadataBlockRewards, &PGMetadataBlockReward{
				TransactionHash: txnHash,
				ExtraData:       txMeta.ExtraData,
			})
		} else if txn.TxnMeta.GetTxnType() == TxnTypeBasicTransfer {
			// No extra metadata needed
		} else if txn.TxnMeta.GetTxnType() == TxnTypeBitcoinExchange {
			txMeta := txn.TxnMeta.(*BitcoinExchangeMetadata)
			metadataBitcoinExchanges = append(metadataBitcoinExchanges, &PGMetadataBitcoinExchange{
				TransactionHash:   txnHash,
				BitcoinBlockHash:  txMeta.BitcoinBlockHash,
				BitcoinMerkleRoot: txMeta.BitcoinMerkleRoot,
			})
		} else if txn.TxnMeta.GetTxnType() == TxnTypePrivateMessage {
			txMeta := txn.TxnMeta.(*PrivateMessageMetadata)
			metadataPrivateMessages = append(metadataPrivateMessages, &PGMetadataPrivateMessage{
				TransactionHash:    txnHash,
				RecipientPublicKey: txMeta.RecipientPublicKey,
				EncryptedText:      txMeta.EncryptedText,
				TimestampNanos:     txMeta.TimestampNanos,
			})
		} else if txn.TxnMeta.GetTxnType() == TxnTypeSubmitPost {
			txMeta := txn.TxnMeta.(*SubmitPostMetadata)

			postHashToModify := &BlockHash{}
			parentStakeId := &BlockHash{}
			copy(postHashToModify[:], txMeta.PostHashToModify)
			copy(parentStakeId[:], txMeta.ParentStakeID)

			metadataSubmitPosts = append(metadataSubmitPosts, &PGMetadataSubmitPost{
				TransactionHash:  txnHash,
				PostHashToModify: postHashToModify,
				ParentStakeID:    parentStakeId,
				Body:             txMeta.Body,
				TimestampNanos:   txMeta.TimestampNanos,
				IsHidden:         txMeta.IsHidden,
			})
		} else if txn.TxnMeta.GetTxnType() == TxnTypeUpdateProfile {
			txMeta := txn.TxnMeta.(*UpdateProfileMetadata)
			metadataUpdateProfiles = append(metadataUpdateProfiles, &PGMetadataUpdateProfile{
				TransactionHash:       txnHash,
				ProfilePublicKey:      txMeta.ProfilePublicKey,
				NewUsername:           txMeta.NewUsername,
				NewProfilePic:         txMeta.NewProfilePic,
				NewCreatorBasisPoints: txMeta.NewCreatorBasisPoints,
			})
		} else if txn.TxnMeta.GetTxnType() == TxnTypeUpdateBitcoinUSDExchangeRate {
			txMeta := txn.TxnMeta.(*UpdateBitcoinUSDExchangeRateMetadataa)
			metadataExchangeRates = append(metadataExchangeRates, &PGMetadataUpdateExchangeRate{
				TransactionHash:    txnHash,
				USDCentsPerBitcoin: txMeta.USDCentsPerBitcoin,
			})
		} else if txn.TxnMeta.GetTxnType() == TxnTypeFollow {
			txMeta := txn.TxnMeta.(*FollowMetadata)
			metadataFollows = append(metadataFollows, &PGMetadataFollow{
				TransactionHash:   txnHash,
				FollowedPublicKey: txMeta.FollowedPublicKey,
				IsUnfollow:        txMeta.IsUnfollow,
			})
		} else if txn.TxnMeta.GetTxnType() == TxnTypeLike {
			txMeta := txn.TxnMeta.(*LikeMetadata)
			metadataLikes = append(metadataLikes, &PGMetadataLike{
				TransactionHash: txnHash,
				LikedPostHash:   txMeta.LikedPostHash,
				IsUnlike:        txMeta.IsUnlike,
			})
		} else if txn.TxnMeta.GetTxnType() == TxnTypeCreatorCoin {
			txMeta := txn.TxnMeta.(*CreatorCoinMetadataa)
			metadataCreatorCoins = append(metadataCreatorCoins, &PGMetadataCreatorCoin{
				TransactionHash:             txnHash,
				ProfilePublicKey:            txMeta.ProfilePublicKey,
				OperationType:               txMeta.OperationType,
				DeSoToSellNanos:             txMeta.DeSoToSellNanos,
				CreatorCoinToSellNanos:      txMeta.CreatorCoinToSellNanos,
				DeSoToAddNanos:              txMeta.DeSoToAddNanos,
				MinDeSoExpectedNanos:        txMeta.MinDeSoExpectedNanos,
				MinCreatorCoinExpectedNanos: txMeta.MinCreatorCoinExpectedNanos,
			})
		} else if txn.TxnMeta.GetTxnType() == TxnTypeSwapIdentity {
			txMeta := txn.TxnMeta.(*SwapIdentityMetadataa)
			metadataSwapIdentities = append(metadataSwapIdentities, &PGMetadataSwapIdentity{
				TransactionHash: txnHash,
				FromPublicKey:   txMeta.FromPublicKey,
				ToPublicKey:     txMeta.ToPublicKey,
			})
		} else if txn.TxnMeta.GetTxnType() == TxnTypeUpdateGlobalParams {
			// No extra metadata needed, it's all in ExtraData
		} else if txn.TxnMeta.GetTxnType() == TxnTypeCreatorCoinTransfer {
			txMeta := txn.TxnMeta.(*CreatorCoinTransferMetadataa)
			metadataCreatorCoinTransfers = append(metadataCreatorCoinTransfers, &PGMetadataCreatorCoinTransfer{
				TransactionHash:            txnHash,
				ProfilePublicKey:           txMeta.ProfilePublicKey,
				CreatorCoinToTransferNanos: txMeta.CreatorCoinToTransferNanos,
				ReceiverPublicKey:          txMeta.ReceiverPublicKey,
			})
		} else if txn.TxnMeta.GetTxnType() == TxnTypeCreateNFT {
			txMeta := txn.TxnMeta.(*CreateNFTMetadata)
			metadataCreateNFTs = append(metadataCreateNFTs, &PGMetadataCreateNFT{
				TransactionHash:           txnHash,
				NFTPostHash:               txMeta.NFTPostHash,
				NumCopies:                 txMeta.NumCopies,
				HasUnlockable:             txMeta.HasUnlockable,
				IsForSale:                 txMeta.IsForSale,
				MinBidAmountNanos:         txMeta.MinBidAmountNanos,
				CreatorRoyaltyBasisPoints: txMeta.NFTRoyaltyToCreatorBasisPoints,
				CoinRoyaltyBasisPoints:    txMeta.NFTRoyaltyToCoinBasisPoints,
			})
		} else if txn.TxnMeta.GetTxnType() == TxnTypeUpdateNFT {
			txMeta := txn.TxnMeta.(*UpdateNFTMetadata)
			metadataUpdateNFTs = append(metadataUpdateNFTs, &PGMetadataUpdateNFT{
				TransactionHash:   txnHash,
				NFTPostHash:       txMeta.NFTPostHash,
				SerialNumber:      txMeta.SerialNumber,
				IsForSale:         txMeta.IsForSale,
				MinBidAmountNanos: txMeta.MinBidAmountNanos,
			})
		} else if txn.TxnMeta.GetTxnType() == TxnTypeAcceptNFTBid {
			txMeta := txn.TxnMeta.(*AcceptNFTBidMetadata)
			metadataAcceptNFTBids = append(metadataAcceptNFTBids, &PGMetadataAcceptNFTBid{
				TransactionHash: txnHash,
				NFTPostHash:     txMeta.NFTPostHash,
				SerialNumber:    txMeta.SerialNumber,
				BidderPKID:      txMeta.BidderPKID,
				BidAmountNanos:  txMeta.BidAmountNanos,
				UnlockableText:  txMeta.UnlockableText,
			})

			for _, input := range txMeta.BidderInputs {
				metadataBidInputs = append(metadataBidInputs, &PGMetadataBidInput{
					TransactionHash: txnHash,
					InputHash:       input.TxID.NewBlockHash(),
					InputIndex:      input.Index,
				})
			}
		} else if txn.TxnMeta.GetTxnType() == TxnTypeNFTBid {
			txMeta := txn.TxnMeta.(*NFTBidMetadata)
			metadataNFTBids = append(metadataNFTBids, &PGMetadataNFTBid{
				TransactionHash: txnHash,
				NFTPostHash:     txMeta.NFTPostHash,
				SerialNumber:    txMeta.SerialNumber,
				BidAmountNanos:  txMeta.BidAmountNanos,
			})

			//get related NFT
			pgBidNft := postgres.GetNFT(txMeta.NFTPostHash, txMeta.SerialNumber)

			//check if is buy now and BidAmountNanos > then BuyNowPriceNanos
			if pgBidNft != nil && pgBidNft.IsBuyNow && txMeta.BidAmountNanos >= pgBidNft.BuyNowPriceNanos {

				//get related profile
				pgBidProfile := postgres.GetProfileForPublicKey(txn.PublicKey)

				//add to accept bids as well
				metadataAcceptNFTBids = append(metadataAcceptNFTBids, &PGMetadataAcceptNFTBid{
					TransactionHash: txnHash,
					NFTPostHash:     txMeta.NFTPostHash,
					SerialNumber:    txMeta.SerialNumber,
					BidderPKID:      pgBidProfile.PKID,
					BidAmountNanos:  txMeta.BidAmountNanos,
					UnlockableText:  []byte{},
				})
			}

		} else if txn.TxnMeta.GetTxnType() == TxnTypeNFTTransfer {
			txMeta := txn.TxnMeta.(*NFTTransferMetadata)
			metadataNFTTransfer = append(metadataNFTTransfer, &PGMetadataNFTTransfer{
				TransactionHash:   txnHash,
				NFTPostHash:       txMeta.NFTPostHash,
				SerialNumber:      txMeta.SerialNumber,
				ReceiverPublicKey: txMeta.ReceiverPublicKey,
				UnlockableText:    txMeta.UnlockableText,
			})
		} else if txn.TxnMeta.GetTxnType() == TxnTypeAcceptNFTTransfer {
			txMeta := txn.TxnMeta.(*AcceptNFTTransferMetadata)
			metadataAcceptNFTTransfer = append(metadataAcceptNFTTransfer, &PGMetadataAcceptNFTTransfer{
				TransactionHash: txnHash,
				NFTPostHash:     txMeta.NFTPostHash,
				SerialNumber:    txMeta.SerialNumber,
			})
		} else if txn.TxnMeta.GetTxnType() == TxnTypeBurnNFT {
			txMeta := txn.TxnMeta.(*BurnNFTMetadata)
			metadataBurnNFT = append(metadataBurnNFT, &PGMetadataBurnNFT{
				TransactionHash: txnHash,
				NFTPostHash:     txMeta.NFTPostHash,
				SerialNumber:    txMeta.SerialNumber,
			})
		} else if txn.TxnMeta.GetTxnType() == TxnTypeAuthorizeDerivedKey {
			txMeta := txn.TxnMeta.(*AuthorizeDerivedKeyMetadata)
			metadataDerivedKey = append(metadataDerivedKey, &PGMetadataDerivedKey{
				TransactionHash:  txnHash,
				DerivedPublicKey: *NewPublicKey(txMeta.DerivedPublicKey),
				ExpirationBlock:  txMeta.ExpirationBlock,
				OperationType:    txMeta.OperationType,
				AccessSignature:  txMeta.AccessSignature,
			})
		} else if txn.TxnMeta.GetTxnType() == TxnTypeDAOCoin {
			txMeta := txn.TxnMeta.(*DAOCoinMetadata)
			metadataDAOCoin = append(metadataDAOCoin, &PGMetadataDAOCoin{
				TransactionHash:           txnHash,
				ProfilePublicKey:          txMeta.ProfilePublicKey,
				OperationType:             txMeta.OperationType,
				CoinsToMintNanos:          txMeta.CoinsToMintNanos.Hex(),
				CoinsToBurnNanos:          txMeta.CoinsToBurnNanos.Hex(),
				TransferRestrictionStatus: txMeta.TransferRestrictionStatus,
			})
		} else if txn.TxnMeta.GetTxnType() == TxnTypeDAOCoinTransfer {
			txMeta := txn.TxnMeta.(*DAOCoinTransferMetadata)
			metadataDAOCoinTransfer = append(metadataDAOCoinTransfer, &PGMetadataDAOCoinTransfer{
				TransactionHash:        txnHash,
				ProfilePublicKey:       txMeta.ProfilePublicKey,
				DAOCoinToTransferNanos: txMeta.DAOCoinToTransferNanos.Hex(),
				ReceiverPublicKey:      txMeta.ReceiverPublicKey,
			})

		} else if txn.TxnMeta.GetTxnType() == TxnTypeMessagingGroup {

			// FIXME: Skip PGMetadataMessagingGroup for now since it's not used downstream

		} else {
			return fmt.Errorf("InsertTransactionTx: Unimplemented txn type %v", txn.TxnMeta.GetTxnType().String())
		}
	}

	// Insert the block and all of its data in bulk

	if len(transactions) > 0 {
		if _, err := tx.Model(&transactions).Returning("NULL").Insert(); err != nil {
			return err
		}
	}

	if len(transactionOutputs) > 0 {
		if _, err := tx.Model(&transactionOutputs).Returning("NULL").OnConflict("(output_hash, output_index) DO UPDATE").Insert(); err != nil {
			return err
		}
	}

	if len(transactionInputs) > 0 {
		if _, err := tx.Model(&transactionInputs).WherePK().Column("input_hash", "input_index", "spent").Update(); err != nil {
			return err
		}
	}

	if len(metadataBlockRewards) > 0 {
		if _, err := tx.Model(&metadataBlockRewards).Returning("NULL").Insert(); err != nil {
			return err
		}
	}

	if len(metadataBitcoinExchanges) > 0 {
		if _, err := tx.Model(&metadataBitcoinExchanges).Returning("NULL").Insert(); err != nil {
			return err
		}
	}

	if len(metadataPrivateMessages) > 0 {
		if _, err := tx.Model(&metadataPrivateMessages).Returning("NULL").Insert(); err != nil {
			return err
		}
	}

	if len(metadataSubmitPosts) > 0 {
		if _, err := tx.Model(&metadataSubmitPosts).Returning("NULL").Insert(); err != nil {
			return err
		}
	}

	if len(metadataUpdateProfiles) > 0 {
		if _, err := tx.Model(&metadataUpdateProfiles).Returning("NULL").Insert(); err != nil {
			return err
		}
	}

	if len(metadataExchangeRates) > 0 {
		if _, err := tx.Model(&metadataExchangeRates).Returning("NULL").Insert(); err != nil {
			return err
		}
	}

	if len(metadataFollows) > 0 {
		if _, err := tx.Model(&metadataFollows).Returning("NULL").Insert(); err != nil {
			return err
		}
	}

	if len(metadataLikes) > 0 {
		if _, err := tx.Model(&metadataLikes).Returning("NULL").Insert(); err != nil {
			return err
		}
	}

	if len(metadataCreatorCoins) > 0 {
		if _, err := tx.Model(&metadataCreatorCoins).Returning("NULL").Insert(); err != nil {
			return err
		}
	}

	if len(metadataSwapIdentities) > 0 {
		if _, err := tx.Model(&metadataSwapIdentities).Returning("NULL").Insert(); err != nil {
			return err
		}
	}

	if len(metadataCreatorCoinTransfers) > 0 {
		if _, err := tx.Model(&metadataCreatorCoinTransfers).Returning("NULL").Insert(); err != nil {
			return err
		}
	}

	if len(metadataCreateNFTs) > 0 {
		if _, err := tx.Model(&metadataCreateNFTs).Returning("NULL").Insert(); err != nil {
			return err
		}
	}

	if len(metadataUpdateNFTs) > 0 {
		if _, err := tx.Model(&metadataUpdateNFTs).Returning("NULL").Insert(); err != nil {
			return err
		}
	}

	if len(metadataAcceptNFTBids) > 0 {
		if _, err := tx.Model(&metadataAcceptNFTBids).Returning("NULL").Insert(); err != nil {
			return err
		}
	}

	if len(metadataBidInputs) > 0 {
		if _, err := tx.Model(&metadataBidInputs).Returning("NULL").Insert(); err != nil {
			return err
		}
	}

	if len(metadataNFTBids) > 0 {
		if _, err := tx.Model(&metadataNFTBids).Returning("NULL").Insert(); err != nil {
			return err
		}
	}

	if len(metadataNFTTransfer) > 0 {
		if _, err := tx.Model(&metadataNFTTransfer).Returning("NULL").Insert(); err != nil {
			return err
		}
	}

	if len(metadataAcceptNFTTransfer) > 0 {
		if _, err := tx.Model(&metadataAcceptNFTTransfer).Returning("NULL").Insert(); err != nil {
			return err
		}
	}

	if len(metadataBurnNFT) > 0 {
		if _, err := tx.Model(&metadataBurnNFT).Returning("NULL").Insert(); err != nil {
			return err
		}
	}

	if len(metadataDerivedKey) > 0 {
		if _, err := tx.Model(&metadataDerivedKey).Returning("NULL").Insert(); err != nil {
			return err
		}
	}

	if len(metadataDAOCoin) > 0 {
		if _, err := tx.Model(&metadataDAOCoin).Returning("NULL").Insert(); err != nil {
			return err
		}
	}

	if len(metadataDAOCoinTransfer) > 0 {
		if _, err := tx.Model(&metadataDAOCoinTransfer).Returning("NULL").Insert(); err != nil {
			return err
		}
	}

	return nil
}

func (postgres *Postgres) UpsertBlockAndTransactions(blockNode *BlockNode, desoBlock *MsgDeSoBlock) error {
	return postgres.db.RunInTransaction(postgres.db.Context(), func(tx *pg.Tx) error {
		err := postgres.UpsertBlockTx(tx, blockNode)
		if err != nil {
			return err
		}

		blockHash := blockNode.Hash
		err = postgres.UpsertChainTx(tx, MAIN_CHAIN, blockHash)
		if err != nil {
			return err
		}

		err = postgres.InsertTransactionsTx(tx, desoBlock.Txns, blockNode)
		if err != nil {
			return err
		}

		return nil
	})
}

//
// BlockView Flushing
//

func (postgres *Postgres) FlushView(view *UtxoView) error {
	return postgres.db.RunInTransaction(postgres.db.Context(), func(tx *pg.Tx) error {
		if err := postgres.flushUtxos(tx, view); err != nil {
			return err
		}
		if err := postgres.flushProfiles(tx, view); err != nil {
			return err
		}
		if err := postgres.flushPosts(tx, view); err != nil {
			return err
		}
		if err := postgres.flushLikes(tx, view); err != nil {
			return err
		}
		if err := postgres.flushFollows(tx, view); err != nil {
			return err
		}
		if err := postgres.flushDiamonds(tx, view); err != nil {
			return err
		}
		if err := postgres.flushMessages(tx, view); err != nil {
			return err
		}
		if err := postgres.flushCreatorCoinBalances(tx, view); err != nil {
			return err
		}
		if err := postgres.flushDAOCoinBalances(tx, view); err != nil {
			return err
		}
		if err := postgres.flushBalances(tx, view); err != nil {
			return err
		}
		if err := postgres.flushForbiddenKeys(tx, view); err != nil {
			return err
		}
		if err := postgres.flushNFTs(tx, view); err != nil {
			return err
		}
		if err := postgres.flushNFTBids(tx, view); err != nil {
			return err
		}
		if err := postgres.flushDerivedKeys(tx, view); err != nil {
			return err
		}

		return nil
	})
}

func (postgres *Postgres) flushUtxos(tx *pg.Tx, view *UtxoView) error {
	var outputs []*PGTransactionOutput
	for utxoKeyIter, utxoEntry := range view.UtxoKeyToUtxoEntry {
		// Making a copy of the iterator is required
		utxoKey := utxoKeyIter
		outputs = append(outputs, &PGTransactionOutput{
			OutputHash:  &utxoKey.TxID,
			OutputIndex: utxoKey.Index,
			OutputType:  utxoEntry.UtxoType,
			PublicKey:   utxoEntry.PublicKey,
			AmountNanos: utxoEntry.AmountNanos,
			Spent:       utxoEntry.isSpent,
		})
	}

	_, err := tx.Model(&outputs).WherePK().OnConflict("(output_hash, output_index) DO UPDATE").Insert()
	if err != nil {
		return err
	}

	return nil
}

func (postgres *Postgres) flushProfiles(tx *pg.Tx, view *UtxoView) error {
	var insertProfiles []*PGProfile
	var deleteProfiles []*PGProfile
	for _, pkidEntry := range view.PublicKeyToPKIDEntry {
		pkid := pkidEntry.PKID

		profile := &PGProfile{
			PKID:      pkid,
			PublicKey: NewPublicKey(pkidEntry.PublicKey),
		}

		profileEntry := view.ProfilePKIDToProfileEntry[*pkid]
		if profileEntry != nil {
			profile.Username = string(profileEntry.Username)
			profile.Description = string(profileEntry.Description)
			profile.ProfilePic = profileEntry.ProfilePic
			profile.CreatorBasisPoints = profileEntry.CreatorCoinEntry.CreatorBasisPoints
			profile.DeSoLockedNanos = profileEntry.CreatorCoinEntry.DeSoLockedNanos
			profile.NumberOfHolders = profileEntry.CreatorCoinEntry.NumberOfHolders
			profile.CoinsInCirculationNanos = profileEntry.CreatorCoinEntry.CoinsInCirculationNanos.Uint64()
			profile.CoinWatermarkNanos = profileEntry.CreatorCoinEntry.CoinWatermarkNanos
			profile.DAOCoinCoinsInCirculationNanos = profileEntry.DAOCoinEntry.CoinsInCirculationNanos.Hex()
			profile.DAOCoinMintingDisabled = profileEntry.DAOCoinEntry.MintingDisabled
			profile.DAOCoinNumberOfHolders = profileEntry.DAOCoinEntry.NumberOfHolders
			profile.DAOCoinTransferRestrictionStatus = profileEntry.DAOCoinEntry.TransferRestrictionStatus
			profile.ExtraData = profileEntry.ExtraData
		}

		if pkidEntry.isDeleted {
			deleteProfiles = append(deleteProfiles, profile)
		} else {
			insertProfiles = append(insertProfiles, profile)
		}
	}

	if len(insertProfiles) > 0 {
		_, err := tx.Model(&insertProfiles).WherePK().OnConflict("(pkid) DO UPDATE").Returning("NULL").Insert()
		if err != nil {
			return err
		}
	}

	if len(deleteProfiles) > 0 {
		_, err := tx.Model(&deleteProfiles).Returning("NULL").Delete()
		if err != nil {
			return err
		}
	}

	return nil
}

func (postgres *Postgres) flushPosts(tx *pg.Tx, view *UtxoView) error {
	var insertPosts []*PGPost
	var deletePosts []*PGPost
	for _, postEntry := range view.PostHashToPostEntry {
		if postEntry == nil {
			continue
		}

		post := &PGPost{
			PostHash:                  postEntry.PostHash,
			PosterPublicKey:           postEntry.PosterPublicKey,
			Body:                      string(postEntry.Body),
			RepostedPostHash:          postEntry.RepostedPostHash,
			QuotedRepost:              postEntry.IsQuotedRepost,
			Timestamp:                 postEntry.TimestampNanos,
			Hidden:                    postEntry.IsHidden,
			LikeCount:                 postEntry.LikeCount,
			RepostCount:               postEntry.RepostCount,
			QuoteRepostCount:          postEntry.QuoteRepostCount,
			DiamondCount:              postEntry.DiamondCount,
			CommentCount:              postEntry.CommentCount,
			Pinned:                    postEntry.IsPinned,
			NFT:                       postEntry.IsNFT,
			NumNFTCopies:              postEntry.NumNFTCopies,
			NumNFTCopiesForSale:       postEntry.NumNFTCopiesForSale,
			NumNFTCopiesBurned:        postEntry.NumNFTCopiesBurned,
			Unlockable:                postEntry.HasUnlockable,
			CreatorRoyaltyBasisPoints: postEntry.NFTRoyaltyToCreatorBasisPoints,
			CoinRoyaltyBasisPoints:    postEntry.NFTRoyaltyToCoinBasisPoints,
			ExtraData:                 postEntry.PostExtraData,
		}

		if len(postEntry.ParentStakeID) > 0 {
			post.ParentPostHash = NewBlockHash(postEntry.ParentStakeID)
		}

		if len(postEntry.AdditionalNFTRoyaltiesToCoinsBasisPoints) > 0 {
			post.AdditionalNFTRoyaltiesToCoinsBasisPoints = make(map[string]uint64)
			for pkid, bps := range postEntry.AdditionalNFTRoyaltiesToCoinsBasisPoints {
				pkidHexString := hex.EncodeToString(pkid[:])
				post.AdditionalNFTRoyaltiesToCoinsBasisPoints[pkidHexString] = bps
			}
		}

		if len(postEntry.AdditionalNFTRoyaltiesToCreatorsBasisPoints) > 0 {
			post.AdditionalNFTRoyaltiesToCreatorsBasisPoints = make(map[string]uint64)
			for pkid, bps := range postEntry.AdditionalNFTRoyaltiesToCreatorsBasisPoints {
				pkidHexString := hex.EncodeToString(pkid[:])
				post.AdditionalNFTRoyaltiesToCreatorsBasisPoints[pkidHexString] = bps
			}
		}

		if postEntry.isDeleted {
			deletePosts = append(deletePosts, post)
		} else {
			insertPosts = append(insertPosts, post)
		}
	}

	if len(insertPosts) > 0 {
		_, err := tx.Model(&insertPosts).WherePK().OnConflict("(post_hash) DO UPDATE").Returning("NULL").Insert()
		if err != nil {
			return err
		}
	}

	if len(deletePosts) > 0 {
		_, err := tx.Model(&deletePosts).Returning("NULL").Delete()
		if err != nil {
			return err
		}
	}

	return nil
}

func (postgres *Postgres) flushLikes(tx *pg.Tx, view *UtxoView) error {
	var insertLikes []*PGLike
	var deleteLikes []*PGLike
	for _, likeEntry := range view.LikeKeyToLikeEntry {
		if likeEntry == nil {
			continue
		}

		like := &PGLike{
			LikerPublicKey: likeEntry.LikerPubKey,
			LikedPostHash:  likeEntry.LikedPostHash,
		}

		if likeEntry.isDeleted {
			deleteLikes = append(deleteLikes, like)
		} else {
			insertLikes = append(insertLikes, like)
		}
	}

	if len(insertLikes) > 0 {
		_, err := tx.Model(&insertLikes).WherePK().OnConflict("DO NOTHING").Returning("NULL").Insert()
		if err != nil {
			return err
		}
	}

	if len(deleteLikes) > 0 {
		_, err := tx.Model(&deleteLikes).Returning("NULL").Delete()
		if err != nil {
			return err
		}
	}

	return nil
}

func (postgres *Postgres) flushFollows(tx *pg.Tx, view *UtxoView) error {
	var insertFollows []*PGFollow
	var deleteFollows []*PGFollow
	for _, followEntry := range view.FollowKeyToFollowEntry {
		if followEntry == nil {
			continue
		}

		follow := &PGFollow{
			FollowerPKID: followEntry.FollowerPKID,
			FollowedPKID: followEntry.FollowedPKID,
		}

		if followEntry.isDeleted {
			deleteFollows = append(deleteFollows, follow)
		} else {
			insertFollows = append(insertFollows, follow)
		}
	}

	if len(insertFollows) > 0 {
		_, err := tx.Model(&insertFollows).WherePK().OnConflict("DO NOTHING").Returning("NULL").Insert()
		if err != nil {
			return err
		}
	}

	if len(deleteFollows) > 0 {
		_, err := tx.Model(&deleteFollows).Returning("NULL").Delete()
		if err != nil {
			return err
		}
	}

	return nil
}

func (postgres *Postgres) flushDiamonds(tx *pg.Tx, view *UtxoView) error {
	var insertDiamonds []*PGDiamond
	var deleteDiamonds []*PGDiamond
	for _, diamondEntry := range view.DiamondKeyToDiamondEntry {
		diamond := &PGDiamond{
			SenderPKID:      diamondEntry.SenderPKID,
			ReceiverPKID:    diamondEntry.ReceiverPKID,
			DiamondPostHash: diamondEntry.DiamondPostHash,
			DiamondLevel:    uint8(diamondEntry.DiamondLevel),
		}

		if diamondEntry.isDeleted {
			deleteDiamonds = append(deleteDiamonds, diamond)
		} else {
			insertDiamonds = append(insertDiamonds, diamond)
		}
	}

	if len(insertDiamonds) > 0 {
		_, err := tx.Model(&insertDiamonds).WherePK().OnConflict("(sender_pkid, receiver_pkid, diamond_post_hash) DO UPDATE").Returning("NULL").Insert()
		if err != nil {
			return err
		}
	}

	if len(deleteDiamonds) > 0 {
		_, err := tx.Model(&deleteDiamonds).Returning("NULL").Delete()
		if err != nil {
			return err
		}
	}

	return nil
}

func (postgres *Postgres) flushMessages(tx *pg.Tx, view *UtxoView) error {
	var insertMessages []*PGMessage
	var deleteMessages []*PGMessage
	for _, message := range view.MessageMap {
		if message.isDeleted {
			deleteMessages = append(deleteMessages, message)
		} else {
			insertMessages = append(insertMessages, message)
		}
	}

	if len(insertMessages) > 0 {
		// TODO: There should never be a conflict here. Should we raise an error?
		_, err := tx.Model(&insertMessages).WherePK().OnConflict("(message_hash) DO NOTHING").Returning("NULL").Insert()
		if err != nil {
			return err
		}
	}

	if len(deleteMessages) > 0 {
		_, err := tx.Model(&deleteMessages).Returning("NULL").Delete()
		if err != nil {
			return err
		}
	}

	return nil
}

func (postgres *Postgres) flushMessagingGroups(tx *pg.Tx, view *UtxoView) error {
	var insertMessages []*PGMessagingGroup
	var deleteMessages []*PGMessagingGroup
	for _, groupEntry := range view.MessagingGroupKeyToMessagingGroupEntry {
		messagingGroupMembersBytes := bytes.NewBuffer([]byte{})
		if err := gob.NewEncoder(messagingGroupMembersBytes).Encode(groupEntry.MessagingGroupMembers); err != nil {
			return err
		}
		pgGroupEntry := &PGMessagingGroup{
			GroupOwnerPublicKey:   groupEntry.GroupOwnerPublicKey,
			MessagingPublicKey:    groupEntry.MessagingPublicKey,
			MessagingGroupKeyName: groupEntry.MessagingGroupKeyName,
			MessagingGroupMembers: messagingGroupMembersBytes.Bytes(),
			ExtraData:             groupEntry.ExtraData,
		}
		if groupEntry.isDeleted {
			deleteMessages = append(deleteMessages, pgGroupEntry)
		} else {
			insertMessages = append(insertMessages, pgGroupEntry)
		}
	}

	if len(insertMessages) > 0 {
		// TODO: There should never be a conflict here. Should we raise an error?
		_, err := tx.Model(&insertMessages).WherePK().OnConflict(
			"(group_owner_public_key, messaging_group_key_name) DO UPDATE").Returning("NULL").Insert()
		if err != nil {
			return err
		}
	}

	if len(deleteMessages) > 0 {
		_, err := tx.Model(&deleteMessages).Returning("NULL").Delete()
		if err != nil {
			return err
		}
	}

	return nil
}

func (postgres *Postgres) flushCreatorCoinBalances(tx *pg.Tx, view *UtxoView) error {
	var insertBalances []*PGCreatorCoinBalance
	var deleteBalances []*PGCreatorCoinBalance
	for _, balanceEntry := range view.HODLerPKIDCreatorPKIDToBalanceEntry {
		if balanceEntry == nil {
			continue
		}

		balance := &PGCreatorCoinBalance{
			HolderPKID:  balanceEntry.HODLerPKID,
			CreatorPKID: balanceEntry.CreatorPKID,
			// FIXME: This will break if the value exceeds uint256
			BalanceNanos: balanceEntry.BalanceNanos.Uint64(),
			HasPurchased: balanceEntry.HasPurchased,
		}

		if balanceEntry.isDeleted {
			deleteBalances = append(deleteBalances, balance)
		} else {
			insertBalances = append(insertBalances, balance)
		}
	}

	if len(insertBalances) > 0 {
		_, err := tx.Model(&insertBalances).WherePK().OnConflict("(holder_pkid, creator_pkid) DO UPDATE").Returning("NULL").Insert()
		if err != nil {
			return err
		}
	}

	if len(deleteBalances) > 0 {
		_, err := tx.Model(&deleteBalances).Returning("NULL").Delete()
		if err != nil {
			return err
		}
	}

	return nil
}

func (postgres *Postgres) flushDAOCoinBalances(tx *pg.Tx, view *UtxoView) error {
	var insertBalances []*PGDAOCoinBalance
	var deleteBalances []*PGDAOCoinBalance
	for _, balanceEntry := range view.HODLerPKIDCreatorPKIDToDAOCoinBalanceEntry {
		if balanceEntry == nil {
			continue
		}

		balance := &PGDAOCoinBalance{
			HolderPKID:   balanceEntry.HODLerPKID,
			CreatorPKID:  balanceEntry.CreatorPKID,
			BalanceNanos: balanceEntry.BalanceNanos.Hex(),
			HasPurchased: balanceEntry.HasPurchased,
		}

		if balanceEntry.isDeleted {
			deleteBalances = append(deleteBalances, balance)
		} else {
			insertBalances = append(insertBalances, balance)
		}
	}

	if len(insertBalances) > 0 {
		_, err := tx.Model(&insertBalances).WherePK().OnConflict("(holder_pkid, creator_pkid) DO UPDATE").Returning("NULL").Insert()
		if err != nil {
			return err
		}
	}

	if len(deleteBalances) > 0 {
		_, err := tx.Model(&deleteBalances).Returning("NULL").Delete()
		if err != nil {
			return err
		}
	}

	return nil
}

func (postgres *Postgres) flushBalances(tx *pg.Tx, view *UtxoView) error {
	var balances []*PGBalance
	for pubKeyIter, balanceNanos := range view.PublicKeyToDeSoBalanceNanos {
		// Make a copy of the iterator since it might change from under us.
		pubKey := pubKeyIter[:]

		balance := &PGBalance{
			PublicKey:    NewPublicKey(pubKey),
			BalanceNanos: balanceNanos,
		}

		balances = append(balances, balance)
	}

	if len(balances) > 0 {
		_, err := tx.Model(&balances).WherePK().OnConflict("(public_key) DO UPDATE").Returning("NULL").Insert()
		if err != nil {
			return err
		}
	}

	return nil
}

func (postgres *Postgres) flushForbiddenKeys(tx *pg.Tx, view *UtxoView) error {
	var insertKeys []*PGForbiddenKey
	var deleteKeys []*PGForbiddenKey
	for _, keyEntry := range view.ForbiddenPubKeyToForbiddenPubKeyEntry {
		balance := &PGForbiddenKey{
			PublicKey: NewPublicKey(keyEntry.PubKey),
		}

		if keyEntry.isDeleted {
			deleteKeys = append(deleteKeys, balance)
		} else {
			insertKeys = append(insertKeys, balance)
		}
	}

	if len(insertKeys) > 0 {
		_, err := tx.Model(&insertKeys).WherePK().OnConflict("(public_key) DO UPDATE").Returning("NULL").Insert()
		if err != nil {
			return err
		}
	}

	if len(deleteKeys) > 0 {
		_, err := tx.Model(&deleteKeys).Returning("NULL").Delete()
		if err != nil {
			return err
		}
	}

	return nil
}

func (postgres *Postgres) flushNFTs(tx *pg.Tx, view *UtxoView) error {
	var insertNFTs []*PGNFT
	var deleteNFTs []*PGNFT
	for _, nftEntry := range view.NFTKeyToNFTEntry {
		nft := &PGNFT{
			NFTPostHash:                nftEntry.NFTPostHash,
			SerialNumber:               nftEntry.SerialNumber,
			LastOwnerPKID:              nftEntry.LastOwnerPKID,
			OwnerPKID:                  nftEntry.OwnerPKID,
			ForSale:                    nftEntry.IsForSale,
			MinBidAmountNanos:          nftEntry.MinBidAmountNanos,
			UnlockableText:             string(nftEntry.UnlockableText),
			LastAcceptedBidAmountNanos: nftEntry.LastAcceptedBidAmountNanos,
			IsPending:                  nftEntry.IsPending,
			IsBuyNow:                   nftEntry.IsBuyNow,
			BuyNowPriceNanos:           nftEntry.BuyNowPriceNanos,
		}

		if nftEntry.isDeleted {
			deleteNFTs = append(deleteNFTs, nft)
		} else {
			insertNFTs = append(insertNFTs, nft)
		}
	}

	if len(insertNFTs) > 0 {
		_, err := tx.Model(&insertNFTs).WherePK().OnConflict("(nft_post_hash, serial_number) DO UPDATE").Returning("NULL").Insert()
		if err != nil {
			return err
		}
	}

	if len(deleteNFTs) > 0 {
		_, err := tx.Model(&deleteNFTs).Returning("NULL").Delete()
		if err != nil {
			return err
		}
	}

	return nil
}

func (postgres *Postgres) flushNFTBids(tx *pg.Tx, view *UtxoView) error {
	var insertBids []*PGNFTBid
	var deleteBids []*PGNFTBid
	for _, bidEntry := range view.NFTBidKeyToNFTBidEntry {
		nft := &PGNFTBid{
			BidderPKID:          bidEntry.BidderPKID,
			NFTPostHash:         bidEntry.NFTPostHash,
			SerialNumber:        bidEntry.SerialNumber,
			BidAmountNanos:      bidEntry.BidAmountNanos,
			Accepted:            bidEntry.AcceptedBlockHeight != nil,
			AcceptedBlockHeight: bidEntry.AcceptedBlockHeight,
		}

		if bidEntry.isDeleted {
			deleteBids = append(deleteBids, nft)
		} else {
			insertBids = append(insertBids, nft)
		}
	}

	if len(insertBids) > 0 {
		_, err := tx.Model(&insertBids).WherePK().OnConflict("(nft_post_hash, bidder_pkid, serial_number) DO UPDATE").Returning("NULL").Insert()
		if err != nil {
			return err
		}
	}

	if len(deleteBids) > 0 {
		_, err := tx.Model(&deleteBids).Returning("NULL").Delete()
		if err != nil {
			return err
		}
	}

	return nil
}

func (postgres *Postgres) flushDerivedKeys(tx *pg.Tx, view *UtxoView) error {
	var insertKeys []*PGDerivedKey
	var deleteKeys []*PGDerivedKey
	for _, keyEntry := range view.DerivedKeyToDerivedEntry {
		key := &PGDerivedKey{
			OwnerPublicKey:                  keyEntry.OwnerPublicKey,
			DerivedPublicKey:                keyEntry.DerivedPublicKey,
			ExpirationBlock:                 keyEntry.ExpirationBlock,
			OperationType:                   keyEntry.OperationType,
			TransactionSpendingLimitTracker: keyEntry.TransactionSpendingLimitTracker,
			Memo:                            keyEntry.Memo,
		}

		if keyEntry.isDeleted {
			deleteKeys = append(deleteKeys, key)
		} else {
			insertKeys = append(insertKeys, key)
		}
	}

	if len(insertKeys) > 0 {
		_, err := tx.Model(&insertKeys).WherePK().OnConflict("(owner_public_key, derived_public_key) DO UPDATE").Returning("NULL").Insert()
		if err != nil {
			return err
		}
	}

	if len(deleteKeys) > 0 {
		_, err := tx.Model(&deleteKeys).Returning("NULL").Delete()
		if err != nil {
			return err
		}
	}

	return nil
}

//
// UTXOS
//

func (postgres *Postgres) GetUtxoEntryForUtxoKey(utxoKey *UtxoKey) *UtxoEntry {
	utxo := &PGTransactionOutput{
		OutputHash:  &utxoKey.TxID,
		OutputIndex: utxoKey.Index,
		Spent:       false,
	}

	err := postgres.db.Model(utxo).WherePK().Select()
	if err != nil {
		return nil
	}

	return utxo.NewUtxoEntry()
}

func (postgres *Postgres) GetUtxoEntriesForPublicKey(publicKey []byte) []*UtxoEntry {
	var transactionOutputs []*PGTransactionOutput
	err := postgres.db.Model(&transactionOutputs).Where("public_key = ?", publicKey).Select()
	if err != nil {
		return nil
	}

	var utxoEntries []*UtxoEntry
	for _, utxo := range transactionOutputs {
		utxoEntries = append(utxoEntries, utxo.NewUtxoEntry())
	}

	return utxoEntries
}

func (postgres *Postgres) GetOutputs(outputs []*PGTransactionOutput) []*PGTransactionOutput {
	err := postgres.db.Model(&outputs).WherePK().Select()
	if err != nil {
		return nil
	}
	return outputs
}

func (postgres *Postgres) GetBlockRewardsForPublicKey(publicKey *PublicKey, startHeight uint32, endHeight uint32) []*PGTransactionOutput {
	var transactionOutputs []*PGTransactionOutput
	err := postgres.db.Model(&transactionOutputs).Where("public_key = ?", publicKey).
		Where("height >= ?", startHeight).Where("height <= ?", endHeight).Select()
	if err != nil {
		return nil
	}
	return transactionOutputs
}

//
// Profiles
//

func (postgres *Postgres) GetProfileForUsername(nonLowercaseUsername string) *PGProfile {
	var profile PGProfile
	err := postgres.db.Model(&profile).Where("LOWER(username) = ?", strings.ToLower(nonLowercaseUsername)).First()
	if err != nil {
		return nil
	}
	return &profile
}

func (postgres *Postgres) GetProfileForPublicKey(publicKey []byte) *PGProfile {
	var profile PGProfile
	err := postgres.db.Model(&profile).Where("public_key = ?", publicKey).First()
	if err != nil {
		return nil
	}
	return &profile
}

func (postgres *Postgres) GetProfile(pkid PKID) *PGProfile {
	var profile PGProfile
	err := postgres.db.Model(&profile).Where("pkid = ?", pkid).First()
	if err != nil {
		return nil
	}
	return &profile
}

func (postgres *Postgres) GetProfilesForPublicKeys(publicKeys []*PublicKey) []*PGProfile {
	var profiles []*PGProfile
	err := postgres.db.Model(&profiles).WhereIn("public_key IN (?)", publicKeys).Select()
	if err != nil {
		return nil
	}
	return profiles
}

func (postgres *Postgres) GetProfilesByCoinValue(startLockedNanos uint64, limit int) []*PGProfile {
	var profiles []*PGProfile
	err := postgres.db.Model(&profiles).Where("deso_locked_nanos < ?", startLockedNanos).
		OrderExpr("deso_locked_nanos DESC").Limit(limit).Select()
	if err != nil {
		return nil
	}
	return profiles
}

func (postgres *Postgres) GetProfilesForUsernamePrefixByCoinValue(usernamePrefix string, limit int) []*PGProfile {
	var profiles []*PGProfile
	err := postgres.db.Model(&profiles).Where("username ILIKE ?", fmt.Sprintf("%s%%", usernamePrefix)).
		Where("deso_locked_nanos >= 0").OrderExpr("deso_locked_nanos DESC").Limit(limit).Select()
	if err != nil {
		return nil
	}
	return profiles
}

func (postgres *Postgres) GetProfilesForUsername(usernames []string) []*PGProfile {
	var profiles []*PGProfile
	err := postgres.db.Model(&profiles).Where("LOWER(username) IN (?)", usernames).Select()
	if err != nil {
		return nil
	}
	return profiles
}

//
// Posts
//

func (postgres *Postgres) GetPost(postHash *BlockHash) *PGPost {
	var post PGPost
	err := postgres.db.Model(&post).Where("post_hash = ?", postHash).First()
	if err != nil {
		return nil
	}
	return &post
}

func (postgres *Postgres) GetPosts(posts []*PGPost) []*PGPost {
	err := postgres.db.Model(&posts).WherePK().Select()
	if err != nil {
		return nil
	}
	return posts
}

func (postgres *Postgres) GetPostsForPublicKey(publicKey []byte, startTime uint64, limit uint64) []*PGPost {
	var posts []*PGPost
	err := postgres.db.Model(&posts).
		Where("poster_public_key = ?", publicKey).Where("timestamp < ?", startTime).
		Where("hidden IS NULL").Where("parent_post_hash IS NULL").
		OrderExpr("timestamp DESC").Limit(int(limit)).Select()
	if err != nil {
		return nil
	}
	return posts
}

//
// Comments
//

// TODO: Pagination
func (postgres *Postgres) GetComments(parentPostHash *BlockHash) []*PGPost {
	var posts []*PGPost
	err := postgres.db.Model(&posts).Where("parent_post_hash = ?", parentPostHash).Select()
	if err != nil {
		return nil
	}
	return posts
}

func (postgres *Postgres) GetMessage(messageHash *BlockHash) *PGMessage {
	var message PGMessage
	err := postgres.db.Model(&message).Where("message_hash = ?", messageHash).First()
	if err != nil {
		return nil
	}
	return &message
}

//
// LIKES
//

func (postgres *Postgres) GetLike(likerPublicKey []byte, likedPostHash *BlockHash) *PGLike {
	like := PGLike{
		LikerPublicKey: likerPublicKey,
		LikedPostHash:  likedPostHash,
	}
	err := postgres.db.Model(&like).WherePK().First()
	if err != nil {
		return nil
	}
	return &like
}

func (postgres *Postgres) GetLikes(likes []*PGLike) []*PGLike {
	err := postgres.db.Model(&likes).WherePK().Select()
	if err != nil {
		return nil
	}
	return likes
}

func (postgres *Postgres) GetLikesForPost(postHash *BlockHash) []*PGLike {
	var likes []*PGLike
	err := postgres.db.Model(&likes).Where("liked_post_hash = ?", postHash).Select()
	if err != nil {
		return nil
	}
	return likes
}

//
// Follows
//

func (postgres *Postgres) GetFollow(followerPkid *PKID, followedPkid *PKID) *PGFollow {
	follow := PGFollow{
		FollowerPKID: followerPkid,
		FollowedPKID: followedPkid,
	}
	err := postgres.db.Model(&follow).WherePK().First()
	if err != nil {
		return nil
	}
	return &follow
}

func (postgres *Postgres) GetFollows(follows []*PGFollow) []*PGFollow {
	err := postgres.db.Model(&follows).WherePK().Select()
	if err != nil {
		return nil
	}
	return follows
}

func (postgres *Postgres) GetFollowing(pkid *PKID) []*PGFollow {
	var follows []*PGFollow
	err := postgres.db.Model(&follows).Where("follower_pkid = ?", pkid).Select()
	if err != nil {
		return nil
	}
	return follows
}

func (postgres *Postgres) GetFollowers(pkid *PKID) []*PGFollow {
	var follows []*PGFollow
	err := postgres.db.Model(&follows).Where("followed_pkid = ?", pkid).Select()
	if err != nil {
		return nil
	}
	return follows
}

func (postgres *Postgres) GetDiamond(senderPkid *PKID, receiverPkid *PKID, postHash *BlockHash) *PGDiamond {
	diamond := PGDiamond{
		SenderPKID:      senderPkid,
		ReceiverPKID:    receiverPkid,
		DiamondPostHash: postHash,
	}
	err := postgres.db.Model(&diamond).WherePK().First()
	if err != nil {
		return nil
	}
	return &diamond
}

//
// Creator Coins
//

func (postgres *Postgres) GetCreatorCoinBalances(balances []*PGCreatorCoinBalance) []*PGCreatorCoinBalance {
	err := postgres.db.Model(&balances).WherePK().Select()
	if err != nil {
		return nil
	}
	return balances
}

func (postgres *Postgres) GetCreatorCoinBalance(holderPkid *PKID, creatorPkid *PKID) *PGCreatorCoinBalance {
	balance := PGCreatorCoinBalance{
		HolderPKID:  holderPkid,
		CreatorPKID: creatorPkid,
	}
	err := postgres.db.Model(&balance).WherePK().First()
	if err != nil {
		return nil
	}
	return &balance
}

func (postgres *Postgres) GetCreatorCoinHoldings(pkid *PKID) []*PGCreatorCoinBalance {
	var holdings []*PGCreatorCoinBalance
	err := postgres.db.Model(&holdings).Where("holder_pkid = ?", pkid).Select()
	if err != nil {
		return nil
	}
	return holdings
}

func (postgres *Postgres) GetCreatorCoinHolders(pkid *PKID) []*PGCreatorCoinBalance {
	var holdings []*PGCreatorCoinBalance
	err := postgres.db.Model(&holdings).Where("creator_pkid = ?", pkid).Select()
	if err != nil {
		return nil
	}
	return holdings
}

//
// DAO Coins
//

func (postgres *Postgres) GetDAOCoinBalances(balances []*PGDAOCoinBalance) []*PGDAOCoinBalance {
	err := postgres.db.Model(&balances).WherePK().Select()
	if err != nil {
		return nil
	}
	return balances
}

func (postgres *Postgres) GetDAOCoinBalance(holderPkid *PKID, creatorPkid *PKID) *PGDAOCoinBalance {
	balance := PGDAOCoinBalance{
		HolderPKID:  holderPkid,
		CreatorPKID: creatorPkid,
	}
	err := postgres.db.Model(&balance).WherePK().First()
	if err != nil {
		return nil
	}
	return &balance
}

func (postgres *Postgres) GetDAOCoinHoldings(pkid *PKID) []*PGDAOCoinBalance {
	var holdings []*PGDAOCoinBalance
	err := postgres.db.Model(&holdings).Where("holder_pkid = ?", pkid).Select()
	if err != nil {
		return nil
	}
	return holdings
}

func (postgres *Postgres) GetDAOCoinHolders(pkid *PKID) []*PGDAOCoinBalance {
	var holdings []*PGDAOCoinBalance
	err := postgres.db.Model(&holdings).Where("creator_pkid = ?", pkid).Select()
	if err != nil {
		return nil
	}
	return holdings
}

//
// NFTS
//

func (postgres *Postgres) GetNFT(nftPostHash *BlockHash, serialNumber uint64) *PGNFT {
	nft := PGNFT{
		NFTPostHash:  nftPostHash,
		SerialNumber: serialNumber,
	}
	err := postgres.db.Model(&nft).WherePK().First()
	if err != nil {
		return nil
	}
	return &nft
}

func (postgres *Postgres) GetNFTsForPostHash(nftPostHash *BlockHash) []*PGNFT {
	var nfts []*PGNFT
	err := postgres.db.Model(&nfts).Where("nft_post_hash = ?", nftPostHash).Select()
	if err != nil {
		return nil
	}
	return nfts
}

func (postgres *Postgres) GetNFTsForPKID(pkid *PKID) []*PGNFT {
	var nfts []*PGNFT
	err := postgres.db.Model(&nfts).Where("owner_pkid = ?", pkid).Select()
	if err != nil {
		return nil
	}
	return nfts
}

func (postgres *Postgres) GetNFTBidsForPKID(pkid *PKID) []*PGNFTBid {
	var nftBids []*PGNFTBid
	err := postgres.db.Model(&nftBids).Where("bidder_pkid = ?", pkid).Select()
	if err != nil {
		return nil
	}
	return nftBids
}

func (postgres *Postgres) GetNFTBidsForSerial(nftPostHash *BlockHash, serialNumber uint64) []*PGNFTBid {
	var nftBids []*PGNFTBid
	err := postgres.db.Model(&nftBids).Where("nft_post_hash = ?", nftPostHash).
		Where("serial_number = ?", serialNumber).Select()
	if err != nil {
		return nil
	}
	return nftBids
}

func (postgres *Postgres) GetNFTBid(nftPostHash *BlockHash, bidderPKID *PKID, serialNumber uint64) *PGNFTBid {
	bid := PGNFTBid{
		NFTPostHash:  nftPostHash,
		BidderPKID:   bidderPKID,
		SerialNumber: serialNumber,
	}
	err := postgres.db.Model(&bid).WherePK().First()
	if err != nil {
		return nil
	}
	return &bid
}

//
// Derived Keys
//

func (postgres *Postgres) GetDerivedKey(ownerPublicKey *PublicKey, derivedPublicKey *PublicKey) *PGDerivedKey {
	key := PGDerivedKey{
		OwnerPublicKey:   *ownerPublicKey,
		DerivedPublicKey: *derivedPublicKey,
	}
	err := postgres.db.Model(&key).WherePK().First()
	if err != nil {
		return nil
	}
	return &key
}

func (postgres *Postgres) GetAllDerivedKeysForOwner(ownerPublicKey *PublicKey) []*PGDerivedKey {
	var keys []*PGDerivedKey
	err := postgres.db.Model(&keys).Where("owner_public_key = ?", *ownerPublicKey).Select()
	if err != nil {
		return nil
	}
	return keys
}

//
// Balances
//

func (postgres *Postgres) GetBalance(publicKey *PublicKey) uint64 {
	balance := PGBalance{
		PublicKey: publicKey,
	}
	err := postgres.db.Model(&balance).WherePK().First()
	if err != nil {
		return 0
	}
	return balance.BalanceNanos
}

//
// PGChain Init
//

func (postgres *Postgres) InitGenesisBlock(params *DeSoParams, db *badger.DB) error {
	// Construct a node for the genesis block. Its height is zero and it has no parents. Its difficulty should be
	// set to the initial difficulty specified in the parameters and it should be assumed to be
	// valid and stored by the end of this function.
	genesisBlock := params.GenesisBlock
	diffTarget := MustDecodeHexBlockHash(params.MinDifficultyTargetHex)
	blockHash := MustDecodeHexBlockHash(params.GenesisBlockHashHex)
	genesisNode := NewBlockNode(
		nil,
		blockHash,
		0,
		diffTarget,
		BytesToBigint(ExpectedWorkForBlockHash(diffTarget)[:]),
		genesisBlock.Header,
		StatusHeaderValidated|StatusBlockProcessed|StatusBlockStored|StatusBlockValidated,
	)

	// Create the chain
	err := postgres.UpsertChain("main", blockHash)
	if err != nil {
		return fmt.Errorf("InitGenesisBlock: Error upserting chain: %v", err)
	}

	// Set the fields in the db to reflect the current state of our chain.
	//
	// Set the best hash to the genesis block in the db since its the only node
	// we're currently aware of. Set it for both the header chain and the block
	// chain.
	err = postgres.UpsertBlock(genesisNode)
	if err != nil {
		return fmt.Errorf("InitGenesisBlock: Error upserting block: %v", err)
	}

	for index, txOutput := range params.SeedBalances {
		_, err := postgres.db.Model(&PGTransactionOutput{
			OutputHash:  &BlockHash{},
			OutputIndex: uint32(index),
			OutputType:  UtxoTypeOutput,
			AmountNanos: txOutput.AmountNanos,
			PublicKey:   txOutput.PublicKey,
		}).Returning("NULL").Insert()
		if err != nil {
			return err
		}
	}

	return nil
}

//
// API
//

func (postgres *Postgres) GetNotifications(publicKey string) ([]*PGNotification, error) {
	keyBytes, _, _ := Base58CheckDecode(publicKey)

	var notifications []*PGNotification
	err := postgres.db.Model(&notifications).Where("to_user = ?", keyBytes).Order("timestamp desc").Limit(100).Select()
	if err != nil {
		return nil, err
	}

	return notifications, nil
}<|MERGE_RESOLUTION|>--- conflicted
+++ resolved
@@ -762,31 +762,22 @@
 	ExpirationBlock  uint64                           `pg:",use_zero"`
 	OperationType    AuthorizeDerivedKeyOperationType `pg:",use_zero"`
 
-<<<<<<< HEAD
 	ExtraData map[string][]byte
-=======
+
 	// TransactionSpendingLimit fields
 	TransactionSpendingLimitTracker *TransactionSpendingLimit `pg:",type:bytea"`
-	Memo                            []byte `pg:",type:bytea"`
->>>>>>> c971166f
+	Memo                            []byte                    `pg:",type:bytea"`
 }
 
 func (key *PGDerivedKey) NewDerivedKeyEntry() *DerivedKeyEntry {
 	return &DerivedKeyEntry{
-<<<<<<< HEAD
-		OwnerPublicKey:   key.OwnerPublicKey,
-		DerivedPublicKey: key.DerivedPublicKey,
-		ExpirationBlock:  key.ExpirationBlock,
-		OperationType:    key.OperationType,
-		ExtraData:        key.ExtraData,
-=======
 		OwnerPublicKey:                  key.OwnerPublicKey,
 		DerivedPublicKey:                key.DerivedPublicKey,
 		ExpirationBlock:                 key.ExpirationBlock,
 		OperationType:                   key.OperationType,
+		ExtraData:                       key.ExtraData,
 		TransactionSpendingLimitTracker: key.TransactionSpendingLimitTracker,
 		Memo:                            key.Memo,
->>>>>>> c971166f
 	}
 }
 
