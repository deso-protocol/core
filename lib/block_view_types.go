package lib

import (
	"bytes"
	"encoding/hex"
	"encoding/json"
	"fmt"
	"github.com/btcsuite/btcd/btcec"
	"github.com/golang/glog"
	"github.com/holiman/uint256"
	"github.com/pkg/errors"
	"io"
	"math/big"
	"reflect"
	"sort"
	"strings"
)

type UtxoType uint8

const (
	// UTXOs can come from different sources. We document all of those sources
	// in the UTXOEntry using these types.
	UtxoTypeOutput      UtxoType = 0
	UtxoTypeBlockReward UtxoType = 1
	UtxoTypeBitcoinBurn UtxoType = 2
	// TODO(DELETEME): Remove the StakeReward txn type
	UtxoTypeStakeReward              UtxoType = 3
	UtxoTypeCreatorCoinSale          UtxoType = 4
	UtxoTypeCreatorCoinFounderReward UtxoType = 5
	UtxoTypeNFTSeller                UtxoType = 6
	UtxoTypeNFTBidderChange          UtxoType = 7
	UtxoTypeNFTCreatorRoyalty        UtxoType = 8
	UtxoTypeNFTAdditionalDESORoyalty UtxoType = 9

	// NEXT_TAG = 10
)

func (mm UtxoType) String() string {
	switch mm {
	case UtxoTypeOutput:
		return "UtxoTypeOutput"
	case UtxoTypeBlockReward:
		return "UtxoTypeBlockReward"
	case UtxoTypeBitcoinBurn:
		return "UtxoTypeBitcoinBurn"
	case UtxoTypeStakeReward:
		return "UtxoTypeStakeReward"
	case UtxoTypeCreatorCoinSale:
		return "UtxoTypeCreatorCoinSale"
	case UtxoTypeCreatorCoinFounderReward:
		return "UtxoTypeCreatorCoinFounderReward"
	case UtxoTypeNFTSeller:
		return "UtxoTypeNFTSeller"
	case UtxoTypeNFTBidderChange:
		return "UtxoTypeNFTBidderChange"
	case UtxoTypeNFTCreatorRoyalty:
		return "UtxoTypeNFTCreatorRoyalty"
	case UtxoTypeNFTAdditionalDESORoyalty:
		return "UtxoTypeNFTAdditionalDESORoyalty"
	default:
		return "UtxoTypeUnknown"
	}
}

// UtxoEntry identifies the data associated with a UTXO.
type UtxoEntry struct {
	AmountNanos uint64
	PublicKey   []byte
	BlockHeight uint32
	UtxoType    UtxoType

	// The fields below aren't serialized or hashed. They are only kept
	// around for in-memory bookkeeping purposes.

	// Whether or not the UTXO is spent. This is not used by the database,
	// (in fact it's not even stored in the db) it's used
	// only by the in-memory data structure. The database is simple: A UTXO
	// is unspent if and only if it exists in the db. However, for the view,
	// a UTXO is unspent if it (exists in memory and is unspent) OR (it does not
	// exist in memory at all but does exist in the database).
	//
	// Note that we are relying on the code that serializes the entry to the
	// db to ignore private fields, which is why this variable is lowerCamelCase
	// rather than UpperCamelCase. We are also relying on it defaulting to
	// false when newly-read from the database.
	isSpent bool

	// A back-reference to the utxo key associated with this entry.
	UtxoKey *UtxoKey
}

type OperationType uint

const (
	// Every operation has a type that we document here. This information is
	// used when rolling back a txn to determine what kind of operations need
	// to be performed. For example, rolling back a BitcoinExchange may require
	// rolling back an AddUtxo operation.
	OperationTypeAddUtxo                      OperationType = 0
	OperationTypeSpendUtxo                    OperationType = 1
	OperationTypeBitcoinExchange              OperationType = 2
	OperationTypePrivateMessage               OperationType = 3
	OperationTypeSubmitPost                   OperationType = 4
	OperationTypeUpdateProfile                OperationType = 5
	OperationTypeDeletePost                   OperationType = 7
	OperationTypeUpdateBitcoinUSDExchangeRate OperationType = 8
	OperationTypeFollow                       OperationType = 9
	OperationTypeLike                         OperationType = 10
	OperationTypeCreatorCoin                  OperationType = 11
	OperationTypeSwapIdentity                 OperationType = 12
	OperationTypeUpdateGlobalParams           OperationType = 13
	OperationTypeCreatorCoinTransfer          OperationType = 14
	OperationTypeCreateNFT                    OperationType = 15
	OperationTypeUpdateNFT                    OperationType = 16
	OperationTypeAcceptNFTBid                 OperationType = 17
	OperationTypeNFTBid                       OperationType = 18
	OperationTypeDeSoDiamond                  OperationType = 19
	OperationTypeNFTTransfer                  OperationType = 20
	OperationTypeAcceptNFTTransfer            OperationType = 21
	OperationTypeBurnNFT                      OperationType = 22
	OperationTypeAuthorizeDerivedKey          OperationType = 23
	OperationTypeMessagingKey                 OperationType = 24
	OperationTypeDAOCoin                      OperationType = 25
	OperationTypeDAOCoinTransfer              OperationType = 26
	OperationTypeSpendingLimitAccounting      OperationType = 27
	OperationTypeDAOCoinLimitOrder            OperationType = 28

	// NEXT_TAG = 29
)

func (op OperationType) String() string {
	switch op {
	case OperationTypeAddUtxo:
		{
			return "OperationTypeAddUtxo"
		}
	case OperationTypeSpendUtxo:
		{
			return "OperationTypeSpendUtxo"
		}
	case OperationTypeBitcoinExchange:
		{
			return "OperationTypeBitcoinExchange"
		}
	case OperationTypePrivateMessage:
		{
			return "OperationTypePrivateMessage"
		}
	case OperationTypeSubmitPost:
		{
			return "OperationTypeSubmitPost"
		}
	case OperationTypeUpdateProfile:
		{
			return "OperationTypeUpdateProfile"
		}
	case OperationTypeDeletePost:
		{
			return "OperationTypeDeletePost"
		}
	case OperationTypeUpdateBitcoinUSDExchangeRate:
		{
			return "OperationTypeUpdateBitcoinUSDExchangeRate"
		}
	case OperationTypeFollow:
		{
			return "OperationTypeFollow"
		}
	case OperationTypeLike:
		{
			return "OperationTypeLike"
		}
	case OperationTypeCreatorCoin:
		{
			return "OperationTypeCreatorCoin"
		}
	case OperationTypeSwapIdentity:
		{
			return "OperationTypeSwapIdentity"
		}
	case OperationTypeUpdateGlobalParams:
		{
			return "OperationTypeUpdateGlobalParams"
		}
	case OperationTypeCreatorCoinTransfer:
		{
			return "OperationTypeCreatorCoinTransfer"
		}
	case OperationTypeCreateNFT:
		{
			return "OperationTypeCreateNFT"
		}
	case OperationTypeUpdateNFT:
		{
			return "OperationTypeUpdateNFT"
		}
	case OperationTypeAcceptNFTBid:
		{
			return "OperationTypeAcceptNFTBid"
		}
	case OperationTypeNFTBid:
		{
			return "OperationTypeNFTBid"
		}
	case OperationTypeDeSoDiamond:
		{
			return "OperationTypeDeSoDiamond"
		}
	case OperationTypeNFTTransfer:
		{
			return "OperationTypeNFTTransfer"
		}
	case OperationTypeAcceptNFTTransfer:
		{
			return "OperationTypeAcceptNFTTransfer"
		}
	case OperationTypeBurnNFT:
		{
			return "OperationTypeBurnNFT"
		}
	case OperationTypeAuthorizeDerivedKey:
		{
			return "OperationTypeAuthorizeDerivedKey"
		}
	case OperationTypeMessagingKey:
		{
			return "OperationTypeMessagingKey"
		}
	case OperationTypeDAOCoin:
		{
			return "OperationTypeDAOCoin"
		}
	case OperationTypeDAOCoinTransfer:
		{
			return "OperationTypeDAOCoinTransfer"
		}
	case OperationTypeSpendingLimitAccounting:
		{
			return "OperationTypeSpendingLimitAccounting"
		}
	case OperationTypeDAOCoinLimitOrder:
		{
			return "OperationTypeDAOCoinLimitOrder"
		}
	}
	return "OperationTypeUNKNOWN"
}

type UtxoOperation struct {
	Type OperationType

	// Only set for OperationTypeSpendUtxo
	//
	// When we SPEND a UTXO entry we delete it from the utxo set but we still
	// store its info in case we want to reverse
	// it in the future. This information is not needed for ADD since
	// reversing an ADD just means deleting an entry from the end of our list.
	//
	// SPEND works by swapping the UTXO we want to spend with the UTXO at
	// the end of the list and then deleting from the end of the list. Obviously
	// this is more efficient than deleting the element in-place and then shifting
	// over everything after it. In order to be able to undo this operation,
	// however, we need to store the original index of the item we are
	// spending/deleting. Reversing the operation then amounts to adding a utxo entry
	// at the end of the list and swapping with this index. Given this, the entry
	// we store here has its position set to the position it was at right before the
	// SPEND operation was performed.
	Entry *UtxoEntry

	// Only set for OperationTypeSpendUtxo
	//
	// Store the UtxoKey as well. This isn't necessary but it helps
	// with error-checking during a roll-back so we just keep it.
	//
	// TODO: We can probably delete this at some point and save some space. UTXOs
	// are probably our biggest disk hog so getting rid of this should materially
	// improve disk usage.
	Key *UtxoKey

	// Used to revert BitcoinExchange transaction.
	PrevNanosPurchased uint64
	// Used to revert UpdateBitcoinUSDExchangeRate transaction.
	PrevUSDCentsPerBitcoin uint64

	// Save the previous post entry when making an update to a post.
	PrevPostEntry            *PostEntry
	PrevParentPostEntry      *PostEntry
	PrevGrandparentPostEntry *PostEntry
	PrevRepostedPostEntry    *PostEntry

	// Save the previous profile entry when making an update.
	PrevProfileEntry *ProfileEntry

	// Save the previous like entry and like count when making an update.
	PrevLikeEntry *LikeEntry
	PrevLikeCount uint64

	// For disconnecting diamonds.
	PrevDiamondEntry *DiamondEntry

	// For disconnecting NFTs.
	PrevNFTEntry              *NFTEntry
	PrevNFTBidEntry           *NFTBidEntry
	DeletedNFTBidEntries      []*NFTBidEntry
	NFTPaymentUtxoKeys        []*UtxoKey
	NFTSpentUtxoEntries       []*UtxoEntry
	PrevAcceptedNFTBidEntries *[]*NFTBidEntry

	// For disconnecting AuthorizeDerivedKey transactions.
	PrevDerivedKeyEntry *DerivedKeyEntry

	// For disconnecting MessagingGroupKey transactions.
	PrevMessagingKeyEntry *MessagingGroupEntry

	// Save the previous repost entry and repost count when making an update.
	PrevRepostEntry *RepostEntry
	PrevRepostCount uint64

	// Save the state of a creator coin prior to updating it due to a
	// buy/sell/add transaction.
	PrevCoinEntry *CoinEntry

	// Save the state of coin entries associated with a PKID prior to updating
	// it due to an additional coin royalty when an NFT is sold.
	PrevCoinRoyaltyCoinEntries map[PKID]CoinEntry

	// Save the creator coin balance of both the transactor and the creator.
	// We modify the transactor's balances when they buys/sell a creator coin
	// and we modify the creator's balance when we pay them a founder reward.
	PrevTransactorBalanceEntry *BalanceEntry
	PrevCreatorBalanceEntry    *BalanceEntry
	// We use this to revert founder's reward UTXOs created by creator coin buys.
	FounderRewardUtxoKey *UtxoKey

	// Save balance entries for the sender and receiver when creator coins are transferred.
	PrevSenderBalanceEntry   *BalanceEntry
	PrevReceiverBalanceEntry *BalanceEntry

	// Save the global params when making an update.
	PrevGlobalParamsEntry    *GlobalParamsEntry
	PrevForbiddenPubKeyEntry *ForbiddenPubKeyEntry

	// This value is used by Rosetta to adjust for a bug whereby a ParamUpdater
	// CoinEntry could get clobbered if updating a profile on someone else's
	// behalf. This is super confusing.
	ClobberedProfileBugDESOLockedNanos uint64

	// This value is used by Rosetta to return the amount of DESO that was added
	// or removed from a profile during a CreatorCoin transaction. It's needed
	// in order to avoid having to reconnect all transactions.
	CreatorCoinDESOLockedNanosDiff int64

	// This value is used by Rosetta to create a proper input/output when we
	// encounter a SwapIdentity txn. This makes it so that we don't have to
	// reconnect all txns in order to get these values.
	SwapIdentityFromDESOLockedNanos uint64
	SwapIdentityToDESOLockedNanos   uint64

	// These values are used by Rosetta in order to create input and output
	// operations. They make it so that we don't have to reconnect all txns
	// in order to get these values.
	AcceptNFTBidCreatorPublicKey        []byte
	AcceptNFTBidBidderPublicKey         []byte
	AcceptNFTBidCreatorRoyaltyNanos     uint64
	AcceptNFTBidCreatorDESORoyaltyNanos uint64
	AcceptNFTBidAdditionalCoinRoyalties []*PublicKeyRoyaltyPair
	AcceptNFTBidAdditionalDESORoyalties []*PublicKeyRoyaltyPair

	// These values are used by Rosetta in order to create input and output
	// operations. They make it so that we don't have to reconnect all txns
	// in order to get these values for NFT bid transactions on Buy Now NFTs.
	NFTBidCreatorPublicKey        []byte
	NFTBidBidderPublicKey         []byte
	NFTBidCreatorRoyaltyNanos     uint64
	NFTBidCreatorDESORoyaltyNanos uint64
	NFTBidAdditionalCoinRoyalties []*PublicKeyRoyaltyPair
	NFTBidAdditionalDESORoyalties []*PublicKeyRoyaltyPair
}

func (utxoEntry *UtxoEntry) String() string {
	return fmt.Sprintf("< OwnerPublicKey: %v, BlockHeight: %d, AmountNanos: %d, UtxoType: %v, "+
		"isSpent: %v, utxoKey: %v>", PkToStringMainnet(utxoEntry.PublicKey),
		utxoEntry.BlockHeight, utxoEntry.AmountNanos,
		utxoEntry.UtxoType, utxoEntry.isSpent, utxoEntry.UtxoKey)
}

// Have to define these because Go doesn't let you use raw byte slices as map keys.
// This needs to be in-sync with DeSoMainnetParams.MaxUsernameLengthBytes
type UsernameMapKey [MaxUsernameLengthBytes]byte

func MakeUsernameMapKey(nonLowercaseUsername []byte) UsernameMapKey {
	// Always lowercase the username when we use it as a key in our map. This allows
	// us to check uniqueness in a case-insensitive way.
	lowercaseUsername := []byte(strings.ToLower(string(nonLowercaseUsername)))
	usernameMapKey := UsernameMapKey{}
	copy(usernameMapKey[:], lowercaseUsername)
	return usernameMapKey
}

// DEPRECATED: Replace all instances with lib.PublicKey
type PkMapKey [btcec.PubKeyBytesLenCompressed]byte

func (mm PkMapKey) String() string {
	return PkToStringBoth(mm[:])
}

func MakePkMapKey(pk []byte) PkMapKey {
	pkMapKey := PkMapKey{}
	copy(pkMapKey[:], pk)
	return pkMapKey
}

func MakeMessageKey(pk []byte, tstampNanos uint64) MessageKey {
	return MessageKey{
		PublicKey:   *NewPublicKey(pk),
		TstampNanos: tstampNanos,
	}
}

type MessageKey struct {
	PublicKey   PublicKey
	BlockHeight uint32
	TstampNanos uint64
}

func (mm *MessageKey) String() string {
	return fmt.Sprintf("<Public Key: %s, TstampNanos: %d>",
		PkToStringMainnet(mm.PublicKey[:]), mm.TstampNanos)
}

// StringKey is useful for creating maps that need to be serialized to JSON.
func (mm *MessageKey) StringKey(params *DeSoParams) string {
	return PkToString(mm.PublicKey[:], params) + "_" + fmt.Sprint(mm.TstampNanos)
}

// MessageEntry stores the essential content of a message transaction.
type MessageEntry struct {
	SenderPublicKey    *PublicKey
	RecipientPublicKey *PublicKey
	EncryptedText      []byte
	// TODO: Right now a sender can fake the timestamp and make it appear to
	// the recipient that she sent messages much earlier than she actually did.
	// This isn't a big deal because there is generally not much to gain from
	// faking a timestamp, and it's still impossible for a user to impersonate
	// another user, which is the important thing. Moreover, it is easy to fix
	// the timestamp spoofing issue: You just need to make it so that the nodes
	// index messages based on block height in addition to on the tstamp. The
	// reason I didn't do it yet is because it adds some complexity around
	// detecting duplicates, particularly if a transaction is allowed to have
	// zero inputs/outputs, which is advantageous for various reasons.
	TstampNanos uint64

	isDeleted bool

	// Indicates message encryption method
	// Version = 3 : message encrypted using rotating keys and group chats.
	// Version = 2 : message encrypted using shared secrets
	// Version = 1 : message encrypted using public key
	Version uint8

	// DeSo V3 Messages fields

	// SenderMessagingPublicKey is the sender's messaging public key that was used
	// to encrypt the corresponding message.
	SenderMessagingPublicKey *PublicKey

	// SenderMessagingGroupKeyName is the sender's key name of SenderMessagingPublicKey
	SenderMessagingGroupKeyName *GroupKeyName

	// RecipientMessagingPublicKey is the recipient's messaging public key that was
	// used to encrypt the corresponding message.
	RecipientMessagingPublicKey *PublicKey

	// RecipientMessagingGroupKeyName is the recipient's key name of RecipientMessagingPublicKey
	RecipientMessagingGroupKeyName *GroupKeyName

	// Extra data
	ExtraData map[string][]byte
}

func (message *MessageEntry) Encode() []byte {
	var data []byte

	data = append(data, EncodeByteArray(message.SenderPublicKey[:])...)
	data = append(data, EncodeByteArray(message.RecipientPublicKey[:])...)
	data = append(data, EncodeByteArray(message.EncryptedText)...)
	data = append(data, UintToBuf(message.TstampNanos)...)
	data = append(data, UintToBuf(uint64(message.Version))...)
	data = append(data, EncodeByteArray(message.SenderMessagingPublicKey[:])...)
	data = append(data, EncodeByteArray(message.SenderMessagingGroupKeyName[:])...)
	data = append(data, EncodeByteArray(message.RecipientMessagingPublicKey[:])...)
	data = append(data, EncodeByteArray(message.RecipientMessagingGroupKeyName[:])...)
	data = append(data, EncodeExtraData(message.ExtraData)...)
	return data
}

func (message *MessageEntry) Decode(data []byte) error {
	rr := bytes.NewReader(data)

	senderPublicKeyBytes, err := DecodeByteArray(rr)
	if err != nil {
		return errors.Wrapf(err, "MessageEntry.Decode: problem decoding sender public key")
	}
	message.SenderPublicKey = NewPublicKey(senderPublicKeyBytes)

	recipientPublicKeyBytes, err := DecodeByteArray(rr)
	if err != nil {
		return errors.Wrapf(err, "MessageEntry.Decode: problem decoding recipient public key")
	}
	message.RecipientPublicKey = NewPublicKey(recipientPublicKeyBytes)

	message.EncryptedText, err = DecodeByteArray(rr)
	if err != nil {
		return errors.Wrapf(err, "MessageEntry.Decode: problem decoding encrypted bytes")
	}

	message.TstampNanos, err = ReadUvarint(rr)
	if err != nil {
		return errors.Wrapf(err, "MessageEntry.Decode: problem decoding timestamp")
	}

	versionBytes, err := ReadUvarint(rr)
	if err != nil {
		return errors.Wrapf(err, "MessageEntry.Decode: problem decoding version")
	}
	message.Version = uint8(versionBytes)

	senderMessagingPublicKeyBytes, err := DecodeByteArray(rr)
	if err != nil {
		return errors.Wrapf(err, "MessageEntry.Decode: problem decoding sender messaging public key")
	}
	message.SenderMessagingPublicKey = NewPublicKey(senderMessagingPublicKeyBytes)

	senderMessagingKeyName, err := DecodeByteArray(rr)
	if err != nil {
		return errors.Wrapf(err, "MessageEntry.Decode: problem decoding sender messaging key name")
	}
	message.SenderMessagingGroupKeyName = NewGroupKeyName(senderMessagingKeyName)

	recipientMessagingPublicKeyBytes, err := DecodeByteArray(rr)
	if err != nil {
		return errors.Wrapf(err, "MessageEntry.Decode: problem decoding recipient messaging public key")
	}
	message.RecipientMessagingPublicKey = NewPublicKey(recipientMessagingPublicKeyBytes)

	recipientMessagingKeyName, err := DecodeByteArray(rr)
	if err != nil {
		return errors.Wrapf(err, "MessageEntry.Decode: problem decoding recipient messaging key name")
	}
	message.RecipientMessagingGroupKeyName = NewGroupKeyName(recipientMessagingKeyName)

	extraData, err := DecodeExtraData(rr)
	if err != nil && strings.Contains(err.Error(), "EOF") {
		// To preserve backwards-compatibility, we set an empty map and return if we
		// encounter an EOF error decoding ExtraData.
		glog.Warning(err, "MesssageEntry.Decode: problem decoding extra data. "+
			"Please resync your node to upgrade your datadir before the next hard fork.")
		return nil
	} else if err != nil {
		return errors.Wrapf(err, "MesssageEntry.Decode: problem decoding extra data")
	}
	message.ExtraData = extraData

	return nil
}

// GroupKeyName helps with handling key names in MessagingGroupKey
type GroupKeyName [MaxMessagingKeyNameCharacters]byte

func (name *GroupKeyName) ToBytes() []byte {
	return name[:]
}

// Encode message key from varying length to a MaxMessagingKeyNameCharacters.
// We fill the length of the messaging key to make sure there are no weird
// prefix overlaps in DB.
func NewGroupKeyName(groupKeyName []byte) *GroupKeyName {
	name := GroupKeyName{}

	// Fill with 0s to the MaxMessagingKeyNameCharacters.
	for {
		if len(groupKeyName) < MaxMessagingKeyNameCharacters {
			groupKeyName = append(groupKeyName, []byte{0}...)
		} else {
			copy(name[:], groupKeyName)
			return &name
		}
	}
}

// Decode filled message key of length MaxMessagingKeyNameCharacters array.
func MessagingKeyNameDecode(name *GroupKeyName) []byte {

	bytes := make([]byte, MaxMessagingKeyNameCharacters)
	copy(bytes, name[:])

	// Return empty byte array if we have a non-existent key.
	if reflect.DeepEqual(bytes, (*NewGroupKeyName([]byte{}))[:]) {
		return []byte{}
	}

	// Remove trailing 0s from the encoded message key.
	for {
		if len(bytes) > MinMessagingKeyNameCharacters && bytes[len(bytes)-1] == byte(0) {
			bytes = bytes[:len(bytes)-1]
		} else {
			return bytes
		}
	}
}

func EqualGroupKeyName(a, b *GroupKeyName) bool {
	return reflect.DeepEqual(a.ToBytes(), b.ToBytes())
}

func BaseGroupKeyName() *GroupKeyName {
	return NewGroupKeyName([]byte{})
}

func DefaultGroupKeyName() *GroupKeyName {
	return NewGroupKeyName([]byte("default-key"))
}

// MessagingGroupKey is similar to the MessageKey, and is used to index messaging keys for a user.
type MessagingGroupKey struct {
	OwnerPublicKey PublicKey
	GroupKeyName   GroupKeyName
}

func NewMessagingGroupKey(ownerPublicKey *PublicKey, groupKeyName []byte) *MessagingGroupKey {
	return &MessagingGroupKey{
		OwnerPublicKey: *ownerPublicKey,
		GroupKeyName:   *NewGroupKeyName(groupKeyName),
	}
}

func (key *MessagingGroupKey) String() string {
	return fmt.Sprintf("<OwnerPublicKey: %v, GroupKeyName: %v",
		key.OwnerPublicKey, key.GroupKeyName)
}

// MessagingGroupEntry is used to update messaging keys for a user, this was added in
// the DeSo V3 Messages protocol.
type MessagingGroupEntry struct {
	// GroupOwnerPublicKey represents the owner public key of the user who created
	// this group. This key is what is used to index the group metadata in the db.
	GroupOwnerPublicKey *PublicKey

	// MessagingPublicKey is the key others will use to encrypt messages. The
	// GroupOwnerPublicKey is used for indexing, but the MessagingPublicKey is the
	// actual key used to encrypt/decrypt messages.
	MessagingPublicKey *PublicKey

	// MessagingGroupKeyName is the name of the messaging key. This is used to identify
	// the message public key. You can pass any 8-32 character string (byte array).
	// The standard Messages V3 key is named "default-key"
	MessagingGroupKeyName *GroupKeyName

	// MessagingGroupMembers is a list of recipients in a group chat. Messaging keys can have
	// multiple recipients, where the encrypted private key of the messaging public key
	// is given to all group members.
	MessagingGroupMembers []*MessagingGroupMember

	// ExtraData is an arbitrary key value map
	ExtraData map[string][]byte

	// Whether this entry should be deleted when the view is flushed
	// to the db. This is initially set to false, but can become true if
	// we disconnect the messaging key from UtxoView
	isDeleted bool
}

func (entry *MessagingGroupEntry) String() string {
	return fmt.Sprintf("<MessagingGroupEntry: %v | MessagingPublicKey : %v | MessagingGroupKey : %v | isDeleted : %v >",
		entry.GroupOwnerPublicKey, entry.MessagingPublicKey, entry.MessagingGroupKeyName, entry.isDeleted)
}

func sortMessagingGroupMembers(membersArg []*MessagingGroupMember) []*MessagingGroupMember {
	// Make a deep copy of the members to avoid messing up the slice the caller
	// used. Not doing this could cause downstream effects, mainly in tests where
	// the same slice is re-used in txns and in expectations later on.
	members := make([]*MessagingGroupMember, len(membersArg))
	copy(members, membersArg)
	sort.Slice(members, func(ii, jj int) bool {
		iiStr := PkToStringMainnet(members[ii].GroupMemberPublicKey[:]) + string(members[ii].GroupMemberKeyName[:]) + string(members[ii].EncryptedKey)
		jjStr := PkToStringMainnet(members[jj].GroupMemberPublicKey[:]) + string(members[jj].GroupMemberKeyName[:]) + string(members[jj].EncryptedKey)
		return iiStr < jjStr
	})
	return members
}

func (entry *MessagingGroupEntry) Encode() []byte {
	var entryBytes []byte

	entryBytes = append(entryBytes, EncodeByteArray(entry.GroupOwnerPublicKey[:])...)
	entryBytes = append(entryBytes, EncodeByteArray(entry.MessagingPublicKey[:])...)
	entryBytes = append(entryBytes, EncodeByteArray(entry.MessagingGroupKeyName[:])...)
	entryBytes = append(entryBytes, UintToBuf(uint64(len(entry.MessagingGroupMembers)))...)
	// We sort the MessagingGroupMembers because they can be added while iterating over
	// a map, which could lead to inconsistent orderings across nodes when encoding.
	members := sortMessagingGroupMembers(entry.MessagingGroupMembers)
	for ii := 0; ii < len(members); ii++ {
		entryBytes = append(entryBytes, members[ii].Encode()...)
	}
	entryBytes = append(entryBytes, EncodeExtraData(entry.ExtraData)...)
	return entryBytes
}

func (entry *MessagingGroupEntry) Decode(data []byte) error {
	rr := bytes.NewReader(data)

	groupOwnerPublicKeyBytes, err := DecodeByteArray(rr)
	if err != nil {
		return errors.Wrapf(err, "MessagingGroupEntry.Decode: Problem decoding groupOwnerPublicKeyBytes")
	}
	entry.GroupOwnerPublicKey = NewPublicKey(groupOwnerPublicKeyBytes)

	messagingPublicKeyBytes, err := DecodeByteArray(rr)
	if err != nil {
		return errors.Wrapf(err, "MessagingGroupEntry.Decode: Problem decoding messagingPublicKey")
	}
	entry.MessagingPublicKey = NewPublicKey(messagingPublicKeyBytes)

	messagingKeyNameBytes, err := DecodeByteArray(rr)
	if err != nil {
		return errors.Wrapf(err, "MessagingGroupEntry.Decode: Problem decoding messagingKeyName")
	}
	entry.MessagingGroupKeyName = NewGroupKeyName(messagingKeyNameBytes)

	recipientsLen, err := ReadUvarint(rr)
	if err != nil {
		return errors.Wrapf(err, "MessagingGroupEntry.Decode: Problem decoding recipients length")
	}
	for ; recipientsLen > 0; recipientsLen-- {
		recipient := MessagingGroupMember{}
		err = recipient.Decode(rr)
		if err != nil {
			return errors.Wrapf(err, "MessagingGroupEntry.Decode: Problem decoding recipient")
		}

		entry.MessagingGroupMembers = append(entry.MessagingGroupMembers, &recipient)
	}

	extraData, err := DecodeExtraData(rr)
	if err != nil && strings.Contains(err.Error(), "EOF") {
		// To preserve backwards-compatibility, we set an empty map and return if we
		// encounter an EOF error decoding ExtraData.
		glog.Warning(err, "MessagingGroupEntry.Decode: problem decoding extra data. "+
			"Please resync your node to upgrade your datadir before the next hard fork.")
		return nil
	} else if err != nil {
		return errors.Wrapf(err, "MessagingGroupEntry.Decode: Problem decoding extra data")
	}
	entry.ExtraData = extraData

	return nil
}

// MessagingGroupMember is used to store information about a group chat member.
type MessagingGroupMember struct {
	// GroupMemberPublicKey is the main public key of the group chat member.
	// Importantly, it isn't a messaging public key.
	GroupMemberPublicKey *PublicKey

	// GroupMemberKeyName determines the key of the recipient that the
	// encrypted key is addressed to. We allow adding recipients by their
	// messaging keys. It suffices to specify the recipient's main public key
	// and recipient's messaging key name for the consensus to know how to
	// index the recipient. That's why we don't actually store the messaging
	// public key in the MessagingGroupMember entry.
	GroupMemberKeyName *GroupKeyName

	// EncryptedKey is the encrypted messaging public key, addressed to the recipient.
	EncryptedKey []byte
}

func (rec *MessagingGroupMember) Encode() []byte {
	data := []byte{}

	data = append(data, UintToBuf(uint64(len(rec.GroupMemberPublicKey)))...)
	data = append(data, rec.GroupMemberPublicKey[:]...)

	data = append(data, UintToBuf(uint64(len(rec.GroupMemberKeyName)))...)
	data = append(data, rec.GroupMemberKeyName[:]...)

	data = append(data, UintToBuf(uint64(len(rec.EncryptedKey)))...)
	data = append(data, rec.EncryptedKey...)

	return data
}

func (rec *MessagingGroupMember) Decode(rr io.Reader) error {

	recipientPublicKeyBytes, err := ReadVarString(rr)
	if err != nil {
		return errors.Wrapf(err, "MessagingGroupMember.Decode: Problem reading "+
			"GroupMemberPublicKey")
	}
	recipientKeyName, err := ReadVarString(rr)
	if err != nil {
		return errors.Wrapf(err, "MessagingGroupMember.Decode: Problem reading "+
			"GroupMemberKeyName")
	}
	err = ValidateGroupPublicKeyAndName(recipientPublicKeyBytes, recipientKeyName)
	if err != nil {
		return errors.Wrapf(err, "MessagingGroupMember.Decode: Problem reading "+
			"GroupMemberPublicKey and GroupMemberKeyName")
	}

	rec.GroupMemberPublicKey = NewPublicKey(recipientPublicKeyBytes)
	rec.GroupMemberKeyName = NewGroupKeyName(recipientKeyName)
	rec.EncryptedKey, err = ReadVarString(rr)
	if err != nil {
		return errors.Wrapf(err, "MessagingGroupMember.Decode: Problem reading "+
			"EncryptedKey")
	}
	return nil
}

// Entry for a public key forbidden from signing blocks.
type ForbiddenPubKeyEntry struct {
	PubKey []byte

	// Whether or not this entry is deleted in the view.
	isDeleted bool
}

func MakeLikeKey(userPk []byte, LikedPostHash BlockHash) LikeKey {
	return LikeKey{
		LikerPubKey:   MakePkMapKey(userPk),
		LikedPostHash: LikedPostHash,
	}
}

type LikeKey struct {
	LikerPubKey   PkMapKey
	LikedPostHash BlockHash
}

// LikeEntry stores the content of a like transaction.
type LikeEntry struct {
	LikerPubKey   []byte
	LikedPostHash *BlockHash

	// Whether or not this entry is deleted in the view.
	isDeleted bool
}

func MakeNFTKey(nftPostHash *BlockHash, serialNumber uint64) NFTKey {
	return NFTKey{
		NFTPostHash:  *nftPostHash,
		SerialNumber: serialNumber,
	}
}

type NFTKey struct {
	NFTPostHash  BlockHash
	SerialNumber uint64
}

// This struct defines an individual NFT owned by a PKID. An NFT entry  maps to a single
// postEntry, but a single postEntry can map to multiple NFT entries. Each NFT copy is
// defined by a serial number, which denotes it's place in the set (ie. #1 of 100).
type NFTEntry struct {
	LastOwnerPKID              *PKID // This is needed to decrypt unlockable text.
	OwnerPKID                  *PKID
	NFTPostHash                *BlockHash
	SerialNumber               uint64
	IsForSale                  bool
	MinBidAmountNanos          uint64
	UnlockableText             []byte
	LastAcceptedBidAmountNanos uint64

	// If this NFT was transferred to the current owner, it will be pending until accepted.
	IsPending bool

	// If an NFT does not have unlockable content, it can be sold instantly at BuyNowPriceNanos.
	IsBuyNow bool

	// If an NFT is a Buy Now NFT, it can be purchased for this price.
	BuyNowPriceNanos uint64

	ExtraData map[string][]byte

	// Whether or not this entry is deleted in the view.
	isDeleted bool
}

func MakeNFTBidKey(bidderPKID *PKID, nftPostHash *BlockHash, serialNumber uint64) NFTBidKey {
	return NFTBidKey{
		BidderPKID:   *bidderPKID,
		NFTPostHash:  *nftPostHash,
		SerialNumber: serialNumber,
	}
}

type NFTBidKey struct {
	BidderPKID   PKID
	NFTPostHash  BlockHash
	SerialNumber uint64
}

// This struct defines a single bid on an NFT.
type NFTBidEntry struct {
	BidderPKID     *PKID
	NFTPostHash    *BlockHash
	SerialNumber   uint64
	BidAmountNanos uint64

	AcceptedBlockHeight *uint32

	// Whether or not this entry is deleted in the view.
	isDeleted bool
}

func (nftBidEntry *NFTBidEntry) Copy() *NFTBidEntry {
	if nftBidEntry == nil {
		return nil
	}
	newEntry := *nftBidEntry
	newEntry.BidderPKID = nftBidEntry.BidderPKID.NewPKID()
	newEntry.NFTPostHash = nftBidEntry.NFTPostHash.NewBlockHash()
	if nftBidEntry.AcceptedBlockHeight != nil {
		*newEntry.AcceptedBlockHeight = *nftBidEntry.AcceptedBlockHeight
	}
	return &newEntry
}

type DerivedKeyEntry struct {
	// Owner public key
	OwnerPublicKey PublicKey

	// Derived public key
	DerivedPublicKey PublicKey

	// Expiration Block
	ExpirationBlock uint64

	// Operation type determines if the derived key is
	// authorized or de-authorized.
	OperationType AuthorizeDerivedKeyOperationType

	ExtraData map[string][]byte

	// Transaction Spending limit Tracker
	TransactionSpendingLimitTracker *TransactionSpendingLimit

	// Memo that tells you what this derived key is for. Should
	// include the name or domain of the app that asked for these
	// permissions so the user can manage it from a centralized UI.
	Memo []byte

	// Whether or not this entry is deleted in the view.
	isDeleted bool
}

func (dk *DerivedKeyEntry) Copy() *DerivedKeyEntry {
	if dk == nil {
		return nil
	}
	newEntry := *dk
	newEntry.TransactionSpendingLimitTracker = dk.TransactionSpendingLimitTracker.Copy()
	return &newEntry
}

type DerivedKeyMapKey struct {
	// Owner public key
	OwnerPublicKey PublicKey

	// Derived public key
	DerivedPublicKey PublicKey
}

func MakeDerivedKeyMapKey(ownerPublicKey PublicKey, derivedPublicKey PublicKey) DerivedKeyMapKey {
	return DerivedKeyMapKey{
		OwnerPublicKey:   ownerPublicKey,
		DerivedPublicKey: derivedPublicKey,
	}
}

func MakeFollowKey(followerPKID *PKID, followedPKID *PKID) FollowKey {
	return FollowKey{
		FollowerPKID: *followerPKID,
		FollowedPKID: *followedPKID,
	}
}

type FollowKey struct {
	FollowerPKID PKID
	FollowedPKID PKID
}

// FollowEntry stores the content of a follow transaction.
type FollowEntry struct {
	// Note: It's a little redundant to have these in the entry because they're
	// already used as the key in the DB but it doesn't hurt for now.
	FollowerPKID *PKID
	FollowedPKID *PKID

	// Whether or not this entry is deleted in the view.
	isDeleted bool
}

type DiamondKey struct {
	SenderPKID      PKID
	ReceiverPKID    PKID
	DiamondPostHash BlockHash
}

func MakeDiamondKey(senderPKID *PKID, receiverPKID *PKID, diamondPostHash *BlockHash) DiamondKey {
	return DiamondKey{
		SenderPKID:      *senderPKID,
		ReceiverPKID:    *receiverPKID,
		DiamondPostHash: *diamondPostHash,
	}
}

func (mm *DiamondKey) String() string {
	return fmt.Sprintf("<SenderPKID: %v, ReceiverPKID: %v, DiamondPostHash: %v>",
		PkToStringMainnet(mm.SenderPKID[:]), PkToStringMainnet(mm.ReceiverPKID[:]),
		hex.EncodeToString(mm.DiamondPostHash[:]))
}

// DiamondEntry stores the number of diamonds given by a sender to a post.
type DiamondEntry struct {
	SenderPKID      *PKID
	ReceiverPKID    *PKID
	DiamondPostHash *BlockHash
	DiamondLevel    int64

	// Whether or not this entry is deleted in the view.
	isDeleted bool
}

func MakeRepostKey(userPk []byte, RepostedPostHash BlockHash) RepostKey {
	return RepostKey{
		ReposterPubKey:   MakePkMapKey(userPk),
		RepostedPostHash: RepostedPostHash,
	}
}

type RepostKey struct {
	ReposterPubKey PkMapKey
	// Post Hash of post that was reposted
	RepostedPostHash BlockHash
}

// RepostEntry stores the content of a Repost transaction.
type RepostEntry struct {
	ReposterPubKey []byte

	// BlockHash of the repost
	RepostPostHash *BlockHash

	// Post Hash of post that was reposted
	RepostedPostHash *BlockHash

	// Whether or not this entry is deleted in the view.
	isDeleted bool
}

type GlobalParamsEntry struct {
	// The new exchange rate to set.
	USDCentsPerBitcoin uint64

	// The new create profile fee
	CreateProfileFeeNanos uint64

	// The fee to create a single NFT (NFTs with n copies incur n of these fees).
	CreateNFTFeeNanos uint64

	// The maximum number of NFT copies that are allowed to be minted.
	MaxCopiesPerNFT uint64

	// The new minimum fee the network will accept
	MinimumNetworkFeeNanosPerKB uint64
}

// This struct holds info on a readers interactions (e.g. likes) with a post.
// It is added to a post entry response in the frontend server api.
type PostEntryReaderState struct {
	// This is true if the reader has liked the associated post.
	LikedByReader bool

	// The number of diamonds that the reader has given this post.
	DiamondLevelBestowed int64

	// This is true if the reader has reposted the associated post.
	RepostedByReader bool

	// This is the post hash hex of the repost
	RepostPostHashHex string
}

type PostEntry struct {
	// The hash of this post entry. Used as the ID for the entry.
	PostHash *BlockHash

	// The public key of the user who made the post.
	PosterPublicKey []byte

	// The parent post. This is used for comments.
	ParentStakeID []byte

	// The body of this post.
	Body []byte

	// The PostHash of the post this post reposts
	RepostedPostHash *BlockHash

	// Indicator if this PostEntry is a quoted repost or not
	IsQuotedRepost bool

	// The amount the creator of the post gets when someone stakes
	// to the post.
	CreatorBasisPoints uint64

	// The multiple of the payout when a user stakes to a post.
	// 2x multiple = 200% = 20,000bps
	StakeMultipleBasisPoints uint64

	// The block height when the post was confirmed.
	ConfirmationBlockHeight uint32

	// A timestamp used for ordering messages when displaying them to
	// users. The timestamp must be unique. Note that we use a nanosecond
	// timestamp because it makes it easier to deal with the uniqueness
	// constraint technically (e.g. If one second spacing is required
	// as would be the case with a standard Unix timestamp then any code
	// that generates these transactions will need to potentially wait
	// or else risk a timestamp collision. This complexity is avoided
	// by just using a nanosecond timestamp). Note that the timestamp is
	// an unsigned int as opposed to a signed int, which means times
	// before the zero time are not represented which doesn't matter
	// for our purposes. Restricting the timestamp in this way makes
	// lexicographic sorting based on bytes easier in our database which
	// is one of the reasons we do it.
	TimestampNanos uint64

	// Users can "delete" posts, but right now we just implement this as
	// setting a flag on the post to hide it rather than actually deleting
	// it. This simplifies the implementation and makes it easier to "undelete"
	// posts in certain situations.
	IsHidden bool

	// Counter of users that have liked this post.
	LikeCount uint64

	// Counter of users that have reposted this post.
	RepostCount uint64

	// Counter of quote reposts for this post.
	QuoteRepostCount uint64

	// Counter of diamonds that the post has received.
	DiamondCount uint64

	// The private fields below aren't serialized or hashed. They are only kept
	// around for in-memory bookkeeping purposes.

	// Whether or not this entry is deleted in the view.
	isDeleted bool

	// How many comments this post has
	CommentCount uint64

	// Indicator if a post is pinned or not.
	IsPinned bool

	// NFT info.
	IsNFT                          bool
	NumNFTCopies                   uint64
	NumNFTCopiesForSale            uint64
	NumNFTCopiesBurned             uint64
	HasUnlockable                  bool
	NFTRoyaltyToCreatorBasisPoints uint64
	NFTRoyaltyToCoinBasisPoints    uint64

	// AdditionalNFTRoyaltiesToCreatorsBasisPoints is a map where keys are PKIDs and values are uint64s representing
	// basis points. The user with the PKID specified should receive the basis points specified by the value as a
	// royalty anytime this NFT is sold. This map must not contain the post creator.
	AdditionalNFTRoyaltiesToCreatorsBasisPoints map[PKID]uint64
	// AdditionalNFTRoyaltiesToCoinsBasisPoints is a map where keys are PKIDs and values are uint64s representing
	// basis points. The user with the PKID specified should have the basis points specified as by the value added to
	// the DESO locked in their profile anytime this NFT is sold. This map must not contain the post creator.
	AdditionalNFTRoyaltiesToCoinsBasisPoints map[PKID]uint64

	// ExtraData map to hold arbitrary attributes of a post. Holds non-consensus related information about a post.
	// TODO: Change to just ExtraData. Will be easy to do once we have hypersync
	// encoders/decoders, but for now doing so would mess up GOB encoding so we'll
	// wait.
	PostExtraData map[string][]byte
}

func (pe *PostEntry) IsDeleted() bool {
	return pe.isDeleted
}

func IsQuotedRepost(postEntry *PostEntry) bool {
	return postEntry.IsQuotedRepost && postEntry.RepostedPostHash != nil
}

func (pe *PostEntry) HasMedia() bool {
	bodyJSONObj := DeSoBodySchema{}
	err := json.Unmarshal(pe.Body, &bodyJSONObj)
	//Return true if body json can be parsed and ImageURLs or VideoURLs is not nil/non-empty or EmbedVideoUrl is not nil/non-empty
	if (err == nil && len(bodyJSONObj.ImageURLs) > 0 || len(bodyJSONObj.VideoURLs) > 0) || len(pe.PostExtraData["EmbedVideoURL"]) > 0 {
		return true
	}
	return false
}

// Return true if postEntry is a vanilla repost.  A vanilla repost is a post that reposts another post,
// but does not have a body.
func IsVanillaRepost(postEntry *PostEntry) bool {
	return !postEntry.IsQuotedRepost && postEntry.RepostedPostHash != nil
}

type BalanceEntryMapKey struct {
	HODLerPKID  PKID
	CreatorPKID PKID
}

func MakeBalanceEntryKey(hodlerPKID *PKID, creatorPKID *PKID) BalanceEntryMapKey {
	return BalanceEntryMapKey{
		HODLerPKID:  *hodlerPKID,
		CreatorPKID: *creatorPKID,
	}
}

func (mm BalanceEntryMapKey) String() string {
	return fmt.Sprintf("BalanceEntryMapKey: <HODLer Pub Key: %v, Creator Pub Key: %v>",
		PkToStringBoth(mm.HODLerPKID[:]), PkToStringBoth(mm.CreatorPKID[:]))
}

// This struct is mainly used to track a user's balance of a particular
// creator coin. In the database, we store it as the value in a mapping
// that looks as follows:
// <HodlerPKID, CreatorPKID> -> HODLerEntry
type BalanceEntry struct {
	// The PKID of the HODLer. This should never change after it's set initially.
	HODLerPKID *PKID
	// The PKID of the creator. This should never change after it's set initially.
	CreatorPKID *PKID

	// How much this HODLer owns of a particular creator coin.
	BalanceNanos uint256.Int

	// Has the hodler purchased any amount of this user's coin
	HasPurchased bool

	// Whether or not this entry is deleted in the view.
	isDeleted bool
}

type TransferRestrictionStatus uint8

const (
	TransferRestrictionStatusUnrestricted            TransferRestrictionStatus = 0
	TransferRestrictionStatusProfileOwnerOnly        TransferRestrictionStatus = 1
	TransferRestrictionStatusDAOMembersOnly          TransferRestrictionStatus = 2
	TransferRestrictionStatusPermanentlyUnrestricted TransferRestrictionStatus = 3
)

func (transferRestrictionStatus TransferRestrictionStatus) IsUnrestricted() bool {
	if transferRestrictionStatus == TransferRestrictionStatusUnrestricted ||
		transferRestrictionStatus == TransferRestrictionStatusPermanentlyUnrestricted {
		return true
	}
	return false
}

func (transferRestrictionStatus TransferRestrictionStatus) String() string {
	switch transferRestrictionStatus {
	case TransferRestrictionStatusUnrestricted:
		return "Unrestricted"
	case TransferRestrictionStatusProfileOwnerOnly:
		return "Profile Owner Only"
	case TransferRestrictionStatusDAOMembersOnly:
		return "DAO Members Only"
	case TransferRestrictionStatusPermanentlyUnrestricted:
		return "Permanently Unrestricted"
	default:
		return "INVALID TRANSFER RESTRICTION STATUS"
	}
}

// This struct contains all the information required to support coin
// buy/sell transactions on profiles.
type CoinEntry struct {
	// The amount the owner of this profile receives when there is a
	// "net new" purchase of their coin.
	CreatorBasisPoints uint64

	// The amount of DeSo backing the coin. Whenever a user buys a coin
	// from the protocol this amount increases, and whenever a user sells a
	// coin to the protocol this decreases.
	DeSoLockedNanos uint64

	// The number of public keys who have holdings in this creator coin.
	// Due to floating point truncation, it can be difficult to simultaneously
	// reset CoinsInCirculationNanos and DeSoLockedNanos to zero after
	// everyone has sold all their creator coins. Initially NumberOfHolders
	// is set to zero. Once it returns to zero after a series of buys & sells
	// we reset the DeSoLockedNanos and CoinsInCirculationNanos to prevent
	// abnormal bancor curve behavior.
	NumberOfHolders uint64

	// The number of coins currently in circulation. Whenever a user buys a
	// coin from the protocol this increases, and whenever a user sells a
	// coin to the protocol this decreases.
	//
	// It's OK to have a pointer here as long as we *NEVER* manipulate the
	// bigint in place. Instead, we must always do computations of the form:
	//
	// CoinsInCirculationNanos = uint256.NewInt(0).Add(CoinsInCirculationNanos, <other uint256>)
	//
	// This will guarantee that modifying a copy of this struct will not break
	// the original, which is needed for disconnects to work.
	CoinsInCirculationNanos uint256.Int

	// This field keeps track of the highest number of coins that has ever
	// been in circulation. It is used to determine when a creator should
	// receive a "founder reward." In particular, whenever the number of
	// coins being minted would push the number of coins in circulation
	// beyond the watermark, we allocate a percentage of the coins being
	// minted to the creator as a "founder reward."
	//
	// Note that this field doesn't need to be uint256 because it's only
	// relevant for CreatorCoins, which can't exceed math.MaxUint64 in total
	// supply.
	CoinWatermarkNanos uint64

	// If true, DAO coins can no longer be minted.
	MintingDisabled bool

	TransferRestrictionStatus TransferRestrictionStatus
}

type PublicKeyRoyaltyPair struct {
	PublicKey          []byte
	RoyaltyAmountNanos uint64
}

type PKIDEntry struct {
	PKID *PKID
	// We add the public key only so we can reuse this struct to store the reverse
	// mapping of pkid -> public key.
	PublicKey []byte

	isDeleted bool
}

func (pkid *PKIDEntry) String() string {
	return fmt.Sprintf("< PKID: %s, OwnerPublicKey: %s >", PkToStringMainnet(pkid.PKID[:]), PkToStringMainnet(pkid.PublicKey))
}

type ProfileEntry struct {
	// PublicKey is the key used by the user to sign for things and generally
	// verify her identity.
	PublicKey []byte

	// Username is a unique human-readable identifier associated with a profile.
	Username []byte

	// Some text describing the profile.
	Description []byte

	// The profile pic string encoded as a link e.g.
	// data:image/png;base64,<data in base64>
	ProfilePic []byte

	// Users can "delete" profiles, but right now we just implement this as
	// setting a flag on the post to hide it rather than actually deleting
	// it. This simplifies the implementation and makes it easier to "undelete"
	// profiles in certain situations.
	IsHidden bool

	// CreatorCoinEntry tracks the information required to buy/sell creator coins on a user's
	// profile. We "embed" it here for convenience so we can access the fields
	// directly on the ProfileEntry object. Embedding also makes it so that we
	// don't need to initialize it explicitly.
	CreatorCoinEntry CoinEntry

	// DAOCoinEntry tracks the information around the DAO coins issued on a user's profile.
	// Note: the following fields are basically ignored for the DAOCoinEntry
	// 1. CreatorBasisPoints
	// 2. DeSoLockedNanos
	// 3. CoinWaterMarkNanos
	DAOCoinEntry CoinEntry

	// ExtraData map to hold arbitrary attributes of a profile. Holds
	// non-consensus related information about a profile.
	ExtraData map[string][]byte

	// Whether or not this entry should be deleted when the view is flushed
	// to the db. This is initially set to false, but can become true if for
	// example we update a user entry and need to delete the data associated
	// with the old entry.
	isDeleted bool
}

func (pe *ProfileEntry) IsDeleted() bool {
	return pe.isDeleted
}

func EncodeByteArray(bytes []byte) []byte {
	data := []byte{}

	data = append(data, UintToBuf(uint64(len(bytes)))...)
	data = append(data, bytes...)

	return data
}

func DecodeByteArray(reader io.Reader) ([]byte, error) {
	pkLen, err := ReadUvarint(reader)
	if err != nil {
		return nil, errors.Wrapf(err, "DecodeByteArray: Problem when ReadUvarint")
	}

	if pkLen > 0 {
		result := make([]byte, pkLen)

		_, err = io.ReadFull(reader, result)
		if err != nil {
			return nil, errors.Wrapf(err, "DecodeByteArray: Problem when ReadFull")
		}

		return result, nil
	} else {
		return []byte{}, nil
	}
}

// -----------------------------------
// DAO coin limit order
// -----------------------------------

type DAOCoinLimitOrderEntry struct {
	TransactorPKID             *PKID
	DenominatedCoinType        DAOCoinLimitOrderEntryDenominatedCoinType
	DenominatedCoinCreatorPKID *PKID
	DAOCoinCreatorPKID         *PKID
	OperationType              DAOCoinLimitOrderEntryOrderType
	PriceNanos                 big.Float
	BlockHeight                uint32
	Quantity                   uint256.Int

	isDeleted bool
}

type DAOCoinLimitOrderEntryDenominatedCoinType uint8

const (
	DAOCoinLimitOrderEntryDenominatedCoinTypeDESO    DAOCoinLimitOrderEntryDenominatedCoinType = 0
	DAOCoinLimitOrderEntryDenominatedCoinTypeDAOCoin DAOCoinLimitOrderEntryDenominatedCoinType = 1
)

type DAOCoinLimitOrderEntryOrderType uint8

const (
	DAOCoinLimitOrderEntryOrderTypeAsk DAOCoinLimitOrderEntryOrderType = 0
	DAOCoinLimitOrderEntryOrderTypeBid DAOCoinLimitOrderEntryOrderType = 1
)

func (order *DAOCoinLimitOrderEntry) ToBytes() ([]byte, error) {
	data := append([]byte{}, order.TransactorPKID[:]...)
	data = append(data, _EncodeUint32(uint32(order.DenominatedCoinType))...)
	data = append(data, order.DenominatedCoinCreatorPKID[:]...)
	data = append(data, order.DAOCoinCreatorPKID[:]...)
	data = append(data, _EncodeUint32(uint32(order.OperationType))...)

	// TODO: figure out how to cast without error case.
	priceNanosBytes, err := ToBytes(&order.PriceNanos)

	if err != nil {
		panic(fmt.Sprintf("We couldn't convert price nanos to bytes %v", err))
	}

	data = append(data, priceNanosBytes...)
	data = append(data, _EncodeUint32(order.BlockHeight)...)
	data = append(data, order.Quantity.Bytes()...)
	return data, nil
}

func (order *DAOCoinLimitOrderEntry) FromBytes(data []byte) error {
	if len(data) == 0 {
		return nil
	}

	rr := bytes.NewReader(data)
	_ = rr

	// TODO
	// Parse TransactorPKID
	// Parse DenominatedCoinType
	// Parse DenominatedCoinCreatorPKID
	// Parse DAOCoinCreatorPKID
	// Parse OperationType
	// Parse PriceNanos
	// Parse BlockHeight
	// Parse Quantity

	return nil
}

func (order *DAOCoinLimitOrderEntry) Copy() *DAOCoinLimitOrderEntry {
	newOrder := &DAOCoinLimitOrderEntry{}
	newOrder.TransactorPKID = order.TransactorPKID.NewPKID()
	newOrder.DenominatedCoinType = order.DenominatedCoinType
	newOrder.DenominatedCoinCreatorPKID = order.DenominatedCoinCreatorPKID.NewPKID()
	newOrder.DAOCoinCreatorPKID = order.DAOCoinCreatorPKID.NewPKID()
	newOrder.OperationType = order.OperationType
	newOrder.PriceNanos = order.PriceNanos
	newOrder.BlockHeight = order.BlockHeight
	newOrder.Quantity = order.Quantity
	return newOrder
}

func (order *DAOCoinLimitOrderEntry) IsBetterAskThan(other *DAOCoinLimitOrderEntry) bool {
<<<<<<< HEAD
	// Prefer lower-priced ask orders.
	if !order.PriceNanos.Eq(&other.PriceNanos) {
		return order.PriceNanos.Lt(&other.PriceNanos)
=======
	if order.PriceNanos.Cmp(&other.PriceNanos) != 0 {
		// order.PriceNanos < other.PriceNanos
		return order.PriceNanos.Cmp(&other.PriceNanos) < 0
>>>>>>> af3419aa
	}

	return order.IsBetterOrderThan(other)
}

func (order *DAOCoinLimitOrderEntry) IsBetterBidThan(other *DAOCoinLimitOrderEntry) bool {
<<<<<<< HEAD
	// Prefer higher-priced bid orders.
	if !order.PriceNanos.Eq(&other.PriceNanos) {
		return order.PriceNanos.Gt(&other.PriceNanos)
=======
	if order.PriceNanos.Cmp(&other.PriceNanos) != 0 {
		// order.PriceNanos > other.PriceNanos
		return order.PriceNanos.Cmp(&other.PriceNanos) > 0
>>>>>>> af3419aa
	}

	return order.IsBetterOrderThan(other)
}

func (order *DAOCoinLimitOrderEntry) IsBetterOrderThan(other *DAOCoinLimitOrderEntry) bool {
	// FIFO, prefer older orders first, i.e. lower block height.
	if order.BlockHeight != other.BlockHeight {
		return order.BlockHeight < other.BlockHeight
	}

	// Prefer lower-quantity orders first.
	if order.Quantity.Eq(&other.Quantity) {
		return order.Quantity.Lt(&other.Quantity)
	}

	// To break a tie and guarantee idempotency in sorting, prefer lower TransactorPKIDs.
	return bytes.Compare(order.TransactorPKID[:], other.TransactorPKID[:]) < 0
}

// TODO: fix big.Float as map key
type DAOCoinLimitOrderMapKey struct {
	TransactorPKID             PKID
	DenominatedCoinType        DAOCoinLimitOrderEntryDenominatedCoinType
	DenominatedCoinCreatorPKID PKID
	DAOCoinCreatorPKID         PKID
	OperationType              DAOCoinLimitOrderEntryOrderType
	PriceNanos                 string // Can't use big.Float as key type.
	BlockHeight                uint32
}

func (order *DAOCoinLimitOrderEntry) ToMapKey() DAOCoinLimitOrderMapKey {
	key := DAOCoinLimitOrderMapKey{}
	key.TransactorPKID = *order.TransactorPKID.NewPKID()
	key.DenominatedCoinType = order.DenominatedCoinType
	key.DenominatedCoinCreatorPKID = *order.DenominatedCoinCreatorPKID.NewPKID()
	key.DAOCoinCreatorPKID = *order.DAOCoinCreatorPKID.NewPKID()
	key.OperationType = order.OperationType

	// TODO: figure out how to cast without error case.
	priceNanosBytes, err := ToBytes(&order.PriceNanos)

	if err != nil {
		panic(fmt.Sprintf("We couldn't convert price nanos to bytes %v", err))
	}

	key.PriceNanos = string(priceNanosBytes)
	key.BlockHeight = order.BlockHeight
	return key
}<|MERGE_RESOLUTION|>--- conflicted
+++ resolved
@@ -1520,30 +1520,18 @@
 }
 
 func (order *DAOCoinLimitOrderEntry) IsBetterAskThan(other *DAOCoinLimitOrderEntry) bool {
-<<<<<<< HEAD
-	// Prefer lower-priced ask orders.
-	if !order.PriceNanos.Eq(&other.PriceNanos) {
-		return order.PriceNanos.Lt(&other.PriceNanos)
-=======
 	if order.PriceNanos.Cmp(&other.PriceNanos) != 0 {
 		// order.PriceNanos < other.PriceNanos
 		return order.PriceNanos.Cmp(&other.PriceNanos) < 0
->>>>>>> af3419aa
 	}
 
 	return order.IsBetterOrderThan(other)
 }
 
 func (order *DAOCoinLimitOrderEntry) IsBetterBidThan(other *DAOCoinLimitOrderEntry) bool {
-<<<<<<< HEAD
-	// Prefer higher-priced bid orders.
-	if !order.PriceNanos.Eq(&other.PriceNanos) {
-		return order.PriceNanos.Gt(&other.PriceNanos)
-=======
 	if order.PriceNanos.Cmp(&other.PriceNanos) != 0 {
 		// order.PriceNanos > other.PriceNanos
 		return order.PriceNanos.Cmp(&other.PriceNanos) > 0
->>>>>>> af3419aa
 	}
 
 	return order.IsBetterOrderThan(other)
