package lib

import (
	"bytes"
	"encoding/hex"
	"encoding/json"
	"fmt"
	"github.com/btcsuite/btcd/btcec"
	"github.com/golang/glog"
	"github.com/holiman/uint256"
	"github.com/pkg/errors"
	"io"
	"math"
	"math/big"
	"reflect"
	"sort"
	"strings"
)

type UtxoType uint8

const (
	// UTXOs can come from different sources. We document all of those sources
	// in the UTXOEntry using these types.
	UtxoTypeOutput      UtxoType = 0
	UtxoTypeBlockReward UtxoType = 1
	UtxoTypeBitcoinBurn UtxoType = 2
	// TODO(DELETEME): Remove the StakeReward txn type
	UtxoTypeStakeReward              UtxoType = 3
	UtxoTypeCreatorCoinSale          UtxoType = 4
	UtxoTypeCreatorCoinFounderReward UtxoType = 5
	UtxoTypeNFTSeller                UtxoType = 6
	UtxoTypeNFTBidderChange          UtxoType = 7
	UtxoTypeNFTCreatorRoyalty        UtxoType = 8
	UtxoTypeNFTAdditionalDESORoyalty UtxoType = 9
	UtxoTypeDAOCoinLimitOrderPayout  UtxoType = 10

	// NEXT_TAG = 11
)

func (mm UtxoType) String() string {
	switch mm {
	case UtxoTypeOutput:
		return "UtxoTypeOutput"
	case UtxoTypeBlockReward:
		return "UtxoTypeBlockReward"
	case UtxoTypeBitcoinBurn:
		return "UtxoTypeBitcoinBurn"
	case UtxoTypeStakeReward:
		return "UtxoTypeStakeReward"
	case UtxoTypeCreatorCoinSale:
		return "UtxoTypeCreatorCoinSale"
	case UtxoTypeCreatorCoinFounderReward:
		return "UtxoTypeCreatorCoinFounderReward"
	case UtxoTypeNFTSeller:
		return "UtxoTypeNFTSeller"
	case UtxoTypeNFTBidderChange:
		return "UtxoTypeNFTBidderChange"
	case UtxoTypeNFTCreatorRoyalty:
		return "UtxoTypeNFTCreatorRoyalty"
	case UtxoTypeNFTAdditionalDESORoyalty:
		return "UtxoTypeNFTAdditionalDESORoyalty"
	default:
		return "UtxoTypeUnknown"
	}
}

type EncoderType uint32

// Block view encoder types
const (
	EncoderTypeUtxoEntry EncoderType = iota
	EncoderTypeUtxoOperation
	EncoderTypeUtxoOperationBundle
	EncoderTypeMessageEntry
	EncoderTypeGroupKeyName
	EncoderTypeMessagingGroupEntry
	EncoderTypeMessagingGroupMember
	EncoderTypeForbiddenPubKeyEntry
	EncoderTypeLikeEntry
	EncoderTypeNFTEntry
	EncoderTypeNFTBidEntry
	EncoderTypeNFTBidEntryBundle
	EncoderTypeDerivedKeyEntry
	EncoderTypeDiamondEntry
	EncoderTypeRepostEntry
	EncoderTypeGlobalParamsEntry
	EncoderTypePostEntry
	EncoderTypeBalanceEntry
	EncoderTypeCoinEntry
	EncoderTypePublicKeyRoyaltyPair
	EncoderTypePKIDEntry
	EncoderTypeProfileEntry
	EncoderTypeAffectedPublicKey
	EncoderTypeUtxoKey
	EncoderTypeDeSoOutput
	EncoderTypePKID
	EncoderTypePublicKey
	EncoderTypeBlockHash
	EncoderTypeDAOCoinLimitOrderEntry
	EncoderTypeFilledDAOCoinLimitOrder
)

// Txindex encoder types
const (
	EncoderTypeTransactionMetadata EncoderType = 1000 + iota
	EncoderTypeBasicTransferTxindexMetadata
	EncoderTypeBitcoinExchangeTxindexMetadata
	EncoderTypeCreatorCoinTxindexMetadata
	EncoderTypeCreatorCoinTransferTxindexMetadata
	EncoderTypeDAOCoinTransferTxindexMetadata
	EncoderTypeFilledDAOCoinLimitOrderMetadata
	EncoderTypeDAOCoinLimitOrderTxindexMetadata
	EncoderTypeUpdateProfileTxindexMetadata
	EncoderTypeSubmitPostTxindexMetadata
	EncoderTypeLikeTxindexMetadata
	EncoderTypeFollowTxindexMetadata
	EncoderTypePrivateMessageTxindexMetadata
	EncoderTypeSwapIdentityTxindexMetadata
	EncoderTypeNFTRoyaltiesMetadata
	EncoderTypeNFTBidTxindexMetadata
	EncoderTypeAcceptNFTBidTxindexMetadata
	EncoderTypeNFTTransferTxindexMetadata
	EncoderTypeAcceptNFTTransferTxindexMetadata
	EncoderTypeBurnNFTTxindexMetadata
	EncoderTypeDAOCoinTxindexMetadata
	EncoderTypeCreateNFTTxindexMetadata
	EncoderTypeUpdateNFTTxindexMetadata
)

func (encoderType EncoderType) New() DeSoEncoder {
	// Block view encoder types
	switch encoderType {
	case EncoderTypeUtxoEntry:
		return &UtxoEntry{}
	case EncoderTypeUtxoOperation:
		return &UtxoOperation{}
	case EncoderTypeUtxoOperationBundle:
		return &UtxoOperationBundle{}
	case EncoderTypeMessageEntry:
		return &MessageEntry{}
	case EncoderTypeGroupKeyName:
		return &GroupKeyName{}
	case EncoderTypeMessagingGroupEntry:
		return &MessagingGroupEntry{}
	case EncoderTypeMessagingGroupMember:
		return &MessagingGroupMember{}
	case EncoderTypeForbiddenPubKeyEntry:
		return &ForbiddenPubKeyEntry{}
	case EncoderTypeLikeEntry:
		return &LikeEntry{}
	case EncoderTypeNFTEntry:
		return &NFTEntry{}
	case EncoderTypeNFTBidEntry:
		return &NFTBidEntry{}
	case EncoderTypeNFTBidEntryBundle:
		return &NFTBidEntryBundle{}
	case EncoderTypeDerivedKeyEntry:
		return &DerivedKeyEntry{}
	case EncoderTypeDiamondEntry:
		return &DiamondEntry{}
	case EncoderTypeRepostEntry:
		return &RepostEntry{}
	case EncoderTypeGlobalParamsEntry:
		return &GlobalParamsEntry{}
	case EncoderTypePostEntry:
		return &PostEntry{}
	case EncoderTypeBalanceEntry:
		return &BalanceEntry{}
	case EncoderTypeCoinEntry:
		return &CoinEntry{}
	case EncoderTypePublicKeyRoyaltyPair:
		return &PublicKeyRoyaltyPair{}
	case EncoderTypePKIDEntry:
		return &PKIDEntry{}
	case EncoderTypeProfileEntry:
		return &ProfileEntry{}
	case EncoderTypeAffectedPublicKey:
		return &AffectedPublicKey{}
	case EncoderTypeUtxoKey:
		return &UtxoKey{}
	case EncoderTypeDeSoOutput:
		return &DeSoOutput{}
	case EncoderTypePKID:
		return &PKID{}
	case EncoderTypePublicKey:
		return &PublicKey{}
	case EncoderTypeBlockHash:
		return &BlockHash{}
	case EncoderTypeDAOCoinLimitOrderEntry:
		return &DAOCoinLimitOrderEntry{}
	case EncoderTypeFilledDAOCoinLimitOrder:
		return &FilledDAOCoinLimitOrder{}
	}

	// Txindex encoder types
	switch encoderType {
	case EncoderTypeTransactionMetadata:
		return &TransactionMetadata{}
	case EncoderTypeBasicTransferTxindexMetadata:
		return &BasicTransferTxindexMetadata{}
	case EncoderTypeBitcoinExchangeTxindexMetadata:
		return &BitcoinExchangeTxindexMetadata{}
	case EncoderTypeCreatorCoinTxindexMetadata:
		return &CreatorCoinTxindexMetadata{}
	case EncoderTypeCreatorCoinTransferTxindexMetadata:
		return &CreatorCoinTransferTxindexMetadata{}
	case EncoderTypeDAOCoinTransferTxindexMetadata:
		return &DAOCoinTransferTxindexMetadata{}
	case EncoderTypeFilledDAOCoinLimitOrderMetadata:
		return &FilledDAOCoinLimitOrderMetadata{}
	case EncoderTypeDAOCoinLimitOrderTxindexMetadata:
		return &DAOCoinLimitOrderTxindexMetadata{}
	case EncoderTypeUpdateProfileTxindexMetadata:
		return &UpdateProfileTxindexMetadata{}
	case EncoderTypeSubmitPostTxindexMetadata:
		return &SubmitPostTxindexMetadata{}
	case EncoderTypeLikeTxindexMetadata:
		return &LikeTxindexMetadata{}
	case EncoderTypeFollowTxindexMetadata:
		return &FollowTxindexMetadata{}
	case EncoderTypePrivateMessageTxindexMetadata:
		return &PrivateMessageTxindexMetadata{}
	case EncoderTypeSwapIdentityTxindexMetadata:
		return &SwapIdentityTxindexMetadata{}
	case EncoderTypeNFTRoyaltiesMetadata:
		return &NFTRoyaltiesMetadata{}
	case EncoderTypeNFTBidTxindexMetadata:
		return &NFTBidTxindexMetadata{}
	case EncoderTypeAcceptNFTBidTxindexMetadata:
		return &AcceptNFTBidTxindexMetadata{}
	case EncoderTypeNFTTransferTxindexMetadata:
		return &NFTTransferTxindexMetadata{}
	case EncoderTypeAcceptNFTTransferTxindexMetadata:
		return &AcceptNFTTransferTxindexMetadata{}
	case EncoderTypeBurnNFTTxindexMetadata:
		return &BurnNFTTxindexMetadata{}
	case EncoderTypeDAOCoinTxindexMetadata:
		return &DAOCoinTxindexMetadata{}
	case EncoderTypeCreateNFTTxindexMetadata:
		return &CreateNFTTxindexMetadata{}
	case EncoderTypeUpdateNFTTxindexMetadata:
		return &UpdateNFTTxindexMetadata{}
	default:
		return nil
	}
}

// DeSoEncoder represents types that implement custom to/from bytes encoding.
type DeSoEncoder interface {
	RawEncodeWithoutMetadata(blockHeight uint64, skipMetadata ...bool) []byte
	RawDecodeWithoutMetadata(blockHeight uint64, rr *bytes.Reader) error

	GetVersionByte(blockHeight uint64) byte
	GetEncoderType() EncoderType
}

// EncodeToBytes encodes a DeSoEncoder type to bytes, including
// existence bytes. This byte is used to check if the pointer was nil.
func EncodeToBytes(blockHeight uint64, encoder DeSoEncoder, skipMetadata ...bool) []byte {
	var data []byte

	// Encoding without metadata is used in the checksum computation. We do this because metadata is kind of arbitrary.
	shouldSkipMetadata := false
	if len(skipMetadata) > 0 {
		shouldSkipMetadata = skipMetadata[0]
	}

	// We will encode the DeSoEncoder type with some additional metadata. This metadata consists of:
	// 	<existenceByte [1]byte> <encoderType [4]byte> <encoderVersion [1]byte> <encodedBytes []byte>
	//
	// existenceByte  - is a boolean that tells us if the encoder entry was initialized (true) or if it was nil (false)
	// encoderType    - is a uint32 that encodes information of DeSoEncoder's type.
	// encoderVersion - is a byte that says which migration was used by the encoder. Migrations increment encoder's version.
	// encodedBytes   - encoder's bytes

	if encoder != nil && !reflect.ValueOf(encoder).IsNil() {
		data = append(data, BoolToByte(true))
		// Encode metadata
		if !shouldSkipMetadata {
			data = append(data, _EncodeUint32(uint32(encoder.GetEncoderType()))...)
			data = append(data, encoder.GetVersionByte(blockHeight))
		}
		data = append(data, encoder.RawEncodeWithoutMetadata(blockHeight, skipMetadata...)...)
	} else {
		data = append(data, BoolToByte(false))
	}

	return data
}

// DecodeFromBytes decodes a DeSoEncoder type from bytes. We check
// for the existence byte, which tells us whether actual data was encoded, or a nil pointer.
func DecodeFromBytes(encoder DeSoEncoder, rr *bytes.Reader) (_existenceByte bool, _error error) {
	if existenceByte, err := ReadBoolByte(rr); existenceByte && err == nil {

		encoderTypeBytes := make([]byte, 4)
		_, err := io.ReadFull(rr, encoderTypeBytes)
		if err != nil {
			return false, errors.Wrapf(err, "DecodeFromBytes: Problem decoding encoder type")
		}
		encoderType := EncoderType(DecodeUint32(encoderTypeBytes))

		// Because encoder is provided as a parameter, we just verify that the entry type matches the encoder type.
		if !reflect.DeepEqual(encoderType, encoder.GetEncoderType()) {
			return false, fmt.Errorf("DecodeFromBytes: encoder type (%v) doesn't match the "+
				"entry type (%v)", encoderType, encoder.GetEncoderType())
		}

		versionByte, err := rr.ReadByte()
		if err != nil {
			return false, errors.Wrapf(err, "DecodeFromBytes: Problem decoding version bytes")
		}
		// TODO: We should pass DeSoParams to this function instead of using GlobalParams.
		blockHeight := VersionByteToMigrationHeight(versionByte, &GlobalDeSoParams)

		err = encoder.RawDecodeWithoutMetadata(blockHeight, rr)
		if err != nil {
			return false, errors.Wrapf(err, "DecodeFromBytes: Problem reading encoder")
		}
		return true, nil
	} else if err != nil {
		return false, errors.Wrapf(err, "DecodeFromBytes: Problem reading existence byte")
	}
	return false, nil
}

// UtxoEntry identifies the data associated with a UTXO.
type UtxoEntry struct {
	AmountNanos uint64
	PublicKey   []byte
	BlockHeight uint32
	UtxoType    UtxoType

	// The fields below aren't serialized or hashed. They are only kept
	// around for in-memory bookkeeping purposes.

	// Whether or not the UTXO is spent. This is not used by the database,
	// (in fact it's not even stored in the db) it's used
	// only by the in-memory data structure. The database is simple: A UTXO
	// is unspent if and only if it exists in the db. However, for the view,
	// a UTXO is unspent if it (exists in memory and is unspent) OR (it does not
	// exist in memory at all but does exist in the database).
	//
	// Note that we are relying on the code that serializes the entry to the
	// db to ignore private fields, which is why this variable is lowerCamelCase
	// rather than UpperCamelCase. We are also relying on it defaulting to
	// false when newly-read from the database.
	isSpent bool

	// A back-reference to the utxo key associated with this entry.
	UtxoKey *UtxoKey
}

func (utxoEntry *UtxoEntry) String() string {
	return fmt.Sprintf("< OwnerPublicKey: %v, BlockHeight: %d, AmountNanos: %d, UtxoType: %v, "+
		"isSpent: %v, utxoKey: %v>", PkToStringMainnet(utxoEntry.PublicKey),
		utxoEntry.BlockHeight, utxoEntry.AmountNanos,
		utxoEntry.UtxoType, utxoEntry.isSpent, utxoEntry.UtxoKey)
}

func (utxo *UtxoEntry) RawEncodeWithoutMetadata(blockHeight uint64, skipMetadata ...bool) []byte {
	var data []byte

	data = append(data, UintToBuf(utxo.AmountNanos)...)
	data = append(data, EncodeByteArray(utxo.PublicKey)...)
	data = append(data, UintToBuf(uint64(utxo.BlockHeight))...)
	data = append(data, byte(utxo.UtxoType))
	data = append(data, EncodeToBytes(blockHeight, utxo.UtxoKey, skipMetadata...)...)
	//if blockHeight >= GlobalDeSoParams.EncoderMigrationHeights.UtxoEntryTestHeight.Height {
	//	data = append(data, byte(127))
	//}

	return data
}

func (utxo *UtxoEntry) RawDecodeWithoutMetadata(blockHeight uint64, rr *bytes.Reader) error {
	var err error

	utxo.AmountNanos, err = ReadUvarint(rr)
	if err != nil {
		return errors.Wrapf(err, "UtxoEntry.Decode: Problem reading AmountNanos")
	}
	utxo.PublicKey, err = DecodeByteArray(rr)
	if err != nil {
		return errors.Wrapf(err, "UtxoEntry.Decode: Problem reading PublicKey")
	}

	utxoBlockHeight, err := ReadUvarint(rr)
	if err != nil {
		return errors.Wrapf(err, "UtxoEntry.Decode: Problem reading blockHeight")
	}
	utxo.BlockHeight = uint32(utxoBlockHeight)

	utxoType, err := rr.ReadByte()
	if err != nil {
		return errors.Wrapf(err, "UtxoEntry.Decode: Problem reading UtxoType")
	}
	utxo.UtxoType = UtxoType(utxoType)

	utxoKey := &UtxoKey{}
	if exist, err := DecodeFromBytes(utxoKey, rr); exist && err == nil {
		utxo.UtxoKey = utxoKey
	} else if err != nil {
		return errors.Wrapf(err, "UtxoEntry.Decode: Problem reading UtxoKey")
	}

	//if blockHeight >= GlobalDeSoParams.EncoderMigrationHeights.UtxoEntryTestHeight.Height {
	//	_, err = rr.ReadByte()
	//	if err != nil {
	//		return errors.Wrapf(err, "UtxoEntry.Decode: Problem reading random byte")
	//	}
	//}

	return nil
}

func (utxo *UtxoEntry) GetVersionByte(blockHeight uint64) byte {
	//if blockHeight >= GlobalDeSoParams.EncoderMigrationHeights.UtxoEntryTestHeight.Height {
	//	return GlobalDeSoParams.EncoderMigrationHeights.UtxoEntryTestHeight.Version
	//}
	return 0
}

func (utxo *UtxoEntry) GetEncoderType() EncoderType {
	return EncoderTypeUtxoEntry
}

type OperationType uint

const (
	// Every operation has a type that we document here. This information is
	// used when rolling back a txn to determine what kind of operations need
	// to be performed. For example, rolling back a BitcoinExchange may require
	// rolling back an AddUtxo operation.
	OperationTypeAddUtxo                      OperationType = 0
	OperationTypeSpendUtxo                    OperationType = 1
	OperationTypeBitcoinExchange              OperationType = 2
	OperationTypePrivateMessage               OperationType = 3
	OperationTypeSubmitPost                   OperationType = 4
	OperationTypeUpdateProfile                OperationType = 5
	OperationTypeDeletePost                   OperationType = 7
	OperationTypeUpdateBitcoinUSDExchangeRate OperationType = 8
	OperationTypeFollow                       OperationType = 9
	OperationTypeLike                         OperationType = 10
	OperationTypeCreatorCoin                  OperationType = 11
	OperationTypeSwapIdentity                 OperationType = 12
	OperationTypeUpdateGlobalParams           OperationType = 13
	OperationTypeCreatorCoinTransfer          OperationType = 14
	OperationTypeCreateNFT                    OperationType = 15
	OperationTypeUpdateNFT                    OperationType = 16
	OperationTypeAcceptNFTBid                 OperationType = 17
	OperationTypeNFTBid                       OperationType = 18
	OperationTypeDeSoDiamond                  OperationType = 19
	OperationTypeNFTTransfer                  OperationType = 20
	OperationTypeAcceptNFTTransfer            OperationType = 21
	OperationTypeBurnNFT                      OperationType = 22
	OperationTypeAuthorizeDerivedKey          OperationType = 23
	OperationTypeMessagingKey                 OperationType = 24
	OperationTypeDAOCoin                      OperationType = 25
	OperationTypeDAOCoinTransfer              OperationType = 26
	OperationTypeSpendingLimitAccounting      OperationType = 27
	OperationTypeDAOCoinLimitOrder            OperationType = 28

	// NEXT_TAG = 29
)

func (op OperationType) String() string {
	switch op {
	case OperationTypeAddUtxo:
		{
			return "OperationTypeAddUtxo"
		}
	case OperationTypeSpendUtxo:
		{
			return "OperationTypeSpendUtxo"
		}
	case OperationTypeBitcoinExchange:
		{
			return "OperationTypeBitcoinExchange"
		}
	case OperationTypePrivateMessage:
		{
			return "OperationTypePrivateMessage"
		}
	case OperationTypeSubmitPost:
		{
			return "OperationTypeSubmitPost"
		}
	case OperationTypeUpdateProfile:
		{
			return "OperationTypeUpdateProfile"
		}
	case OperationTypeDeletePost:
		{
			return "OperationTypeDeletePost"
		}
	case OperationTypeUpdateBitcoinUSDExchangeRate:
		{
			return "OperationTypeUpdateBitcoinUSDExchangeRate"
		}
	case OperationTypeFollow:
		{
			return "OperationTypeFollow"
		}
	case OperationTypeLike:
		{
			return "OperationTypeLike"
		}
	case OperationTypeCreatorCoin:
		{
			return "OperationTypeCreatorCoin"
		}
	case OperationTypeSwapIdentity:
		{
			return "OperationTypeSwapIdentity"
		}
	case OperationTypeUpdateGlobalParams:
		{
			return "OperationTypeUpdateGlobalParams"
		}
	case OperationTypeCreatorCoinTransfer:
		{
			return "OperationTypeCreatorCoinTransfer"
		}
	case OperationTypeCreateNFT:
		{
			return "OperationTypeCreateNFT"
		}
	case OperationTypeUpdateNFT:
		{
			return "OperationTypeUpdateNFT"
		}
	case OperationTypeAcceptNFTBid:
		{
			return "OperationTypeAcceptNFTBid"
		}
	case OperationTypeNFTBid:
		{
			return "OperationTypeNFTBid"
		}
	case OperationTypeDeSoDiamond:
		{
			return "OperationTypeDeSoDiamond"
		}
	case OperationTypeNFTTransfer:
		{
			return "OperationTypeNFTTransfer"
		}
	case OperationTypeAcceptNFTTransfer:
		{
			return "OperationTypeAcceptNFTTransfer"
		}
	case OperationTypeBurnNFT:
		{
			return "OperationTypeBurnNFT"
		}
	case OperationTypeAuthorizeDerivedKey:
		{
			return "OperationTypeAuthorizeDerivedKey"
		}
	case OperationTypeMessagingKey:
		{
			return "OperationTypeMessagingKey"
		}
	case OperationTypeDAOCoin:
		{
			return "OperationTypeDAOCoin"
		}
	case OperationTypeDAOCoinTransfer:
		{
			return "OperationTypeDAOCoinTransfer"
		}
	case OperationTypeSpendingLimitAccounting:
		{
			return "OperationTypeSpendingLimitAccounting"
		}
	case OperationTypeDAOCoinLimitOrder:
		{
			return "OperationTypeDAOCoinLimitOrder"
		}
	}
	return "OperationTypeUNKNOWN"
}

type UtxoOperation struct {
	Type OperationType

	// Only set for OperationTypeSpendUtxo
	//
	// When we SPEND a UTXO entry we delete it from the utxo set but we still
	// store its info in case we want to reverse
	// it in the future. This information is not needed for ADD since
	// reversing an ADD just means deleting an entry from the end of our list.
	//
	// SPEND works by swapping the UTXO we want to spend with the UTXO at
	// the end of the list and then deleting from the end of the list. Obviously
	// this is more efficient than deleting the element in-place and then shifting
	// over everything after it. In order to be able to undo this operation,
	// however, we need to store the original index of the item we are
	// spending/deleting. Reversing the operation then amounts to adding a utxo entry
	// at the end of the list and swapping with this index. Given this, the entry
	// we store here has its position set to the position it was at right before the
	// SPEND operation was performed.
	Entry *UtxoEntry

	// Only set for OperationTypeSpendUtxo
	//
	// Store the UtxoKey as well. This isn't necessary but it helps
	// with error-checking during a roll-back so we just keep it.
	//
	// TODO: We can probably delete this at some point and save some space. UTXOs
	// are probably our biggest disk hog so getting rid of this should materially
	// improve disk usage.
	Key *UtxoKey

	// Used to revert BitcoinExchange transaction.
	PrevNanosPurchased uint64
	// Used to revert UpdateBitcoinUSDExchangeRate transaction.
	PrevUSDCentsPerBitcoin uint64

	// Save the previous post entry when making an update to a post.
	PrevPostEntry            *PostEntry
	PrevParentPostEntry      *PostEntry
	PrevGrandparentPostEntry *PostEntry
	PrevRepostedPostEntry    *PostEntry

	// Save the previous profile entry when making an update.
	PrevProfileEntry *ProfileEntry

	// Save the previous like entry and like count when making an update.
	PrevLikeEntry *LikeEntry
	PrevLikeCount uint64

	// For disconnecting diamonds.
	PrevDiamondEntry *DiamondEntry

	// For disconnecting NFTs.
	PrevNFTEntry              *NFTEntry
	PrevNFTBidEntry           *NFTBidEntry
	DeletedNFTBidEntries      []*NFTBidEntry
	NFTPaymentUtxoKeys        []*UtxoKey
	NFTSpentUtxoEntries       []*UtxoEntry
	PrevAcceptedNFTBidEntries *[]*NFTBidEntry

	// For disconnecting AuthorizeDerivedKey transactions.
	PrevDerivedKeyEntry *DerivedKeyEntry

	// For disconnecting MessagingGroupKey transactions.
	PrevMessagingKeyEntry *MessagingGroupEntry

	// Save the previous repost entry and repost count when making an update.
	PrevRepostEntry *RepostEntry
	PrevRepostCount uint64

	// Save the state of a creator coin prior to updating it due to a
	// buy/sell/add transaction.
	PrevCoinEntry *CoinEntry

	// Save the state of coin entries associated with a PKID prior to updating
	// it due to an additional coin royalty when an NFT is sold.
	PrevCoinRoyaltyCoinEntries map[PKID]CoinEntry

	// Save the creator coin balance of both the transactor and the creator.
	// We modify the transactor's balances when they buys/sell a creator coin
	// and we modify the creator's balance when we pay them a founder reward.
	PrevTransactorBalanceEntry *BalanceEntry
	PrevCreatorBalanceEntry    *BalanceEntry
	// We use this to revert founder's reward UTXOs created by creator coin buys.
	FounderRewardUtxoKey *UtxoKey

	// Save balance entries for the sender and receiver when creator coins are transferred.
	PrevSenderBalanceEntry   *BalanceEntry
	PrevReceiverBalanceEntry *BalanceEntry

	// Save the global params when making an update.
	PrevGlobalParamsEntry    *GlobalParamsEntry
	PrevForbiddenPubKeyEntry *ForbiddenPubKeyEntry

	// This value is used by Rosetta to adjust for a bug whereby a ParamUpdater
	// CoinEntry could get clobbered if updating a profile on someone else's
	// behalf. This is super confusing.
	ClobberedProfileBugDESOLockedNanos uint64

	// This value is used by Rosetta to return the amount of DESO that was added
	// or removed from a profile during a CreatorCoin transaction. It's needed
	// in order to avoid having to reconnect all transactions.
	CreatorCoinDESOLockedNanosDiff int64

	// This value is used by Rosetta to create a proper input/output when we
	// encounter a SwapIdentity txn. This makes it so that we don't have to
	// reconnect all txns in order to get these values.
	SwapIdentityFromDESOLockedNanos uint64
	SwapIdentityToDESOLockedNanos   uint64

	// These values are used by Rosetta in order to create input and output
	// operations. They make it so that we don't have to reconnect all txns
	// in order to get these values.
	AcceptNFTBidCreatorPublicKey        []byte
	AcceptNFTBidBidderPublicKey         []byte
	AcceptNFTBidCreatorRoyaltyNanos     uint64
	AcceptNFTBidCreatorDESORoyaltyNanos uint64
	AcceptNFTBidAdditionalCoinRoyalties []*PublicKeyRoyaltyPair
	AcceptNFTBidAdditionalDESORoyalties []*PublicKeyRoyaltyPair

	// These values are used by Rosetta in order to create input and output
	// operations. They make it so that we don't have to reconnect all txns
	// in order to get these values for NFT bid transactions on Buy Now NFTs.
	NFTBidCreatorPublicKey        []byte
	NFTBidBidderPublicKey         []byte
	NFTBidCreatorRoyaltyNanos     uint64
	NFTBidCreatorDESORoyaltyNanos uint64
	NFTBidAdditionalCoinRoyalties []*PublicKeyRoyaltyPair
	NFTBidAdditionalDESORoyalties []*PublicKeyRoyaltyPair

	// DAO coin limit order
	// PrevTransactorDAOCoinLimitOrderEntry is the previous version of the
	// transactor's DAO Coin Limit Order before this transaction was connected.
	// Note: This is only set if the transactor is cancelling an existing order.
	PrevTransactorDAOCoinLimitOrderEntry *DAOCoinLimitOrderEntry

	// PrevBalanceEntries is a map of User PKID, Creator PKID to DAO Coin Balance
	// Entry. When disconnecting a DAO Coin Limit Order, we will revert to these
	// BalanceEntries.
	PrevBalanceEntries map[PKID]map[PKID]*BalanceEntry

	// PrevMatchingOrder is a slice of DAOCoinLimitOrderEntries that were deleted
	// in the DAO Coin Limit Order Transaction. In order to revert the state in
	// the event of a disconnect, we restore all the deleted Order Entries
	PrevMatchingOrders []*DAOCoinLimitOrderEntry

	// FilledDAOCoinLimitOrder is a slice of FilledDAOCoinLimitOrder structs
	// that represent all orders fulfilled by the DAO Coin Limit Order transaction.
	// These are used to construct notifications for order fulfillment.
	FilledDAOCoinLimitOrders []*FilledDAOCoinLimitOrder
}

func (op *UtxoOperation) RawEncodeWithoutMetadata(blockHeight uint64, skipMetadata ...bool) []byte {
	var data []byte
	// Type
	data = append(data, UintToBuf(uint64(op.Type))...)

	// Entry
	// The op.Entry encoding will be prefixed by a single-byte flag that tells us if it existed.
	// If the flag is set to 1 then the entry existed, otherwise the flag will be set to 0.
	data = append(data, EncodeToBytes(blockHeight, op.Entry, skipMetadata...)...)

	// Key
	data = append(data, EncodeToBytes(blockHeight, op.Key, skipMetadata...)...)

	// PrevNanosPurchased
	data = append(data, UintToBuf(op.PrevNanosPurchased)...)

	// PrevUSDCentsPerBitcoin
	data = append(data, UintToBuf(op.PrevUSDCentsPerBitcoin)...)

	// PrevPostEntry
	data = append(data, EncodeToBytes(blockHeight, op.PrevPostEntry, skipMetadata...)...)

	// PrevParentPostEntry
	data = append(data, EncodeToBytes(blockHeight, op.PrevParentPostEntry, skipMetadata...)...)

	// PrevGrandparentPostEntry
	data = append(data, EncodeToBytes(blockHeight, op.PrevGrandparentPostEntry, skipMetadata...)...)

	// PrevRepostedPostEntry
	data = append(data, EncodeToBytes(blockHeight, op.PrevRepostedPostEntry, skipMetadata...)...)

	// PrevProfileEntry
	data = append(data, EncodeToBytes(blockHeight, op.PrevProfileEntry, skipMetadata...)...)

	// PrevLikeEntry
	data = append(data, EncodeToBytes(blockHeight, op.PrevLikeEntry, skipMetadata...)...)

	// PrevLikeCount
	data = append(data, UintToBuf(op.PrevLikeCount)...)

	// PrevDiamondEntry
	data = append(data, EncodeToBytes(blockHeight, op.PrevDiamondEntry, skipMetadata...)...)

	// PrevNFTEntry
	data = append(data, EncodeToBytes(blockHeight, op.PrevNFTEntry, skipMetadata...)...)

	// PrevNFTBidEntry
	data = append(data, EncodeToBytes(blockHeight, op.PrevNFTBidEntry, skipMetadata...)...)

	// DeletedNFTBidEntries
	data = append(data, UintToBuf(uint64(len(op.DeletedNFTBidEntries)))...)
	for _, bidEntry := range op.DeletedNFTBidEntries {
		data = append(data, EncodeToBytes(blockHeight, bidEntry, skipMetadata...)...)
	}

	// NFTPaymentUtxoKeys
	data = append(data, UintToBuf(uint64(len(op.NFTPaymentUtxoKeys)))...)
	for _, utxoKey := range op.NFTPaymentUtxoKeys {
		data = append(data, EncodeToBytes(blockHeight, utxoKey, skipMetadata...)...)
	}

	// NFTSpentUtxoEntries
	data = append(data, UintToBuf(uint64(len(op.NFTSpentUtxoEntries)))...)
	for _, utxoEntry := range op.NFTSpentUtxoEntries {
		data = append(data, EncodeToBytes(blockHeight, utxoEntry, skipMetadata...)...)
	}

	// PrevAcceptedNFTBidEntries
	// Similarly to op.Entry, we encode an existence flag for the PrevAcceptedNFTBidEntries.
	if op.PrevAcceptedNFTBidEntries != nil {
		data = append(data, BoolToByte(true))
		data = append(data, UintToBuf(uint64(len(*op.PrevAcceptedNFTBidEntries)))...)
		for _, bidEntry := range *op.PrevAcceptedNFTBidEntries {
			data = append(data, EncodeToBytes(blockHeight, bidEntry, skipMetadata...)...)
		}
	} else {
		data = append(data, BoolToByte(false))
	}

	// PrevDerivedKeyEntry
	data = append(data, EncodeToBytes(blockHeight, op.PrevDerivedKeyEntry, skipMetadata...)...)

	// PrevMessagingKeyEntry
	data = append(data, EncodeToBytes(blockHeight, op.PrevMessagingKeyEntry, skipMetadata...)...)

	// PrevRepostEntry
	data = append(data, EncodeToBytes(blockHeight, op.PrevRepostEntry, skipMetadata...)...)

	// PrevRepostCount
	data = append(data, UintToBuf(op.PrevRepostCount)...)

	// PrevCoinEntry
	data = append(data, EncodeToBytes(blockHeight, op.PrevCoinEntry, skipMetadata...)...)

	// Encode the PrevCoinRoyaltyCoinEntries map. We define a helper struct to store the <PKID, CoinEntry>
	// objects as byte arrays. For coin entry, we first encode the struct, and then encode it as byte array.
	type royaltyEntry struct {
		pkid      []byte
		coinEntry []byte
	}
	encodeRoyaltyEntry := func(entry *royaltyEntry) []byte {
		var data []byte
		data = append(data, EncodeByteArray(entry.pkid)...)
		data = append(data, EncodeByteArray(entry.coinEntry)...)
		return data
	}
	var royaltyCoinEntries []*royaltyEntry
	if op.PrevCoinRoyaltyCoinEntries != nil {
		data = append(data, BoolToByte(true))
		data = append(data, UintToBuf(uint64(len(op.PrevCoinRoyaltyCoinEntries)))...)
		for pkid, coinEntry := range op.PrevCoinRoyaltyCoinEntries {
			newPKID := pkid
			newCoin := coinEntry
			royaltyCoinEntries = append(royaltyCoinEntries, &royaltyEntry{
				pkid:      newPKID.ToBytes(),
				coinEntry: EncodeToBytes(blockHeight, &newCoin, skipMetadata...),
			})
		}
		sort.Slice(royaltyCoinEntries, func(i int, j int) bool {
			switch bytes.Compare(royaltyCoinEntries[i].pkid, royaltyCoinEntries[j].pkid) {
			case 0:
				return true
			case -1:
				return true
			case 1:
				return false
			}
			return false
		})
		for _, entry := range royaltyCoinEntries {
			data = append(data, encodeRoyaltyEntry(entry)...)
		}
	} else {
		data = append(data, BoolToByte(false))
	}

	// PrevTransactorBalanceEntry
	data = append(data, EncodeToBytes(blockHeight, op.PrevTransactorBalanceEntry, skipMetadata...)...)

	// PrevCreatorBalanceEntry
	data = append(data, EncodeToBytes(blockHeight, op.PrevCreatorBalanceEntry, skipMetadata...)...)

	// FounderRewardUtxoKey
	data = append(data, EncodeToBytes(blockHeight, op.FounderRewardUtxoKey, skipMetadata...)...)

	// PrevSenderBalanceEntry
	data = append(data, EncodeToBytes(blockHeight, op.PrevSenderBalanceEntry, skipMetadata...)...)

	// PrevReceiverBalanceEntry
	data = append(data, EncodeToBytes(blockHeight, op.PrevReceiverBalanceEntry, skipMetadata...)...)

	// PrevGlobalParamsEntry
	data = append(data, EncodeToBytes(blockHeight, op.PrevGlobalParamsEntry, skipMetadata...)...)

	// PrevForbiddenPubKeyEntry
	data = append(data, EncodeToBytes(blockHeight, op.PrevForbiddenPubKeyEntry, skipMetadata...)...)

	// ClobberedProfileBugDESOLockedNanos
	data = append(data, UintToBuf(op.ClobberedProfileBugDESOLockedNanos)...)

	// CreatorCoinDESOLockedNanosDiff
	// Note that int64 is encoded identically to uint64, the sign bit is just interpreted differently.
	data = append(data, UintToBuf(uint64(op.CreatorCoinDESOLockedNanosDiff))...)

	// SwapIdentityFromDESOLockedNanos
	data = append(data, UintToBuf(op.SwapIdentityFromDESOLockedNanos)...)

	// SwapIdentityToDESOLockedNanos
	data = append(data, UintToBuf(op.SwapIdentityToDESOLockedNanos)...)

	// AcceptNFTBidCreatorPublicKey
	data = append(data, EncodeByteArray(op.AcceptNFTBidCreatorPublicKey)...)

	// AcceptNFTBidBidderPublicKey
	data = append(data, EncodeByteArray(op.AcceptNFTBidBidderPublicKey)...)

	// AcceptNFTBidCreatorRoyaltyNanos
	data = append(data, UintToBuf(op.AcceptNFTBidCreatorRoyaltyNanos)...)

	// AcceptNFTBidCreatorDESORoyaltyNanos
	data = append(data, UintToBuf(op.AcceptNFTBidCreatorDESORoyaltyNanos)...)

	// AcceptNFTBidAdditionalCoinRoyalties
	data = append(data, UintToBuf(uint64(len(op.AcceptNFTBidAdditionalCoinRoyalties)))...)
	for _, pair := range op.AcceptNFTBidAdditionalCoinRoyalties {
		data = append(data, EncodeToBytes(blockHeight, pair, skipMetadata...)...)
	}

	// AcceptNFTBidAdditionalDESORoyalties
	data = append(data, UintToBuf(uint64(len(op.AcceptNFTBidAdditionalDESORoyalties)))...)
	for _, pair := range op.AcceptNFTBidAdditionalDESORoyalties {
		data = append(data, EncodeToBytes(blockHeight, pair, skipMetadata...)...)
	}

	// NFTBidCreatorPublicKey
	data = append(data, EncodeByteArray(op.NFTBidCreatorPublicKey)...)

	// NFTBidBidderPublicKey
	data = append(data, EncodeByteArray(op.NFTBidBidderPublicKey)...)

	// NFTBidCreatorRoyaltyNanos
	data = append(data, UintToBuf(op.NFTBidCreatorRoyaltyNanos)...)

	// NFTBidCreatorDESORoyaltyNanos
	data = append(data, UintToBuf(op.NFTBidCreatorDESORoyaltyNanos)...)

	// NFTBidAdditionalCoinRoyalties
	data = append(data, UintToBuf(uint64(len(op.NFTBidAdditionalCoinRoyalties)))...)
	for _, pair := range op.NFTBidAdditionalCoinRoyalties {
		data = append(data, EncodeToBytes(blockHeight, pair, skipMetadata...)...)
	}

	// NFTBidAdditionalDESORoyalties
	data = append(data, UintToBuf(uint64(len(op.NFTBidAdditionalDESORoyalties)))...)
	for _, pair := range op.NFTBidAdditionalDESORoyalties {
		data = append(data, EncodeToBytes(blockHeight, pair, skipMetadata...)...)
	}

	// PrevTransactorDAOCoinLimitOrderEntry
	data = append(data, EncodeToBytes(blockHeight, op.PrevTransactorDAOCoinLimitOrderEntry, skipMetadata...)...)

	// PrevBalanceEntries. We translate the map[PKID]map[PKID]*BalanceEntry to a tuple <PKID, PKID, BalanceEntry>.
	// Then we sort the bytes to make the ordering deterministic.
	type prevBalance struct {
		primaryPKID   []byte
		secondaryPKID []byte
		balanceBytes  []byte
	}
	encodePrevBalance := func(entry *prevBalance) []byte {
		var data []byte
		data = append(data, EncodeByteArray(entry.primaryPKID)...)
		data = append(data, EncodeByteArray(entry.secondaryPKID)...)
		data = append(data, EncodeByteArray(entry.balanceBytes)...)
		return data
	}
	var prevBalanceEntries []*prevBalance
	if op.PrevBalanceEntries != nil {
		data = append(data, BoolToByte(true))
		for primaryPkidIter, secondaryMap := range op.PrevBalanceEntries {
			primaryPkid := primaryPkidIter
			for secondaryPkidIter, balanceEntry := range secondaryMap {
				secondaryPkid := secondaryPkidIter
				newBalance := *balanceEntry
				prevBalanceEntries = append(prevBalanceEntries, &prevBalance{
					primaryPKID:   primaryPkid.ToBytes(),
					secondaryPKID: secondaryPkid.ToBytes(),
					balanceBytes:  EncodeToBytes(blockHeight, &newBalance, skipMetadata...),
				})
			}
		}
		sort.Slice(prevBalanceEntries, func(i int, j int) bool {
			switch bytes.Compare(prevBalanceEntries[i].primaryPKID, prevBalanceEntries[j].primaryPKID) {
			case 0:
				switch bytes.Compare(prevBalanceEntries[i].secondaryPKID, prevBalanceEntries[j].secondaryPKID) {
				case 0:
					return true
				case -1:
					return true
				case 1:
					return false
				}
				// Return true here (contrary to the false at the end of this sort) even though we will never get here.
				return true
			case -1:
				return true
			case 1:
				return false
			}
			return false
		})
		data = append(data, UintToBuf(uint64(len(prevBalanceEntries)))...)
		for _, entry := range prevBalanceEntries {
			data = append(data, encodePrevBalance(entry)...)
		}
	} else {
		data = append(data, BoolToByte(false))
	}

	// PrevMatchingOrders
	data = append(data, UintToBuf(uint64(len(op.PrevMatchingOrders)))...)
	for _, entry := range op.PrevMatchingOrders {
		data = append(data, EncodeToBytes(blockHeight, entry, skipMetadata...)...)
	}

	// FilledDAOCoinLimitOrders
	data = append(data, UintToBuf(uint64(len(op.FilledDAOCoinLimitOrders)))...)
	for _, entry := range op.FilledDAOCoinLimitOrders {
		data = append(data, EncodeToBytes(blockHeight, entry, skipMetadata...)...)
	}

	return data
}

func (op *UtxoOperation) RawDecodeWithoutMetadata(blockHeight uint64, rr *bytes.Reader) error {

	// Type
	typeUint64, err := ReadUvarint(rr)
	if err != nil {
		return errors.Wrapf(err, "UtxoOperation.Decode: Problem reading type")
	}
	op.Type = OperationType(uint(typeUint64))

	// Entry
	entry := &UtxoEntry{}
	if exist, err := DecodeFromBytes(entry, rr); exist && err == nil {
		op.Entry = entry
	} else if err != nil {
		return errors.Wrapf(err, "UtxoOperation.Decode: Problem reading Entry")
	}

	// Key
	key := &UtxoKey{}
	if exist, err := DecodeFromBytes(key, rr); exist && err == nil {
		op.Key = key
	} else if err != nil {
		return errors.Wrapf(err, "UtxoOperation.Decode: Problem reading Key")
	}

	// PrevNanosPurchased
	op.PrevNanosPurchased, err = ReadUvarint(rr)
	if err != nil {
		return errors.Wrapf(err, "UtxoOperation.Decode: Problem reading PrevNanosPurchased")
	}

	// PrevUSDCentsPerBitcoin
	op.PrevUSDCentsPerBitcoin, err = ReadUvarint(rr)
	if err != nil {
		return errors.Wrapf(err, "UtxoOperation.Decode: Problem reading PrevUSDCentsPerBitcoin")
	}

	// PrevPostEntry
	prevPostEntry := &PostEntry{}
	if exist, err := DecodeFromBytes(prevPostEntry, rr); exist && err == nil {
		op.PrevPostEntry = prevPostEntry
	} else if err != nil {
		return errors.Wrapf(err, "UtxoOperation.Decode: Problem reading PrevPostEntry")
	}

	// PrevParentPostEntry
	prevParentPostEntry := &PostEntry{}
	if exist, err := DecodeFromBytes(prevParentPostEntry, rr); exist && err == nil {
		op.PrevParentPostEntry = prevParentPostEntry
	} else if err != nil {
		return errors.Wrapf(err, "UtxoOperation.Decode: Problem reading PrevParentPostEntry")
	}

	// PrevGrandparentPostEntry
	prevGrandparentPostEntry := &PostEntry{}
	if exist, err := DecodeFromBytes(prevGrandparentPostEntry, rr); exist && err == nil {
		op.PrevGrandparentPostEntry = prevGrandparentPostEntry
	} else if err != nil {
		return errors.Wrapf(err, "UtxoOperation.Decode: Problem reading PrevGrandparentPostEntry")
	}

	// PrevRepostedPostEntry
	prevRepostedPostEntry := &PostEntry{}
	if exist, err := DecodeFromBytes(prevRepostedPostEntry, rr); exist && err == nil {
		op.PrevRepostedPostEntry = prevRepostedPostEntry
	} else if err != nil {
		return errors.Wrapf(err, "UtxoOperation.Decode: Problem reading PrevRepostedPostEntry")
	}

	// PrevProfileEntry
	prevProfileEntry := &ProfileEntry{}
	if exist, err := DecodeFromBytes(prevProfileEntry, rr); exist && err == nil {
		op.PrevProfileEntry = prevProfileEntry
	} else if err != nil {
		return errors.Wrapf(err, "UtxoOperation.Decode: Problem reading PrevProfileEntry")
	}

	// PrevLikeEntry
	prevLikeEntry := &LikeEntry{}
	if exist, err := DecodeFromBytes(prevLikeEntry, rr); exist && err == nil {
		op.PrevLikeEntry = prevLikeEntry
	} else if err != nil {
		return errors.Wrapf(err, "UtxoOperation.Decode: Problem reading PrevLikeEntry")
	}

	// PrevLikeCount
	op.PrevLikeCount, err = ReadUvarint(rr)
	if err != nil {
		return errors.Wrapf(err, "UtxoOperation.Decode: Problem reading PrevLikeCount")
	}

	// PrevDiamondEntry
	prevDiamondEntry := &DiamondEntry{}
	if exist, err := DecodeFromBytes(prevDiamondEntry, rr); exist && err == nil {
		op.PrevDiamondEntry = prevDiamondEntry
	} else if err != nil {
		return errors.Wrapf(err, "UtxoOperation.Decode: Problem reading PrevDiamondEntry")
	}

	// PrevNFTEntry
	prevNFTEntry := &NFTEntry{}
	if exist, err := DecodeFromBytes(prevNFTEntry, rr); exist && err == nil {
		op.PrevNFTEntry = prevNFTEntry
	} else if err != nil {
		return errors.Wrapf(err, "UtxoOperation.Decode: Problem reading PrevNFTEntry")
	}

	// PrevNFTBidEntry
	prevNFTBidEntry := &NFTBidEntry{}
	if exist, err := DecodeFromBytes(prevNFTBidEntry, rr); exist && err == nil {
		op.PrevNFTBidEntry = prevNFTBidEntry
	} else if err != nil {
		return errors.Wrapf(err, "UtxoOperation.Decode: Problem reading PrevNFTBidEntry")
	}

	// DeletedNFTBidEntries
	lenDeletedNFTBidEntries, err := ReadUvarint(rr)
	if err != nil {
		return errors.Wrapf(err, "UtxoOperation.Decode: Problem reading len of DeletedNFTBidEntries")
	}
	for ; lenDeletedNFTBidEntries > 0; lenDeletedNFTBidEntries-- {
		deletedNFTBidEntry := &NFTBidEntry{}
		if exist, err := DecodeFromBytes(deletedNFTBidEntry, rr); exist && err == nil {
			op.DeletedNFTBidEntries = append(op.DeletedNFTBidEntries, deletedNFTBidEntry)
		} else {
			return errors.Wrapf(err, "UtxoOperation.Decode: Problem reading deletedNFTBidEntry")
		}
	}

	// NFTPaymentUtxoKeys
	lenNFTPaymentUtxoKeys, err := ReadUvarint(rr)
	if err != nil {
		return errors.Wrapf(err, "UtxoOperation.Decode: Problem reading len of NFTPaymentUtxoKeys")
	}
	for ; lenNFTPaymentUtxoKeys > 0; lenNFTPaymentUtxoKeys-- {
		NFTPaymentUtxoKey := &UtxoKey{}
		if exist, err := DecodeFromBytes(NFTPaymentUtxoKey, rr); exist && err == nil {
			op.NFTPaymentUtxoKeys = append(op.NFTPaymentUtxoKeys, NFTPaymentUtxoKey)
		} else {
			return errors.Wrapf(err, "UtxoOperation.Decode: Problem reading NFTPaymentUtxoKey")
		}
	}

	// NFTSpentUtxoEntries
	lenNFTSpentUtxoEntries, err := ReadUvarint(rr)
	if err != nil {
		return errors.Wrapf(err, "UtxoOperation.Decode: Problem reading len of NFTSpentUtxoEntries")
	}
	for ; lenNFTSpentUtxoEntries > 0; lenNFTSpentUtxoEntries-- {
		NFTSpentUtxoEntry := &UtxoEntry{}
		if exist, err := DecodeFromBytes(NFTSpentUtxoEntry, rr); exist && err == nil {
			op.NFTSpentUtxoEntries = append(op.NFTSpentUtxoEntries, NFTSpentUtxoEntry)
		} else {
			return errors.Wrapf(err, "UtxoOperation.Decode: Problem reading NFTSpentUtxoEntry")
		}
	}

	// PrevAcceptedNFTBidEntries
	if existByte, err := ReadBoolByte(rr); existByte && err == nil {
		lenPrevAcceptedNFTBidEntries, err := ReadUvarint(rr)
		if err != nil {
			return errors.Wrapf(err, "UtxoOperation.Decode: Problem reading len of PrevAcceptedNFTBidEntries")
		}
		var prevAcceptedNFTBidEntries []*NFTBidEntry
		for ; lenPrevAcceptedNFTBidEntries > 0; lenPrevAcceptedNFTBidEntries-- {
			PrevAcceptedNFTBidEntry := &NFTBidEntry{}
			if exist, err := DecodeFromBytes(PrevAcceptedNFTBidEntry, rr); exist && err == nil {
				prevAcceptedNFTBidEntries = append(prevAcceptedNFTBidEntries, PrevAcceptedNFTBidEntry)
			} else {
				return errors.Wrapf(err, "UtxoOperation.Decode: Problem reading PrevAcceptedNFTBidEntry")
			}
		}
		op.PrevAcceptedNFTBidEntries = &prevAcceptedNFTBidEntries
	} else if err != nil {
		return errors.Wrapf(err, "UtxoOperation.Decode: Problem reading PrevAcceptedNFTBidEntries")
	}

	// PrevDerivedKeyEntry
	prevDerivedKeyEntry := &DerivedKeyEntry{}
	if exist, err := DecodeFromBytes(prevDerivedKeyEntry, rr); exist && err == nil {
		op.PrevDerivedKeyEntry = prevDerivedKeyEntry
	} else if err != nil {
		return errors.Wrapf(err, "UtxoOperation.Decode: Problem reading PrevDerivedKeyEntry")
	}

	// PrevMessagingKeyEntry
	prevMessagingKeyEntry := &MessagingGroupEntry{}
	if exist, err := DecodeFromBytes(prevMessagingKeyEntry, rr); exist && err == nil {
		op.PrevMessagingKeyEntry = prevMessagingKeyEntry
	} else if err != nil {
		return errors.Wrapf(err, "UtxoOperation.Decode: Problem reading PrevMessagingKeyEntry")
	}

	// PrevRepostEntry
	prevRepostEntry := &RepostEntry{}
	if exist, err := DecodeFromBytes(prevRepostEntry, rr); exist && err == nil {
		op.PrevRepostEntry = prevRepostEntry
	} else if err != nil {
		return errors.Wrapf(err, "UtxoOperation.Decode: Problem reading PrevRepostEntry")
	}

	// PrevRepostCount
	op.PrevRepostCount, err = ReadUvarint(rr)
	if err != nil {
		return errors.Wrapf(err, "UtxoOperation.Decode: Problem reading PrevRepostCount")
	}

	// PrevCoinEntry
	prevCoinEntry := &CoinEntry{}
	if exist, err := DecodeFromBytes(prevCoinEntry, rr); exist && err == nil {
		op.PrevCoinEntry = prevCoinEntry
	} else if err != nil {
		return errors.Wrapf(err, "UtxoOperation.Decode: Problem reading PrevCoinEntry")
	}

	// PrevCoinRoyaltyCoinEntries
	type royaltyEntry struct {
		pkid      []byte
		coinEntry []byte
	}
	decodeRoyaltyEntry := func(rr *bytes.Reader) (*royaltyEntry, error) {
		entry := &royaltyEntry{}
		entry.pkid, err = DecodeByteArray(rr)
		if err != nil {
			return nil, err
		}
		entry.coinEntry, err = DecodeByteArray(rr)
		if err != nil {
			return nil, err
		}
		return entry, nil
	}
	if existByte, err := ReadBoolByte(rr); existByte && err == nil {
		op.PrevCoinRoyaltyCoinEntries = make(map[PKID]CoinEntry)
		lenPrevCoinRoyaltyCoinEntries, err := ReadUvarint(rr)
		if err != nil {
			return errors.Wrapf(err, "UtxoOperation.Decode: Problem reading PrevCoinRoyaltyCoinEntries")
		}
		for ; lenPrevCoinRoyaltyCoinEntries > 0; lenPrevCoinRoyaltyCoinEntries-- {
			// Decode the byte arrays for <pkid, coinEntry> pairs.
			entry, err := decodeRoyaltyEntry(rr)
			if err != nil {
				return errors.Wrapf(err, "UtxoOperation.Decode: Problem reading PrevCoinRoyaltyCoinEntries")
			}
			// We've already read the byte array of encoded coinEntry bytes. Now decode them.
			coinEntry := CoinEntry{}
			coinEntryReader := bytes.NewReader(entry.coinEntry)
			if exists, err := DecodeFromBytes(&coinEntry, coinEntryReader); !exists || err != nil {
				return errors.Wrapf(err, "UtxoOperation.Decode: Problem reading PrevCoinRoyaltyCoinEntries")
			}
			op.PrevCoinRoyaltyCoinEntries[*NewPKID(entry.pkid)] = coinEntry
		}
	} else if err != nil {
		return errors.Wrapf(err, "UtxoOperation.Decode: Problem reading PrevCoinRoyaltyCoinEntries")
	}

	// PrevTransactorBalanceEntry
	prevTransactorBalanceEntry := &BalanceEntry{}
	if exist, err := DecodeFromBytes(prevTransactorBalanceEntry, rr); exist && err == nil {
		op.PrevTransactorBalanceEntry = prevTransactorBalanceEntry
	} else if err != nil {
		return errors.Wrapf(err, "UtxoOperation.Decode: Problem reading PrevTransactorBalanceEntry")
	}

	// PrevCreatorBalanceEntry
	prevCreatorBalanceEntry := &BalanceEntry{}
	if exist, err := DecodeFromBytes(prevCreatorBalanceEntry, rr); exist && err == nil {
		op.PrevCreatorBalanceEntry = prevCreatorBalanceEntry
	} else if err != nil {
		return errors.Wrapf(err, "UtxoOperation.Decode: Problem reading PrevCreatorBalanceEntry")
	}

	// FounderRewardUtxoKey
	founderRewardUtxoKey := &UtxoKey{}
	if exist, err := DecodeFromBytes(founderRewardUtxoKey, rr); exist && err == nil {
		op.FounderRewardUtxoKey = founderRewardUtxoKey
	} else if err != nil {
		return errors.Wrapf(err, "UtxoOperation.Decode: Problem reading FounderRewardUtxoKey")
	}

	// PrevSenderBalanceEntry
	prevSenderBalanceEntry := &BalanceEntry{}
	if exist, err := DecodeFromBytes(prevSenderBalanceEntry, rr); exist && err == nil {
		op.PrevSenderBalanceEntry = prevSenderBalanceEntry
	} else if err != nil {
		return errors.Wrapf(err, "UtxoOperation.Decode: Problem reading PrevSenderBalanceEntry")
	}

	// PrevReceiverBalanceEntry
	prevReceiverBalanceEntry := &BalanceEntry{}
	if exist, err := DecodeFromBytes(prevReceiverBalanceEntry, rr); exist && err == nil {
		op.PrevReceiverBalanceEntry = prevReceiverBalanceEntry
	} else if err != nil {
		return errors.Wrapf(err, "UtxoOperation.Decode: Problem reading PrevReceiverBalanceEntry")
	}

	// PrevGlobalParamsEntry
	prevGlobalParamsEntry := &GlobalParamsEntry{}
	if exist, err := DecodeFromBytes(prevGlobalParamsEntry, rr); exist && err == nil {
		op.PrevGlobalParamsEntry = prevGlobalParamsEntry
	} else if err != nil {
		return errors.Wrapf(err, "UtxoOperation.Decode: Problem reading PrevGlobalParamsEntry")
	}

	// PrevForbiddenPubKeyEntry
	prevForbiddenPubKeyEntry := &ForbiddenPubKeyEntry{}
	if exist, err := DecodeFromBytes(prevForbiddenPubKeyEntry, rr); exist && err == nil {
		op.PrevForbiddenPubKeyEntry = prevForbiddenPubKeyEntry
	} else if err != nil {
		return errors.Wrapf(err, "UtxoOperation.Decode: Problem reading PrevForbiddenPubKeyEntry")
	}

	// ClobberedProfileBugDESOLockedNanos
	op.ClobberedProfileBugDESOLockedNanos, err = ReadUvarint(rr)
	if err != nil {
		return errors.Wrapf(err, "UtxoOperation.Decode: Problem reading ClobberedProfileBugDESOLockedNanos")
	}

	// CreatorCoinDESOLockedNanosDiff
	uint64CreatorCoinDESOLockedNanosDiff, err := ReadUvarint(rr)
	if err != nil {
		return errors.Wrapf(err, "UtxoOperation.Decode: Problem reading CreatorCoinDESOLockedNanosDiff")
	}
	op.CreatorCoinDESOLockedNanosDiff = int64(uint64CreatorCoinDESOLockedNanosDiff)

	// SwapIdentityFromDESOLockedNanos
	op.SwapIdentityFromDESOLockedNanos, err = ReadUvarint(rr)
	if err != nil {
		return errors.Wrapf(err, "UtxoOperation.Decode: Problem reading SwapIdentityFromDESOLockedNanos")
	}

	// SwapIdentityToDESOLockedNanos
	op.SwapIdentityToDESOLockedNanos, err = ReadUvarint(rr)
	if err != nil {
		return errors.Wrapf(err, "UtxoOperation.Decode: Problem reading SwapIdentityToDESOLockedNanos")
	}

	// AcceptNFTBidCreatorPublicKey
	op.AcceptNFTBidCreatorPublicKey, err = DecodeByteArray(rr)
	if err != nil {
		return errors.Wrapf(err, "UtxoOperation.Decode: Problem reading AcceptNFTBidCreatorPublicKey")
	}

	// AcceptNFTBidBidderPublicKey
	op.AcceptNFTBidBidderPublicKey, err = DecodeByteArray(rr)
	if err != nil {
		return errors.Wrapf(err, "UtxoOperation.Decode: Problem reading AcceptNFTBidBidderPublicKey")
	}

	// AcceptNFTBidCreatorRoyaltyNanos
	op.AcceptNFTBidCreatorRoyaltyNanos, err = ReadUvarint(rr)
	if err != nil {
		return errors.Wrapf(err, "UtxoOperation.Decode: Problem reading AcceptNFTBidCreatorRoyaltyNanos")
	}

	// AcceptNFTBidCreatorDESORoyaltyNanos
	op.AcceptNFTBidCreatorDESORoyaltyNanos, err = ReadUvarint(rr)
	if err != nil {
		return errors.Wrapf(err, "UtxoOperation.Decode: Problem reading AcceptNFTBidCreatorDESORoyaltyNanos")
	}

	// AcceptNFTBidAdditionalCoinRoyalties
	lenAcceptNFTBidAdditionalCoinRoyalties, err := ReadUvarint(rr)
	if err != nil {
		return errors.Wrapf(err, "UtxoOperation.Decode: Problem reading AcceptNFTBidAdditionalCoinRoyalties")
	}
	for ; lenAcceptNFTBidAdditionalCoinRoyalties > 0; lenAcceptNFTBidAdditionalCoinRoyalties-- {
		pair := &PublicKeyRoyaltyPair{}
		if exist, err := DecodeFromBytes(pair, rr); exist && err == nil {
			op.AcceptNFTBidAdditionalCoinRoyalties = append(op.AcceptNFTBidAdditionalCoinRoyalties, pair)
		} else {
			return errors.Wrapf(err, "UtxoOperation.Decode: Problem reading AcceptNFTBidAdditionalCoinRoyalties")
		}
	}

	// AcceptNFTBidAdditionalDESORoyalties
	lenAcceptNFTBidAdditionalDESORoyalties, err := ReadUvarint(rr)
	if err != nil {
		return errors.Wrapf(err, "UtxoOperation.Decode: Problem reading AcceptNFTBidAdditionalDESORoyalties")
	}
	for ; lenAcceptNFTBidAdditionalDESORoyalties > 0; lenAcceptNFTBidAdditionalDESORoyalties-- {
		pair := &PublicKeyRoyaltyPair{}
		if exist, err := DecodeFromBytes(pair, rr); exist && err == nil {
			op.AcceptNFTBidAdditionalDESORoyalties = append(op.AcceptNFTBidAdditionalDESORoyalties, pair)
		} else {
			return errors.Wrapf(err, "UtxoOperation.Decode: Problem reading AcceptNFTBidAdditionalDESORoyalties")
		}
	}

	// NFTBidCreatorPublicKey
	op.NFTBidCreatorPublicKey, err = DecodeByteArray(rr)
	if err != nil {
		return errors.Wrapf(err, "UtxoOperation.Decode: Problem reading NFTBidCreatorPublicKey")
	}

	// NFTBidBidderPublicKey
	op.NFTBidBidderPublicKey, err = DecodeByteArray(rr)
	if err != nil {
		return errors.Wrapf(err, "UtxoOperation.Decode: Problem reading NFTBidBidderPublicKey")
	}

	// NFTBidCreatorRoyaltyNanos
	op.NFTBidCreatorRoyaltyNanos, err = ReadUvarint(rr)
	if err != nil {
		return errors.Wrapf(err, "UtxoOperation.Decode: Problem reading NFTBidCreatorRoyaltyNanos")
	}

	// NFTBidCreatorDESORoyaltyNanos
	op.NFTBidCreatorDESORoyaltyNanos, err = ReadUvarint(rr)
	if err != nil {
		return errors.Wrapf(err, "UtxoOperation.Decode: Problem reading NFTBidCreatorDESORoyaltyNanos")
	}

	// NFTBidAdditionalCoinRoyalties
	lenNFTBidAdditionalCoinRoyalties, err := ReadUvarint(rr)
	if err != nil {
		return errors.Wrapf(err, "UtxoOperation.Decode: Problem reading NFTBidAdditionalCoinRoyalties")
	}
	for ; lenNFTBidAdditionalCoinRoyalties > 0; lenNFTBidAdditionalCoinRoyalties-- {
		pair := &PublicKeyRoyaltyPair{}
		if exist, err := DecodeFromBytes(pair, rr); exist && err == nil {
			op.NFTBidAdditionalCoinRoyalties = append(op.NFTBidAdditionalCoinRoyalties, pair)
		} else {
			return errors.Wrapf(err, "UtxoOperation.Decode: Problem reading NFTBidAdditionalCoinRoyalties")
		}

	}

	// NFTBidAdditionalDESORoyalties
	lenNFTBidAdditionalDESORoyalties, err := ReadUvarint(rr)
	if err != nil {
		return errors.Wrapf(err, "UtxoOperation.Decode: Problem reading NFTBidAdditionalDESORoyalties")
	}
	for ; lenNFTBidAdditionalDESORoyalties > 0; lenNFTBidAdditionalDESORoyalties-- {
		pair := &PublicKeyRoyaltyPair{}
		if exist, err := DecodeFromBytes(pair, rr); exist && err == nil {
			op.NFTBidAdditionalDESORoyalties = append(op.NFTBidAdditionalDESORoyalties, pair)
		} else {
			return errors.Wrapf(err, "UtxoOperation.Decode: Problem reading NFTBidAdditionalDESORoyalties")
		}
	}

	// PrevTransactorDAOCoinLimitOrderEntry
	prevTransactorDAOCoinLimitOrderEntry := &DAOCoinLimitOrderEntry{}
	if exist, err := DecodeFromBytes(prevTransactorDAOCoinLimitOrderEntry, rr); exist && err == nil {
		op.PrevTransactorDAOCoinLimitOrderEntry = prevTransactorDAOCoinLimitOrderEntry
	} else if err != nil {
		return errors.Wrapf(err, "UtxoOperation.Decode: Problem reading PrevTransactorDAOCoinLimitOrderEntry")
	}

	// PrevBalanceEntries
	type prevBalance struct {
		primaryPKID   []byte
		secondaryPKID []byte
		balanceBytes  []byte
	}
	decodePrevBalance := func(rr *bytes.Reader) (*prevBalance, error) {
		entry := &prevBalance{}
		entry.primaryPKID, err = DecodeByteArray(rr)
		if err != nil {
			return nil, err
		}
		entry.secondaryPKID, err = DecodeByteArray(rr)
		if err != nil {
			return nil, err
		}
		entry.balanceBytes, err = DecodeByteArray(rr)
		if err != nil {
			return nil, err
		}
		return entry, nil
	}
	if exist, err := ReadBoolByte(rr); exist && err == nil {
		op.PrevBalanceEntries = make(map[PKID]map[PKID]*BalanceEntry)
		lenPrevBalanceEntries, err := ReadUvarint(rr)
		if err != nil {
			return errors.Wrapf(err, "UtxoOperation.Decode: Problem reading PrevBalanceEntries")
		}
		for ; lenPrevBalanceEntries > 0; lenPrevBalanceEntries-- {
			// decode the <pkid, pkid, BalanceEntry> tuples.
			entry, err := decodePrevBalance(rr)
			if err != nil {
				return errors.Wrapf(err, "UtxoOperation.Decode: Problem reading PrevBalanceEntries")
			}

			primaryPKID := *NewPKID(entry.primaryPKID)
			secondaryPKID := *NewPKID(entry.secondaryPKID)
			balanceEntry := &BalanceEntry{}
			rrBalance := bytes.NewReader(entry.balanceBytes)
			if exist, err := DecodeFromBytes(balanceEntry, rrBalance); !exist || err != nil {
				return errors.Wrapf(err, "UtxoOperation.Decode: Problem reading PrevBalanceEntries")
			}
			if _, exist := op.PrevBalanceEntries[primaryPKID]; !exist {
				op.PrevBalanceEntries[primaryPKID] = make(map[PKID]*BalanceEntry)
			}
			op.PrevBalanceEntries[primaryPKID][secondaryPKID] = balanceEntry
		}
	} else if err != nil {
		return errors.Wrapf(err, "UtxoOperation.Decode: Problem reading PrevBalanceEntries")
	}

	// PrevMatchingOrders
	if lenPrevMatchingOrders, err := ReadUvarint(rr); err == nil {
		for ; lenPrevMatchingOrders > 0; lenPrevMatchingOrders-- {
			prevOrder := &DAOCoinLimitOrderEntry{}
			if exist, err := DecodeFromBytes(prevOrder, rr); exist && err == nil {
				op.PrevMatchingOrders = append(op.PrevMatchingOrders)
			} else {
				return errors.Wrapf(err, "UtxoOperation.Decode: Problem reading PrevMatchingOrders")
			}
		}
	} else {
		return errors.Wrapf(err, "UtxoOperation.Decode: Problem reading PrevMatchingOrders")
	}

	// FilledDAOCoinLimitOrders
	if lenFilledDAOCoinLimitOrders, err := ReadUvarint(rr); err == nil {
		for ; lenFilledDAOCoinLimitOrders > 0; lenFilledDAOCoinLimitOrders-- {
			filledDAOCoinLimitOrder := &FilledDAOCoinLimitOrder{}
			if exist, err := DecodeFromBytes(filledDAOCoinLimitOrder, rr); exist && err == nil {
				op.FilledDAOCoinLimitOrders = append(op.FilledDAOCoinLimitOrders, filledDAOCoinLimitOrder)
			} else {
				return errors.Wrapf(err, "UtxoOperation.Decode: Problem reading FilledDAOCoinLimitOrder")
			}
		}
	} else {
		return errors.Wrapf(err, "UtxoOperation.Decode: Problem reading FilledDAOCoinLimitOrder")
	}

	return nil
}

func (op *UtxoOperation) GetVersionByte(blockHeight uint64) byte {
	return 0
}

func (op *UtxoOperation) GetEncoderType() EncoderType {
	return EncoderTypeUtxoOperation
}

type UtxoOperationBundle struct {
	UtxoOpBundle [][]*UtxoOperation
}

func (opBundle *UtxoOperationBundle) RawEncodeWithoutMetadata(blockHeight uint64, skipMetadata ...bool) []byte {
	var data []byte

	data = append(data, UintToBuf(uint64(len(opBundle.UtxoOpBundle)))...)
	for _, opList := range opBundle.UtxoOpBundle {
		data = append(data, UintToBuf(uint64(len(opList)))...)
		for _, op := range opList {
			data = append(data, EncodeToBytes(blockHeight, op, skipMetadata...)...)
		}
	}
	return data
}

func (opBundle *UtxoOperationBundle) RawDecodeWithoutMetadata(blockHeight uint64, rr *bytes.Reader) error {
	opBundle.UtxoOpBundle = make([][]*UtxoOperation, 0)
	opListLen, err := ReadUvarint(rr)
	if err != nil {
		return err
	}

	for ; opListLen > 0; opListLen-- {
		opLen, err := ReadUvarint(rr)
		if err != nil {
			return err
		}

		var opList []*UtxoOperation
		for ; opLen > 0; opLen-- {
			op := &UtxoOperation{}
			if exists, err := DecodeFromBytes(op, rr); !exists || err != nil {
				return err
			}
			opList = append(opList, op)
		}
		opBundle.UtxoOpBundle = append(opBundle.UtxoOpBundle, opList)
	}

	return nil
}

func (opBundle *UtxoOperationBundle) GetVersionByte(blockHeight uint64) byte {
	return 0
}

func (opBundle *UtxoOperationBundle) GetEncoderType() EncoderType {
	return EncoderTypeUtxoOperationBundle
}

// Have to define these because Go doesn't let you use raw byte slices as map keys.
// This needs to be in-sync with DeSoMainnetParams.MaxUsernameLengthBytes
type UsernameMapKey [MaxUsernameLengthBytes]byte

func MakeUsernameMapKey(nonLowercaseUsername []byte) UsernameMapKey {
	// Always lowercase the username when we use it as a key in our map. This allows
	// us to check uniqueness in a case-insensitive way.
	lowercaseUsername := []byte(strings.ToLower(string(nonLowercaseUsername)))
	usernameMapKey := UsernameMapKey{}
	copy(usernameMapKey[:], lowercaseUsername)
	return usernameMapKey
}

// DEPRECATED: Replace all instances with lib.PublicKey
type PkMapKey [btcec.PubKeyBytesLenCompressed]byte

func (mm PkMapKey) String() string {
	return PkToStringBoth(mm[:])
}

func MakePkMapKey(pk []byte) PkMapKey {
	pkMapKey := PkMapKey{}
	copy(pkMapKey[:], pk)
	return pkMapKey
}

func MakeMessageKey(pk []byte, tstampNanos uint64) MessageKey {
	return MessageKey{
		PublicKey:   *NewPublicKey(pk),
		TstampNanos: tstampNanos,
	}
}

type MessageKey struct {
	PublicKey   PublicKey
	BlockHeight uint32
	TstampNanos uint64
}

func (mm *MessageKey) String() string {
	return fmt.Sprintf("<Public Key: %s, TstampNanos: %d>",
		PkToStringMainnet(mm.PublicKey[:]), mm.TstampNanos)
}

// StringKey is useful for creating maps that need to be serialized to JSON.
func (mm *MessageKey) StringKey(params *DeSoParams) string {
	return PkToString(mm.PublicKey[:], params) + "_" + fmt.Sprint(mm.TstampNanos)
}

// MessageEntry stores the essential content of a message transaction.
type MessageEntry struct {
	SenderPublicKey    *PublicKey
	RecipientPublicKey *PublicKey
	EncryptedText      []byte
	// TODO: Right now a sender can fake the timestamp and make it appear to
	// the recipient that she sent messages much earlier than she actually did.
	// This isn't a big deal because there is generally not much to gain from
	// faking a timestamp, and it's still impossible for a user to impersonate
	// another user, which is the important thing. Moreover, it is easy to fix
	// the timestamp spoofing issue: You just need to make it so that the nodes
	// index messages based on block height in addition to on the tstamp. The
	// reason I didn't do it yet is because it adds some complexity around
	// detecting duplicates, particularly if a transaction is allowed to have
	// zero inputs/outputs, which is advantageous for various reasons.
	TstampNanos uint64

	isDeleted bool

	// Indicates message encryption method
	// Version = 3 : message encrypted using rotating keys and group chats.
	// Version = 2 : message encrypted using shared secrets
	// Version = 1 : message encrypted using public key
	Version uint8

	// DeSo V3 Messages fields

	// SenderMessagingPublicKey is the sender's messaging public key that was used
	// to encrypt the corresponding message.
	SenderMessagingPublicKey *PublicKey

	// SenderMessagingGroupKeyName is the sender's key name of SenderMessagingPublicKey
	SenderMessagingGroupKeyName *GroupKeyName

	// RecipientMessagingPublicKey is the recipient's messaging public key that was
	// used to encrypt the corresponding message.
	RecipientMessagingPublicKey *PublicKey

	// RecipientMessagingGroupKeyName is the recipient's key name of RecipientMessagingPublicKey
	RecipientMessagingGroupKeyName *GroupKeyName

	// Extra data
	ExtraData map[string][]byte
}

func (message *MessageEntry) RawEncodeWithoutMetadata(blockHeight uint64, skipMetadata ...bool) []byte {
	var data []byte

	data = append(data, EncodeToBytes(blockHeight, message.SenderPublicKey, skipMetadata...)...)
	data = append(data, EncodeToBytes(blockHeight, message.RecipientPublicKey, skipMetadata...)...)
	data = append(data, EncodeByteArray(message.EncryptedText)...)
	data = append(data, UintToBuf(message.TstampNanos)...)
	data = append(data, UintToBuf(uint64(message.Version))...)
	data = append(data, EncodeToBytes(blockHeight, message.SenderMessagingPublicKey, skipMetadata...)...)
	data = append(data, EncodeToBytes(blockHeight, message.SenderMessagingGroupKeyName, skipMetadata...)...)
	data = append(data, EncodeToBytes(blockHeight, message.RecipientMessagingPublicKey, skipMetadata...)...)
	data = append(data, EncodeToBytes(blockHeight, message.RecipientMessagingGroupKeyName, skipMetadata...)...)
	data = append(data, EncodeExtraData(message.ExtraData)...)
	return data
}

func (message *MessageEntry) RawDecodeWithoutMetadata(blockHeight uint64, rr *bytes.Reader) error {
	var err error

	senderPublicKey := &PublicKey{}
	if exist, err := DecodeFromBytes(senderPublicKey, rr); exist && err == nil {
		message.SenderPublicKey = senderPublicKey
	} else if err != nil {
		return errors.Wrapf(err, "MessageEntry.Decode: Problem reading SenderPublicKey")
	}

	recipientPublicKey := &PublicKey{}
	if exist, err := DecodeFromBytes(recipientPublicKey, rr); exist && err == nil {
		message.RecipientPublicKey = recipientPublicKey
	} else if err != nil {
		return errors.Wrapf(err, "MessageEntry.Decode: problem decoding recipient public key")
	}

	message.EncryptedText, err = DecodeByteArray(rr)
	if err != nil {
		return errors.Wrapf(err, "MessageEntry.Decode: problem decoding encrypted bytes")
	}

	message.TstampNanos, err = ReadUvarint(rr)
	if err != nil {
		return errors.Wrapf(err, "MessageEntry.Decode: problem decoding timestamp")
	}

	versionBytes, err := ReadUvarint(rr)
	if err != nil {
		return errors.Wrapf(err, "MessageEntry.Decode: problem decoding version")
	}
	message.Version = uint8(versionBytes)

	senderMessagingPublicKey := &PublicKey{}
	if exist, err := DecodeFromBytes(senderMessagingPublicKey, rr); exist && err == nil {
		message.SenderMessagingPublicKey = senderMessagingPublicKey
	} else if err != nil {
		return errors.Wrapf(err, "MessageEntry.Decode: problem decoding sender messaging public key")
	}

	senderMessagingKeyName := &GroupKeyName{}
	if exist, err := DecodeFromBytes(senderMessagingKeyName, rr); exist && err == nil {
		message.SenderMessagingGroupKeyName = senderMessagingKeyName
	} else if err != nil {
		return errors.Wrapf(err, "MessageEntry.Decode: problem decoding sender messaging key name")
	}

	recipientMessagingPublicKey := &PublicKey{}
	if exist, err := DecodeFromBytes(recipientMessagingPublicKey, rr); exist && err == nil {
		message.RecipientMessagingPublicKey = recipientMessagingPublicKey
	} else if err != nil {
		return errors.Wrapf(err, "MessageEntry.Decode: problem decoding sender messaging key name")
	}

	recipientMessagingKeyName := &GroupKeyName{}
	if exist, err := DecodeFromBytes(recipientMessagingKeyName, rr); exist && err == nil {
		message.RecipientMessagingGroupKeyName = recipientMessagingKeyName
	} else if err != nil {
		return errors.Wrapf(err, "MessageEntry.Decode: problem decoding sender messaging key name")
	}
	message.RecipientMessagingGroupKeyName = recipientMessagingKeyName

	message.ExtraData, err = DecodeExtraData(rr)
	if err != nil && strings.Contains(err.Error(), "EOF") {
		// To preserve backwards-compatibility, we set an empty map and return if we
		// encounter an EOF error decoding ExtraData.
		glog.Warning(err, "MesssageEntry.Decode: problem decoding extra data. "+
			"Please resync your node to upgrade your datadir before the next hard fork.")
		return nil
	} else if err != nil {
		return errors.Wrapf(err, "MesssageEntry.Decode: problem decoding extra data")
	}

	return nil
}

func (message *MessageEntry) GetVersionByte(blockHeight uint64) byte {
	return 0
}

func (message *MessageEntry) GetEncoderType() EncoderType {
	return EncoderTypeMessageEntry
}

// GroupKeyName helps with handling key names in MessagingGroupKey
type GroupKeyName [MaxMessagingKeyNameCharacters]byte

func (name *GroupKeyName) ToBytes() []byte {
	return name[:]
}

func (name *GroupKeyName) RawEncodeWithoutMetadata(blockHeight uint64, skipMetadata ...bool) []byte {
	return EncodeByteArray(name[:])
}

func (name *GroupKeyName) RawDecodeWithoutMetadata(blockHeight uint64, rr *bytes.Reader) error {
	nameBytes, err := DecodeByteArray(rr)
	if err != nil {
		return errors.Wrapf(err, "GroupKeyName.Decode: Problem reading name")
	}
	copy(name[:], nameBytes)
	return nil
}

func (name *GroupKeyName) GetVersionByte(blockHeight uint64) byte {
	return 0
}

func (name *GroupKeyName) GetEncoderType() EncoderType {
	return EncoderTypeGroupKeyName
}

// Encode message key from varying length to a MaxMessagingKeyNameCharacters.
// We fill the length of the messaging key to make sure there are no weird
// prefix overlaps in DB.
func NewGroupKeyName(groupKeyName []byte) *GroupKeyName {
	name := GroupKeyName{}

	// Fill with 0s to the MaxMessagingKeyNameCharacters.
	for {
		if len(groupKeyName) < MaxMessagingKeyNameCharacters {
			groupKeyName = append(groupKeyName, []byte{0}...)
		} else {
			copy(name[:], groupKeyName)
			return &name
		}
	}
}

// Decode filled message key of length MaxMessagingKeyNameCharacters array.
func MessagingKeyNameDecode(name *GroupKeyName) []byte {

	bytes := make([]byte, MaxMessagingKeyNameCharacters)
	copy(bytes, name[:])

	// Return empty byte array if we have a non-existent key.
	if reflect.DeepEqual(bytes, (*NewGroupKeyName([]byte{}))[:]) {
		return []byte{}
	}

	// Remove trailing 0s from the encoded message key.
	for {
		if len(bytes) > MinMessagingKeyNameCharacters && bytes[len(bytes)-1] == byte(0) {
			bytes = bytes[:len(bytes)-1]
		} else {
			return bytes
		}
	}
}

func EqualGroupKeyName(a, b *GroupKeyName) bool {
	return reflect.DeepEqual(a.ToBytes(), b.ToBytes())
}

func BaseGroupKeyName() *GroupKeyName {
	return NewGroupKeyName([]byte{})
}

func DefaultGroupKeyName() *GroupKeyName {
	return NewGroupKeyName([]byte("default-key"))
}

// MessagingGroupKey is similar to the MessageKey, and is used to index messaging keys for a user.
type MessagingGroupKey struct {
	OwnerPublicKey PublicKey
	GroupKeyName   GroupKeyName
}

func NewMessagingGroupKey(ownerPublicKey *PublicKey, groupKeyName []byte) *MessagingGroupKey {
	return &MessagingGroupKey{
		OwnerPublicKey: *ownerPublicKey,
		GroupKeyName:   *NewGroupKeyName(groupKeyName),
	}
}

func (key *MessagingGroupKey) String() string {
	return fmt.Sprintf("<OwnerPublicKey: %v, GroupKeyName: %v",
		key.OwnerPublicKey, key.GroupKeyName)
}

// MessagingGroupEntry is used to update messaging keys for a user, this was added in
// the DeSo V3 Messages protocol.
type MessagingGroupEntry struct {
	// GroupOwnerPublicKey represents the owner public key of the user who created
	// this group. This key is what is used to index the group metadata in the db.
	GroupOwnerPublicKey *PublicKey

	// MessagingPublicKey is the key others will use to encrypt messages. The
	// GroupOwnerPublicKey is used for indexing, but the MessagingPublicKey is the
	// actual key used to encrypt/decrypt messages.
	MessagingPublicKey *PublicKey

	// MessagingGroupKeyName is the name of the messaging key. This is used to identify
	// the message public key. You can pass any 8-32 character string (byte array).
	// The standard Messages V3 key is named "default-key"
	MessagingGroupKeyName *GroupKeyName

	// MessagingGroupMembers is a list of recipients in a group chat. Messaging keys can have
	// multiple recipients, where the encrypted private key of the messaging public key
	// is given to all group members.
	MessagingGroupMembers []*MessagingGroupMember

	// ExtraData is an arbitrary key value map
	ExtraData map[string][]byte

	// Whether this entry should be deleted when the view is flushed
	// to the db. This is initially set to false, but can become true if
	// we disconnect the messaging key from UtxoView
	isDeleted bool
}

func (entry *MessagingGroupEntry) String() string {
	return fmt.Sprintf("<MessagingGroupEntry: %v | MessagingPublicKey : %v | MessagingGroupKey : %v | isDeleted : %v >",
		entry.GroupOwnerPublicKey, entry.MessagingPublicKey, entry.MessagingGroupKeyName, entry.isDeleted)
}

func sortMessagingGroupMembers(membersArg []*MessagingGroupMember) []*MessagingGroupMember {
	// Make a deep copy of the members to avoid messing up the slice the caller
	// used. Not doing this could cause downstream effects, mainly in tests where
	// the same slice is re-used in txns and in expectations later on.
	members := make([]*MessagingGroupMember, len(membersArg))
	copy(members, membersArg)
	sort.Slice(members, func(ii, jj int) bool {
		iiStr := PkToStringMainnet(members[ii].GroupMemberPublicKey[:]) + string(members[ii].GroupMemberKeyName[:]) + string(members[ii].EncryptedKey)
		jjStr := PkToStringMainnet(members[jj].GroupMemberPublicKey[:]) + string(members[jj].GroupMemberKeyName[:]) + string(members[jj].EncryptedKey)
		return iiStr < jjStr
	})
	return members
}

func (entry *MessagingGroupEntry) RawEncodeWithoutMetadata(blockHeight uint64, skipMetadata ...bool) []byte {
	var entryBytes []byte

	entryBytes = append(entryBytes, EncodeToBytes(blockHeight, entry.GroupOwnerPublicKey, skipMetadata...)...)
	entryBytes = append(entryBytes, EncodeToBytes(blockHeight, entry.MessagingPublicKey, skipMetadata...)...)
	entryBytes = append(entryBytes, EncodeToBytes(blockHeight, entry.MessagingGroupKeyName, skipMetadata...)...)
	entryBytes = append(entryBytes, UintToBuf(uint64(len(entry.MessagingGroupMembers)))...)
	// We sort the MessagingGroupMembers because they can be added while iterating over
	// a map, which could lead to inconsistent orderings across nodes when encoding.
	members := sortMessagingGroupMembers(entry.MessagingGroupMembers)
	for ii := 0; ii < len(members); ii++ {
		entryBytes = append(entryBytes, EncodeToBytes(blockHeight, members[ii], skipMetadata...)...)
	}
	entryBytes = append(entryBytes, EncodeExtraData(entry.ExtraData)...)
	return entryBytes
}

func (entry *MessagingGroupEntry) RawDecodeWithoutMetadata(blockHeight uint64, rr *bytes.Reader) error {
	groupOwnerPublicKeyBytes := &PublicKey{}
	if exist, err := DecodeFromBytes(groupOwnerPublicKeyBytes, rr); exist && err == nil {
		entry.GroupOwnerPublicKey = groupOwnerPublicKeyBytes
	} else if err != nil {
		return errors.Wrapf(err, "MessagingGroupEntry.Decode: Problem decoding groupOwnerPublicKeyBytes")
	}

	messagingPublicKeyBytes := &PublicKey{}
	if exist, err := DecodeFromBytes(messagingPublicKeyBytes, rr); exist && err == nil {
		entry.MessagingPublicKey = messagingPublicKeyBytes
	} else if err != nil {
		return errors.Wrapf(err, "MessagingGroupEntry.Decode: Problem decoding messagingPublicKey")
	}

	messagingKeyNameBytes := &GroupKeyName{}
	if exist, err := DecodeFromBytes(messagingKeyNameBytes, rr); exist && err == nil {
		entry.MessagingGroupKeyName = messagingKeyNameBytes
	} else if err != nil {
		return errors.Wrapf(err, "MessagingGroupEntry.Decode: Problem decoding messagingKeyName")
	}

	recipientsLen, err := ReadUvarint(rr)
	if err != nil {
		return errors.Wrapf(err, "MessagingGroupEntry.Decode: Problem decoding recipients length")
	}
	for ; recipientsLen > 0; recipientsLen-- {
		recipient := &MessagingGroupMember{}
		if exist, err := DecodeFromBytes(recipient, rr); exist && err == nil {
			entry.MessagingGroupMembers = append(entry.MessagingGroupMembers, recipient)
		} else if err != nil {
			return errors.Wrapf(err, "MessagingGroupEntry.Decode: Problem decoding recipient")
		}
	}

	entry.ExtraData, err = DecodeExtraData(rr)
	if err != nil && strings.Contains(err.Error(), "EOF") {
		// To preserve backwards-compatibility, we set an empty map and return if we
		// encounter an EOF error decoding ExtraData.
		glog.Warning(err, "MessagingGroupEntry.Decode: problem decoding extra data. "+
			"Please resync your node to upgrade your datadir before the next hard fork.")
		return nil
	} else if err != nil {
		return errors.Wrapf(err, "MessagingGroupEntry.Decode: Problem decoding extra data")
	}

	return nil
}

func (entry *MessagingGroupEntry) GetVersionByte(blockHeight uint64) byte {
	return 0
}

func (entry *MessagingGroupEntry) GetEncoderType() EncoderType {
	return EncoderTypeMessagingGroupEntry
}

// MessagingGroupMember is used to store information about a group chat member.
type MessagingGroupMember struct {
	// GroupMemberPublicKey is the main public key of the group chat member.
	// Importantly, it isn't a messaging public key.
	GroupMemberPublicKey *PublicKey

	// GroupMemberKeyName determines the key of the recipient that the
	// encrypted key is addressed to. We allow adding recipients by their
	// messaging keys. It suffices to specify the recipient's main public key
	// and recipient's messaging key name for the consensus to know how to
	// index the recipient. That's why we don't actually store the messaging
	// public key in the MessagingGroupMember entry.
	GroupMemberKeyName *GroupKeyName

	// EncryptedKey is the encrypted messaging public key, addressed to the recipient.
	EncryptedKey []byte
}

func (rec *MessagingGroupMember) ToBytes() []byte {
	var data []byte

	data = append(data, EncodeByteArray(rec.GroupMemberPublicKey.ToBytes())...)
	data = append(data, EncodeByteArray(rec.GroupMemberKeyName.ToBytes())...)
	data = append(data, EncodeByteArray(rec.EncryptedKey)...)

	return data
}

func (rec *MessagingGroupMember) FromBytes(rr *bytes.Reader) error {
	var err error

	pkBytes, err := DecodeByteArray(rr)
	if err != nil {
		return errors.Wrapf(err, "MessagingGroupMember.FromBytes: Problem reading GroupMemberPublicKey")
	}
	rec.GroupMemberPublicKey = NewPublicKey(pkBytes)

	keyNameBytes, err := DecodeByteArray(rr)
	if err != nil {
		return errors.Wrapf(err, "MessagingGroupMember.FromBytes: Problem reading GroupMemberKeyName")
	}
	rec.GroupMemberKeyName = NewGroupKeyName(keyNameBytes)

	rec.EncryptedKey, err = DecodeByteArray(rr)
	if err != nil {
		return errors.Wrapf(err, "MessagingGroupMember.FromBytes: Problem reading EncryptedKey")
	}
	return nil
}

func (rec *MessagingGroupMember) RawEncodeWithoutMetadata(blockHeight uint64, skipMetadata ...bool) []byte {
	data := []byte{}

	data = append(data, EncodeToBytes(blockHeight, rec.GroupMemberPublicKey, skipMetadata...)...)
	data = append(data, EncodeToBytes(blockHeight, rec.GroupMemberKeyName, skipMetadata...)...)
	data = append(data, EncodeByteArray(rec.EncryptedKey)...)

	return data
}

func (rec *MessagingGroupMember) RawDecodeWithoutMetadata(blockHeight uint64, rr *bytes.Reader) error {
	var err error

	groupMemberPublicKey := &PublicKey{}
	if exist, err := DecodeFromBytes(groupMemberPublicKey, rr); exist && err == nil {
		rec.GroupMemberPublicKey = groupMemberPublicKey
	} else if err != nil {
		return errors.Wrapf(err, "MessagingGroupMember.Decode: Problem reading "+
			"GroupMemberPublicKey")
	}

	groupMemberKeyName := &GroupKeyName{}
	if exist, err := DecodeFromBytes(groupMemberKeyName, rr); exist && err == nil {
		rec.GroupMemberKeyName = groupMemberKeyName
	} else if err != nil {
		return errors.Wrapf(err, "MessagingGroupMember.Decode: Problem reading "+
			"GroupMemberKeyName")
	}

	rec.EncryptedKey, err = DecodeByteArray(rr)
	if err != nil {
		return errors.Wrapf(err, "MessagingGroupMember.Decode: Problem reading "+
			"EncryptedKey")
	}
	return nil
}

func (rec *MessagingGroupMember) GetVersionByte(blockHeight uint64) byte {
	return 0
}

func (rec *MessagingGroupMember) GetEncoderType() EncoderType {
	return EncoderTypeMessagingGroupMember
}

// Entry for a public key forbidden from signing blocks.
type ForbiddenPubKeyEntry struct {
	PubKey []byte

	// Whether or not this entry is deleted in the view.
	isDeleted bool
}

func (entry *ForbiddenPubKeyEntry) RawEncodeWithoutMetadata(blockHeight uint64, skipMetadata ...bool) []byte {
	var data []byte
	data = append(data, EncodeByteArray(entry.PubKey)...)
	return data
}

func (entry *ForbiddenPubKeyEntry) RawDecodeWithoutMetadata(blockHeight uint64, rr *bytes.Reader) error {
	var err error
	entry.PubKey, err = DecodeByteArray(rr)
	if err != nil {
		return errors.Wrapf(err, "ForbiddenPubKeyEntry.Decode: Problem decoding PubKey")
	}
	return nil
}

func (entry *ForbiddenPubKeyEntry) GetVersionByte(blockHeight uint64) byte {
	return 0
}

func (entry *ForbiddenPubKeyEntry) GetEncoderType() EncoderType {
	return EncoderTypeForbiddenPubKeyEntry
}

func MakeLikeKey(userPk []byte, LikedPostHash BlockHash) LikeKey {
	return LikeKey{
		LikerPubKey:   MakePkMapKey(userPk),
		LikedPostHash: LikedPostHash,
	}
}

type LikeKey struct {
	LikerPubKey   PkMapKey
	LikedPostHash BlockHash
}

// LikeEntry stores the content of a like transaction.
type LikeEntry struct {
	LikerPubKey   []byte
	LikedPostHash *BlockHash

	// Whether or not this entry is deleted in the view.
	isDeleted bool
}

func (likeEntry *LikeEntry) RawEncodeWithoutMetadata(blockHeight uint64, skipMetadata ...bool) []byte {
	var data []byte

	data = append(data, EncodeByteArray(likeEntry.LikerPubKey)...)
	data = append(data, EncodeToBytes(blockHeight, likeEntry.LikedPostHash, skipMetadata...)...)
	return data
}

func (likeEntry *LikeEntry) RawDecodeWithoutMetadata(blockHeight uint64, rr *bytes.Reader) error {
	var err error

	likeEntry.LikerPubKey, err = DecodeByteArray(rr)
	if err != nil {
		return errors.Wrapf(err, "LikeEntry.Decode: problem reading LikerPubKey")
	}
	likedPostHash := &BlockHash{}
	if exist, err := DecodeFromBytes(likedPostHash, rr); exist && err == nil {
		likeEntry.LikedPostHash = likedPostHash
	} else if err != nil {
		return errors.Wrapf(err, "LikeEntry.Decode: problem reading LikedPostHash")
	}
	return nil
}

func (likeEntry *LikeEntry) GetVersionByte(blockHeight uint64) byte {
	return 0
}

func (likeEntry *LikeEntry) GetEncoderType() EncoderType {
	return EncoderTypeLikeEntry
}

func MakeNFTKey(nftPostHash *BlockHash, serialNumber uint64) NFTKey {
	return NFTKey{
		NFTPostHash:  *nftPostHash,
		SerialNumber: serialNumber,
	}
}

type NFTKey struct {
	NFTPostHash  BlockHash
	SerialNumber uint64
}

// This struct defines an individual NFT owned by a PKID. An NFT entry  maps to a single
// postEntry, but a single postEntry can map to multiple NFT entries. Each NFT copy is
// defined by a serial number, which denotes it's place in the set (ie. #1 of 100).
type NFTEntry struct {
	LastOwnerPKID              *PKID // This is needed to decrypt unlockable text.
	OwnerPKID                  *PKID
	NFTPostHash                *BlockHash
	SerialNumber               uint64
	IsForSale                  bool
	MinBidAmountNanos          uint64
	UnlockableText             []byte
	LastAcceptedBidAmountNanos uint64

	// If this NFT was transferred to the current owner, it will be pending until accepted.
	IsPending bool

	// If an NFT does not have unlockable content, it can be sold instantly at BuyNowPriceNanos.
	IsBuyNow bool

	// If an NFT is a Buy Now NFT, it can be purchased for this price.
	BuyNowPriceNanos uint64

	ExtraData map[string][]byte

	// Whether or not this entry is deleted in the view.
	isDeleted bool
}

func (nft *NFTEntry) RawEncodeWithoutMetadata(blockHeight uint64, skipMetadata ...bool) []byte {
	var data []byte

	data = append(data, EncodeToBytes(blockHeight, nft.LastOwnerPKID, skipMetadata...)...)
	data = append(data, EncodeToBytes(blockHeight, nft.OwnerPKID, skipMetadata...)...)
	data = append(data, EncodeToBytes(blockHeight, nft.NFTPostHash, skipMetadata...)...)
	data = append(data, UintToBuf(nft.SerialNumber)...)
	data = append(data, BoolToByte(nft.IsForSale))
	data = append(data, UintToBuf(nft.MinBidAmountNanos)...)
	data = append(data, EncodeByteArray(nft.UnlockableText)...)
	data = append(data, UintToBuf(nft.LastAcceptedBidAmountNanos)...)
	data = append(data, BoolToByte(nft.IsPending))
	data = append(data, BoolToByte(nft.IsBuyNow))
	data = append(data, UintToBuf(nft.BuyNowPriceNanos)...)
	data = append(data, EncodeExtraData(nft.ExtraData)...)
	return data
}

func (nft *NFTEntry) RawDecodeWithoutMetadata(blockHeight uint64, rr *bytes.Reader) error {
	var err error

	lastOwnerPKID := &PKID{}
	if exist, err := DecodeFromBytes(lastOwnerPKID, rr); exist && err == nil {
		nft.LastOwnerPKID = lastOwnerPKID
	} else if err != nil {
		return errors.Wrapf(err, "NFTEntry.Decode: Problem reading LastOwnerPKID")
	}

	ownerPKID := &PKID{}
	if exist, err := DecodeFromBytes(ownerPKID, rr); exist && err == nil {
		nft.OwnerPKID = ownerPKID
	} else if err != nil {
		return errors.Wrapf(err, "NFTEntry.Decode: Problem reading OwnerPKID")
	}

	NFTPostHash := &BlockHash{}
	if exist, err := DecodeFromBytes(NFTPostHash, rr); exist && err == nil {
		nft.NFTPostHash = NFTPostHash
	} else if err != nil {
		return errors.Wrapf(err, "NFTEntry.Decode: Problem reading NFTPostHash")
	}
	nft.SerialNumber, err = ReadUvarint(rr)
	if err != nil {
		return errors.Wrapf(err, "NFTEntry.Decode: Problem reading SerialNumber")
	}
	nft.IsForSale, err = ReadBoolByte(rr)
	if err != nil {
		return errors.Wrapf(err, "NFTEntry.Decode: Problem reading IsForSale")
	}
	nft.MinBidAmountNanos, err = ReadUvarint(rr)
	if err != nil {
		return errors.Wrapf(err, "NFTEntry.Decode: Problem reading MinBidAmountNanos")
	}

	nft.UnlockableText, err = DecodeByteArray(rr)
	if err != nil {
		return errors.Wrapf(err, "NFTEntry.Decode: Problem reading UnlockableText")
	}

	nft.LastAcceptedBidAmountNanos, err = ReadUvarint(rr)
	if err != nil {
		return errors.Wrapf(err, "NFTEntry.Decode: Problem reading LastAcceptedBidAmountNanos")
	}
	nft.IsPending, err = ReadBoolByte(rr)
	if err != nil {
		return errors.Wrapf(err, "NFTEntry.Decode: Problem reading IsPending")
	}
	nft.IsBuyNow, err = ReadBoolByte(rr)
	if err != nil {
		return errors.Wrapf(err, "NFTEntry.Decode: Problem reading IsBuyNow")
	}
	nft.BuyNowPriceNanos, err = ReadUvarint(rr)
	if err != nil {
		return errors.Wrapf(err, "NFTEntry.Decode: Problem reading BuyNowPriceNanos")
	}

	nft.ExtraData, err = DecodeExtraData(rr)
	if err != nil && strings.Contains(err.Error(), "EOF") {
		// To preserve backwards-compatibility, we set an empty map and return if we
		// encounter an EOF error decoding ExtraData.
		glog.Warning(err, "NFTEntry.Decode: problem decoding extra data. "+
			"Please resync your node to upgrade your datadir before the next hard fork.")
		return nil
	} else if err != nil {
		return errors.Wrapf(err, "NFTEntry.Decode: Problem decoding extra data")
	}

	return nil
}

func (nft *NFTEntry) GetVersionByte(blockHeight uint64) byte {
	return 0
}

func (nft *NFTEntry) GetEncoderType() EncoderType {
	return EncoderTypeNFTEntry
}

func MakeNFTBidKey(bidderPKID *PKID, nftPostHash *BlockHash, serialNumber uint64) NFTBidKey {
	return NFTBidKey{
		BidderPKID:   *bidderPKID,
		NFTPostHash:  *nftPostHash,
		SerialNumber: serialNumber,
	}
}

type NFTBidKey struct {
	BidderPKID   PKID
	NFTPostHash  BlockHash
	SerialNumber uint64
}

// This struct defines a single bid on an NFT.
type NFTBidEntry struct {
	BidderPKID     *PKID
	NFTPostHash    *BlockHash
	SerialNumber   uint64
	BidAmountNanos uint64

	AcceptedBlockHeight *uint32

	// Whether or not this entry is deleted in the view.
	isDeleted bool
}

func (be *NFTBidEntry) RawEncodeWithoutMetadata(blockHeight uint64, skipMetadata ...bool) []byte {
	var data []byte

	data = append(data, EncodeToBytes(blockHeight, be.BidderPKID, skipMetadata...)...)
	data = append(data, EncodeToBytes(blockHeight, be.NFTPostHash, skipMetadata...)...)
	data = append(data, UintToBuf(be.SerialNumber)...)
	data = append(data, UintToBuf(be.BidAmountNanos)...)

	if be.AcceptedBlockHeight != nil {
		data = append(data, BoolToByte(true))
		data = append(data, UintToBuf(uint64(*be.AcceptedBlockHeight))...)
	} else {
		data = append(data, BoolToByte(false))
	}
	return data
}

func (be *NFTBidEntry) RawDecodeWithoutMetadata(blockHeight uint64, rr *bytes.Reader) error {
	var err error

	bidderPKID := &PKID{}
	if exist, err := DecodeFromBytes(bidderPKID, rr); exist && err == nil {
		be.BidderPKID = bidderPKID
	} else if err != nil {
		return errors.Wrapf(err, "NFTBidEntry.Decode: Problem reading BidderPKID")
	}
	NFTPostHash := &BlockHash{}
	if exist, err := DecodeFromBytes(NFTPostHash, rr); exist && err == nil {
		be.NFTPostHash = NFTPostHash
	} else if err != nil {
		return errors.Wrapf(err, "NFTBidEntry.Decode: Problem reading NFTPostHash")
	}
	be.SerialNumber, err = ReadUvarint(rr)
	if err != nil {
		return errors.Wrapf(err, "NFTBidEntry.Decode: Problem reading SerialNubmer")
	}
	be.BidAmountNanos, err = ReadUvarint(rr)
	if err != nil {
		return errors.Wrapf(err, "NFTBidEntry.Decode: Problem reading BidAmountNanos")
	}

	if existByte, err := ReadBoolByte(rr); existByte && err == nil {
		acceptedBlockHeight, err := ReadUvarint(rr)
		if err != nil {
			return errors.Wrapf(err, "NFTBidEntry.Decode: Problem reading AcceptedBlockHeight")
		}
		acceptedBlockHeight32 := uint32(acceptedBlockHeight)
		be.AcceptedBlockHeight = &acceptedBlockHeight32
	}
	return nil
}

func (be *NFTBidEntry) GetVersionByte(blockHeight uint64) byte {
	return 0
}

func (be *NFTBidEntry) GetEncoderType() EncoderType {
	return EncoderTypeNFTBidEntry
}

func (nftBidEntry *NFTBidEntry) Copy() *NFTBidEntry {
	if nftBidEntry == nil {
		return nil
	}
	newEntry := *nftBidEntry
	newEntry.BidderPKID = nftBidEntry.BidderPKID.NewPKID()
	newEntry.NFTPostHash = nftBidEntry.NFTPostHash.NewBlockHash()
	if nftBidEntry.AcceptedBlockHeight != nil {
		*newEntry.AcceptedBlockHeight = *nftBidEntry.AcceptedBlockHeight
	}
	return &newEntry
}

type NFTBidEntryBundle struct {
	nftBidEntryBundle []*NFTBidEntry
}

func (bundle *NFTBidEntryBundle) RawEncodeWithoutMetadata(blockHeight uint64, skipMetadata ...bool) []byte {
	var data []byte

	if bundle.nftBidEntryBundle != nil {
		numEntries := uint64(len(bundle.nftBidEntryBundle))
		data = append(data, UintToBuf(numEntries)...)

		for _, entry := range bundle.nftBidEntryBundle {
			data = append(data, EncodeToBytes(blockHeight, entry, skipMetadata...)...)
		}
	} else {
		data = append(data, UintToBuf(0)...)
	}

	return data
}

func (bundle *NFTBidEntryBundle) RawDecodeWithoutMetadata(blockHeight uint64, rr *bytes.Reader) error {

	numEntries, err := ReadUvarint(rr)
	if err != nil {
		return errors.Wrapf(err, "NFTBidEntryBundle.RawDecodeWithoutMetadata: Problem decoding number of nft bids")
	}
	bundle.nftBidEntryBundle = make([]*NFTBidEntry, numEntries)
	for ii := uint64(0); ii < numEntries; ii++ {
		bidEntry := &NFTBidEntry{}
		if exists, err := DecodeFromBytes(bidEntry, rr); !exists || err != nil {
			return errors.Wrapf(err, "NFTBidEntryBundle.RawDecodeWithoutMetadata: Problem decoding nft bids at index ii: %v", ii)
		}
		bundle.nftBidEntryBundle = append(bundle.nftBidEntryBundle, bidEntry)
	}

	return nil
}

func (bundle *NFTBidEntryBundle) GetVersionByte(blockHeight uint64) byte {
	return 0
}

func (bundle *NFTBidEntryBundle) GetEncoderType() EncoderType {
	return EncoderTypeNFTBidEntryBundle
}

type DerivedKeyEntry struct {
	// Owner public key
	OwnerPublicKey PublicKey

	// Derived public key
	DerivedPublicKey PublicKey

	// Expiration Block
	ExpirationBlock uint64

	// Operation type determines if the derived key is
	// authorized or de-authorized.
	OperationType AuthorizeDerivedKeyOperationType

	ExtraData map[string][]byte

	// Transaction Spending limit Tracker
	TransactionSpendingLimitTracker *TransactionSpendingLimit

	// Memo that tells you what this derived key is for. Should
	// include the name or domain of the app that asked for these
	// permissions so the user can manage it from a centralized UI.
	Memo []byte

	// Whether or not this entry is deleted in the view.
	isDeleted bool
}

func (key *DerivedKeyEntry) RawEncodeWithoutMetadata(blockHeight uint64, skipMetadata ...bool) []byte {
	var data []byte

	data = append(data, EncodeByteArray(key.OwnerPublicKey.ToBytes())...)
	data = append(data, EncodeByteArray(key.DerivedPublicKey.ToBytes())...)
	data = append(data, UintToBuf(key.ExpirationBlock)...)
	data = append(data, byte(key.OperationType))
	data = append(data, EncodeExtraData(key.ExtraData)...)
	if key.TransactionSpendingLimitTracker != nil {
		data = append(data, BoolToByte(true))
		tslBytes, _ := key.TransactionSpendingLimitTracker.ToBytes()
		data = append(data, tslBytes...)
	} else {
		data = append(data, BoolToByte(false))
	}
	data = append(data, EncodeByteArray(key.Memo)...)

	return data
}

func (key *DerivedKeyEntry) RawDecodeWithoutMetadata(blockHeight uint64, rr *bytes.Reader) error {
	ownerPublicKeyBytes, err := DecodeByteArray(rr)
	if err != nil {
		return errors.Wrapf(err, "DerivedKeyEntry.Decode: Problem reading OwnerPublicKey")
	}
	key.OwnerPublicKey = *NewPublicKey(ownerPublicKeyBytes)
	derivedPublicKeyBytes, err := DecodeByteArray(rr)
	if err != nil {
		return errors.Wrapf(err, "DerivedKeyEntry.Decode: Problem reading DerivedPublicKey")
	}
	key.DerivedPublicKey = *NewPublicKey(derivedPublicKeyBytes)

	key.ExpirationBlock, err = ReadUvarint(rr)
	if err != nil {
		return errors.Wrapf(err, "DerivedKeyEntry.Decode: Problem reading ExpirationBlock")
	}

	operationType, err := rr.ReadByte()
	if err != nil {
		return errors.Wrapf(err, "DerivedKeyEntry.Decode: Problem reading OperationType")
	}
	key.OperationType = AuthorizeDerivedKeyOperationType(operationType)

	key.ExtraData, err = DecodeExtraData(rr)
	if err != nil && strings.Contains(err.Error(), "EOF") {
		// To preserve backwards-compatibility, we set an empty map and return if we
		// encounter an EOF error decoding ExtraData.
		glog.Warning(err, "DerivedKeyEntry.Decode: problem decoding extra data. "+
			"Please resync your node to upgrade your datadir before the next hard fork.")
		return nil
	} else if err != nil {
		return errors.Wrapf(err, "DerivedKeyEntry.Decode: Problem decoding extra data")
	}

	if exists, err := ReadBoolByte(rr); exists && err == nil {
		key.TransactionSpendingLimitTracker = &TransactionSpendingLimit{}
		err := key.TransactionSpendingLimitTracker.FromBytes(rr)
		if err != nil {
			return errors.Wrapf(err, "DerivedKeyEntry.Decode: Problem decoding TransactionSpendingLimitTracker")
		}
	} else if err != nil {
		return errors.Wrapf(err, "DerivedKeyEntry.Decode: Problem decoding TransactionSpendingLimitTracker existence byte")
	}

	key.Memo, err = DecodeByteArray(rr)
	if err != nil {
		return errors.Wrapf(err, "DerivedKeyEntry.Decode: Problem decoding Memo")
	}

	return nil
}

func (key *DerivedKeyEntry) GetVersionByte(blockHeight uint64) byte {
	return 0
}

func (key *DerivedKeyEntry) GetEncoderType() EncoderType {
	return EncoderTypeDerivedKeyEntry
}

func (dk *DerivedKeyEntry) Copy() *DerivedKeyEntry {
	if dk == nil {
		return nil
	}
	newEntry := *dk
	if dk.TransactionSpendingLimitTracker != nil {
		newEntry.TransactionSpendingLimitTracker = dk.TransactionSpendingLimitTracker.Copy()
	}
	return &newEntry
}

type DerivedKeyMapKey struct {
	// Owner public key
	OwnerPublicKey PublicKey

	// Derived public key
	DerivedPublicKey PublicKey
}

func MakeDerivedKeyMapKey(ownerPublicKey PublicKey, derivedPublicKey PublicKey) DerivedKeyMapKey {
	return DerivedKeyMapKey{
		OwnerPublicKey:   ownerPublicKey,
		DerivedPublicKey: derivedPublicKey,
	}
}

func MakeFollowKey(followerPKID *PKID, followedPKID *PKID) FollowKey {
	return FollowKey{
		FollowerPKID: *followerPKID,
		FollowedPKID: *followedPKID,
	}
}

type FollowKey struct {
	FollowerPKID PKID
	FollowedPKID PKID
}

// FollowEntry stores the content of a follow transaction.
type FollowEntry struct {
	// Note: It's a little redundant to have these in the entry because they're
	// already used as the key in the DB but it doesn't hurt for now.
	FollowerPKID *PKID
	FollowedPKID *PKID

	// Whether or not this entry is deleted in the view.
	isDeleted bool
}

type DiamondKey struct {
	SenderPKID      PKID
	ReceiverPKID    PKID
	DiamondPostHash BlockHash
}

func MakeDiamondKey(senderPKID *PKID, receiverPKID *PKID, diamondPostHash *BlockHash) DiamondKey {
	return DiamondKey{
		SenderPKID:      *senderPKID,
		ReceiverPKID:    *receiverPKID,
		DiamondPostHash: *diamondPostHash,
	}
}

func (mm *DiamondKey) String() string {
	return fmt.Sprintf("<SenderPKID: %v, ReceiverPKID: %v, DiamondPostHash: %v>",
		PkToStringMainnet(mm.SenderPKID[:]), PkToStringMainnet(mm.ReceiverPKID[:]),
		hex.EncodeToString(mm.DiamondPostHash[:]))
}

// DiamondEntry stores the number of diamonds given by a sender to a post.
type DiamondEntry struct {
	SenderPKID      *PKID
	ReceiverPKID    *PKID
	DiamondPostHash *BlockHash
	DiamondLevel    int64

	// Whether or not this entry is deleted in the view.
	isDeleted bool
}

func (de *DiamondEntry) RawEncodeWithoutMetadata(blockHeight uint64, skipMetadata ...bool) []byte {
	var data []byte

	data = append(data, EncodeToBytes(blockHeight, de.SenderPKID, skipMetadata...)...)
	data = append(data, EncodeToBytes(blockHeight, de.ReceiverPKID, skipMetadata...)...)
	data = append(data, EncodeToBytes(blockHeight, de.DiamondPostHash, skipMetadata...)...)
	// Encoding as uint64 as it's encoded identically to int64.
	data = append(data, UintToBuf(uint64(de.DiamondLevel))...)

	return data
}

func (de *DiamondEntry) RawDecodeWithoutMetadata(blockHeight uint64, rr *bytes.Reader) error {
	senderPKID := &PKID{}
	if exist, err := DecodeFromBytes(senderPKID, rr); exist && err == nil {
		de.SenderPKID = senderPKID
	} else if err != nil {
		return errors.Wrapf(err, "DiamondEntry.Decode: Problem reading SenderPKID")
	}

	// ReceiverPKID
	receiverPKID := &PKID{}
	if exist, err := DecodeFromBytes(receiverPKID, rr); exist && err == nil {
		de.ReceiverPKID = receiverPKID
	} else if err != nil {
		return errors.Wrapf(err, "DiamondEntry.Decode: Problem reading ReceiverPKID")
	}

	diamondPostHash := &BlockHash{}
	if exist, err := DecodeFromBytes(diamondPostHash, rr); exist && err == nil {
		de.DiamondPostHash = diamondPostHash
	} else if err != nil {
		return errors.Wrapf(err, "DiamondEntry.Decode: Problem reading DiamondPostHash")
	}

	diamondLevel, err := ReadUvarint(rr)
	if err != nil {
		return errors.Wrapf(err, "DiamondEntry.Decode: Problem reading DiamondLevel")
	}
	de.DiamondLevel = int64(diamondLevel)

	return nil
}

func (de *DiamondEntry) GetVersionByte(blockHeight uint64) byte {
	return 0
}

func (de *DiamondEntry) GetEncoderType() EncoderType {
	return EncoderTypeDiamondEntry
}

func MakeRepostKey(userPk []byte, RepostedPostHash BlockHash) RepostKey {
	return RepostKey{
		ReposterPubKey:   MakePkMapKey(userPk),
		RepostedPostHash: RepostedPostHash,
	}
}

type RepostKey struct {
	ReposterPubKey PkMapKey
	// Post Hash of post that was reposted
	RepostedPostHash BlockHash
}

// RepostEntry stores the content of a Repost transaction.
type RepostEntry struct {
	ReposterPubKey []byte

	// BlockHash of the repost
	RepostPostHash *BlockHash

	// Post Hash of post that was reposted
	RepostedPostHash *BlockHash

	// Whether or not this entry is deleted in the view.
	isDeleted bool
}

func (re *RepostEntry) RawEncodeWithoutMetadata(blockHeight uint64, skipMetadata ...bool) []byte {
	var data []byte

	data = append(data, EncodeByteArray(re.ReposterPubKey)...)
	data = append(data, EncodeToBytes(blockHeight, re.RepostPostHash, skipMetadata...)...)
	data = append(data, EncodeToBytes(blockHeight, re.RepostedPostHash, skipMetadata...)...)

	return data
}

func (re *RepostEntry) RawDecodeWithoutMetadata(blockHeight uint64, rr *bytes.Reader) error {
	var err error

	re.ReposterPubKey, err = DecodeByteArray(rr)
	if err != nil {
		return errors.Wrapf(err, "RepostEntry.Decode: Problem reading ReposterPubKey")
	}

	repostPostHash := &BlockHash{}
	if exist, err := DecodeFromBytes(repostPostHash, rr); exist && err == nil {
		re.RepostPostHash = repostPostHash
	} else if err != nil {
		return errors.Wrapf(err, "RepostEntry.Decode: Problem reading RepostPostHash")
	}

	repostedPostHash := &BlockHash{}
	if exist, err := DecodeFromBytes(repostedPostHash, rr); exist && err == nil {
		re.RepostedPostHash = repostedPostHash
	} else if err != nil {
		return errors.Wrapf(err, "RepostEntry.Decode: Problem reading RepostedPostHash")
	}

	return nil
}

func (re *RepostEntry) GetVersionByte(blockHeight uint64) byte {
	return 0
}

func (re *RepostEntry) GetEncoderType() EncoderType {
	return EncoderTypeRepostEntry
}

type GlobalParamsEntry struct {
	// The new exchange rate to set.
	USDCentsPerBitcoin uint64

	// The new create profile fee
	CreateProfileFeeNanos uint64

	// The fee to create a single NFT (NFTs with n copies incur n of these fees).
	CreateNFTFeeNanos uint64

	// The maximum number of NFT copies that are allowed to be minted.
	MaxCopiesPerNFT uint64

	// The new minimum fee the network will accept
	MinimumNetworkFeeNanosPerKB uint64
}

func (gp *GlobalParamsEntry) RawEncodeWithoutMetadata(blockHeight uint64, skipMetadata ...bool) []byte {
	var data []byte

	data = append(data, UintToBuf(gp.USDCentsPerBitcoin)...)
	data = append(data, UintToBuf(gp.CreateProfileFeeNanos)...)
	data = append(data, UintToBuf(gp.CreateNFTFeeNanos)...)
	data = append(data, UintToBuf(gp.MaxCopiesPerNFT)...)
	data = append(data, UintToBuf(gp.MinimumNetworkFeeNanosPerKB)...)

	return data
}

func (gp *GlobalParamsEntry) RawDecodeWithoutMetadata(blockHeight uint64, rr *bytes.Reader) error {
	var err error

	gp.USDCentsPerBitcoin, err = ReadUvarint(rr)
	if err != nil {
		return errors.Wrapf(err, "GlobalParamsEntry.Decode: Problem reading USDCentsPerBitcoin")
	}
	gp.CreateProfileFeeNanos, err = ReadUvarint(rr)
	if err != nil {
		return errors.Wrapf(err, "GlobalParamsEntry.Decode: Problem reading CreateProfileFeeNanos")
	}
	gp.CreateNFTFeeNanos, err = ReadUvarint(rr)
	if err != nil {
		return errors.Wrapf(err, "GlobalParamsEntry.Decode: Problem reading CreateNFTFeeNanos")
	}
	gp.MaxCopiesPerNFT, err = ReadUvarint(rr)
	if err != nil {
		return errors.Wrapf(err, "GlobalParamsEntry.Decode: Problem reading MaxCopiesPerNFT")
	}
	gp.MinimumNetworkFeeNanosPerKB, err = ReadUvarint(rr)
	if err != nil {
		return errors.Wrapf(err, "GlobalParamsEntry.Decode: Problem reading MinimumNetworkFeeNanosPerKB")
	}

	return nil
}

func (gp *GlobalParamsEntry) GetVersionByte(blockHeight uint64) byte {
	return 0
}

func (gp *GlobalParamsEntry) GetEncoderType() EncoderType {
	return EncoderTypeGlobalParamsEntry
}

// This struct holds info on a readers interactions (e.g. likes) with a post.
// It is added to a post entry response in the frontend server api.
type PostEntryReaderState struct {
	// This is true if the reader has liked the associated post.
	LikedByReader bool

	// The number of diamonds that the reader has given this post.
	DiamondLevelBestowed int64

	// This is true if the reader has reposted the associated post.
	RepostedByReader bool

	// This is the post hash hex of the repost
	RepostPostHashHex string
}

type PostEntry struct {
	// The hash of this post entry. Used as the ID for the entry.
	PostHash *BlockHash

	// The public key of the user who made the post.
	PosterPublicKey []byte

	// The parent post. This is used for comments.
	ParentStakeID []byte

	// The body of this post.
	Body []byte

	// The PostHash of the post this post reposts
	RepostedPostHash *BlockHash

	// Indicator if this PostEntry is a quoted repost or not
	IsQuotedRepost bool

	// The amount the creator of the post gets when someone stakes
	// to the post.
	CreatorBasisPoints uint64

	// The multiple of the payout when a user stakes to a post.
	// 2x multiple = 200% = 20,000bps
	StakeMultipleBasisPoints uint64

	// The block height when the post was confirmed.
	ConfirmationBlockHeight uint32

	// A timestamp used for ordering messages when displaying them to
	// users. The timestamp must be unique. Note that we use a nanosecond
	// timestamp because it makes it easier to deal with the uniqueness
	// constraint technically (e.g. If one second spacing is required
	// as would be the case with a standard Unix timestamp then any code
	// that generates these transactions will need to potentially wait
	// or else risk a timestamp collision. This complexity is avoided
	// by just using a nanosecond timestamp). Note that the timestamp is
	// an unsigned int as opposed to a signed int, which means times
	// before the zero time are not represented which doesn't matter
	// for our purposes. Restricting the timestamp in this way makes
	// lexicographic sorting based on bytes easier in our database which
	// is one of the reasons we do it.
	TimestampNanos uint64

	// Users can "delete" posts, but right now we just implement this as
	// setting a flag on the post to hide it rather than actually deleting
	// it. This simplifies the implementation and makes it easier to "undelete"
	// posts in certain situations.
	IsHidden bool

	// Counter of users that have liked this post.
	LikeCount uint64

	// Counter of users that have reposted this post.
	RepostCount uint64

	// Counter of quote reposts for this post.
	QuoteRepostCount uint64

	// Counter of diamonds that the post has received.
	DiamondCount uint64

	// The private fields below aren't serialized or hashed. They are only kept
	// around for in-memory bookkeeping purposes.

	// Whether or not this entry is deleted in the view.
	isDeleted bool

	// How many comments this post has
	CommentCount uint64

	// Indicator if a post is pinned or not.
	IsPinned bool

	// NFT info.
	IsNFT                          bool
	NumNFTCopies                   uint64
	NumNFTCopiesForSale            uint64
	NumNFTCopiesBurned             uint64
	HasUnlockable                  bool
	NFTRoyaltyToCreatorBasisPoints uint64
	NFTRoyaltyToCoinBasisPoints    uint64

	// AdditionalNFTRoyaltiesToCreatorsBasisPoints is a map where keys are PKIDs and values are uint64s representing
	// basis points. The user with the PKID specified should receive the basis points specified by the value as a
	// royalty anytime this NFT is sold. This map must not contain the post creator.
	AdditionalNFTRoyaltiesToCreatorsBasisPoints map[PKID]uint64
	// AdditionalNFTRoyaltiesToCoinsBasisPoints is a map where keys are PKIDs and values are uint64s representing
	// basis points. The user with the PKID specified should have the basis points specified as by the value added to
	// the DESO locked in their profile anytime this NFT is sold. This map must not contain the post creator.
	AdditionalNFTRoyaltiesToCoinsBasisPoints map[PKID]uint64

	// ExtraData map to hold arbitrary attributes of a post. Holds non-consensus related information about a post.
	// TODO: Change to just ExtraData. Will be easy to do once we have hypersync
	// encoders/decoders, but for now doing so would mess up GOB encoding so we'll
	// wait.
	PostExtraData map[string][]byte
}

func (pe *PostEntry) IsDeleted() bool {
	return pe.isDeleted
}

func IsQuotedRepost(postEntry *PostEntry) bool {
	return postEntry.IsQuotedRepost && postEntry.RepostedPostHash != nil
}

func (pe *PostEntry) HasMedia() bool {
	bodyJSONObj := DeSoBodySchema{}
	err := json.Unmarshal(pe.Body, &bodyJSONObj)
	//Return true if body json can be parsed and ImageURLs or VideoURLs is not nil/non-empty or EmbedVideoUrl is not nil/non-empty
	if (err == nil && len(bodyJSONObj.ImageURLs) > 0 || len(bodyJSONObj.VideoURLs) > 0) || len(pe.PostExtraData["EmbedVideoURL"]) > 0 {
		return true
	}
	return false
}

// Return true if postEntry is a vanilla repost.  A vanilla repost is a post that reposts another post,
// but does not have a body.
func IsVanillaRepost(postEntry *PostEntry) bool {
	return !postEntry.IsQuotedRepost && postEntry.RepostedPostHash != nil
}

func (pe *PostEntry) RawEncodeWithoutMetadata(blockHeight uint64, skipMetadata ...bool) []byte {
	var data []byte

	data = append(data, EncodeToBytes(blockHeight, pe.PostHash, skipMetadata...)...)
	data = append(data, EncodeByteArray(pe.PosterPublicKey)...)
	data = append(data, EncodeByteArray(pe.ParentStakeID)...)
	data = append(data, EncodeByteArray(pe.Body)...)
	data = append(data, EncodeToBytes(blockHeight, pe.RepostedPostHash, skipMetadata...)...)
	data = append(data, BoolToByte(pe.IsQuotedRepost))
	data = append(data, UintToBuf(pe.CreatorBasisPoints)...)
	data = append(data, UintToBuf(pe.StakeMultipleBasisPoints)...)
	data = append(data, UintToBuf(uint64(pe.ConfirmationBlockHeight))...)
	data = append(data, UintToBuf(pe.TimestampNanos)...)
	data = append(data, BoolToByte(pe.IsHidden))
	data = append(data, UintToBuf(pe.LikeCount)...)
	data = append(data, UintToBuf(pe.RepostCount)...)
	data = append(data, UintToBuf(pe.QuoteRepostCount)...)
	data = append(data, UintToBuf(pe.DiamondCount)...)
	data = append(data, UintToBuf(pe.CommentCount)...)
	data = append(data, BoolToByte(pe.IsPinned))
	data = append(data, BoolToByte(pe.IsNFT))
	data = append(data, UintToBuf(pe.NumNFTCopies)...)
	data = append(data, UintToBuf(pe.NumNFTCopiesForSale)...)
	data = append(data, UintToBuf(pe.NumNFTCopiesBurned)...)
	data = append(data, BoolToByte(pe.HasUnlockable))
	data = append(data, UintToBuf(pe.NFTRoyaltyToCreatorBasisPoints)...)
	data = append(data, UintToBuf(pe.NFTRoyaltyToCoinBasisPoints)...)
	data = append(data, EncodePKIDuint64Map(pe.AdditionalNFTRoyaltiesToCreatorsBasisPoints)...)
	data = append(data, EncodePKIDuint64Map(pe.AdditionalNFTRoyaltiesToCoinsBasisPoints)...)
	data = append(data, EncodeExtraData(pe.PostExtraData)...)
	return data
}

func (pe *PostEntry) RawDecodeWithoutMetadata(blockHeight uint64, rr *bytes.Reader) error {
	var err error

	postHash := &BlockHash{}
	if exist, err := DecodeFromBytes(postHash, rr); exist && err == nil {
		pe.PostHash = postHash
	} else if err != nil {
		return errors.Wrapf(err, "PostEntry.Decode: Problem reading PostHash")
	}
	pe.PosterPublicKey, err = DecodeByteArray(rr)
	if err != nil {
		return errors.Wrapf(err, "PostEntry.Decode: Problem reading PosterPublicKey")
	}
	pe.ParentStakeID, err = DecodeByteArray(rr)
	if err != nil {
		return errors.Wrapf(err, "PostEntry.Decode: Problem reading ParentStakeID")
	}
	pe.Body, err = DecodeByteArray(rr)
	if err != nil {
		return errors.Wrapf(err, "PostEntry.Decode: Problem reading Body")
	}

	repostedPostHash := &BlockHash{}
	if exist, err := DecodeFromBytes(repostedPostHash, rr); exist && err == nil {
		pe.RepostedPostHash = repostedPostHash
	} else if err != nil {
		return errors.Wrapf(err, "PostEntry.Decode: Problem reading RepostedPostHash")
	}

	pe.IsQuotedRepost, err = ReadBoolByte(rr)
	if err != nil {
		return errors.Wrapf(err, "PostEntry.Decode: Problem reading IsQuotedRepost")
	}
	pe.CreatorBasisPoints, err = ReadUvarint(rr)
	if err != nil {
		return errors.Wrapf(err, "PostEntry.Decode: Problem reading CreatorBasisPoints")
	}
	pe.StakeMultipleBasisPoints, err = ReadUvarint(rr)
	if err != nil {
		return errors.Wrapf(err, "PostEntry.Decode: Problem reading StakeMultipleBasisPoints")
	}

	confirmationBlockHeight, err := ReadUvarint(rr)
	if err != nil {
		return errors.Wrapf(err, "PostEntry.Decode: Problem reading ConfirmationBlockHeight")
	}
	pe.ConfirmationBlockHeight = uint32(confirmationBlockHeight)

	pe.TimestampNanos, err = ReadUvarint(rr)
	if err != nil {
		return errors.Wrapf(err, "PostEntry.Decode: Problem reading TimestampNanos")
	}
	pe.IsHidden, err = ReadBoolByte(rr)
	if err != nil {
		return errors.Wrapf(err, "PostEntry.Decode: Problem reading IsHidden")
	}
	pe.LikeCount, err = ReadUvarint(rr)
	if err != nil {
		return errors.Wrapf(err, "PostEntry.Decode: Problem reading LikeCount")
	}
	pe.RepostCount, err = ReadUvarint(rr)
	if err != nil {
		return errors.Wrapf(err, "PostEntry.Decode: Problem reading RepostCount")
	}
	pe.QuoteRepostCount, err = ReadUvarint(rr)
	if err != nil {
		return errors.Wrapf(err, "PostEntry.Decode: Problem reading QuoteRepostCount")
	}
	pe.DiamondCount, err = ReadUvarint(rr)
	if err != nil {
		return errors.Wrapf(err, "PostEntry.Decode: Problem reading DiamondCount")
	}
	pe.CommentCount, err = ReadUvarint(rr)
	if err != nil {
		return errors.Wrapf(err, "PostEntry.Decode: Problem reading CommentCount")
	}
	pe.IsPinned, err = ReadBoolByte(rr)
	if err != nil {
		return errors.Wrapf(err, "PostEntry.Decode: Problem reading IsPinned")
	}
	pe.IsNFT, err = ReadBoolByte(rr)
	if err != nil {
		return errors.Wrapf(err, "PostEntry.Decode: Problem reading IsNFT")
	}
	pe.NumNFTCopies, err = ReadUvarint(rr)
	if err != nil {
		return errors.Wrapf(err, "PostEntry.Decode: Problem reading NumNFTCopies")
	}
	pe.NumNFTCopiesForSale, err = ReadUvarint(rr)
	if err != nil {
		return errors.Wrapf(err, "PostEntry.Decode: Problem reading NumNFTCopiesForSale")
	}
	pe.NumNFTCopiesBurned, err = ReadUvarint(rr)
	if err != nil {
		return errors.Wrapf(err, "PostEntry.Decode: Problem reading NumNFTCopiesBurned")
	}
	pe.HasUnlockable, err = ReadBoolByte(rr)
	if err != nil {
		return errors.Wrapf(err, "PostEntry.Decode: Problem reading HasUnlockable")
	}
	pe.NFTRoyaltyToCreatorBasisPoints, err = ReadUvarint(rr)
	if err != nil {
		return errors.Wrapf(err, "PostEntry.Decode: Problem reading NFTRoyaltyToCreatorBasisPoints")
	}
	pe.NFTRoyaltyToCoinBasisPoints, err = ReadUvarint(rr)
	if err != nil {
		return errors.Wrapf(err, "PostEntry.Decode: Problem reading NFTRoyaltyToCoinBasisPoints")
	}
	pe.AdditionalNFTRoyaltiesToCreatorsBasisPoints, err = DecodePKIDuint64Map(rr)
	if err != nil {
		return errors.Wrapf(err, "PostEntry.Decode: Problem reading AdditionalNFTRoyaltiesToCreatorsBasisPoints")
	}
	pe.AdditionalNFTRoyaltiesToCoinsBasisPoints, err = DecodePKIDuint64Map(rr)
	if err != nil {
		return errors.Wrapf(err, "PostEntry.Decode: Problem reading AdditionalNFTRoyaltiesToCoinsBasisPoints")
	}
	pe.PostExtraData, err = DecodeExtraData(rr)
	if err != nil {
		return errors.Wrapf(err, "PostEntry.Decode: Problem reading PostExtraData")
	}

	return nil
}

func (pe *PostEntry) GetVersionByte(blockHeight uint64) byte {
	return 0
}

func (pe *PostEntry) GetEncoderType() EncoderType {
	return EncoderTypePostEntry
}

type BalanceEntryMapKey struct {
	HODLerPKID  PKID
	CreatorPKID PKID
}

func MakeBalanceEntryKey(hodlerPKID *PKID, creatorPKID *PKID) BalanceEntryMapKey {
	return BalanceEntryMapKey{
		HODLerPKID:  *hodlerPKID,
		CreatorPKID: *creatorPKID,
	}
}

func (mm BalanceEntryMapKey) String() string {
	return fmt.Sprintf("BalanceEntryMapKey: <HODLer Pub Key: %v, Creator Pub Key: %v>",
		PkToStringBoth(mm.HODLerPKID[:]), PkToStringBoth(mm.CreatorPKID[:]))
}

// This struct is mainly used to track a user's balance of a particular
// creator coin. In the database, we store it as the value in a mapping
// that looks as follows:
// <HodlerPKID, CreatorPKID> -> HODLerEntry
type BalanceEntry struct {
	// The PKID of the HODLer. This should never change after it's set initially.
	HODLerPKID *PKID
	// The PKID of the creator. This should never change after it's set initially.
	CreatorPKID *PKID

	// How much this HODLer owns of a particular creator coin.
	BalanceNanos uint256.Int

	// Has the hodler purchased any amount of this user's coin
	HasPurchased bool

	// Whether or not this entry is deleted in the view.
	isDeleted bool
}

func (entry *BalanceEntry) Copy() *BalanceEntry {
	return &BalanceEntry{
		HODLerPKID:   entry.HODLerPKID.NewPKID(),
		CreatorPKID:  entry.CreatorPKID.NewPKID(),
		BalanceNanos: *entry.BalanceNanos.Clone(),
		HasPurchased: entry.HasPurchased,
		isDeleted:    entry.isDeleted,
	}
}

func (be *BalanceEntry) RawEncodeWithoutMetadata(blockHeight uint64, skipMetadata ...bool) []byte {
	var data []byte

	data = append(data, EncodeToBytes(blockHeight, be.HODLerPKID, skipMetadata...)...)
	data = append(data, EncodeToBytes(blockHeight, be.CreatorPKID, skipMetadata...)...)
	data = append(data, EncodeUint256(&be.BalanceNanos)...)
	data = append(data, BoolToByte(be.HasPurchased))

	return data
}

func (be *BalanceEntry) RawDecodeWithoutMetadata(blockHeight uint64, rr *bytes.Reader) error {

	HODLerPKID := &PKID{}
	if exist, err := DecodeFromBytes(HODLerPKID, rr); exist && err == nil {
		be.HODLerPKID = HODLerPKID
	} else if err != nil {
		return errors.Wrapf(err, "BalanceEntry.Decode: Problem decoding HODLerPKID")
	}

	creatorPKID := &PKID{}
	if exist, err := DecodeFromBytes(creatorPKID, rr); exist && err == nil {
		be.CreatorPKID = creatorPKID
	} else if err != nil {
		return errors.Wrapf(err, "BalanceEntry.Decode: Problem decoding CreatorPKID")
	}

	balanceNanos, err := DecodeUint256(rr)
	if err != nil {
		return errors.Wrapf(err, "BalanceEntry.Decode: Problem reading BalanceNanos")
	}
	be.BalanceNanos = *balanceNanos
	be.HasPurchased, err = ReadBoolByte(rr)
	if err != nil {
		return errors.Wrapf(err, "BalanceEntry.Decode: Problem reading HasPurchased")
	}

	return nil
}

func (be *BalanceEntry) GetVersionByte(blockHeight uint64) byte {
	return byte(0)
}

func (be *BalanceEntry) GetEncoderType() EncoderType {
	return EncoderTypeBalanceEntry
}

type TransferRestrictionStatus uint8

const (
	TransferRestrictionStatusUnrestricted            TransferRestrictionStatus = 0
	TransferRestrictionStatusProfileOwnerOnly        TransferRestrictionStatus = 1
	TransferRestrictionStatusDAOMembersOnly          TransferRestrictionStatus = 2
	TransferRestrictionStatusPermanentlyUnrestricted TransferRestrictionStatus = 3
)

func (transferRestrictionStatus TransferRestrictionStatus) IsUnrestricted() bool {
	if transferRestrictionStatus == TransferRestrictionStatusUnrestricted ||
		transferRestrictionStatus == TransferRestrictionStatusPermanentlyUnrestricted {
		return true
	}
	return false
}

func (transferRestrictionStatus TransferRestrictionStatus) String() string {
	switch transferRestrictionStatus {
	case TransferRestrictionStatusUnrestricted:
		return "Unrestricted"
	case TransferRestrictionStatusProfileOwnerOnly:
		return "Profile Owner Only"
	case TransferRestrictionStatusDAOMembersOnly:
		return "DAO Members Only"
	case TransferRestrictionStatusPermanentlyUnrestricted:
		return "Permanently Unrestricted"
	default:
		return "INVALID TRANSFER RESTRICTION STATUS"
	}
}

// This struct contains all the information required to support coin
// buy/sell transactions on profiles.
type CoinEntry struct {
	// The amount the owner of this profile receives when there is a
	// "net new" purchase of their coin.
	CreatorBasisPoints uint64

	// The amount of DeSo backing the coin. Whenever a user buys a coin
	// from the protocol this amount increases, and whenever a user sells a
	// coin to the protocol this decreases.
	DeSoLockedNanos uint64

	// The number of public keys who have holdings in this creator coin.
	// Due to floating point truncation, it can be difficult to simultaneously
	// reset CoinsInCirculationNanos and DeSoLockedNanos to zero after
	// everyone has sold all their creator coins. Initially NumberOfHolders
	// is set to zero. Once it returns to zero after a series of buys & sells
	// we reset the DeSoLockedNanos and CoinsInCirculationNanos to prevent
	// abnormal bancor curve behavior.
	NumberOfHolders uint64

	// The number of coins currently in circulation. Whenever a user buys a
	// coin from the protocol this increases, and whenever a user sells a
	// coin to the protocol this decreases.
	//
	// It's OK to have a pointer here as long as we *NEVER* manipulate the
	// bigint in place. Instead, we must always do computations of the form:
	//
	// CoinsInCirculationNanos = uint256.NewInt(0).Add(CoinsInCirculationNanos, <other uint256>)
	//
	// This will guarantee that modifying a copy of this struct will not break
	// the original, which is needed for disconnects to work.
	CoinsInCirculationNanos uint256.Int

	// This field keeps track of the highest number of coins that has ever
	// been in circulation. It is used to determine when a creator should
	// receive a "founder reward." In particular, whenever the number of
	// coins being minted would push the number of coins in circulation
	// beyond the watermark, we allocate a percentage of the coins being
	// minted to the creator as a "founder reward."
	//
	// Note that this field doesn't need to be uint256 because it's only
	// relevant for CreatorCoins, which can't exceed math.MaxUint64 in total
	// supply.
	CoinWatermarkNanos uint64

	// If true, DAO coins can no longer be minted.
	MintingDisabled bool

	TransferRestrictionStatus TransferRestrictionStatus
}

func (ce *CoinEntry) RawEncodeWithoutMetadata(blockHeight uint64, skipMetadata ...bool) []byte {
	var data []byte

	// CoinEntry
	data = append(data, UintToBuf(ce.CreatorBasisPoints)...)
	data = append(data, UintToBuf(ce.DeSoLockedNanos)...)
	data = append(data, UintToBuf(ce.NumberOfHolders)...)
	data = append(data, EncodeUint256(&ce.CoinsInCirculationNanos)...)
	data = append(data, UintToBuf(ce.CoinWatermarkNanos)...)
	data = append(data, BoolToByte(ce.MintingDisabled))
	data = append(data, byte(ce.TransferRestrictionStatus))

	return data
}

func (ce *CoinEntry) RawDecodeWithoutMetadata(blockHeight uint64, rr *bytes.Reader) error {
	var err error

	// CoinEntry
	ce.CreatorBasisPoints, err = ReadUvarint(rr)
	if err != nil {
		return errors.Wrapf(err, "CoinEntry.Decode: Problem reading CreatorBasisPoints")
	}
	ce.DeSoLockedNanos, err = ReadUvarint(rr)
	if err != nil {
		return errors.Wrapf(err, "CoinEntry.Decode: Problem reading DeSoLockedNanos")
	}
	ce.NumberOfHolders, err = ReadUvarint(rr)
	if err != nil {
		return errors.Wrapf(err, "CoinEntry.Decode: Problem reading NumberOfHolders")
	}
	coinsInCirculationNanos, err := DecodeUint256(rr)
	if err != nil {
		return errors.Wrapf(err, "CoinEntry.Decode: Problem reading NumberOfHolders")
	}
	ce.CoinsInCirculationNanos = *coinsInCirculationNanos

	ce.CoinWatermarkNanos, err = ReadUvarint(rr)
	if err != nil {
		return errors.Wrapf(err, "CoinEntry.Decode: Problem reading CoinWatermarkNanos")
	}

	ce.MintingDisabled, err = ReadBoolByte(rr)
	if err != nil {
		return errors.Wrapf(err, "CoinEntry.Decode: Problem reading MintingDisabled")
	}

	statusByte, err := rr.ReadByte()
	if err != nil {
		return errors.Wrapf(err, "CoinEntry.Decode: Problem reading TransferRestrictionStatus")
	}
	ce.TransferRestrictionStatus = TransferRestrictionStatus(statusByte)

	return nil
}

func (ce *CoinEntry) GetVersionByte(blockHeight uint64) byte {
	return 0
}

func (ce *CoinEntry) GetEncoderType() EncoderType {
	return EncoderTypeCoinEntry
}

type PublicKeyRoyaltyPair struct {
	PublicKey          []byte
	RoyaltyAmountNanos uint64
}

func (pair *PublicKeyRoyaltyPair) RawEncodeWithoutMetadata(blockHeight uint64, skipMetadata ...bool) []byte {
	var data []byte

	data = append(data, EncodeByteArray(pair.PublicKey)...)
	data = append(data, UintToBuf(pair.RoyaltyAmountNanos)...)
	return data
}

func (pair *PublicKeyRoyaltyPair) RawDecodeWithoutMetadata(blockHeight uint64, rr *bytes.Reader) error {
	var err error

	pair.PublicKey, err = DecodeByteArray(rr)
	if err != nil {
		return errors.Wrapf(err, "PublicKeyRoyaltyPair.Decode: problem decoding public key")
	}

	pair.RoyaltyAmountNanos, err = ReadUvarint(rr)
	if err != nil {
		return errors.Wrapf(err, "PublicKeyRoyaltyPair.Decode: problem decoding royalty amount")
	}
	return nil
}

func (pair *PublicKeyRoyaltyPair) GetVersionByte(blockHeight uint64) byte {
	return 0
}

func (pair *PublicKeyRoyaltyPair) GetEncoderType() EncoderType {
	return EncoderTypePublicKeyRoyaltyPair
}

type PKIDEntry struct {
	PKID *PKID
	// We add the public key only so we can reuse this struct to store the reverse
	// mapping of pkid -> public key.
	PublicKey []byte

	isDeleted bool
}

func (pkid *PKIDEntry) String() string {
	return fmt.Sprintf("< PKID: %s, OwnerPublicKey: %s >", PkToStringMainnet(pkid.PKID[:]), PkToStringMainnet(pkid.PublicKey))
}

func (pkid *PKIDEntry) RawEncodeWithoutMetadata(blockHeight uint64, skipMetadata ...bool) []byte {
	var data []byte

	data = append(data, EncodeToBytes(blockHeight, pkid.PKID, skipMetadata...)...)
	data = append(data, EncodeByteArray(pkid.PublicKey)...)

	return data
}

func (pkid *PKIDEntry) RawDecodeWithoutMetadata(blockHeight uint64, rr *bytes.Reader) error {
	var err error

	pkidCopy := &PKID{}
	if exist, err := DecodeFromBytes(pkidCopy, rr); exist && err == nil {
		pkid.PKID = pkidCopy
	} else if err != nil {
		return errors.Wrapf(err, "PKIDEntry.Decode: Problem decoding PKID")
	}

	pkid.PublicKey, err = DecodeByteArray(rr)
	if err != nil {
		return errors.Wrapf(err, "PKIDEntry.Decode: Problem reading Public Key")
	}

	return nil
}

func (pkid *PKIDEntry) GetVersionByte(blockHeight uint64) byte {
	return 0
}

func (pkid *PKIDEntry) GetEncoderType() EncoderType {
	return EncoderTypePKIDEntry
}

type ProfileEntry struct {
	// PublicKey is the key used by the user to sign for things and generally
	// verify her identity.
	PublicKey []byte

	// Username is a unique human-readable identifier associated with a profile.
	Username []byte

	// Some text describing the profile.
	Description []byte

	// The profile pic string encoded as a link e.g.
	// data:image/png;base64,<data in base64>
	ProfilePic []byte

	// Users can "delete" profiles, but right now we just implement this as
	// setting a flag on the post to hide it rather than actually deleting
	// it. This simplifies the implementation and makes it easier to "undelete"
	// profiles in certain situations.
	IsHidden bool

	// CreatorCoinEntry tracks the information required to buy/sell creator coins on a user's
	// profile. We "embed" it here for convenience so we can access the fields
	// directly on the ProfileEntry object. Embedding also makes it so that we
	// don't need to initialize it explicitly.
	CreatorCoinEntry CoinEntry

	// DAOCoinEntry tracks the information around the DAO coins issued on a user's profile.
	// Note: the following fields are basically ignored for the DAOCoinEntry
	// 1. CreatorBasisPoints
	// 2. DeSoLockedNanos
	// 3. CoinWaterMarkNanos
	DAOCoinEntry CoinEntry

	// ExtraData map to hold arbitrary attributes of a profile. Holds
	// non-consensus related information about a profile.
	ExtraData map[string][]byte

	// Whether or not this entry should be deleted when the view is flushed
	// to the db. This is initially set to false, but can become true if for
	// example we update a user entry and need to delete the data associated
	// with the old entry.
	isDeleted bool
}

func (pe *ProfileEntry) IsDeleted() bool {
	return pe.isDeleted
}

func (pe *ProfileEntry) RawEncodeWithoutMetadata(blockHeight uint64, skipMetadata ...bool) []byte {
	var data []byte

	data = append(data, EncodeByteArray(pe.PublicKey)...)
	data = append(data, EncodeByteArray(pe.Username)...)
	data = append(data, EncodeByteArray(pe.Description)...)
	data = append(data, EncodeByteArray(pe.ProfilePic)...)
	data = append(data, BoolToByte(pe.IsHidden))

	// CoinEntry
	data = append(data, EncodeToBytes(blockHeight, &pe.CreatorCoinEntry, skipMetadata...)...)
	data = append(data, EncodeToBytes(blockHeight, &pe.DAOCoinEntry, skipMetadata...)...)

	data = append(data, EncodeExtraData(pe.ExtraData)...)

	return data
}

func (pe *ProfileEntry) RawDecodeWithoutMetadata(blockHeight uint64, rr *bytes.Reader) error {
	var err error

	pe.PublicKey, err = DecodeByteArray(rr)
	if err != nil {
		return errors.Wrapf(err, "ProfileEntry.Decode: Problem reading PublicKey")
	}
	pe.Username, err = DecodeByteArray(rr)
	if err != nil {
		return errors.Wrapf(err, "ProfileEntry.Decode: Problem reading Username")
	}
	pe.Description, err = DecodeByteArray(rr)
	if err != nil {
		return errors.Wrapf(err, "ProfileEntry.Decode: Problem reading Description")
	}
	pe.ProfilePic, err = DecodeByteArray(rr)
	if err != nil {
		return errors.Wrapf(err, "ProfileEntry.Decode: Problem reading ProfilePic")
	}
	pe.IsHidden, err = ReadBoolByte(rr)
	if err != nil {
		return errors.Wrapf(err, "ProfileEntry.Decode: Problem reading IsHidden")
	}
	pe.CreatorCoinEntry = CoinEntry{}
	if exists, err := DecodeFromBytes(&pe.CreatorCoinEntry, rr); !exists || err != nil {
		return errors.Wrapf(err, "ProfileEntry.Decode: Problem reading CreatorCoinEntry")
	}

	pe.DAOCoinEntry = CoinEntry{}
	if exists, err := DecodeFromBytes(&pe.DAOCoinEntry, rr); !exists || err != nil {
		return errors.Wrapf(err, "ProfileEntry.Decode: Problem reading DAOCoinEntry")
	}

	pe.ExtraData, err = DecodeExtraData(rr)
	if err != nil && strings.Contains(err.Error(), "EOF") {
		// To preserve backwards-compatibility, we set an empty map and return if we
		// encounter an EOF error decoding ExtraData.
		glog.Warning(err, "ProfileEntry.Decode: problem decoding extra data. "+
			"Please resync your node to upgrade your datadir before the next hard fork.")
		return nil
	} else if err != nil {
		return errors.Wrapf(err, "ProfileEntry.Decode: problem decoding extra data")
	}

	return nil
}

func (pe *ProfileEntry) GetVersionByte(blockHeight uint64) byte {
	return 0
}

func (pe *ProfileEntry) GetEncoderType() EncoderType {
	return EncoderTypeProfileEntry
}

func EncodeByteArray(bytes []byte) []byte {
	data := []byte{}

	data = append(data, UintToBuf(uint64(len(bytes)))...)
	data = append(data, bytes...)

	return data
}

func DecodeByteArray(reader io.Reader) ([]byte, error) {
	pkLen, err := ReadUvarint(reader)
	if err != nil {
		return nil, errors.Wrapf(err, "DecodeByteArray: Problem when ReadUvarint")
	}

	if pkLen > 0 {
		result := make([]byte, pkLen)

		_, err = io.ReadFull(reader, result)
		if err != nil {
			return nil, errors.Wrapf(err, "DecodeByteArray: Problem when ReadFull")
		}

		return result, nil
	} else {
		return nil, nil
	}
}

//TODO: Test this
func EncodePKIDuint64Map(pkidMap map[PKID]uint64) []byte {
	var data []byte

	mapLength := uint64(len(pkidMap))
	data = append(data, UintToBuf(mapLength)...)
	if mapLength > 0 {
		keys := make([][33]byte, 0, len(pkidMap))
		for pkid := range pkidMap {
			pkidBytes := [33]byte{}
			copy(pkidBytes[:], pkid[:])
			keys = append(keys, pkidBytes)
		}
		sort.SliceStable(keys, func(i, j int) bool {
			switch bytes.Compare(keys[i][:], keys[j][:]) {
			case 0:
				return true
			case -1:
				return true
			case 1:
				return false
			}
			return false
		})

		for _, key := range keys {
			pkid := NewPKID(key[:])
			data = append(data, UintToBuf(uint64(len(key)))...)
			data = append(data, key[:]...)

			data = append(data, UintToBuf(pkidMap[*pkid])...)
		}
	}
	return data
}

func DecodePKIDuint64Map(rr io.Reader) (map[PKID]uint64, error) {
	mapLength, err := ReadUvarint(rr)
	if err != nil {
		return nil, errors.Wrapf(err, "DecodePKIDuint64Map: Problem reading map length")
	}

	if mapLength > 0 {
		pkidMap := make(map[PKID]uint64, mapLength)

		for ii := uint64(0); ii < mapLength; ii++ {
			pkidLen, err := ReadUvarint(rr)
			if err != nil {
				return nil, errors.Wrapf(err, "DecodePKIDuint64Map: Problem reading pkid length at ii: (%v)", ii)
			}
			pkidBytes := make([]byte, pkidLen)
			_, err = io.ReadFull(rr, pkidBytes)
			if err != nil {
				return nil, errors.Wrapf(err, "DecodePKIDuint64Map: Problem reading pkid bytes at ii: (%v)", ii)
			}
			pkid := NewPKID(pkidBytes)
			value, err := ReadUvarint(rr)
			if err != nil {
				return nil, errors.Wrapf(err, "DecodePKIDuint64Map: Problem reading value at ii (%v)", ii)
			}
			pkidMap[*pkid] = value
		}
		return pkidMap, nil
	}
	return nil, nil
}

// EncodeExtraData is used in consensus so don't change it
func EncodeExtraData(extraData map[string][]byte) []byte {
	var data []byte

	extraDataLength := uint64(len(extraData))
	data = append(data, UintToBuf(extraDataLength)...)
	if extraDataLength > 0 {
		// Sort the keys of the map
		keys := make([]string, 0, len(extraData))
		for key := range extraData {
			keys = append(keys, key)
		}
		sort.Strings(keys)

		// Encode the length of the key, the key itself
		// then the length of the value, then the value itself.
		for _, key := range keys {
			data = append(data, UintToBuf(uint64(len(key)))...)
			data = append(data, []byte(key)...)
			value := extraData[key]
			data = append(data, UintToBuf(uint64(len(value)))...)
			data = append(data, value...)
		}
	}

	return data
}

// DecodeExtraData is used in consensus so don't change it
func DecodeExtraData(rr io.Reader) (map[string][]byte, error) {
	extraDataLen, err := ReadUvarint(rr)
	if err != nil {
		return nil, errors.Wrapf(err, "DecodeExtraData: Problem reading")
	}

	if extraDataLen > MaxMessagePayload {
		return nil, fmt.Errorf("DecodeExtraData: extraDataLen length %d longer than max %d", extraDataLen, MaxMessagePayload)
	}

	// Initialize an map of strings to byte slices of size extraDataLen -- extraDataLen is the number of keys.
	if extraDataLen != 0 {
		extraData := make(map[string][]byte, extraDataLen)

		// Loop over each key
		for ii := uint64(0); ii < extraDataLen; ii++ {
			// De-serialize the length of the key
			var keyLen uint64
			keyLen, err = ReadUvarint(rr)
			if err != nil {
				return nil, fmt.Errorf("DecodeExtraData: Problem reading len(DeSoTxn.ExtraData.Keys[#{ii}]")
			}

			// De-serialize the key
			keyBytes := make([]byte, keyLen)
			_, err = io.ReadFull(rr, keyBytes)
			if err != nil {
				return nil, fmt.Errorf("DecodeExtraData: Problem reading key #{ii}")
			}

			// Convert the key to a string and check if it already exists in the map.
			// If it already exists in the map, this is an error as a map cannot have duplicate keys.
			key := string(keyBytes)
			if _, keyExists := extraData[key]; keyExists {
				return nil, fmt.Errorf("DecodeExtraData: Key [#{ii}] ({key}) already exists in ExtraData")
			}

			// De-serialize the length of the value
			var valueLen uint64
			valueLen, err = ReadUvarint(rr)
			if err != nil {
				return nil, fmt.Errorf("DecodeExtraData: Problem reading len(DeSoTxn.ExtraData.Value[#{ii}]")
			}

			// De-serialize the value
			value := make([]byte, valueLen)
			_, err = io.ReadFull(rr, value)
			if err != nil {
				return nil, fmt.Errorf("DecodeExtraData: Problem read value #{ii}")
			}

			// Map the key to the value
			extraData[key] = value
		}

		return extraData, nil
	}

	return nil, nil
}

func EncodeMapStringUint64(mapStruct map[string]uint64) []byte {
	var data []byte

	extraDataLength := uint64(len(mapStruct))
	data = append(data, UintToBuf(extraDataLength)...)
	if extraDataLength > 0 {
		// Sort the keys of the map
		keys := make([]string, 0, len(mapStruct))
		for key := range mapStruct {
			keys = append(keys, key)
		}
		sort.Strings(keys)

		// Encode the length of the key, the key itself
		// then the length of the value, then the value itself.
		for _, key := range keys {
			data = append(data, UintToBuf(uint64(len(key)))...)
			data = append(data, []byte(key)...)
			value := mapStruct[key]
			data = append(data, UintToBuf(value)...)
		}
	}

	return data
}

func DecodeMapStringUint64(rr *bytes.Reader) (map[string]uint64, error) {
	extraDataLen, err := ReadUvarint(rr)
	if err != nil {
		return nil, errors.Wrapf(err, "DecodeExtraData: Problem reading")
	}

	// Initialize an map of strings to byte slices of size extraDataLen -- extraDataLen is the number of keys.
	if extraDataLen != 0 {
		extraData := make(map[string]uint64, extraDataLen)

		// Loop over each key
		for ii := uint64(0); ii < extraDataLen; ii++ {
			// De-serialize the length of the key
			var keyLen uint64
			keyLen, err = ReadUvarint(rr)
			if err != nil {
				return nil, fmt.Errorf("DecodeExtraData: Problem reading len(DeSoTxn.ExtraData.Keys[#{ii}]")
			}

			// De-serialize the key
			keyBytes := make([]byte, keyLen)
			_, err = io.ReadFull(rr, keyBytes)
			if err != nil {
				return nil, fmt.Errorf("DecodeExtraData: Problem reading key #{ii}")
			}

			// Convert the key to a string and check if it already exists in the map.
			// If it already exists in the map, this is an error as a map cannot have duplicate keys.
			key := string(keyBytes)
			if _, keyExists := extraData[key]; keyExists {
				return nil, fmt.Errorf("DecodeExtraData: Key [#{ii}] ({key}) already exists in ExtraData")
			}

			// De-serialize the length of the value
			value, err := ReadUvarint(rr)
			if err != nil {
				return nil, fmt.Errorf("DecodeExtraData: Problem reading value")
			}

			// Map the key to the value
			extraData[key] = value
		}

		return extraData, nil
	}

	return nil, nil
}

func EncodeUint256(number *uint256.Int) []byte {
	var data []byte
	if number != nil {
		data = append(data, BoolToByte(true))
		numberBytes := number.Bytes()
		data = append(data, EncodeByteArray(numberBytes)...)
	} else {
		data = append(data, BoolToByte(false))
	}
	return data
}

func DecodeUint256(rr *bytes.Reader) (*uint256.Int, error) {
	if existenceByte, err := ReadBoolByte(rr); existenceByte && err == nil {
		maxUint256BytesLen := len(MaxUint256.Bytes())
		intLen, err := ReadUvarint(rr)
		if err != nil {
			return nil, errors.Wrapf(err, "DecodeUint256: Problem reading length")
		}
		if intLen > uint64(maxUint256BytesLen) {
			return nil, fmt.Errorf("DecodeUint256: Length (%v) exceeds max (%v) length",
				intLen, maxUint256BytesLen)
		}

		numberBytes := make([]byte, intLen)
		_, err = io.ReadFull(rr, numberBytes)
		if err != nil {
			return nil, errors.Wrapf(err, "DecodeUint256: Error reading uint256")
		}
		return uint256.NewInt().SetBytes(numberBytes), nil
	} else if err != nil {
		return nil, errors.Wrapf(err, "DecodeUint256: Error reading uint256")
	} else {
		return nil, nil
	}
}

// -----------------------------------
// DAO coin limit order
// -----------------------------------

type DAOCoinLimitOrderEntry struct {
	// OrderID is the txn hash (unique identifier) for this order.
	OrderID *BlockHash
	// TransactorPKID is the PKID of the user who created this order.
	TransactorPKID *PKID
	// The PKID of the coin that we're going to buy
	BuyingDAOCoinCreatorPKID *PKID
	// The PKID of the coin that we're going to sell
	SellingDAOCoinCreatorPKID *PKID
	// ScaledExchangeRateCoinsToSellPerCoinToBuy specifies how many of the coins
	// associated with SellingDAOCoinCreatorPKID we need to convert in order
	// to get one BuyingDAOCoinCreatorPKID. For example, if this value was
	// 2, then we would need to convert 2 SellingDAOCoinCreatorPKID
	// coins to get 1 BuyingDAOCoinCreatorPKID. Note, however, that to represent
	// 2, we would actually have to set ScaledExchangeRateCoinsToSellPerCoinToBuy to
	// be equal to 2*1e38 because of the representation format we describe
	// below.
	//
	// The exchange rate is represented as a fixed-point value, which works
	// as follows:
	// - Whenever we reference an exchange rate, call it Y, we pass it
	//   around as a uint256 BUT we consider it to be implicitly divided
	//   by 1e38.
	// - For example, to represent a decimal number like 123456789.987654321,
	//   call it X, we would pass around Y = X*1e38 = 1234567899876543210000000000000000000000000000
	//   as a uint256.
	//   Then, to do operations with Y, we would make sure to always divide by
	//   1e38 before returning a final quantity.
	// - We will refer to Y as "scaled." The value of ScaledExchangeRateCoinsToSellPerCoinToBuy
	//   will always be scaled, meaning it is a uint256 that we implicitly
	//   assume represents a number that is divided by 1e38.
	//
	// This scheme is also referred to as "fixed point," and a similar scheme
	// is utilized by Uniswap. You can learn more about how this works here:
	// - https://en.wikipedia.org/wiki/Q_(number_format)
	// - https://ethereum.org/de/developers/tutorials/uniswap-v2-annotated-code/#FixedPoint
	// - https://uniswap.org/whitepaper.pdf
	ScaledExchangeRateCoinsToSellPerCoinToBuy *uint256.Int
	// QuantityBaseUnits expresses how many "base units" of the coin this order is
	// buying. Note that we could have called this QuantityToBuyNanos, and in the
	// case where we're buying DESO, the base unit is a "nano." However, we call it
	// "base unit" rather than nano because other DAO coins might decide to use a
	// different scheme than nanos for their base unit. In particular, we expect 1e18
	// base units to equal 1 DAO coin, rather than using nanos.
	QuantityToFillInBaseUnits *uint256.Int
	// This is one of ASK or BID. If the operation type is an ASK, then the quantity
	// column applies to the selling coin. I.e. the order is considered fulfilled
	// once the selling coin quantity to fill is zero. If the operation type is a BID,
	// then quantity column applies to the buying coin. I.e. the order is considered
	// fulfilled once the buying coin quantity to fill is zero.
	OperationType DAOCoinLimitOrderOperationType
	// This is the block height at which the order was placed. We use the block height
	// to break ties between orders. If there are two orders that could be filled, we
	// pick the one that was submitted earlier.
	BlockHeight uint32

	isDeleted bool
}

type DAOCoinLimitOrderOperationType uint64

const (
	// We intentionally skip zero as otherwise that would be the default value.
	DAOCoinLimitOrderOperationTypeASK DAOCoinLimitOrderOperationType = 1
	DAOCoinLimitOrderOperationTypeBID DAOCoinLimitOrderOperationType = 2
)

<<<<<<< HEAD
=======
// FilledDAOCoinLimitOrder only exists to support understanding what orders were
// fulfilled when connecting a DAO Coin Limit Order Txn
type FilledDAOCoinLimitOrder struct {
	OrderID                       *BlockHash
	TransactorPKID                *PKID
	BuyingDAOCoinCreatorPKID      *PKID
	SellingDAOCoinCreatorPKID     *PKID
	CoinQuantityInBaseUnitsBought *uint256.Int
	CoinQuantityInBaseUnitsSold   *uint256.Int
	IsFulfilled                   bool
}

>>>>>>> e37a0826
func (order *DAOCoinLimitOrderEntry) Copy() *DAOCoinLimitOrderEntry {
	return &DAOCoinLimitOrderEntry{
		OrderID:                   order.OrderID.NewBlockHash(),
		TransactorPKID:            order.TransactorPKID.NewPKID(),
		BuyingDAOCoinCreatorPKID:  order.BuyingDAOCoinCreatorPKID.NewPKID(),
		SellingDAOCoinCreatorPKID: order.SellingDAOCoinCreatorPKID.NewPKID(),
		ScaledExchangeRateCoinsToSellPerCoinToBuy: order.ScaledExchangeRateCoinsToSellPerCoinToBuy.Clone(),
		QuantityToFillInBaseUnits:                 order.QuantityToFillInBaseUnits.Clone(),
		OperationType:                             order.OperationType,
		BlockHeight:                               order.BlockHeight,
		isDeleted:                                 order.isDeleted,
	}
}

<<<<<<< HEAD
func (order *DAOCoinLimitOrderEntry) RawEncodeWithoutMetadata(blockHeight uint64, skipMetadata ...bool) []byte {
	var data []byte

	data = append(data, EncodeToBytes(blockHeight, order.TransactorPKID, skipMetadata...)...)
	data = append(data, EncodeToBytes(blockHeight, order.BuyingDAOCoinCreatorPKID, skipMetadata...)...)
	data = append(data, EncodeToBytes(blockHeight, order.SellingDAOCoinCreatorPKID, skipMetadata...)...)
=======
func (order *DAOCoinLimitOrderEntry) ToBytes() ([]byte, error) {
	data := append([]byte{}, order.OrderID.ToBytes()...)
	data = append(data, order.TransactorPKID.Encode()...)
	data = append(data, order.BuyingDAOCoinCreatorPKID.Encode()...)
	data = append(data, order.SellingDAOCoinCreatorPKID.Encode()...)
>>>>>>> e37a0826
	data = append(data, EncodeUint256(order.ScaledExchangeRateCoinsToSellPerCoinToBuy)...)
	data = append(data, EncodeUint256(order.QuantityToFillInBaseUnits)...)
	data = append(data, UintToBuf(uint64(order.OperationType))...)
	data = append(data, UintToBuf(uint64(order.BlockHeight))...)

	return data
}

func (order *DAOCoinLimitOrderEntry) RawDecodeWithoutMetadata(blockHeight uint64, rr *bytes.Reader) error {
	var err error

<<<<<<< HEAD
	// TransactorPKID
	transactorPKID := &PKID{}
	if exist, err := DecodeFromBytes(transactorPKID, rr); exist && err == nil {
		order.TransactorPKID = transactorPKID
	} else if err != nil {
		return errors.Wrapf(err, "DAOCoinLimitOrderEntry.Decode: Problem reading TransactorPKID")
=======
	// Parse OrderID
	ret.OrderID, err = ReadBlockHash(rr)
	if err != nil {
		return fmt.Errorf("DAOCoinLimitOrderEntry.FromBytes: Error reading OrderID: %v", err)
	}

	// Parse TransactorPKID
	ret.TransactorPKID, err = ReadPKID(rr)
	if err != nil {
		return fmt.Errorf("DAOCoinLimitOrderEntry.FromBytes: Error reading TransactorPKID: %v", err)
>>>>>>> e37a0826
	}

	// BuyingDAOCoinCreatorPKID
	buyingDAOCoinCreatorPKID := &PKID{}
	if exist, err := DecodeFromBytes(buyingDAOCoinCreatorPKID, rr); exist && err == nil {
		order.BuyingDAOCoinCreatorPKID = buyingDAOCoinCreatorPKID
	} else if err != nil {
		return errors.Wrapf(err, "DAOCoinLimitOrderEntry.Decode: Problem reading BuyingDAOCoinCreatorPKID")
	}

	// SellingDAOCoinCreatorPKID
	sellingDAOCoinCreatorPKID := &PKID{}
	if exist, err := DecodeFromBytes(sellingDAOCoinCreatorPKID, rr); exist && err == nil {
		order.SellingDAOCoinCreatorPKID = sellingDAOCoinCreatorPKID
	} else if err != nil {
		return errors.Wrapf(err, "DAOCoinLimitOrderEntry.Decode: Problem reading SellingDAOCoinCreatorPKID")
	}

	// ScaledExchangeRateCoinsToSellPerCoinToBuy
	if order.ScaledExchangeRateCoinsToSellPerCoinToBuy, err = DecodeUint256(rr); err != nil {
		return errors.Wrapf(err, "DAOCoinLimitOrderEntry.Decode: Problem reading ScaledExchangeRateCoinsToSellPerCoinToBuy")
	}

	// QuantityToFillInBaseUnits
	if order.QuantityToFillInBaseUnits, err = DecodeUint256(rr); err != nil {
		return errors.Wrapf(err, "DAOCoinLimitOrderEntry.Decode: Problem reading QuantityToFillInBaseUnits")
	}

	// OperationType
	operationType, err := ReadUvarint(rr)
	if err != nil {
		return errors.Wrapf(err, "DAOCoinLimitOrderEntry.Decode: Error reading OperationType")
	}
	order.OperationType = DAOCoinLimitOrderOperationType(operationType)

	// BlockHeight
	daoBlockHeight, err := ReadUvarint(rr)
	if err != nil {
		return fmt.Errorf("DAOCoinLimitOrderEntry.Decode: Error reading BlockHeight: %v", err)
	}
	if daoBlockHeight > uint64(math.MaxUint32) {
		return fmt.Errorf("DAOCoinLimitOrderEntry.FromBytes: Invalid block height %d: Greater than max uint32", daoBlockHeight)
	}
	order.BlockHeight = uint32(daoBlockHeight)

	return nil
}

func (order *DAOCoinLimitOrderEntry) GetVersionByte(blockHeight uint64) byte {
	return byte(0)
}

func (order *DAOCoinLimitOrderEntry) GetEncoderType() EncoderType {
	return EncoderTypeDAOCoinLimitOrderEntry
}

func (order *DAOCoinLimitOrderEntry) IsBetterMatchingOrderThan(other *DAOCoinLimitOrderEntry) bool {
	// We prefer the order with the higher exchange rate. This would result
	// in more of their selling DAO coin being offered to the transactor
	// for each of the corresponding buying DAO coin.
	if !order.ScaledExchangeRateCoinsToSellPerCoinToBuy.Eq(
		other.ScaledExchangeRateCoinsToSellPerCoinToBuy) {

		// order.ScaledPrice > other.ScaledPrice
		return order.ScaledExchangeRateCoinsToSellPerCoinToBuy.Gt(
			other.ScaledExchangeRateCoinsToSellPerCoinToBuy)
	}

	// FIFO, prefer older orders first, i.e. lower block height.
	if order.BlockHeight != other.BlockHeight {
		return order.BlockHeight < other.BlockHeight
	}

	// Prefer lower-quantity orders first.
	if order.QuantityToFillInBaseUnits.Eq(other.QuantityToFillInBaseUnits) {
		return order.QuantityToFillInBaseUnits.Lt(other.QuantityToFillInBaseUnits)
	}

	// To break a tie and guarantee idempotency in sorting,
	// prefer lower OrderIDs.
	return bytes.Compare(order.OrderID.ToBytes(), other.OrderID.ToBytes()) < 0
}

func (order *DAOCoinLimitOrderEntry) BaseUnitsToBuyUint256() (*uint256.Int, error) {
	if order.OperationType == DAOCoinLimitOrderOperationTypeASK {
		// In this case, the quantity specified in the order is the amount to sell,
		// so needs to be converted.
		return ComputeBaseUnitsToBuyUint256(
			order.ScaledExchangeRateCoinsToSellPerCoinToBuy,
			order.QuantityToFillInBaseUnits)
	} else if order.OperationType == DAOCoinLimitOrderOperationTypeBID {
		// In this case, the quantity specified in the order is the amount to buy,
		// so can be returned as-is.
		return order.QuantityToFillInBaseUnits, nil
	} else {
		return nil, fmt.Errorf("Invalid OperationType %v", order.OperationType)
	}
}

func ComputeBaseUnitsToBuyUint256(
	scaledExchangeRateCoinsToSellPerCoinToBuy *uint256.Int,
	quantityToSellBaseUnits *uint256.Int) (*uint256.Int, error) {
	// Converts quantity to sell to quantity to buy according to the given exchange rate.
	// Quantity to buy
	//	 = Scaling factor * Quantity to sell / Scaled exchange rate coins to sell per coin to buy
	//	 = Scaling factor * Quantity to sell / (Scaling factor * Quantity to sell / Quantity to Buy)
	//	 = 1 / (1 / Quantity to buy)
	//	 = Quantity to buy

	// Perform a few validations.
	if scaledExchangeRateCoinsToSellPerCoinToBuy == nil ||
		scaledExchangeRateCoinsToSellPerCoinToBuy.IsZero() {
		// This should never happen.
		return nil, fmt.Errorf("ComputeBaseUnitsToBuyUint256: passed invalid exchange rate")
	}

	if quantityToSellBaseUnits == nil || quantityToSellBaseUnits.IsZero() {
		// This should never happen.
		return nil, fmt.Errorf("ComputeBaseUnitsToBuyUint256: passed invalid quantity to sell")
	}

	// Perform calculation.
	scaledQuantityToSellBigInt := big.NewInt(0).Mul(
		OneE38.ToBig(), quantityToSellBaseUnits.ToBig())

	quantityToBuyBigInt := big.NewInt(0).Div(
		scaledQuantityToSellBigInt, scaledExchangeRateCoinsToSellPerCoinToBuy.ToBig())

	// Check for overflow.
	if quantityToBuyBigInt.Cmp(MaxUint256.ToBig()) > 0 {
		return nil, errors.Wrapf(
			RuleErrorDAOCoinLimitOrderTotalCostOverflowsUint256,
			"ComputeBaseUnitsToBuyUint256: scaledExchangeRateCoinsToSellPerCoinToBuy: %v, "+
				"quantityToSellBaseUnits: %v",
			scaledExchangeRateCoinsToSellPerCoinToBuy.Hex(),
			quantityToSellBaseUnits.Hex())
	}

	// We don't trust the overflow checker in uint256. It's too risky because
	// it could cause a money printer bug if there's a problem with it. We
	// manually check for overflow above.
	quantityToBuyUint256, _ := uint256.FromBig(quantityToBuyBigInt)

	// Error if resulting quantity to buy is < 1 base unit.
	if quantityToBuyUint256.IsZero() {
		return nil, RuleErrorDAOCoinLimitOrderTotalCostIsLessThanOneNano
	}

	return quantityToBuyUint256, nil
}

func (order *DAOCoinLimitOrderEntry) BaseUnitsToSellUint256() (*uint256.Int, error) {
	if order.OperationType == DAOCoinLimitOrderOperationTypeBID {
		// In this case, the quantity specified in the order is the amount to buy,
		// so needs to be converted.
		return ComputeBaseUnitsToSellUint256(
			order.ScaledExchangeRateCoinsToSellPerCoinToBuy,
			order.QuantityToFillInBaseUnits)
	} else if order.OperationType == DAOCoinLimitOrderOperationTypeASK {
		// In this case, the quantity specified in the order is the amount to sell,
		// so can be returned as-is.
		return order.QuantityToFillInBaseUnits, nil
	} else {
		return nil, fmt.Errorf("Invalid OperationType %v", order.OperationType)
	}
}

func ComputeBaseUnitsToSellUint256(
	scaledExchangeRateCoinsToSellPerCoinToBuy *uint256.Int,
	quantityToBuyBaseUnits *uint256.Int) (*uint256.Int, error) {
	// Converts quantity to buy to quantity to sell according to the given exchange rate.
	// Quantity to sell
	//   = Scaled exchange rate coins to sell per coin to buy * Quantity to buy / Scaling factor
	//   = (Scaling factor * Quantity to sell / Quantity to buy) * Quantity to buy / Scaling factor
	//   = Quantity to sell

	// Perform a few validations.
	if scaledExchangeRateCoinsToSellPerCoinToBuy == nil ||
		scaledExchangeRateCoinsToSellPerCoinToBuy.IsZero() {
		// This should never happen.
		return nil, fmt.Errorf("ComputeBaseUnitsToBuyUint256: passed invalid exchange rate")
	}

	if quantityToBuyBaseUnits == nil || quantityToBuyBaseUnits.IsZero() {
		// This should never happen.
		return nil, fmt.Errorf("ComputeBaseUnitsToBuyUint256: passed invalid quantity to buy")
	}

	// Perform calculation.
	// Note that we account for overflow here. Not doing this could result
	// in a money printer bug. You need to check the following:
	// scaledExchangeRateCoinsToSellPerCoinToBuy * quantityToBuyBaseUnits < uint256max
	// -> scaledExchangeRateCoinsToSellPerCoinToBuy < uint256max / quantitybaseunits
	//
	// The division afterward is inherently safe so no need to check it.

	// Returns the total cost of the inputted price x quantity as a uint256.
	scaledQuantityToSellBigint := big.NewInt(0).Mul(
		scaledExchangeRateCoinsToSellPerCoinToBuy.ToBig(),
		quantityToBuyBaseUnits.ToBig())

	// Check for overflow.
	if scaledQuantityToSellBigint.Cmp(MaxUint256.ToBig()) > 0 {
		return nil, errors.Wrapf(
			RuleErrorDAOCoinLimitOrderTotalCostOverflowsUint256,
			"ComputeBaseUnitsToSellUint256: scaledExchangeRateCoinsToSellPerCoinToBuy: %v, "+
				"quantityToBuyBaseUnits: %v",
			scaledExchangeRateCoinsToSellPerCoinToBuy.Hex(),
			quantityToBuyBaseUnits.Hex())
	}

	// We don't trust the overflow checker in uint256. It's too risky because
	// it could cause a money printer bug if there's a problem with it. We
	// manually check for overflow above.
	scaledQuantityToSellUint256, _ := uint256.FromBig(scaledQuantityToSellBigint)
	quantityToSellUint256, err := SafeUint256().Div(scaledQuantityToSellUint256, OneE38)
	if err != nil {
		// This should never happen as we're dividing by a known constant.
		return nil, errors.Wrapf(err, "ComputeBaseUnitsToSellUint256: ")
	}

	// Error if resulting quantity to sell is < 1 base unit.
	if quantityToSellUint256.IsZero() {
		return nil, RuleErrorDAOCoinLimitOrderTotalCostIsLessThanOneNano
	}

	return quantityToSellUint256, nil
}

type DAOCoinLimitOrderMapKey struct {
	// An OrderID uniquely identifies an order
	OrderID BlockHash
}

func (order *DAOCoinLimitOrderEntry) ToMapKey() DAOCoinLimitOrderMapKey {
	return DAOCoinLimitOrderMapKey{
		OrderID: *order.OrderID.NewBlockHash(),
	}
}

// FilledDAOCoinLimitOrder only exists to support understanding what orders were
// fulfilled when connecting a DAO Coin Limit Order Txn
type FilledDAOCoinLimitOrder struct {
	TransactorPKID                *PKID
	BuyingDAOCoinCreatorPKID      *PKID
	SellingDAOCoinCreatorPKID     *PKID
	CoinQuantityInBaseUnitsBought *uint256.Int
	CoinQuantityInBaseUnitsSold   *uint256.Int
	IsFulfilled                   bool
}

func (order *FilledDAOCoinLimitOrder) RawEncodeWithoutMetadata(blockHeight uint64, skipMetadata ...bool) []byte {
	var data []byte

	data = append(data, EncodeToBytes(blockHeight, order.TransactorPKID, skipMetadata...)...)
	data = append(data, EncodeToBytes(blockHeight, order.BuyingDAOCoinCreatorPKID, skipMetadata...)...)
	data = append(data, EncodeToBytes(blockHeight, order.SellingDAOCoinCreatorPKID, skipMetadata...)...)
	data = append(data, EncodeUint256(order.CoinQuantityInBaseUnitsBought)...)
	data = append(data, EncodeUint256(order.CoinQuantityInBaseUnitsSold)...)
	data = append(data, BoolToByte(order.IsFulfilled))

	return data
}

func (order *FilledDAOCoinLimitOrder) RawDecodeWithoutMetadata(blockHeight uint64, rr *bytes.Reader) error {
	var err error

	// TransactorPKID
	transactorPKID := &PKID{}
	if exist, err := DecodeFromBytes(transactorPKID, rr); exist && err == nil {
		order.TransactorPKID = transactorPKID
	} else if err != nil {
		return errors.Wrapf(err, "FilledDAOCoinLimiteOrder.Decode: Problem reading TransactorPKID")
	}

	// BuyingDAOCoinCreatorPKID
	buyingDAOCoinCreatorPKID := &PKID{}
	if exist, err := DecodeFromBytes(buyingDAOCoinCreatorPKID, rr); exist && err == nil {
		order.BuyingDAOCoinCreatorPKID = buyingDAOCoinCreatorPKID
	} else if err != nil {
		return errors.Wrapf(err, "FilledDAOCoinLimiteOrder.Decode: Problem reading BuyingDAOCoinCreatorPKID")
	}

	// SellingDAOCoinCreatorPKID
	sellingDAOCoinCreatorPKID := &PKID{}
	if exist, err := DecodeFromBytes(sellingDAOCoinCreatorPKID, rr); exist && err == nil {
		order.SellingDAOCoinCreatorPKID = sellingDAOCoinCreatorPKID
	} else if err != nil {
		return errors.Wrapf(err, "FilledDAOCoinLimiteOrder.Decode: Problem reading SellingDAOCoinCreatorPKID")
	}

	// CoinQuantityInBaseUnitsBought
	if order.CoinQuantityInBaseUnitsBought, err = DecodeUint256(rr); err != nil {
		return errors.Wrapf(err, "FilledDAOCoinLimiteOrder.Decode: Problem reading CoinQuantityInBaseUnitsBought")
	}

	// CoinQuantityInBaseUnitsSold
	if order.CoinQuantityInBaseUnitsSold, err = DecodeUint256(rr); err != nil {
		return errors.Wrapf(err, "FilledDAOCoinLimiteOrder.Decode: Problem reading CoinQuantityInBaseUnitsSold")
	}

	// IsFulfilled
	if order.IsFulfilled, err = ReadBoolByte(rr); err != nil {
		return errors.Wrapf(err, "FilledDAOCoinLimiteOrder.Decode: Problem reading IsFulfilled")
	}

	return nil
}

func (order *FilledDAOCoinLimitOrder) GetVersionByte(blockHeight uint64) byte {
	return byte(0)
}

func (order *FilledDAOCoinLimitOrder) GetEncoderType() EncoderType {
	return EncoderTypeFilledDAOCoinLimitOrder
}<|MERGE_RESOLUTION|>--- conflicted
+++ resolved
@@ -3995,21 +3995,6 @@
 	DAOCoinLimitOrderOperationTypeBID DAOCoinLimitOrderOperationType = 2
 )
 
-<<<<<<< HEAD
-=======
-// FilledDAOCoinLimitOrder only exists to support understanding what orders were
-// fulfilled when connecting a DAO Coin Limit Order Txn
-type FilledDAOCoinLimitOrder struct {
-	OrderID                       *BlockHash
-	TransactorPKID                *PKID
-	BuyingDAOCoinCreatorPKID      *PKID
-	SellingDAOCoinCreatorPKID     *PKID
-	CoinQuantityInBaseUnitsBought *uint256.Int
-	CoinQuantityInBaseUnitsSold   *uint256.Int
-	IsFulfilled                   bool
-}
-
->>>>>>> e37a0826
 func (order *DAOCoinLimitOrderEntry) Copy() *DAOCoinLimitOrderEntry {
 	return &DAOCoinLimitOrderEntry{
 		OrderID:                   order.OrderID.NewBlockHash(),
@@ -4024,20 +4009,13 @@
 	}
 }
 
-<<<<<<< HEAD
 func (order *DAOCoinLimitOrderEntry) RawEncodeWithoutMetadata(blockHeight uint64, skipMetadata ...bool) []byte {
 	var data []byte
 
+	data = append(data, EncodeToBytes(blockHeight, order.OrderID, skipMetadata...)...)
 	data = append(data, EncodeToBytes(blockHeight, order.TransactorPKID, skipMetadata...)...)
 	data = append(data, EncodeToBytes(blockHeight, order.BuyingDAOCoinCreatorPKID, skipMetadata...)...)
 	data = append(data, EncodeToBytes(blockHeight, order.SellingDAOCoinCreatorPKID, skipMetadata...)...)
-=======
-func (order *DAOCoinLimitOrderEntry) ToBytes() ([]byte, error) {
-	data := append([]byte{}, order.OrderID.ToBytes()...)
-	data = append(data, order.TransactorPKID.Encode()...)
-	data = append(data, order.BuyingDAOCoinCreatorPKID.Encode()...)
-	data = append(data, order.SellingDAOCoinCreatorPKID.Encode()...)
->>>>>>> e37a0826
 	data = append(data, EncodeUint256(order.ScaledExchangeRateCoinsToSellPerCoinToBuy)...)
 	data = append(data, EncodeUint256(order.QuantityToFillInBaseUnits)...)
 	data = append(data, UintToBuf(uint64(order.OperationType))...)
@@ -4049,25 +4027,19 @@
 func (order *DAOCoinLimitOrderEntry) RawDecodeWithoutMetadata(blockHeight uint64, rr *bytes.Reader) error {
 	var err error
 
-<<<<<<< HEAD
+	orderID := &BlockHash{}
+	if exist, err := DecodeFromBytes(orderID, rr); exist && err == nil {
+		order.OrderID = orderID
+	} else if err != nil {
+		return errors.Wrapf(err, "DAOCoinLimitOrderEntry.Decode: Problem decoding OrderID")
+	}
+
 	// TransactorPKID
 	transactorPKID := &PKID{}
 	if exist, err := DecodeFromBytes(transactorPKID, rr); exist && err == nil {
 		order.TransactorPKID = transactorPKID
 	} else if err != nil {
 		return errors.Wrapf(err, "DAOCoinLimitOrderEntry.Decode: Problem reading TransactorPKID")
-=======
-	// Parse OrderID
-	ret.OrderID, err = ReadBlockHash(rr)
-	if err != nil {
-		return fmt.Errorf("DAOCoinLimitOrderEntry.FromBytes: Error reading OrderID: %v", err)
-	}
-
-	// Parse TransactorPKID
-	ret.TransactorPKID, err = ReadPKID(rr)
-	if err != nil {
-		return fmt.Errorf("DAOCoinLimitOrderEntry.FromBytes: Error reading TransactorPKID: %v", err)
->>>>>>> e37a0826
 	}
 
 	// BuyingDAOCoinCreatorPKID
@@ -4311,6 +4283,7 @@
 // FilledDAOCoinLimitOrder only exists to support understanding what orders were
 // fulfilled when connecting a DAO Coin Limit Order Txn
 type FilledDAOCoinLimitOrder struct {
+	OrderID                       *BlockHash
 	TransactorPKID                *PKID
 	BuyingDAOCoinCreatorPKID      *PKID
 	SellingDAOCoinCreatorPKID     *PKID
@@ -4322,6 +4295,7 @@
 func (order *FilledDAOCoinLimitOrder) RawEncodeWithoutMetadata(blockHeight uint64, skipMetadata ...bool) []byte {
 	var data []byte
 
+	data = append(data, EncodeToBytes(blockHeight, order.OrderID, skipMetadata...)...)
 	data = append(data, EncodeToBytes(blockHeight, order.TransactorPKID, skipMetadata...)...)
 	data = append(data, EncodeToBytes(blockHeight, order.BuyingDAOCoinCreatorPKID, skipMetadata...)...)
 	data = append(data, EncodeToBytes(blockHeight, order.SellingDAOCoinCreatorPKID, skipMetadata...)...)
@@ -4335,6 +4309,14 @@
 func (order *FilledDAOCoinLimitOrder) RawDecodeWithoutMetadata(blockHeight uint64, rr *bytes.Reader) error {
 	var err error
 
+	// OrderID
+	orderID := &BlockHash{}
+	if exist, err := DecodeFromBytes(orderID, rr); exist && err == nil {
+		order.OrderID = orderID
+	} else if err != nil {
+		return errors.Wrapf(err, "FilledDAOCoinLimitOrder.Decode: Problem reading OrderID")
+	}
+
 	// TransactorPKID
 	transactorPKID := &PKID{}
 	if exist, err := DecodeFromBytes(transactorPKID, rr); exist && err == nil {
