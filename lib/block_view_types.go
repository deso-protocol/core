package lib

import (
	"bytes"
	"encoding/hex"
	"encoding/json"
	"fmt"
	"io"
	"math"
	"math/big"
	"reflect"
	"sort"
	"strings"

	"github.com/btcsuite/btcd/btcec"
	"github.com/golang/glog"
	"github.com/holiman/uint256"
	"github.com/pkg/errors"
)

type UtxoType uint8

const (
	// UTXOs can come from different sources. We document all of those sources
	// in the UTXOEntry using these types.
	UtxoTypeOutput      UtxoType = 0
	UtxoTypeBlockReward UtxoType = 1
	UtxoTypeBitcoinBurn UtxoType = 2
	// TODO(DELETEME): Remove the StakeReward txn type
	UtxoTypeStakeReward              UtxoType = 3
	UtxoTypeCreatorCoinSale          UtxoType = 4
	UtxoTypeCreatorCoinFounderReward UtxoType = 5
	UtxoTypeNFTSeller                UtxoType = 6
	UtxoTypeNFTBidderChange          UtxoType = 7
	UtxoTypeNFTCreatorRoyalty        UtxoType = 8
	UtxoTypeNFTAdditionalDESORoyalty UtxoType = 9
	UtxoTypeDAOCoinLimitOrderPayout  UtxoType = 10

	// NEXT_TAG = 11
)

func (mm UtxoType) String() string {
	switch mm {
	case UtxoTypeOutput:
		return "UtxoTypeOutput"
	case UtxoTypeBlockReward:
		return "UtxoTypeBlockReward"
	case UtxoTypeBitcoinBurn:
		return "UtxoTypeBitcoinBurn"
	case UtxoTypeStakeReward:
		return "UtxoTypeStakeReward"
	case UtxoTypeCreatorCoinSale:
		return "UtxoTypeCreatorCoinSale"
	case UtxoTypeCreatorCoinFounderReward:
		return "UtxoTypeCreatorCoinFounderReward"
	case UtxoTypeNFTSeller:
		return "UtxoTypeNFTSeller"
	case UtxoTypeNFTBidderChange:
		return "UtxoTypeNFTBidderChange"
	case UtxoTypeNFTCreatorRoyalty:
		return "UtxoTypeNFTCreatorRoyalty"
	case UtxoTypeNFTAdditionalDESORoyalty:
		return "UtxoTypeNFTAdditionalDESORoyalty"
	default:
		return "UtxoTypeUnknown"
	}
}

type EncoderType uint32

// Block view encoder types. These types to different structs implementing the DeSoEncoder interface.
const (
	EncoderTypeUtxoEntry                         EncoderType = 0
	EncoderTypeUtxoOperation                     EncoderType = 1
	EncoderTypeUtxoOperationBundle               EncoderType = 2
	EncoderTypeMessageEntry                      EncoderType = 3
	EncoderTypeGroupKeyName                      EncoderType = 4
	EncoderTypeMessagingGroupEntry               EncoderType = 5
	EncoderTypeMessagingGroupMember              EncoderType = 6
	EncoderTypeForbiddenPubKeyEntry              EncoderType = 7
	EncoderTypeLikeEntry                         EncoderType = 8
	EncoderTypeNFTEntry                          EncoderType = 9
	EncoderTypeNFTBidEntry                       EncoderType = 10
	EncoderTypeNFTBidEntryBundle                 EncoderType = 11
	EncoderTypeDerivedKeyEntry                   EncoderType = 12
	EncoderTypeDiamondEntry                      EncoderType = 13
	EncoderTypeRepostEntry                       EncoderType = 14
	EncoderTypeGlobalParamsEntry                 EncoderType = 15
	EncoderTypePostEntry                         EncoderType = 16
	EncoderTypeBalanceEntry                      EncoderType = 17
	EncoderTypeCoinEntry                         EncoderType = 18
	EncoderTypePublicKeyRoyaltyPair              EncoderType = 19
	EncoderTypePKIDEntry                         EncoderType = 20
	EncoderTypeProfileEntry                      EncoderType = 21
	EncoderTypeAffectedPublicKey                 EncoderType = 22
	EncoderTypeUtxoKey                           EncoderType = 23
	EncoderTypeDeSoOutput                        EncoderType = 24
	EncoderTypePKID                              EncoderType = 25
	EncoderTypePublicKey                         EncoderType = 26
	EncoderTypeBlockHash                         EncoderType = 27
	EncoderTypeDAOCoinLimitOrderEntry            EncoderType = 28
	EncoderTypeFilledDAOCoinLimitOrder           EncoderType = 29
	EncoderTypeUserAssociationEntry              EncoderType = 30
	EncoderTypePostAssociationEntry              EncoderType = 31
	EncoderTypeAccessGroupEntry                  EncoderType = 32
	EncoderTypeAccessGroupMemberEntry            EncoderType = 33
	EncoderTypeGroupMembershipKey                EncoderType = 34
	EncoderTypeNewMessageEntry                   EncoderType = 35
	EncoderTypeAccessGroupMemberEnumerationEntry EncoderType = 36
	EncoderTypeDmThreadEntry                     EncoderType = 37
	EncoderTypeDeSoNonce                         EncoderType = 38
	EncoderTypeTransactorNonceEntry              EncoderType = 39
	EncoderTypeValidatorEntry                    EncoderType = 40
	EncoderTypeStakeEntry                        EncoderType = 41
	EncoderTypeLockedStakeEntry                  EncoderType = 42
	EncoderTypeEpochEntry                        EncoderType = 43

	// EncoderTypeEndBlockView encoder type should be at the end and is used for automated tests.
	EncoderTypeEndBlockView EncoderType = 44
)

// Txindex encoder types.
const (
	EncoderTypeTransactionMetadata                  EncoderType = 1000000
	EncoderTypeBasicTransferTxindexMetadata         EncoderType = 1000001
	EncoderTypeBitcoinExchangeTxindexMetadata       EncoderType = 1000002
	EncoderTypeCreatorCoinTxindexMetadata           EncoderType = 1000003
	EncoderTypeCreatorCoinTransferTxindexMetadata   EncoderType = 1000004
	EncoderTypeDAOCoinTransferTxindexMetadata       EncoderType = 1000005
	EncoderTypeFilledDAOCoinLimitOrderMetadata      EncoderType = 1000006
	EncoderTypeDAOCoinLimitOrderTxindexMetadata     EncoderType = 1000007
	EncoderTypeUpdateProfileTxindexMetadata         EncoderType = 1000008
	EncoderTypeSubmitPostTxindexMetadata            EncoderType = 1000009
	EncoderTypeLikeTxindexMetadata                  EncoderType = 1000010
	EncoderTypeFollowTxindexMetadata                EncoderType = 1000011
	EncoderTypePrivateMessageTxindexMetadata        EncoderType = 1000012
	EncoderTypeSwapIdentityTxindexMetadata          EncoderType = 1000013
	EncoderTypeNFTRoyaltiesMetadata                 EncoderType = 1000014
	EncoderTypeNFTBidTxindexMetadata                EncoderType = 1000015
	EncoderTypeAcceptNFTBidTxindexMetadata          EncoderType = 1000016
	EncoderTypeNFTTransferTxindexMetadata           EncoderType = 1000017
	EncoderTypeAcceptNFTTransferTxindexMetadata     EncoderType = 1000018
	EncoderTypeBurnNFTTxindexMetadata               EncoderType = 1000019
	EncoderTypeDAOCoinTxindexMetadata               EncoderType = 1000020
	EncoderTypeCreateNFTTxindexMetadata             EncoderType = 1000021
	EncoderTypeUpdateNFTTxindexMetadata             EncoderType = 1000022
	EncoderTypeCreateUserAssociationTxindexMetadata EncoderType = 1000023
	EncoderTypeDeleteUserAssociationTxindexMetadata EncoderType = 1000024
	EncoderTypeCreatePostAssociationTxindexMetadata EncoderType = 1000025
	EncoderTypeDeletePostAssociationTxindexMetadata EncoderType = 1000026
	EncoderTypeAccessGroupTxindexMetadata           EncoderType = 1000027
	EncoderTypeAccessGroupMembersTxindexMetadata    EncoderType = 1000028
	EncoderTypeNewMessageTxindexMetadata            EncoderType = 1000029
	EncoderTypeRegisterAsValidatorTxindexMetadata   EncoderType = 1000030
	EncoderTypeUnregisterAsValidatorTxindexMetadata EncoderType = 1000031
	EncoderTypeStakeTxindexMetadata                 EncoderType = 1000032
	EncoderTypeUnstakeTxindexMetadata               EncoderType = 1000033
	EncoderTypeUnlockStakeTxindexMetadata           EncoderType = 1000034
	EncoderTypeUnjailValidatorTxindexMetadata       EncoderType = 1000035

	// EncoderTypeEndTxIndex encoder type should be at the end and is used for automated tests.
	EncoderTypeEndTxIndex EncoderType = 1000036
)

// This function translates the EncoderType into an empty DeSoEncoder struct.
func (encoderType EncoderType) New() DeSoEncoder {
	// Block view encoder types
	switch encoderType {
	case EncoderTypeUtxoEntry:
		return &UtxoEntry{}
	case EncoderTypeUtxoOperation:
		return &UtxoOperation{}
	case EncoderTypeUtxoOperationBundle:
		return &UtxoOperationBundle{}
	case EncoderTypeMessageEntry:
		return &MessageEntry{}
	case EncoderTypeGroupKeyName:
		return &GroupKeyName{}
	case EncoderTypeMessagingGroupEntry:
		return &MessagingGroupEntry{}
	case EncoderTypeMessagingGroupMember:
		return &MessagingGroupMember{}
	case EncoderTypeForbiddenPubKeyEntry:
		return &ForbiddenPubKeyEntry{}
	case EncoderTypeLikeEntry:
		return &LikeEntry{}
	case EncoderTypeNFTEntry:
		return &NFTEntry{}
	case EncoderTypeNFTBidEntry:
		return &NFTBidEntry{}
	case EncoderTypeNFTBidEntryBundle:
		return &NFTBidEntryBundle{}
	case EncoderTypeDerivedKeyEntry:
		return &DerivedKeyEntry{}
	case EncoderTypeDiamondEntry:
		return &DiamondEntry{}
	case EncoderTypeRepostEntry:
		return &RepostEntry{}
	case EncoderTypeGlobalParamsEntry:
		return &GlobalParamsEntry{}
	case EncoderTypePostEntry:
		return &PostEntry{}
	case EncoderTypeBalanceEntry:
		return &BalanceEntry{}
	case EncoderTypeCoinEntry:
		return &CoinEntry{}
	case EncoderTypePublicKeyRoyaltyPair:
		return &PublicKeyRoyaltyPair{}
	case EncoderTypePKIDEntry:
		return &PKIDEntry{}
	case EncoderTypeProfileEntry:
		return &ProfileEntry{}
	case EncoderTypeAffectedPublicKey:
		return &AffectedPublicKey{}
	case EncoderTypeUtxoKey:
		return &UtxoKey{}
	case EncoderTypeDeSoOutput:
		return &DeSoOutput{}
	case EncoderTypePKID:
		return &PKID{}
	case EncoderTypePublicKey:
		return &PublicKey{}
	case EncoderTypeBlockHash:
		return &BlockHash{}
	case EncoderTypeDAOCoinLimitOrderEntry:
		return &DAOCoinLimitOrderEntry{}
	case EncoderTypeFilledDAOCoinLimitOrder:
		return &FilledDAOCoinLimitOrder{}
	case EncoderTypeUserAssociationEntry:
		return &UserAssociationEntry{}
	case EncoderTypePostAssociationEntry:
		return &PostAssociationEntry{}
	case EncoderTypeAccessGroupEntry:
		return &AccessGroupEntry{}
	case EncoderTypeAccessGroupMemberEntry:
		return &AccessGroupMemberEntry{}
	case EncoderTypeGroupMembershipKey:
		return &AccessGroupMembershipKey{}
	case EncoderTypeNewMessageEntry:
		return &NewMessageEntry{}
	case EncoderTypeAccessGroupMemberEnumerationEntry:
		return &AccessGroupMemberEnumerationEntry{}
	case EncoderTypeDmThreadEntry:
		return &DmThreadEntry{}
	case EncoderTypeDeSoNonce:
		return &DeSoNonce{}
	case EncoderTypeTransactorNonceEntry:
		return &TransactorNonceEntry{}
	case EncoderTypeValidatorEntry:
		return &ValidatorEntry{}
	case EncoderTypeStakeEntry:
		return &StakeEntry{}
	case EncoderTypeLockedStakeEntry:
		return &LockedStakeEntry{}
	case EncoderTypeEpochEntry:
		return &EpochEntry{}
	}

	// Txindex encoder types
	switch encoderType {
	case EncoderTypeTransactionMetadata:
		return &TransactionMetadata{}
	case EncoderTypeBasicTransferTxindexMetadata:
		return &BasicTransferTxindexMetadata{}
	case EncoderTypeBitcoinExchangeTxindexMetadata:
		return &BitcoinExchangeTxindexMetadata{}
	case EncoderTypeCreatorCoinTxindexMetadata:
		return &CreatorCoinTxindexMetadata{}
	case EncoderTypeCreatorCoinTransferTxindexMetadata:
		return &CreatorCoinTransferTxindexMetadata{}
	case EncoderTypeDAOCoinTransferTxindexMetadata:
		return &DAOCoinTransferTxindexMetadata{}
	case EncoderTypeFilledDAOCoinLimitOrderMetadata:
		return &FilledDAOCoinLimitOrderMetadata{}
	case EncoderTypeDAOCoinLimitOrderTxindexMetadata:
		return &DAOCoinLimitOrderTxindexMetadata{}
	case EncoderTypeUpdateProfileTxindexMetadata:
		return &UpdateProfileTxindexMetadata{}
	case EncoderTypeSubmitPostTxindexMetadata:
		return &SubmitPostTxindexMetadata{}
	case EncoderTypeLikeTxindexMetadata:
		return &LikeTxindexMetadata{}
	case EncoderTypeFollowTxindexMetadata:
		return &FollowTxindexMetadata{}
	case EncoderTypePrivateMessageTxindexMetadata:
		return &PrivateMessageTxindexMetadata{}
	case EncoderTypeSwapIdentityTxindexMetadata:
		return &SwapIdentityTxindexMetadata{}
	case EncoderTypeNFTRoyaltiesMetadata:
		return &NFTRoyaltiesMetadata{}
	case EncoderTypeNFTBidTxindexMetadata:
		return &NFTBidTxindexMetadata{}
	case EncoderTypeAcceptNFTBidTxindexMetadata:
		return &AcceptNFTBidTxindexMetadata{}
	case EncoderTypeNFTTransferTxindexMetadata:
		return &NFTTransferTxindexMetadata{}
	case EncoderTypeAcceptNFTTransferTxindexMetadata:
		return &AcceptNFTTransferTxindexMetadata{}
	case EncoderTypeBurnNFTTxindexMetadata:
		return &BurnNFTTxindexMetadata{}
	case EncoderTypeDAOCoinTxindexMetadata:
		return &DAOCoinTxindexMetadata{}
	case EncoderTypeCreateNFTTxindexMetadata:
		return &CreateNFTTxindexMetadata{}
	case EncoderTypeUpdateNFTTxindexMetadata:
		return &UpdateNFTTxindexMetadata{}
	case EncoderTypeCreateUserAssociationTxindexMetadata:
		return &CreateUserAssociationTxindexMetadata{}
	case EncoderTypeDeleteUserAssociationTxindexMetadata:
		return &DeleteUserAssociationTxindexMetadata{}
	case EncoderTypeCreatePostAssociationTxindexMetadata:
		return &CreatePostAssociationTxindexMetadata{}
	case EncoderTypeDeletePostAssociationTxindexMetadata:
		return &DeletePostAssociationTxindexMetadata{}
	case EncoderTypeAccessGroupTxindexMetadata:
		return &AccessGroupTxindexMetadata{}
	case EncoderTypeAccessGroupMembersTxindexMetadata:
		return &AccessGroupMembersTxindexMetadata{}
	case EncoderTypeNewMessageTxindexMetadata:
		return &NewMessageTxindexMetadata{}
	case EncoderTypeRegisterAsValidatorTxindexMetadata:
		return &RegisterAsValidatorTxindexMetadata{}
	case EncoderTypeUnregisterAsValidatorTxindexMetadata:
		return &UnregisterAsValidatorTxindexMetadata{}
	case EncoderTypeStakeTxindexMetadata:
		return &StakeTxindexMetadata{}
	case EncoderTypeUnstakeTxindexMetadata:
		return &UnstakeTxindexMetadata{}
	case EncoderTypeUnlockStakeTxindexMetadata:
		return &UnlockStakeTxindexMetadata{}
	case EncoderTypeUnjailValidatorTxindexMetadata:
		return &UnjailValidatorTxindexMetadata{}
	default:
		return nil
	}
}

// DeSoEncoder is an interface handling our custom, deterministic byte encodings.
type DeSoEncoder interface {
	// RawEncodeWithoutMetadata and RawDecodeWithoutMetadata methods should encode/decode a DeSoEncoder struct into a
	// byte array. The encoding must always be deterministic, and readable by the corresponding RawDecodeWithoutMetadata.
	// We decided to call these methods with terms like: "RawEncode" and "WithoutMetadata" so that these functions sound
	// scary enough to not be directly called. They shouldn't be! EncodeToBytes and DecodeFromBytes wrappers should be
	// used instead. In particular, the implementation shouldn't worry about the DeSoEncoder being nil, nor about encoding
	// the blockHeight. All of this is handled by the wrappers. The blockHeights are passed to the encoder methods to support
	// encoder migrations, which allow upgrading existing badgerDB entries without requiring a resync. Lookup EncoderMigrationHeights
	// for more information on how this works. skipMetadata shouldn't be used directly by the methods; however, it must
	// always be passed if we're nesting EncodeToBytes in the method implementation.
	RawEncodeWithoutMetadata(blockHeight uint64, skipMetadata ...bool) []byte
	RawDecodeWithoutMetadata(blockHeight uint64, rr *bytes.Reader) error

	// GetVersionByte should return the version of the DeSoEncoder as a function of EncoderMigrationHeights and blockHeight.
	// For instance, if we added a new migration at height H and version byte V, we should implement the GetVersionByte
	// method so that V is returned whenever blockHeight >= H.
	GetVersionByte(blockHeight uint64) byte

	// GetEncoderType should return the EncoderType corresponding to the DeSoEncoder.
	GetEncoderType() EncoderType
}

type EncodeToBytesFunc func(blockHeight uint64, encoder DeSoEncoder, skipMetadata ...bool) []byte

var EncodeToBytesImpl EncodeToBytesFunc = encodeToBytes

// EncodeToBytes encodes a DeSoEncoder type to bytes, including encoder metadata such as existence byte, the encoder
// type, and the current blockHeight. The skipMetadata parameter should be always passed if we're nesting DeSoEncoders,
// but in general it shouldn't be passed. This parameter is only used when we're computing the state checksum.
func EncodeToBytes(blockHeight uint64, encoder DeSoEncoder, skipMetadata ...bool) []byte {
	return EncodeToBytesImpl(blockHeight, encoder, skipMetadata...)
}

func encodeToBytes(blockHeight uint64, encoder DeSoEncoder, skipMetadata ...bool) []byte {
	var data []byte

	// Encoding without metadata is used in the checksum computation. We do this because metadata is kind of arbitrary.
	shouldSkipMetadata := false
	if len(skipMetadata) > 0 {
		shouldSkipMetadata = skipMetadata[0]
	}

	// We will encode the DeSoEncoder type with some additional metadata. This metadata consists of:
	// 	<existenceByte [1]byte> <encoderType [4]byte> <encoderVersion [1]byte> <encodedBytes []byte>
	//
	// existenceByte  - is a boolean that tells us if the encoder entry was initialized (true) or if it was nil (false)
	// encoderType    - is a uint32 that encodes information of DeSoEncoder's type.
	// encoderVersion - is a byte that says which migration was used by the encoder. Migrations increment encoder's version.
	// encodedBytes   - encoder's bytes

	if encoder != nil && !reflect.ValueOf(encoder).IsNil() {
		data = append(data, BoolToByte(true))
		// Encode metadata
		if !shouldSkipMetadata {
			data = append(data, UintToBuf(uint64(encoder.GetEncoderType()))...)
			data = append(data, UintToBuf(uint64(encoder.GetVersionByte(blockHeight)))...)
		}
		data = append(data, encoder.RawEncodeWithoutMetadata(blockHeight, skipMetadata...)...)
	} else {
		data = append(data, BoolToByte(false))
	}

	return data
}

type DecodeFromByteFunc func(encoder DeSoEncoder, rr *bytes.Reader) (_existenceByte bool, _error error)

var DecodeFromBytesImpl = decodeFromBytes

// DecodeFromBytes decodes a DeSoEncoder type from bytes. We check
// for the existence byte, which tells us whether actual data was encoded, or a nil pointer.
func DecodeFromBytes(encoder DeSoEncoder, rr *bytes.Reader) (_existenceByte bool, _error error) {
	return DecodeFromBytesImpl(encoder, rr)
}

func decodeFromBytes(encoder DeSoEncoder, rr *bytes.Reader) (_existenceByte bool, _error error) {
	if existenceByte, err := ReadBoolByte(rr); existenceByte && err == nil {

		encoderType, err := ReadUvarint(rr)
		if err != nil {
			return false, errors.Wrapf(err, "DecodeFromBytes: Problem decoding encoder type")
		}
		if encoderType > math.MaxUint32 {
			return false, errors.Wrapf(err, "DecodeFromBytes: Encoder type "+
				"value exceeds max uint32: %v", encoderType)
		}

		// Because encoder is provided as a parameter, we just verify that the entry type matches the encoder type.
		if !reflect.DeepEqual(EncoderType(encoderType), encoder.GetEncoderType()) {
			return false, fmt.Errorf("DecodeFromBytes: encoder type (%v) doesn't match the "+
				"entry type (%v)", encoderType, encoder.GetEncoderType())
		}

		versionByte, err := ReadUvarint(rr)
		if err != nil {
			return false, errors.Wrapf(err, "DecodeFromBytes: Problem decoding version bytes")
		}
		if versionByte > math.MaxUint8 {
			return false, errors.Wrapf(err, "DecodeFromBytes: versionByte "+
				"value exceeds max uint8: %v", versionByte)
		}
		// TODO: We should pass DeSoParams to this function instead of using GlobalParams.
		// We don't do this for now because it's a massive refactor.
		blockHeight := VersionByteToMigrationHeight(uint8(versionByte), &GlobalDeSoParams)

		err = encoder.RawDecodeWithoutMetadata(blockHeight, rr)
		if err != nil {
			return false, errors.Wrapf(err, "DecodeFromBytes: Problem reading encoder")
		}
		return true, nil
	} else if err != nil {
		return false, errors.Wrapf(err, "DecodeFromBytes: Problem reading existence byte")
	}
	return false, nil
}

// MigrationTriggered is a suggested conditional check to be called within RawEncodeWithoutMetadata and
// RawDecodeWithoutMetadata when defining the encoding migrations for DeSoEncoders. Consult constants.go for more info.
func MigrationTriggered(blockHeight uint64, migrationName MigrationName) bool {
	for _, migration := range GlobalDeSoParams.EncoderMigrationHeightsList {
		if migration.Name == migrationName {
			return blockHeight >= migration.Height
		}
	}

	panic(any(fmt.Sprintf("Problem finding a migration corresponding to migrationName (%v) "+
		"check your code!", migrationName)))
}

// GetMigrationVersion can be returned in GetVersionByte when implementing DeSoEncoders. The way to do it is simply
// calling `return GetMigrationVersion(blockHeight, [Migration Names])` where migration names are all EncoderMigrationHeights
// that were used in RawEncodeWithoutMetadata and RawDecodeWithoutMetadata. [Migration Names] can be simply a list of
// MigrationName strings corresponding to these EncodeMigrationHeights.
func GetMigrationVersion(blockHeight uint64, appliedMigrationNames ...MigrationName) byte {
	maxMigrationVersion := byte(0)
	for _, migration := range GlobalDeSoParams.EncoderMigrationHeightsList {
		for _, appliedMigration := range appliedMigrationNames {
			// Select the applied migrations.
			if migration.Name == appliedMigration {

				// Make sure the migration is satisfied by the current blockHeight.
				if migration.Height <= blockHeight {

					// Find the migration with the greatest version.
					if migration.Version > maxMigrationVersion {
						maxMigrationVersion = migration.Version
					}
				}
			}
		}
	}

	return maxMigrationVersion
}

// UtxoEntry identifies the data associated with a UTXO.
type UtxoEntry struct {
	AmountNanos uint64
	PublicKey   []byte
	BlockHeight uint32
	UtxoType    UtxoType

	// The fields below aren't serialized or hashed. They are only kept
	// around for in-memory bookkeeping purposes.

	// Whether or not the UTXO is spent. This is not used by the database,
	// (in fact it's not even stored in the db) it's used
	// only by the in-memory data structure. The database is simple: A UTXO
	// is unspent if and only if it exists in the db. However, for the view,
	// a UTXO is unspent if it (exists in memory and is unspent) OR (it does not
	// exist in memory at all but does exist in the database).
	//
	// Note that we are relying on the code that serializes the entry to the
	// db to ignore private fields, which is why this variable is lowerCamelCase
	// rather than UpperCamelCase. We are also relying on it defaulting to
	// false when newly-read from the database.
	isSpent bool

	// A back-reference to the utxo key associated with this entry.
	UtxoKey *UtxoKey
}

func (utxoEntry *UtxoEntry) String() string {
	return fmt.Sprintf("< OwnerPublicKey: %v, BlockHeight: %d, AmountNanos: %d, UtxoType: %v, "+
		"isSpent: %v, utxoKey: %v>", PkToStringMainnet(utxoEntry.PublicKey),
		utxoEntry.BlockHeight, utxoEntry.AmountNanos,
		utxoEntry.UtxoType, utxoEntry.isSpent, utxoEntry.UtxoKey)
}

func (utxo *UtxoEntry) RawEncodeWithoutMetadata(blockHeight uint64, skipMetadata ...bool) []byte {
	var data []byte

	data = append(data, UintToBuf(utxo.AmountNanos)...)
	data = append(data, EncodeByteArray(utxo.PublicKey)...)
	data = append(data, UintToBuf(uint64(utxo.BlockHeight))...)
	data = append(data, byte(utxo.UtxoType))
	data = append(data, EncodeToBytes(blockHeight, utxo.UtxoKey, skipMetadata...)...)

	return data
}

func (utxo *UtxoEntry) RawDecodeWithoutMetadata(blockHeight uint64, rr *bytes.Reader) error {
	var err error

	utxo.AmountNanos, err = ReadUvarint(rr)
	if err != nil {
		return errors.Wrapf(err, "UtxoEntry.Decode: Problem reading AmountNanos")
	}
	utxo.PublicKey, err = DecodeByteArray(rr)
	if err != nil {
		return errors.Wrapf(err, "UtxoEntry.Decode: Problem reading PublicKey")
	}

	utxoBlockHeight, err := ReadUvarint(rr)
	if err != nil {
		return errors.Wrapf(err, "UtxoEntry.Decode: Problem reading blockHeight")
	}
	utxo.BlockHeight = uint32(utxoBlockHeight)

	utxoType, err := rr.ReadByte()
	if err != nil {
		return errors.Wrapf(err, "UtxoEntry.Decode: Problem reading UtxoType")
	}
	utxo.UtxoType = UtxoType(utxoType)

	utxoKey := &UtxoKey{}
	if exist, err := DecodeFromBytes(utxoKey, rr); exist && err == nil {
		utxo.UtxoKey = utxoKey
	} else if err != nil {
		return errors.Wrapf(err, "UtxoEntry.Decode: Problem reading UtxoKey")
	}

	return nil
}

func (utxo *UtxoEntry) GetVersionByte(blockHeight uint64) byte {
	return 0
}

func (utxo *UtxoEntry) GetEncoderType() EncoderType {
	return EncoderTypeUtxoEntry
}

type OperationType uint

const (
	// Every operation has a type that we document here. This information is
	// used when rolling back a txn to determine what kind of operations need
	// to be performed. For example, rolling back a BitcoinExchange may require
	// rolling back an AddUtxo operation.
	OperationTypeAddUtxo                      OperationType = 0
	OperationTypeSpendUtxo                    OperationType = 1
	OperationTypeBitcoinExchange              OperationType = 2
	OperationTypePrivateMessage               OperationType = 3
	OperationTypeSubmitPost                   OperationType = 4
	OperationTypeUpdateProfile                OperationType = 5
	OperationTypeDeletePost                   OperationType = 7
	OperationTypeUpdateBitcoinUSDExchangeRate OperationType = 8
	OperationTypeFollow                       OperationType = 9
	OperationTypeLike                         OperationType = 10
	OperationTypeCreatorCoin                  OperationType = 11
	OperationTypeSwapIdentity                 OperationType = 12
	OperationTypeUpdateGlobalParams           OperationType = 13
	OperationTypeCreatorCoinTransfer          OperationType = 14
	OperationTypeCreateNFT                    OperationType = 15
	OperationTypeUpdateNFT                    OperationType = 16
	OperationTypeAcceptNFTBid                 OperationType = 17
	OperationTypeNFTBid                       OperationType = 18
	OperationTypeDeSoDiamond                  OperationType = 19
	OperationTypeNFTTransfer                  OperationType = 20
	OperationTypeAcceptNFTTransfer            OperationType = 21
	OperationTypeBurnNFT                      OperationType = 22
	OperationTypeAuthorizeDerivedKey          OperationType = 23
	OperationTypeMessagingKey                 OperationType = 24
	OperationTypeDAOCoin                      OperationType = 25
	OperationTypeDAOCoinTransfer              OperationType = 26
	OperationTypeSpendingLimitAccounting      OperationType = 27
	OperationTypeDAOCoinLimitOrder            OperationType = 28
	OperationTypeCreateUserAssociation        OperationType = 29
	OperationTypeDeleteUserAssociation        OperationType = 30
	OperationTypeCreatePostAssociation        OperationType = 31
	OperationTypeDeletePostAssociation        OperationType = 32
	OperationTypeAccessGroup                  OperationType = 33
	OperationTypeAccessGroupMembers           OperationType = 34
	OperationTypeNewMessage                   OperationType = 35
	OperationTypeAddBalance                   OperationType = 36
	OperationTypeSpendBalance                 OperationType = 37
	OperationTypeDeleteExpiredNonces          OperationType = 38
	OperationTypeRegisterAsValidator          OperationType = 39
	OperationTypeUnregisterAsValidator        OperationType = 40
	OperationTypeStake                        OperationType = 41
	OperationTypeUnstake                      OperationType = 42
	OperationTypeUnlockStake                  OperationType = 43
	OperationTypeUnjailValidator              OperationType = 44

	// NEXT_TAG = 45
)

func (op OperationType) String() string {
	switch op {
	case OperationTypeAddUtxo:
		return "OperationTypeAddUtxo"
	case OperationTypeSpendUtxo:
		return "OperationTypeSpendUtxo"
	case OperationTypeBitcoinExchange:
		return "OperationTypeBitcoinExchange"
	case OperationTypePrivateMessage:
		return "OperationTypePrivateMessage"
	case OperationTypeSubmitPost:
		return "OperationTypeSubmitPost"
	case OperationTypeUpdateProfile:
		return "OperationTypeUpdateProfile"
	case OperationTypeDeletePost:
		return "OperationTypeDeletePost"
	case OperationTypeUpdateBitcoinUSDExchangeRate:
		return "OperationTypeUpdateBitcoinUSDExchangeRate"
	case OperationTypeFollow:
		return "OperationTypeFollow"
	case OperationTypeLike:
		return "OperationTypeLike"
	case OperationTypeCreatorCoin:
		return "OperationTypeCreatorCoin"
	case OperationTypeSwapIdentity:
		return "OperationTypeSwapIdentity"
	case OperationTypeUpdateGlobalParams:
		return "OperationTypeUpdateGlobalParams"
	case OperationTypeCreatorCoinTransfer:
		return "OperationTypeCreatorCoinTransfer"
	case OperationTypeCreateNFT:
		return "OperationTypeCreateNFT"
	case OperationTypeUpdateNFT:
		return "OperationTypeUpdateNFT"
	case OperationTypeAcceptNFTBid:
		return "OperationTypeAcceptNFTBid"
	case OperationTypeNFTBid:
		return "OperationTypeNFTBid"
	case OperationTypeDeSoDiamond:
		return "OperationTypeDeSoDiamond"
	case OperationTypeNFTTransfer:
		return "OperationTypeNFTTransfer"
	case OperationTypeAcceptNFTTransfer:
		return "OperationTypeAcceptNFTTransfer"
	case OperationTypeBurnNFT:
		return "OperationTypeBurnNFT"
	case OperationTypeAuthorizeDerivedKey:
		return "OperationTypeAuthorizeDerivedKey"
	case OperationTypeMessagingKey:
		return "OperationTypeMessagingKey"
	case OperationTypeDAOCoin:
		return "OperationTypeDAOCoin"
	case OperationTypeDAOCoinTransfer:
		return "OperationTypeDAOCoinTransfer"
	case OperationTypeSpendingLimitAccounting:
		return "OperationTypeSpendingLimitAccounting"
	case OperationTypeDAOCoinLimitOrder:
		return "OperationTypeDAOCoinLimitOrder"
	case OperationTypeCreateUserAssociation:
		return "OperationTypeCreateUserAssociation"
	case OperationTypeDeleteUserAssociation:
		return "OperationTypeDeleteUserAssociation"
	case OperationTypeCreatePostAssociation:
		return "OperationTypeCreatePostAssociation"
	case OperationTypeDeletePostAssociation:
		return "OperationTypeDeletePostAssociation"
	case OperationTypeAccessGroup:
		return "OperationTypeAccessGroup"
	case OperationTypeAccessGroupMembers:
		return "OperationTypeAccessGroupMembers"
	case OperationTypeNewMessage:
		return "OperationTypeNewMessage"
	case OperationTypeAddBalance:
		return "OperationTypeAddBalance"
	case OperationTypeSpendBalance:
		return "OperationTypeSpendBalance"
	case OperationTypeDeleteExpiredNonces:
		return "OperationTypeDeleteExpiredNonces"
	case OperationTypeRegisterAsValidator:
		return "OperationTypeRegisterAsValidator"
	case OperationTypeUnregisterAsValidator:
		return "OperationTypeUnregisterAsValidator"
	case OperationTypeStake:
		return "OperationTypeStake"
	case OperationTypeUnstake:
		return "OperationTypeUnstake"
	case OperationTypeUnlockStake:
		return "OperationTypeUnlockStake"
	case OperationTypeUnjailValidator:
		return "OperationTypeUnjailValidator"
	}
	return "OperationTypeUNKNOWN"
}

type UtxoOperation struct {
	Type OperationType

	// Only set for OperationTypeSpendUtxo
	//
	// When we SPEND a UTXO entry we delete it from the utxo set but we still
	// store its info in case we want to reverse
	// it in the future. This information is not needed for ADD since
	// reversing an ADD just means deleting an entry from the end of our list.
	//
	// SPEND works by swapping the UTXO we want to spend with the UTXO at
	// the end of the list and then deleting from the end of the list. Obviously
	// this is more efficient than deleting the element in-place and then shifting
	// over everything after it. In order to be able to undo this operation,
	// however, we need to store the original index of the item we are
	// spending/deleting. Reversing the operation then amounts to adding a utxo entry
	// at the end of the list and swapping with this index. Given this, the entry
	// we store here has its position set to the position it was at right before the
	// SPEND operation was performed.
	Entry *UtxoEntry

	// Only set for OperationTypeSpendUtxo
	//
	// Store the UtxoKey as well. This isn't necessary but it helps
	// with error-checking during a roll-back so we just keep it.
	//
	// TODO: We can probably delete this at some point and save some space. UTXOs
	// are probably our biggest disk hog so getting rid of this should materially
	// improve disk usage.
	Key *UtxoKey

	// Used to revert BitcoinExchange transaction.
	PrevNanosPurchased uint64
	// Used to revert UpdateBitcoinUSDExchangeRate transaction.
	PrevUSDCentsPerBitcoin uint64

	// Save the previous post entry when making an update to a post.
	PrevPostEntry            *PostEntry
	PrevParentPostEntry      *PostEntry
	PrevGrandparentPostEntry *PostEntry
	PrevRepostedPostEntry    *PostEntry

	// Save the previous profile entry when making an update.
	PrevProfileEntry *ProfileEntry

	// Save the previous like entry and like count when making an update.
	PrevLikeEntry *LikeEntry
	PrevLikeCount uint64

	// For disconnecting diamonds.
	PrevDiamondEntry *DiamondEntry

	// For disconnecting NFTs.
	PrevNFTEntry              *NFTEntry
	PrevNFTBidEntry           *NFTBidEntry
	DeletedNFTBidEntries      []*NFTBidEntry
	NFTPaymentUtxoKeys        []*UtxoKey
	NFTSpentUtxoEntries       []*UtxoEntry
	PrevAcceptedNFTBidEntries *[]*NFTBidEntry

	// For disconnecting AuthorizeDerivedKey transactions.
	PrevDerivedKeyEntry *DerivedKeyEntry

	// For disconnecting MessagingGroupKey transactions.
	PrevMessagingKeyEntry *MessagingGroupEntry

	// Save the previous repost entry and repost count when making an update.
	PrevRepostEntry *RepostEntry
	PrevRepostCount uint64

	// Save the state of a creator coin prior to updating it due to a
	// buy/sell/add transaction.
	PrevCoinEntry *CoinEntry

	// Save the state of coin entries associated with a PKID prior to updating
	// it due to an additional coin royalty when an NFT is sold.
	PrevCoinRoyaltyCoinEntries map[PKID]CoinEntry

	// Save the creator coin balance of both the transactor and the creator.
	// We modify the transactor's balances when they buys/sell a creator coin
	// and we modify the creator's balance when we pay them a founder reward.
	PrevTransactorBalanceEntry *BalanceEntry
	PrevCreatorBalanceEntry    *BalanceEntry
	// We use this to revert founder's reward UTXOs created by creator coin buys.
	FounderRewardUtxoKey *UtxoKey

	// Save balance entries for the sender and receiver when creator coins are transferred.
	PrevSenderBalanceEntry   *BalanceEntry
	PrevReceiverBalanceEntry *BalanceEntry

	// Save the global params when making an update.
	PrevGlobalParamsEntry    *GlobalParamsEntry
	PrevForbiddenPubKeyEntry *ForbiddenPubKeyEntry

	// This value is used by Rosetta to adjust for a bug whereby a ParamUpdater
	// CoinEntry could get clobbered if updating a profile on someone else's
	// behalf. This is super confusing.
	ClobberedProfileBugDESOLockedNanos uint64

	// This value is used by Rosetta to return the amount of DESO that was added
	// or removed from a profile during a CreatorCoin transaction. It's needed
	// in order to avoid having to reconnect all transactions.
	CreatorCoinDESOLockedNanosDiff int64

	// This value is used by Rosetta to create a proper input/output when we
	// encounter a SwapIdentity txn. This makes it so that we don't have to
	// reconnect all txns in order to get these values.
	SwapIdentityFromDESOLockedNanos uint64
	SwapIdentityToDESOLockedNanos   uint64

	// These values are used by Rosetta in order to create input and output
	// operations. They make it so that we don't have to reconnect all txns
	// in order to get these values.
	AcceptNFTBidCreatorPublicKey        []byte
	AcceptNFTBidBidderPublicKey         []byte
	AcceptNFTBidCreatorRoyaltyNanos     uint64
	AcceptNFTBidCreatorDESORoyaltyNanos uint64
	AcceptNFTBidAdditionalCoinRoyalties []*PublicKeyRoyaltyPair
	AcceptNFTBidAdditionalDESORoyalties []*PublicKeyRoyaltyPair

	// These values are used by Rosetta in order to create input and output
	// operations. They make it so that we don't have to reconnect all txns
	// in order to get these values for NFT bid transactions on Buy Now NFTs.
	NFTBidCreatorPublicKey        []byte
	NFTBidBidderPublicKey         []byte
	NFTBidCreatorRoyaltyNanos     uint64
	NFTBidCreatorDESORoyaltyNanos uint64
	NFTBidAdditionalCoinRoyalties []*PublicKeyRoyaltyPair
	NFTBidAdditionalDESORoyalties []*PublicKeyRoyaltyPair

	// DAO coin limit order
	// PrevTransactorDAOCoinLimitOrderEntry is the previous version of the
	// transactor's DAO Coin Limit Order before this transaction was connected.
	// Note: This is only set if the transactor is cancelling an existing order.
	PrevTransactorDAOCoinLimitOrderEntry *DAOCoinLimitOrderEntry

	// PrevBalanceEntries is a map of User PKID, Creator PKID to DAO Coin Balance
	// Entry. When disconnecting a DAO Coin Limit Order, we will revert to these
	// BalanceEntries.
	PrevBalanceEntries map[PKID]map[PKID]*BalanceEntry

	// PrevMatchingOrder is a slice of DAOCoinLimitOrderEntries that were deleted
	// in the DAO Coin Limit Order Transaction. In order to revert the state in
	// the event of a disconnect, we restore all the deleted Order Entries
	PrevMatchingOrders []*DAOCoinLimitOrderEntry

	// FilledDAOCoinLimitOrder is a slice of FilledDAOCoinLimitOrder structs
	// that represent all orders fulfilled by the DAO Coin Limit Order transaction.
	// These are used to construct notifications for order fulfillment.
	FilledDAOCoinLimitOrders []*FilledDAOCoinLimitOrder

	// Save the state of any deleted associations, in case we need
	// to disconnect/revert and re-instate the prev association.
	PrevUserAssociationEntry *UserAssociationEntry
	PrevPostAssociationEntry *PostAssociationEntry

	//
	// Access Group Fork fields
	//

	// PrevAccessGroupEntry is the previous access group entry. It is used in
	// access group transactions to revert the access group after an update operation.
	PrevAccessGroupEntry *AccessGroupEntry

	// PrevAccessGroupMembersList is a list of previous access group member entries.
	// It is used in operations that modify existing access group members, such as
	// AccessGroupMemberOperationTypeRemove or AccessGroupMemberOperationTypeUpdate.
	PrevAccessGroupMembersList []*AccessGroupMemberEntry

	// PrevNewMessageEntry is the previous message entry, used for disconnecting NewMessage transactions.
	PrevNewMessageEntry *NewMessageEntry
	// PrevDmThreadEntry is used for disconnecting DM message threads.
	PrevDmThreadEntry *DmThreadEntry

	// When we add to or spend balance, we keep track of the public key and amount.
	BalancePublicKey   []byte
	BalanceAmountNanos uint64

	// When we connect a block, we delete expired nonce entries.
	PrevNonceEntries []*TransactorNonceEntry

	// PrevValidatorEntry is the previous ValidatorEntry prior to a
	// register, unregister, stake, or unstake txn.
	PrevValidatorEntry *ValidatorEntry

	// PrevGlobalActiveStakeAmountNanos is the previous GlobalActiveStakeAmountNanos
	// prior to a stake or unstake operation txn.
	PrevGlobalActiveStakeAmountNanos *uint256.Int

	// PrevStakeEntries is a slice of StakeEntries prior to
	// a register, unregister, stake, or unstake txn.
	PrevStakeEntries []*StakeEntry

	// PrevLockedStakeEntries is a slice of LockedStakeEntries
	// prior to a unstake or unlock stake txn.
	PrevLockedStakeEntries []*LockedStakeEntry
}

func (op *UtxoOperation) RawEncodeWithoutMetadata(blockHeight uint64, skipMetadata ...bool) []byte {
	var data []byte
	// Type
	data = append(data, UintToBuf(uint64(op.Type))...)

	// Entry
	data = append(data, EncodeToBytes(blockHeight, op.Entry, skipMetadata...)...)

	// Key
	data = append(data, EncodeToBytes(blockHeight, op.Key, skipMetadata...)...)

	// PrevNanosPurchased
	data = append(data, UintToBuf(op.PrevNanosPurchased)...)

	// PrevUSDCentsPerBitcoin
	data = append(data, UintToBuf(op.PrevUSDCentsPerBitcoin)...)

	// PrevPostEntry
	data = append(data, EncodeToBytes(blockHeight, op.PrevPostEntry, skipMetadata...)...)

	// PrevParentPostEntry
	data = append(data, EncodeToBytes(blockHeight, op.PrevParentPostEntry, skipMetadata...)...)

	// PrevGrandparentPostEntry
	data = append(data, EncodeToBytes(blockHeight, op.PrevGrandparentPostEntry, skipMetadata...)...)

	// PrevRepostedPostEntry
	data = append(data, EncodeToBytes(blockHeight, op.PrevRepostedPostEntry, skipMetadata...)...)

	// PrevProfileEntry
	data = append(data, EncodeToBytes(blockHeight, op.PrevProfileEntry, skipMetadata...)...)

	// PrevLikeEntry
	data = append(data, EncodeToBytes(blockHeight, op.PrevLikeEntry, skipMetadata...)...)

	// PrevLikeCount
	data = append(data, UintToBuf(op.PrevLikeCount)...)

	// PrevDiamondEntry
	data = append(data, EncodeToBytes(blockHeight, op.PrevDiamondEntry, skipMetadata...)...)

	// PrevNFTEntry
	data = append(data, EncodeToBytes(blockHeight, op.PrevNFTEntry, skipMetadata...)...)

	// PrevNFTBidEntry
	data = append(data, EncodeToBytes(blockHeight, op.PrevNFTBidEntry, skipMetadata...)...)

	// DeletedNFTBidEntries
	data = append(data, UintToBuf(uint64(len(op.DeletedNFTBidEntries)))...)
	for _, bidEntry := range op.DeletedNFTBidEntries {
		data = append(data, EncodeToBytes(blockHeight, bidEntry, skipMetadata...)...)
	}

	// NFTPaymentUtxoKeys
	data = append(data, UintToBuf(uint64(len(op.NFTPaymentUtxoKeys)))...)
	for _, utxoKey := range op.NFTPaymentUtxoKeys {
		data = append(data, EncodeToBytes(blockHeight, utxoKey, skipMetadata...)...)
	}

	// NFTSpentUtxoEntries
	data = append(data, UintToBuf(uint64(len(op.NFTSpentUtxoEntries)))...)
	for _, utxoEntry := range op.NFTSpentUtxoEntries {
		data = append(data, EncodeToBytes(blockHeight, utxoEntry, skipMetadata...)...)
	}

	// PrevAcceptedNFTBidEntries
	// Similarly to op.Entry, we encode an existence flag for the PrevAcceptedNFTBidEntries.
	if op.PrevAcceptedNFTBidEntries != nil {
		data = append(data, BoolToByte(true))
		data = append(data, UintToBuf(uint64(len(*op.PrevAcceptedNFTBidEntries)))...)
		for _, bidEntry := range *op.PrevAcceptedNFTBidEntries {
			data = append(data, EncodeToBytes(blockHeight, bidEntry, skipMetadata...)...)
		}
	} else {
		data = append(data, BoolToByte(false))
	}

	// PrevDerivedKeyEntry
	data = append(data, EncodeToBytes(blockHeight, op.PrevDerivedKeyEntry, skipMetadata...)...)

	// PrevMessagingKeyEntry
	data = append(data, EncodeToBytes(blockHeight, op.PrevMessagingKeyEntry, skipMetadata...)...)

	// PrevRepostEntry
	data = append(data, EncodeToBytes(blockHeight, op.PrevRepostEntry, skipMetadata...)...)

	// PrevRepostCount
	data = append(data, UintToBuf(op.PrevRepostCount)...)

	// PrevCoinEntry
	data = append(data, EncodeToBytes(blockHeight, op.PrevCoinEntry, skipMetadata...)...)

	// Encode the PrevCoinRoyaltyCoinEntries map. We define a helper struct to store the <PKID, CoinEntry>
	// objects as byte arrays. For coin entry, we first encode the struct, and then encode it as byte array.
	type royaltyEntry struct {
		pkid      []byte
		coinEntry []byte
	}
	encodeRoyaltyEntry := func(entry *royaltyEntry) []byte {
		var data []byte
		data = append(data, EncodeByteArray(entry.pkid)...)
		data = append(data, EncodeByteArray(entry.coinEntry)...)
		return data
	}
	var royaltyCoinEntries []*royaltyEntry
	if op.PrevCoinRoyaltyCoinEntries != nil {
		data = append(data, BoolToByte(true))
		data = append(data, UintToBuf(uint64(len(op.PrevCoinRoyaltyCoinEntries)))...)
		for pkid, coinEntry := range op.PrevCoinRoyaltyCoinEntries {
			newPKID := pkid
			newCoin := coinEntry
			royaltyCoinEntries = append(royaltyCoinEntries, &royaltyEntry{
				pkid:      newPKID.ToBytes(),
				coinEntry: EncodeToBytes(blockHeight, &newCoin, skipMetadata...),
			})
		}
		sort.Slice(royaltyCoinEntries, func(i int, j int) bool {
			switch bytes.Compare(royaltyCoinEntries[i].pkid, royaltyCoinEntries[j].pkid) {
			case 0:
				return true
			case -1:
				return true
			case 1:
				return false
			}
			return false
		})
		for _, entry := range royaltyCoinEntries {
			data = append(data, encodeRoyaltyEntry(entry)...)
		}
	} else {
		data = append(data, BoolToByte(false))
	}

	// PrevTransactorBalanceEntry
	data = append(data, EncodeToBytes(blockHeight, op.PrevTransactorBalanceEntry, skipMetadata...)...)

	// PrevCreatorBalanceEntry
	data = append(data, EncodeToBytes(blockHeight, op.PrevCreatorBalanceEntry, skipMetadata...)...)

	// FounderRewardUtxoKey
	data = append(data, EncodeToBytes(blockHeight, op.FounderRewardUtxoKey, skipMetadata...)...)

	// PrevSenderBalanceEntry
	data = append(data, EncodeToBytes(blockHeight, op.PrevSenderBalanceEntry, skipMetadata...)...)

	// PrevReceiverBalanceEntry
	data = append(data, EncodeToBytes(blockHeight, op.PrevReceiverBalanceEntry, skipMetadata...)...)

	// PrevGlobalParamsEntry
	data = append(data, EncodeToBytes(blockHeight, op.PrevGlobalParamsEntry, skipMetadata...)...)

	// PrevForbiddenPubKeyEntry
	data = append(data, EncodeToBytes(blockHeight, op.PrevForbiddenPubKeyEntry, skipMetadata...)...)

	// ClobberedProfileBugDESOLockedNanos
	data = append(data, UintToBuf(op.ClobberedProfileBugDESOLockedNanos)...)

	// CreatorCoinDESOLockedNanosDiff
	// Note that int64 is encoded identically to uint64, the sign bit is just interpreted differently.
	data = append(data, UintToBuf(uint64(op.CreatorCoinDESOLockedNanosDiff))...)

	// SwapIdentityFromDESOLockedNanos
	data = append(data, UintToBuf(op.SwapIdentityFromDESOLockedNanos)...)

	// SwapIdentityToDESOLockedNanos
	data = append(data, UintToBuf(op.SwapIdentityToDESOLockedNanos)...)

	// AcceptNFTBidCreatorPublicKey
	data = append(data, EncodeByteArray(op.AcceptNFTBidCreatorPublicKey)...)

	// AcceptNFTBidBidderPublicKey
	data = append(data, EncodeByteArray(op.AcceptNFTBidBidderPublicKey)...)

	// AcceptNFTBidCreatorRoyaltyNanos
	data = append(data, UintToBuf(op.AcceptNFTBidCreatorRoyaltyNanos)...)

	// AcceptNFTBidCreatorDESORoyaltyNanos
	data = append(data, UintToBuf(op.AcceptNFTBidCreatorDESORoyaltyNanos)...)

	// AcceptNFTBidAdditionalCoinRoyalties
	data = append(data, UintToBuf(uint64(len(op.AcceptNFTBidAdditionalCoinRoyalties)))...)
	for _, pair := range op.AcceptNFTBidAdditionalCoinRoyalties {
		data = append(data, EncodeToBytes(blockHeight, pair, skipMetadata...)...)
	}

	// AcceptNFTBidAdditionalDESORoyalties
	data = append(data, UintToBuf(uint64(len(op.AcceptNFTBidAdditionalDESORoyalties)))...)
	for _, pair := range op.AcceptNFTBidAdditionalDESORoyalties {
		data = append(data, EncodeToBytes(blockHeight, pair, skipMetadata...)...)
	}

	// NFTBidCreatorPublicKey
	data = append(data, EncodeByteArray(op.NFTBidCreatorPublicKey)...)

	// NFTBidBidderPublicKey
	data = append(data, EncodeByteArray(op.NFTBidBidderPublicKey)...)

	// NFTBidCreatorRoyaltyNanos
	data = append(data, UintToBuf(op.NFTBidCreatorRoyaltyNanos)...)

	// NFTBidCreatorDESORoyaltyNanos
	data = append(data, UintToBuf(op.NFTBidCreatorDESORoyaltyNanos)...)

	// NFTBidAdditionalCoinRoyalties
	data = append(data, UintToBuf(uint64(len(op.NFTBidAdditionalCoinRoyalties)))...)
	for _, pair := range op.NFTBidAdditionalCoinRoyalties {
		data = append(data, EncodeToBytes(blockHeight, pair, skipMetadata...)...)
	}

	// NFTBidAdditionalDESORoyalties
	data = append(data, UintToBuf(uint64(len(op.NFTBidAdditionalDESORoyalties)))...)
	for _, pair := range op.NFTBidAdditionalDESORoyalties {
		data = append(data, EncodeToBytes(blockHeight, pair, skipMetadata...)...)
	}

	// PrevTransactorDAOCoinLimitOrderEntry
	data = append(data, EncodeToBytes(blockHeight, op.PrevTransactorDAOCoinLimitOrderEntry, skipMetadata...)...)

	// PrevBalanceEntries. We translate the map[PKID]map[PKID]*BalanceEntry to a tuple <PKID, PKID, BalanceEntry>.
	// Then we sort the bytes to make the ordering deterministic.
	type prevBalance struct {
		primaryPKID   []byte
		secondaryPKID []byte
		balanceBytes  []byte
	}
	encodePrevBalance := func(entry *prevBalance) []byte {
		var data []byte
		data = append(data, EncodeByteArray(entry.primaryPKID)...)
		data = append(data, EncodeByteArray(entry.secondaryPKID)...)
		data = append(data, EncodeByteArray(entry.balanceBytes)...)
		return data
	}
	var prevBalanceEntries []*prevBalance
	if op.PrevBalanceEntries != nil {
		data = append(data, BoolToByte(true))
		for primaryPkidIter, secondaryMap := range op.PrevBalanceEntries {
			primaryPkid := primaryPkidIter
			for secondaryPkidIter, balanceEntry := range secondaryMap {
				secondaryPkid := secondaryPkidIter
				newBalance := *balanceEntry
				prevBalanceEntries = append(prevBalanceEntries, &prevBalance{
					primaryPKID:   primaryPkid.ToBytes(),
					secondaryPKID: secondaryPkid.ToBytes(),
					balanceBytes:  EncodeToBytes(blockHeight, &newBalance, skipMetadata...),
				})
			}
		}
		sort.Slice(prevBalanceEntries, func(i int, j int) bool {
			// We compare primaryPKID || secondaryPKID byte arrays so that we don't have to consider the edge-case where
			// primaryPKID[i] == secondaryPKID[j].
			switch bytes.Compare(append(prevBalanceEntries[i].primaryPKID, prevBalanceEntries[i].secondaryPKID...),
				append(prevBalanceEntries[j].primaryPKID, prevBalanceEntries[j].secondaryPKID...)) {
			case 0:
				return true
			case -1:
				return true
			case 1:
				return false
			}
			return false
		})
		data = append(data, UintToBuf(uint64(len(prevBalanceEntries)))...)
		for _, entry := range prevBalanceEntries {
			data = append(data, encodePrevBalance(entry)...)
		}
	} else {
		data = append(data, BoolToByte(false))
	}

	// PrevMatchingOrders
	data = append(data, UintToBuf(uint64(len(op.PrevMatchingOrders)))...)
	for _, entry := range op.PrevMatchingOrders {
		data = append(data, EncodeToBytes(blockHeight, entry, skipMetadata...)...)
	}

	// FilledDAOCoinLimitOrders
	data = append(data, UintToBuf(uint64(len(op.FilledDAOCoinLimitOrders)))...)
	for _, entry := range op.FilledDAOCoinLimitOrders {
		data = append(data, EncodeToBytes(blockHeight, entry, skipMetadata...)...)
	}

	if MigrationTriggered(blockHeight, AssociationsAndAccessGroupsMigration) {
		// PrevUserAssociationEntry
		data = append(data, EncodeToBytes(blockHeight, op.PrevUserAssociationEntry, skipMetadata...)...)

		// PrevPostAssociationEntry
		data = append(data, EncodeToBytes(blockHeight, op.PrevPostAssociationEntry, skipMetadata...)...)

		// PrevAccessGroupEntry
		data = append(data, EncodeToBytes(blockHeight, op.PrevAccessGroupEntry, skipMetadata...)...)

		// PrevAccessGroupMembersList
		data = append(data, UintToBuf(uint64(len(op.PrevAccessGroupMembersList)))...)
		for _, entry := range op.PrevAccessGroupMembersList {
			data = append(data, EncodeToBytes(blockHeight, entry, skipMetadata...)...)
		}

		// PrevNewMessageEntry
		data = append(data, EncodeToBytes(blockHeight, op.PrevNewMessageEntry, skipMetadata...)...)

		// PrevDmThreadEntry
		data = append(data, EncodeToBytes(blockHeight, op.PrevDmThreadEntry, skipMetadata...)...)
	}

	if MigrationTriggered(blockHeight, BalanceModelMigration) {
		data = append(data, EncodeByteArray(op.BalancePublicKey)...)
		data = append(data, UintToBuf(op.BalanceAmountNanos)...)

		data = append(data, UintToBuf(uint64(len(op.PrevNonceEntries)))...)
		for _, entry := range op.PrevNonceEntries {
			data = append(data, EncodeToBytes(blockHeight, entry, skipMetadata...)...)
		}
	}

	if MigrationTriggered(blockHeight, ProofOfStakeNewTxnTypesMigration) {
		// PrevValidatorEntry
		data = append(data, EncodeToBytes(blockHeight, op.PrevValidatorEntry, skipMetadata...)...)

<<<<<<< HEAD
		// PrevGlobalStakeAmountNanos
		data = append(data, VariableEncodeUint256(op.PrevGlobalStakeAmountNanos)...)
=======
		// PrevGlobalActiveStakeAmountNanos
		data = append(data, VariableEncodeUint256(op.PrevGlobalActiveStakeAmountNanos)...)
>>>>>>> ae9032c7

		// PrevStakeEntries
		data = append(data, EncodeDeSoEncoderSlice(op.PrevStakeEntries, blockHeight, skipMetadata...)...)

		// PrevLockedStakeEntries
		data = append(data, EncodeDeSoEncoderSlice(op.PrevLockedStakeEntries, blockHeight, skipMetadata...)...)
	}

	return data
}

func (op *UtxoOperation) RawDecodeWithoutMetadata(blockHeight uint64, rr *bytes.Reader) error {

	// Type
	typeUint64, err := ReadUvarint(rr)
	if err != nil {
		return errors.Wrapf(err, "UtxoOperation.Decode: Problem reading type")
	}
	op.Type = OperationType(uint(typeUint64))

	// Entry
	entry := &UtxoEntry{}
	if exist, err := DecodeFromBytes(entry, rr); exist && err == nil {
		op.Entry = entry
	} else if err != nil {
		return errors.Wrapf(err, "UtxoOperation.Decode: Problem reading Entry")
	}

	// Key
	key := &UtxoKey{}
	if exist, err := DecodeFromBytes(key, rr); exist && err == nil {
		op.Key = key
	} else if err != nil {
		return errors.Wrapf(err, "UtxoOperation.Decode: Problem reading Key")
	}

	// PrevNanosPurchased
	op.PrevNanosPurchased, err = ReadUvarint(rr)
	if err != nil {
		return errors.Wrapf(err, "UtxoOperation.Decode: Problem reading PrevNanosPurchased")
	}

	// PrevUSDCentsPerBitcoin
	op.PrevUSDCentsPerBitcoin, err = ReadUvarint(rr)
	if err != nil {
		return errors.Wrapf(err, "UtxoOperation.Decode: Problem reading PrevUSDCentsPerBitcoin")
	}

	// PrevPostEntry
	prevPostEntry := &PostEntry{}
	if exist, err := DecodeFromBytes(prevPostEntry, rr); exist && err == nil {
		op.PrevPostEntry = prevPostEntry
	} else if err != nil {
		return errors.Wrapf(err, "UtxoOperation.Decode: Problem reading PrevPostEntry")
	}

	// PrevParentPostEntry
	prevParentPostEntry := &PostEntry{}
	if exist, err := DecodeFromBytes(prevParentPostEntry, rr); exist && err == nil {
		op.PrevParentPostEntry = prevParentPostEntry
	} else if err != nil {
		return errors.Wrapf(err, "UtxoOperation.Decode: Problem reading PrevParentPostEntry")
	}

	// PrevGrandparentPostEntry
	prevGrandparentPostEntry := &PostEntry{}
	if exist, err := DecodeFromBytes(prevGrandparentPostEntry, rr); exist && err == nil {
		op.PrevGrandparentPostEntry = prevGrandparentPostEntry
	} else if err != nil {
		return errors.Wrapf(err, "UtxoOperation.Decode: Problem reading PrevGrandparentPostEntry")
	}

	// PrevRepostedPostEntry
	prevRepostedPostEntry := &PostEntry{}
	if exist, err := DecodeFromBytes(prevRepostedPostEntry, rr); exist && err == nil {
		op.PrevRepostedPostEntry = prevRepostedPostEntry
	} else if err != nil {
		return errors.Wrapf(err, "UtxoOperation.Decode: Problem reading PrevRepostedPostEntry")
	}

	// PrevProfileEntry
	prevProfileEntry := &ProfileEntry{}
	if exist, err := DecodeFromBytes(prevProfileEntry, rr); exist && err == nil {
		op.PrevProfileEntry = prevProfileEntry
	} else if err != nil {
		return errors.Wrapf(err, "UtxoOperation.Decode: Problem reading PrevProfileEntry")
	}

	// PrevLikeEntry
	prevLikeEntry := &LikeEntry{}
	if exist, err := DecodeFromBytes(prevLikeEntry, rr); exist && err == nil {
		op.PrevLikeEntry = prevLikeEntry
	} else if err != nil {
		return errors.Wrapf(err, "UtxoOperation.Decode: Problem reading PrevLikeEntry")
	}

	// PrevLikeCount
	op.PrevLikeCount, err = ReadUvarint(rr)
	if err != nil {
		return errors.Wrapf(err, "UtxoOperation.Decode: Problem reading PrevLikeCount")
	}

	// PrevDiamondEntry
	prevDiamondEntry := &DiamondEntry{}
	if exist, err := DecodeFromBytes(prevDiamondEntry, rr); exist && err == nil {
		op.PrevDiamondEntry = prevDiamondEntry
	} else if err != nil {
		return errors.Wrapf(err, "UtxoOperation.Decode: Problem reading PrevDiamondEntry")
	}

	// PrevNFTEntry
	prevNFTEntry := &NFTEntry{}
	if exist, err := DecodeFromBytes(prevNFTEntry, rr); exist && err == nil {
		op.PrevNFTEntry = prevNFTEntry
	} else if err != nil {
		return errors.Wrapf(err, "UtxoOperation.Decode: Problem reading PrevNFTEntry")
	}

	// PrevNFTBidEntry
	prevNFTBidEntry := &NFTBidEntry{}
	if exist, err := DecodeFromBytes(prevNFTBidEntry, rr); exist && err == nil {
		op.PrevNFTBidEntry = prevNFTBidEntry
	} else if err != nil {
		return errors.Wrapf(err, "UtxoOperation.Decode: Problem reading PrevNFTBidEntry")
	}

	// DeletedNFTBidEntries
	lenDeletedNFTBidEntries, err := ReadUvarint(rr)
	if err != nil {
		return errors.Wrapf(err, "UtxoOperation.Decode: Problem reading len of DeletedNFTBidEntries")
	}
	for ; lenDeletedNFTBidEntries > 0; lenDeletedNFTBidEntries-- {
		deletedNFTBidEntry := &NFTBidEntry{}
		if exist, err := DecodeFromBytes(deletedNFTBidEntry, rr); exist && err == nil {
			op.DeletedNFTBidEntries = append(op.DeletedNFTBidEntries, deletedNFTBidEntry)
		} else {
			return errors.Wrapf(err, "UtxoOperation.Decode: Problem reading deletedNFTBidEntry")
		}
	}

	// NFTPaymentUtxoKeys
	lenNFTPaymentUtxoKeys, err := ReadUvarint(rr)
	if err != nil {
		return errors.Wrapf(err, "UtxoOperation.Decode: Problem reading len of NFTPaymentUtxoKeys")
	}
	for ; lenNFTPaymentUtxoKeys > 0; lenNFTPaymentUtxoKeys-- {
		NFTPaymentUtxoKey := &UtxoKey{}
		if exist, err := DecodeFromBytes(NFTPaymentUtxoKey, rr); exist && err == nil {
			op.NFTPaymentUtxoKeys = append(op.NFTPaymentUtxoKeys, NFTPaymentUtxoKey)
		} else {
			return errors.Wrapf(err, "UtxoOperation.Decode: Problem reading NFTPaymentUtxoKey")
		}
	}

	// NFTSpentUtxoEntries
	lenNFTSpentUtxoEntries, err := ReadUvarint(rr)
	if err != nil {
		return errors.Wrapf(err, "UtxoOperation.Decode: Problem reading len of NFTSpentUtxoEntries")
	}
	for ; lenNFTSpentUtxoEntries > 0; lenNFTSpentUtxoEntries-- {
		NFTSpentUtxoEntry := &UtxoEntry{}
		if exist, err := DecodeFromBytes(NFTSpentUtxoEntry, rr); exist && err == nil {
			op.NFTSpentUtxoEntries = append(op.NFTSpentUtxoEntries, NFTSpentUtxoEntry)
		} else {
			return errors.Wrapf(err, "UtxoOperation.Decode: Problem reading NFTSpentUtxoEntry")
		}
	}

	// PrevAcceptedNFTBidEntries
	if existByte, err := ReadBoolByte(rr); existByte && err == nil {
		lenPrevAcceptedNFTBidEntries, err := ReadUvarint(rr)
		if err != nil {
			return errors.Wrapf(err, "UtxoOperation.Decode: Problem reading len of PrevAcceptedNFTBidEntries")
		}
		var prevAcceptedNFTBidEntries []*NFTBidEntry
		for ; lenPrevAcceptedNFTBidEntries > 0; lenPrevAcceptedNFTBidEntries-- {
			PrevAcceptedNFTBidEntry := &NFTBidEntry{}
			if exist, err := DecodeFromBytes(PrevAcceptedNFTBidEntry, rr); exist && err == nil {
				prevAcceptedNFTBidEntries = append(prevAcceptedNFTBidEntries, PrevAcceptedNFTBidEntry)
			} else if err != nil {
				return errors.Wrapf(err, "UtxoOperation.Decode: Problem reading PrevAcceptedNFTBidEntry")
			} else {
				prevAcceptedNFTBidEntries = append(prevAcceptedNFTBidEntries, &NFTBidEntry{})
			}
		}
		op.PrevAcceptedNFTBidEntries = &prevAcceptedNFTBidEntries
	} else if err != nil {
		return errors.Wrapf(err, "UtxoOperation.Decode: Problem reading PrevAcceptedNFTBidEntries")
	}

	// PrevDerivedKeyEntry
	prevDerivedKeyEntry := &DerivedKeyEntry{}
	if exist, err := DecodeFromBytes(prevDerivedKeyEntry, rr); exist && err == nil {
		op.PrevDerivedKeyEntry = prevDerivedKeyEntry
	} else if err != nil {
		return errors.Wrapf(err, "UtxoOperation.Decode: Problem reading PrevDerivedKeyEntry")
	}

	// PrevMessagingKeyEntry
	prevMessagingKeyEntry := &MessagingGroupEntry{}
	if exist, err := DecodeFromBytes(prevMessagingKeyEntry, rr); exist && err == nil {
		op.PrevMessagingKeyEntry = prevMessagingKeyEntry
	} else if err != nil {
		return errors.Wrapf(err, "UtxoOperation.Decode: Problem reading PrevMessagingKeyEntry")
	}

	// PrevRepostEntry
	prevRepostEntry := &RepostEntry{}
	if exist, err := DecodeFromBytes(prevRepostEntry, rr); exist && err == nil {
		op.PrevRepostEntry = prevRepostEntry
	} else if err != nil {
		return errors.Wrapf(err, "UtxoOperation.Decode: Problem reading PrevRepostEntry")
	}

	// PrevRepostCount
	op.PrevRepostCount, err = ReadUvarint(rr)
	if err != nil {
		return errors.Wrapf(err, "UtxoOperation.Decode: Problem reading PrevRepostCount")
	}

	// PrevCoinEntry
	prevCoinEntry := &CoinEntry{}
	if exist, err := DecodeFromBytes(prevCoinEntry, rr); exist && err == nil {
		op.PrevCoinEntry = prevCoinEntry
	} else if err != nil {
		return errors.Wrapf(err, "UtxoOperation.Decode: Problem reading PrevCoinEntry")
	}

	// PrevCoinRoyaltyCoinEntries
	type royaltyEntry struct {
		pkid      []byte
		coinEntry []byte
	}
	decodeRoyaltyEntry := func(rr *bytes.Reader) (*royaltyEntry, error) {
		entry := &royaltyEntry{}
		entry.pkid, err = DecodeByteArray(rr)
		if err != nil {
			return nil, err
		}
		entry.coinEntry, err = DecodeByteArray(rr)
		if err != nil {
			return nil, err
		}
		return entry, nil
	}
	if existByte, err := ReadBoolByte(rr); existByte && err == nil {
		op.PrevCoinRoyaltyCoinEntries = make(map[PKID]CoinEntry)
		lenPrevCoinRoyaltyCoinEntries, err := ReadUvarint(rr)
		if err != nil {
			return errors.Wrapf(err, "UtxoOperation.Decode: Problem reading PrevCoinRoyaltyCoinEntries")
		}
		for ; lenPrevCoinRoyaltyCoinEntries > 0; lenPrevCoinRoyaltyCoinEntries-- {
			// Decode the byte arrays for <pkid, coinEntry> pairs.
			entry, err := decodeRoyaltyEntry(rr)
			if err != nil {
				return errors.Wrapf(err, "UtxoOperation.Decode: Problem reading PrevCoinRoyaltyCoinEntries")
			}
			// We've already read the byte array of encoded coinEntry bytes. Now decode them.
			coinEntry := CoinEntry{}
			coinEntryReader := bytes.NewReader(entry.coinEntry)
			if exists, err := DecodeFromBytes(&coinEntry, coinEntryReader); !exists || err != nil {
				return errors.Wrapf(err, "UtxoOperation.Decode: Problem reading PrevCoinRoyaltyCoinEntries")
			}
			op.PrevCoinRoyaltyCoinEntries[*NewPKID(entry.pkid)] = coinEntry
		}
	} else if err != nil {
		return errors.Wrapf(err, "UtxoOperation.Decode: Problem reading PrevCoinRoyaltyCoinEntries")
	}

	// PrevTransactorBalanceEntry
	prevTransactorBalanceEntry := &BalanceEntry{}
	if exist, err := DecodeFromBytes(prevTransactorBalanceEntry, rr); exist && err == nil {
		op.PrevTransactorBalanceEntry = prevTransactorBalanceEntry
	} else if err != nil {
		return errors.Wrapf(err, "UtxoOperation.Decode: Problem reading PrevTransactorBalanceEntry")
	}

	// PrevCreatorBalanceEntry
	prevCreatorBalanceEntry := &BalanceEntry{}
	if exist, err := DecodeFromBytes(prevCreatorBalanceEntry, rr); exist && err == nil {
		op.PrevCreatorBalanceEntry = prevCreatorBalanceEntry
	} else if err != nil {
		return errors.Wrapf(err, "UtxoOperation.Decode: Problem reading PrevCreatorBalanceEntry")
	}

	// FounderRewardUtxoKey
	founderRewardUtxoKey := &UtxoKey{}
	if exist, err := DecodeFromBytes(founderRewardUtxoKey, rr); exist && err == nil {
		op.FounderRewardUtxoKey = founderRewardUtxoKey
	} else if err != nil {
		return errors.Wrapf(err, "UtxoOperation.Decode: Problem reading FounderRewardUtxoKey")
	}

	// PrevSenderBalanceEntry
	prevSenderBalanceEntry := &BalanceEntry{}
	if exist, err := DecodeFromBytes(prevSenderBalanceEntry, rr); exist && err == nil {
		op.PrevSenderBalanceEntry = prevSenderBalanceEntry
	} else if err != nil {
		return errors.Wrapf(err, "UtxoOperation.Decode: Problem reading PrevSenderBalanceEntry")
	}

	// PrevReceiverBalanceEntry
	prevReceiverBalanceEntry := &BalanceEntry{}
	if exist, err := DecodeFromBytes(prevReceiverBalanceEntry, rr); exist && err == nil {
		op.PrevReceiverBalanceEntry = prevReceiverBalanceEntry
	} else if err != nil {
		return errors.Wrapf(err, "UtxoOperation.Decode: Problem reading PrevReceiverBalanceEntry")
	}

	// PrevGlobalParamsEntry
	prevGlobalParamsEntry := &GlobalParamsEntry{}
	if exist, err := DecodeFromBytes(prevGlobalParamsEntry, rr); exist && err == nil {
		op.PrevGlobalParamsEntry = prevGlobalParamsEntry
	} else if err != nil {
		return errors.Wrapf(err, "UtxoOperation.Decode: Problem reading PrevGlobalParamsEntry")
	}

	// PrevForbiddenPubKeyEntry
	prevForbiddenPubKeyEntry := &ForbiddenPubKeyEntry{}
	if exist, err := DecodeFromBytes(prevForbiddenPubKeyEntry, rr); exist && err == nil {
		op.PrevForbiddenPubKeyEntry = prevForbiddenPubKeyEntry
	} else if err != nil {
		return errors.Wrapf(err, "UtxoOperation.Decode: Problem reading PrevForbiddenPubKeyEntry")
	}

	// ClobberedProfileBugDESOLockedNanos
	op.ClobberedProfileBugDESOLockedNanos, err = ReadUvarint(rr)
	if err != nil {
		return errors.Wrapf(err, "UtxoOperation.Decode: Problem reading ClobberedProfileBugDESOLockedNanos")
	}

	// CreatorCoinDESOLockedNanosDiff
	uint64CreatorCoinDESOLockedNanosDiff, err := ReadUvarint(rr)
	if err != nil {
		return errors.Wrapf(err, "UtxoOperation.Decode: Problem reading CreatorCoinDESOLockedNanosDiff")
	}
	op.CreatorCoinDESOLockedNanosDiff = int64(uint64CreatorCoinDESOLockedNanosDiff)

	// SwapIdentityFromDESOLockedNanos
	op.SwapIdentityFromDESOLockedNanos, err = ReadUvarint(rr)
	if err != nil {
		return errors.Wrapf(err, "UtxoOperation.Decode: Problem reading SwapIdentityFromDESOLockedNanos")
	}

	// SwapIdentityToDESOLockedNanos
	op.SwapIdentityToDESOLockedNanos, err = ReadUvarint(rr)
	if err != nil {
		return errors.Wrapf(err, "UtxoOperation.Decode: Problem reading SwapIdentityToDESOLockedNanos")
	}

	// AcceptNFTBidCreatorPublicKey
	op.AcceptNFTBidCreatorPublicKey, err = DecodeByteArray(rr)
	if err != nil {
		return errors.Wrapf(err, "UtxoOperation.Decode: Problem reading AcceptNFTBidCreatorPublicKey")
	}

	// AcceptNFTBidBidderPublicKey
	op.AcceptNFTBidBidderPublicKey, err = DecodeByteArray(rr)
	if err != nil {
		return errors.Wrapf(err, "UtxoOperation.Decode: Problem reading AcceptNFTBidBidderPublicKey")
	}

	// AcceptNFTBidCreatorRoyaltyNanos
	op.AcceptNFTBidCreatorRoyaltyNanos, err = ReadUvarint(rr)
	if err != nil {
		return errors.Wrapf(err, "UtxoOperation.Decode: Problem reading AcceptNFTBidCreatorRoyaltyNanos")
	}

	// AcceptNFTBidCreatorDESORoyaltyNanos
	op.AcceptNFTBidCreatorDESORoyaltyNanos, err = ReadUvarint(rr)
	if err != nil {
		return errors.Wrapf(err, "UtxoOperation.Decode: Problem reading AcceptNFTBidCreatorDESORoyaltyNanos")
	}

	// AcceptNFTBidAdditionalCoinRoyalties
	lenAcceptNFTBidAdditionalCoinRoyalties, err := ReadUvarint(rr)
	if err != nil {
		return errors.Wrapf(err, "UtxoOperation.Decode: Problem reading AcceptNFTBidAdditionalCoinRoyalties")
	}
	for ; lenAcceptNFTBidAdditionalCoinRoyalties > 0; lenAcceptNFTBidAdditionalCoinRoyalties-- {
		pair := &PublicKeyRoyaltyPair{}
		if exist, err := DecodeFromBytes(pair, rr); exist && err == nil {
			op.AcceptNFTBidAdditionalCoinRoyalties = append(op.AcceptNFTBidAdditionalCoinRoyalties, pair)
		} else {
			return errors.Wrapf(err, "UtxoOperation.Decode: Problem reading AcceptNFTBidAdditionalCoinRoyalties")
		}
	}

	// AcceptNFTBidAdditionalDESORoyalties
	lenAcceptNFTBidAdditionalDESORoyalties, err := ReadUvarint(rr)
	if err != nil {
		return errors.Wrapf(err, "UtxoOperation.Decode: Problem reading AcceptNFTBidAdditionalDESORoyalties")
	}
	for ; lenAcceptNFTBidAdditionalDESORoyalties > 0; lenAcceptNFTBidAdditionalDESORoyalties-- {
		pair := &PublicKeyRoyaltyPair{}
		if exist, err := DecodeFromBytes(pair, rr); exist && err == nil {
			op.AcceptNFTBidAdditionalDESORoyalties = append(op.AcceptNFTBidAdditionalDESORoyalties, pair)
		} else {
			return errors.Wrapf(err, "UtxoOperation.Decode: Problem reading AcceptNFTBidAdditionalDESORoyalties")
		}
	}

	// NFTBidCreatorPublicKey
	op.NFTBidCreatorPublicKey, err = DecodeByteArray(rr)
	if err != nil {
		return errors.Wrapf(err, "UtxoOperation.Decode: Problem reading NFTBidCreatorPublicKey")
	}

	// NFTBidBidderPublicKey
	op.NFTBidBidderPublicKey, err = DecodeByteArray(rr)
	if err != nil {
		return errors.Wrapf(err, "UtxoOperation.Decode: Problem reading NFTBidBidderPublicKey")
	}

	// NFTBidCreatorRoyaltyNanos
	op.NFTBidCreatorRoyaltyNanos, err = ReadUvarint(rr)
	if err != nil {
		return errors.Wrapf(err, "UtxoOperation.Decode: Problem reading NFTBidCreatorRoyaltyNanos")
	}

	// NFTBidCreatorDESORoyaltyNanos
	op.NFTBidCreatorDESORoyaltyNanos, err = ReadUvarint(rr)
	if err != nil {
		return errors.Wrapf(err, "UtxoOperation.Decode: Problem reading NFTBidCreatorDESORoyaltyNanos")
	}

	// NFTBidAdditionalCoinRoyalties
	lenNFTBidAdditionalCoinRoyalties, err := ReadUvarint(rr)
	if err != nil {
		return errors.Wrapf(err, "UtxoOperation.Decode: Problem reading NFTBidAdditionalCoinRoyalties")
	}
	for ; lenNFTBidAdditionalCoinRoyalties > 0; lenNFTBidAdditionalCoinRoyalties-- {
		pair := &PublicKeyRoyaltyPair{}
		if exist, err := DecodeFromBytes(pair, rr); exist && err == nil {
			op.NFTBidAdditionalCoinRoyalties = append(op.NFTBidAdditionalCoinRoyalties, pair)
		} else {
			return errors.Wrapf(err, "UtxoOperation.Decode: Problem reading NFTBidAdditionalCoinRoyalties")
		}

	}

	// NFTBidAdditionalDESORoyalties
	lenNFTBidAdditionalDESORoyalties, err := ReadUvarint(rr)
	if err != nil {
		return errors.Wrapf(err, "UtxoOperation.Decode: Problem reading NFTBidAdditionalDESORoyalties")
	}
	for ; lenNFTBidAdditionalDESORoyalties > 0; lenNFTBidAdditionalDESORoyalties-- {
		pair := &PublicKeyRoyaltyPair{}
		if exist, err := DecodeFromBytes(pair, rr); exist && err == nil {
			op.NFTBidAdditionalDESORoyalties = append(op.NFTBidAdditionalDESORoyalties, pair)
		} else {
			return errors.Wrapf(err, "UtxoOperation.Decode: Problem reading NFTBidAdditionalDESORoyalties")
		}
	}

	// PrevTransactorDAOCoinLimitOrderEntry
	prevTransactorDAOCoinLimitOrderEntry := &DAOCoinLimitOrderEntry{}
	if exist, err := DecodeFromBytes(prevTransactorDAOCoinLimitOrderEntry, rr); exist && err == nil {
		op.PrevTransactorDAOCoinLimitOrderEntry = prevTransactorDAOCoinLimitOrderEntry
	} else if err != nil {
		return errors.Wrapf(err, "UtxoOperation.Decode: Problem reading PrevTransactorDAOCoinLimitOrderEntry")
	}

	// PrevBalanceEntries
	type prevBalance struct {
		primaryPKID   []byte
		secondaryPKID []byte
		balanceBytes  []byte
	}
	decodePrevBalance := func(rr *bytes.Reader) (*prevBalance, error) {
		entry := &prevBalance{}
		entry.primaryPKID, err = DecodeByteArray(rr)
		if err != nil {
			return nil, err
		}
		entry.secondaryPKID, err = DecodeByteArray(rr)
		if err != nil {
			return nil, err
		}
		entry.balanceBytes, err = DecodeByteArray(rr)
		if err != nil {
			return nil, err
		}
		return entry, nil
	}
	if exist, err := ReadBoolByte(rr); exist && err == nil {
		op.PrevBalanceEntries = make(map[PKID]map[PKID]*BalanceEntry)
		lenPrevBalanceEntries, err := ReadUvarint(rr)
		if err != nil {
			return errors.Wrapf(err, "UtxoOperation.Decode: Problem reading PrevBalanceEntries")
		}
		for ; lenPrevBalanceEntries > 0; lenPrevBalanceEntries-- {
			// decode the <pkid, pkid, BalanceEntry> tuples.
			entry, err := decodePrevBalance(rr)
			if err != nil {
				return errors.Wrapf(err, "UtxoOperation.Decode: Problem reading PrevBalanceEntries")
			}

			primaryPKID := *NewPKID(entry.primaryPKID)
			secondaryPKID := *NewPKID(entry.secondaryPKID)
			balanceEntry := &BalanceEntry{}
			rrBalance := bytes.NewReader(entry.balanceBytes)
			if exist, err := DecodeFromBytes(balanceEntry, rrBalance); !exist || err != nil {
				return errors.Wrapf(err, "UtxoOperation.Decode: Problem reading PrevBalanceEntries")
			}
			if _, exist := op.PrevBalanceEntries[primaryPKID]; !exist {
				op.PrevBalanceEntries[primaryPKID] = make(map[PKID]*BalanceEntry)
			}
			op.PrevBalanceEntries[primaryPKID][secondaryPKID] = balanceEntry
		}
	} else if err != nil {
		return errors.Wrapf(err, "UtxoOperation.Decode: Problem reading PrevBalanceEntries")
	}

	// PrevMatchingOrders
	if lenPrevMatchingOrders, err := ReadUvarint(rr); err == nil {
		for ; lenPrevMatchingOrders > 0; lenPrevMatchingOrders-- {
			prevOrder := &DAOCoinLimitOrderEntry{}
			if exist, err := DecodeFromBytes(prevOrder, rr); exist && err == nil {
				op.PrevMatchingOrders = append(op.PrevMatchingOrders, prevOrder)
			} else {
				return errors.Wrapf(err, "UtxoOperation.Decode: Problem reading PrevMatchingOrders")
			}
		}
	} else {
		return errors.Wrapf(err, "UtxoOperation.Decode: Problem reading PrevMatchingOrders")
	}

	// FilledDAOCoinLimitOrders
	if lenFilledDAOCoinLimitOrders, err := ReadUvarint(rr); err == nil {
		for ; lenFilledDAOCoinLimitOrders > 0; lenFilledDAOCoinLimitOrders-- {
			filledDAOCoinLimitOrder := &FilledDAOCoinLimitOrder{}
			if exist, err := DecodeFromBytes(filledDAOCoinLimitOrder, rr); exist && err == nil {
				op.FilledDAOCoinLimitOrders = append(op.FilledDAOCoinLimitOrders, filledDAOCoinLimitOrder)
			} else {
				return errors.Wrapf(err, "UtxoOperation.Decode: Problem reading FilledDAOCoinLimitOrder")
			}
		}
	} else {
		return errors.Wrapf(err, "UtxoOperation.Decode: Problem reading FilledDAOCoinLimitOrder")
	}

	if MigrationTriggered(blockHeight, AssociationsAndAccessGroupsMigration) {
		// PrevUserAssociationEntry
		prevUserAssociationEntry := &UserAssociationEntry{}
		if exist, err := DecodeFromBytes(prevUserAssociationEntry, rr); exist && err == nil {
			op.PrevUserAssociationEntry = prevUserAssociationEntry
		} else if err != nil {
			return errors.Wrapf(err, "UtxoOperation.Decode: Problem reading PrevUserAssociationEntry")
		}

		// PrevPostAssociationEntry
		prevPostAssociationEntry := &PostAssociationEntry{}
		if exist, err := DecodeFromBytes(prevPostAssociationEntry, rr); exist && err == nil {
			op.PrevPostAssociationEntry = prevPostAssociationEntry
		} else if err != nil {
			return errors.Wrapf(err, "UtxoOperation.Decode: Problem reading PrevPostAssociationEntry")
		}

		// PrevAccessGroupEntry
		accessGroupEntry := &AccessGroupEntry{}
		if exist, err := DecodeFromBytes(accessGroupEntry, rr); exist && err == nil {
			op.PrevAccessGroupEntry = accessGroupEntry
		} else if err != nil {
			return errors.Wrapf(err, "UtxoOperation.Decode: Problem reading PrevAccessGroupEntry")
		}

		// PrevAccessGroupMembersList
		if lenPrevAccessGroupMembersList, err := ReadUvarint(rr); err == nil {
			for ; lenPrevAccessGroupMembersList > 0; lenPrevAccessGroupMembersList-- {
				accessGroupMemberEntry := &AccessGroupMemberEntry{}
				if exist, err := DecodeFromBytes(accessGroupMemberEntry, rr); exist && err == nil {
					op.PrevAccessGroupMembersList = append(op.PrevAccessGroupMembersList, accessGroupMemberEntry)
				} else {
					return errors.Wrapf(err, "UtxoOperation.Decode: Problem reading PrevAccessGroupMembersList")
				}
			}
		} else {
			return errors.Wrapf(err, "UtxoOperation.Decode: Problem reading PrevAccessGroupMembersList")
		}

		// PrevNewMessageEntry
		newMessageEntry := &NewMessageEntry{}
		if exist, err := DecodeFromBytes(newMessageEntry, rr); exist && err == nil {
			op.PrevNewMessageEntry = newMessageEntry
		} else if err != nil {
			return errors.Wrapf(err, "UtxoOperation.Decode: Problem reading PrevNewMessageEntry")
		}

		// PrevDmThreadEntry
		dmThreadExistence := &DmThreadEntry{}
		if exist, err := DecodeFromBytes(dmThreadExistence, rr); exist && err == nil {
			op.PrevDmThreadEntry = dmThreadExistence
		} else if err != nil {
			return errors.Wrapf(err, "UtxoOperation.Decode: Problem reading PrevDmThreadEntry")
		}
	}

	if MigrationTriggered(blockHeight, BalanceModelMigration) {
		op.BalancePublicKey, err = DecodeByteArray(rr)
		if err != nil {
			return errors.Wrapf(err, "UtxoOperation.Decode: Problem reading PublicKeyBytes")
		}
		op.BalanceAmountNanos, err = ReadUvarint(rr)
		if err != nil {
			return errors.Wrapf(err, "UtxoOperation.Decode: Problem reading BalanceAmountNanos")
		}

		var numPrevNonceEntries uint64
		numPrevNonceEntries, err = ReadUvarint(rr)
		if err != nil {
			return errors.Wrapf(err, "UtxoOperation.Decode: Problem reading numPrevNonceEntries")
		}

		for ; numPrevNonceEntries > 0; numPrevNonceEntries-- {
			prevNonceEntry := &TransactorNonceEntry{}
			if _, err = DecodeFromBytes(prevNonceEntry, rr); err != nil {
				return errors.Wrapf(err, "UtxoOperation.Decode: Problem reading prevNonceEntry")
			}
			op.PrevNonceEntries = append(op.PrevNonceEntries, prevNonceEntry)
		}
	}

	if MigrationTriggered(blockHeight, ProofOfStakeNewTxnTypesMigration) {
		// PrevValidatorEntry
		if op.PrevValidatorEntry, err = DecodeDeSoEncoder(&ValidatorEntry{}, rr); err != nil {
			return errors.Wrapf(err, "UtxoOperation.Decode: Problem reading PrevValidatorEntry: ")
		}

<<<<<<< HEAD
		// PrevGlobalStakeAmountNanos
		if prevGlobalStakeAmountNanos, err := VariableDecodeUint256(rr); err == nil {
			op.PrevGlobalStakeAmountNanos = prevGlobalStakeAmountNanos
		} else {
			return errors.Wrapf(err, "UtxoOperation.Decode: Problem reading PrevGlobalStakeAmountNanos: ")
=======
		// PrevGlobalActiveStakeAmountNanos
		if op.PrevGlobalActiveStakeAmountNanos, err = VariableDecodeUint256(rr); err != nil {
			return errors.Wrapf(err, "UtxoOperation.Decode: Problem reading PrevGlobalActiveStakeAmountNanos: ")
>>>>>>> ae9032c7
		}

		// PrevStakeEntries
		if op.PrevStakeEntries, err = DecodeDeSoEncoderSlice[*StakeEntry](rr); err != nil {
			return errors.Wrapf(err, "UtxoOperation.Decode: Problem reading PrevStakeEntries: ")
		}

		// PrevLockedStakeEntries
		if op.PrevLockedStakeEntries, err = DecodeDeSoEncoderSlice[*LockedStakeEntry](rr); err != nil {
			return errors.Wrapf(err, "UtxoOperation.Decode: Problem reading PrevLockedStakeEntries: ")
		}
	}

	return nil
}

func (op *UtxoOperation) GetVersionByte(blockHeight uint64) byte {
	return GetMigrationVersion(
		blockHeight,
		AssociationsAndAccessGroupsMigration,
		BalanceModelMigration,
		ProofOfStakeNewTxnTypesMigration,
	)
}

func (op *UtxoOperation) GetEncoderType() EncoderType {
	return EncoderTypeUtxoOperation
}

type UtxoOperationBundle struct {
	UtxoOpBundle [][]*UtxoOperation
}

func (opBundle *UtxoOperationBundle) RawEncodeWithoutMetadata(blockHeight uint64, skipMetadata ...bool) []byte {
	var data []byte

	data = append(data, UintToBuf(uint64(len(opBundle.UtxoOpBundle)))...)
	for _, opList := range opBundle.UtxoOpBundle {
		data = append(data, UintToBuf(uint64(len(opList)))...)
		for _, op := range opList {
			data = append(data, EncodeToBytes(blockHeight, op, skipMetadata...)...)
		}
	}
	return data
}

func (opBundle *UtxoOperationBundle) RawDecodeWithoutMetadata(blockHeight uint64, rr *bytes.Reader) error {
	opBundle.UtxoOpBundle = make([][]*UtxoOperation, 0)
	opListLen, err := ReadUvarint(rr)
	if err != nil {
		return err
	}

	for ; opListLen > 0; opListLen-- {
		opLen, err := ReadUvarint(rr)
		if err != nil {
			return err
		}

		var opList []*UtxoOperation
		for ; opLen > 0; opLen-- {
			op := &UtxoOperation{}
			if exists, err := DecodeFromBytes(op, rr); !exists || err != nil {
				return err
			}
			opList = append(opList, op)
		}
		opBundle.UtxoOpBundle = append(opBundle.UtxoOpBundle, opList)
	}

	return nil
}

func (opBundle *UtxoOperationBundle) GetVersionByte(blockHeight uint64) byte {
	return 0
}

func (opBundle *UtxoOperationBundle) GetEncoderType() EncoderType {
	return EncoderTypeUtxoOperationBundle
}

// Have to define these because Go doesn't let you use raw byte slices as map keys.
// This needs to be in-sync with DeSoMainnetParams.MaxUsernameLengthBytes
type UsernameMapKey [MaxUsernameLengthBytes]byte

func MakeUsernameMapKey(nonLowercaseUsername []byte) UsernameMapKey {
	// Always lowercase the username when we use it as a key in our map. This allows
	// us to check uniqueness in a case-insensitive way.
	lowercaseUsername := []byte(strings.ToLower(string(nonLowercaseUsername)))
	usernameMapKey := UsernameMapKey{}
	copy(usernameMapKey[:], lowercaseUsername)
	return usernameMapKey
}

// DEPRECATED: Replace all instances with lib.PublicKey
type PkMapKey [btcec.PubKeyBytesLenCompressed]byte

func (mm PkMapKey) String() string {
	return PkToStringBoth(mm[:])
}

func MakePkMapKey(pk []byte) PkMapKey {
	pkMapKey := PkMapKey{}
	copy(pkMapKey[:], pk)
	return pkMapKey
}

func MakeMessageKey(pk []byte, tstampNanos uint64) MessageKey {
	return MessageKey{
		PublicKey:   *NewPublicKey(pk),
		TstampNanos: tstampNanos,
	}
}

type MessageKey struct {
	PublicKey   PublicKey
	BlockHeight uint32
	TstampNanos uint64
}

func (mm *MessageKey) String() string {
	return fmt.Sprintf("<Public Key: %s, TstampNanos: %d>",
		PkToStringMainnet(mm.PublicKey[:]), mm.TstampNanos)
}

// StringKey is useful for creating maps that need to be serialized to JSON.
func (mm *MessageKey) StringKey(params *DeSoParams) string {
	return PkToString(mm.PublicKey[:], params) + "_" + fmt.Sprint(mm.TstampNanos)
}

// MessageEntry stores the essential content of a message transaction.
type MessageEntry struct {
	SenderPublicKey    *PublicKey
	RecipientPublicKey *PublicKey
	EncryptedText      []byte
	// TODO: Right now a sender can fake the timestamp and make it appear to
	// the recipient that she sent messages much earlier than she actually did.
	// This isn't a big deal because there is generally not much to gain from
	// faking a timestamp, and it's still impossible for a user to impersonate
	// another user, which is the important thing. Moreover, it is easy to fix
	// the timestamp spoofing issue: You just need to make it so that the nodes
	// index messages based on block height in addition to on the tstamp. The
	// reason I didn't do it yet is because it adds some complexity around
	// detecting duplicates, particularly if a transaction is allowed to have
	// zero inputs/outputs, which is advantageous for various reasons.
	TstampNanos uint64

	isDeleted bool

	// Indicates message encryption method
	// Version = 3 : message encrypted using rotating keys and group chats.
	// Version = 2 : message encrypted using shared secrets
	// Version = 1 : message encrypted using public key
	Version uint8

	// DeSo V3 Messages fields

	// SenderMessagingPublicKey is the sender's messaging public key that was used
	// to encrypt the corresponding message.
	SenderMessagingPublicKey *PublicKey

	// SenderMessagingGroupKeyName is the sender's key name of SenderMessagingPublicKey
	SenderMessagingGroupKeyName *GroupKeyName

	// RecipientMessagingPublicKey is the recipient's messaging public key that was
	// used to encrypt the corresponding message.
	RecipientMessagingPublicKey *PublicKey

	// RecipientMessagingGroupKeyName is the recipient's key name of RecipientMessagingPublicKey
	RecipientMessagingGroupKeyName *GroupKeyName

	// Extra data
	ExtraData map[string][]byte
}

func (message *MessageEntry) RawEncodeWithoutMetadata(blockHeight uint64, skipMetadata ...bool) []byte {
	var data []byte

	data = append(data, EncodeToBytes(blockHeight, message.SenderPublicKey, skipMetadata...)...)
	data = append(data, EncodeToBytes(blockHeight, message.RecipientPublicKey, skipMetadata...)...)
	data = append(data, EncodeByteArray(message.EncryptedText)...)
	data = append(data, UintToBuf(message.TstampNanos)...)
	data = append(data, UintToBuf(uint64(message.Version))...)
	data = append(data, EncodeToBytes(blockHeight, message.SenderMessagingPublicKey, skipMetadata...)...)
	data = append(data, EncodeToBytes(blockHeight, message.SenderMessagingGroupKeyName, skipMetadata...)...)
	data = append(data, EncodeToBytes(blockHeight, message.RecipientMessagingPublicKey, skipMetadata...)...)
	data = append(data, EncodeToBytes(blockHeight, message.RecipientMessagingGroupKeyName, skipMetadata...)...)
	data = append(data, EncodeExtraData(message.ExtraData)...)
	return data
}

func (message *MessageEntry) RawDecodeWithoutMetadata(blockHeight uint64, rr *bytes.Reader) error {
	var err error

	senderPublicKey := &PublicKey{}
	if exist, err := DecodeFromBytes(senderPublicKey, rr); exist && err == nil {
		message.SenderPublicKey = senderPublicKey
	} else if err != nil {
		return errors.Wrapf(err, "MessageEntry.Decode: Problem reading SenderPublicKey")
	}

	recipientPublicKey := &PublicKey{}
	if exist, err := DecodeFromBytes(recipientPublicKey, rr); exist && err == nil {
		message.RecipientPublicKey = recipientPublicKey
	} else if err != nil {
		return errors.Wrapf(err, "MessageEntry.Decode: problem decoding recipient public key")
	}

	message.EncryptedText, err = DecodeByteArray(rr)
	if err != nil {
		return errors.Wrapf(err, "MessageEntry.Decode: problem decoding encrypted bytes")
	}

	message.TstampNanos, err = ReadUvarint(rr)
	if err != nil {
		return errors.Wrapf(err, "MessageEntry.Decode: problem decoding timestamp")
	}

	versionBytes, err := ReadUvarint(rr)
	if err != nil {
		return errors.Wrapf(err, "MessageEntry.Decode: problem decoding version")
	}
	message.Version = uint8(versionBytes)

	senderMessagingPublicKey := &PublicKey{}
	if exist, err := DecodeFromBytes(senderMessagingPublicKey, rr); exist && err == nil {
		message.SenderMessagingPublicKey = senderMessagingPublicKey
	} else if err != nil {
		return errors.Wrapf(err, "MessageEntry.Decode: problem decoding sender messaging public key")
	}

	senderMessagingKeyName := &GroupKeyName{}
	if exist, err := DecodeFromBytes(senderMessagingKeyName, rr); exist && err == nil {
		message.SenderMessagingGroupKeyName = senderMessagingKeyName
	} else if err != nil {
		return errors.Wrapf(err, "MessageEntry.Decode: problem decoding sender messaging key name")
	}

	recipientMessagingPublicKey := &PublicKey{}
	if exist, err := DecodeFromBytes(recipientMessagingPublicKey, rr); exist && err == nil {
		message.RecipientMessagingPublicKey = recipientMessagingPublicKey
	} else if err != nil {
		return errors.Wrapf(err, "MessageEntry.Decode: problem decoding sender messaging key name")
	}

	recipientMessagingKeyName := &GroupKeyName{}
	if exist, err := DecodeFromBytes(recipientMessagingKeyName, rr); exist && err == nil {
		message.RecipientMessagingGroupKeyName = recipientMessagingKeyName
	} else if err != nil {
		return errors.Wrapf(err, "MessageEntry.Decode: problem decoding sender messaging key name")
	}
	message.RecipientMessagingGroupKeyName = recipientMessagingKeyName

	message.ExtraData, err = DecodeExtraData(rr)
	if err != nil && strings.Contains(err.Error(), "EOF") {
		// To preserve backwards-compatibility, we set an empty map and return if we
		// encounter an EOF error decoding ExtraData.
		glog.Warning(err, "MesssageEntry.Decode: problem decoding extra data. "+
			"Please resync your node to upgrade your datadir before the next hard fork.")
		return nil
	} else if err != nil {
		return errors.Wrapf(err, "MesssageEntry.Decode: problem decoding extra data")
	}

	return nil
}

func (message *MessageEntry) GetVersionByte(blockHeight uint64) byte {
	return 0
}

func (message *MessageEntry) GetEncoderType() EncoderType {
	return EncoderTypeMessageEntry
}

//
// New Message
//

// NewMessageEntry stores the essential content of a message transaction.
type NewMessageEntry struct {

	// Sender
	// SenderAccessGroupOwnerPublicKey is the owner public key of the sender's access group.
	// Messages are sent between two access groups: the sender, and the recipient.
	SenderAccessGroupOwnerPublicKey *PublicKey

	// SenderAccessGroupKeyName is the sender's access group key name
	SenderAccessGroupKeyName *GroupKeyName

	// SenderAccessGroupPublicKey is the sender's access public key that was used
	// to encrypt the corresponding message.
	SenderAccessGroupPublicKey *PublicKey

	// Recipient
	// RecipientAccessGroupOwnerPublicKey is the owner public key of the recipient's access group.
	RecipientAccessGroupOwnerPublicKey *PublicKey

	// RecipientAccessGroupKeyName is the recipient's access group key name
	RecipientAccessGroupKeyName *GroupKeyName

	// RecipientAccessGroupPublicKey is the recipient's access public key that was
	// used to encrypt the corresponding message.
	RecipientAccessGroupPublicKey *PublicKey

	EncryptedText []byte

	// Right now a sender can fake the timestamp and make it appear to
	// the recipient that she sent messages much earlier than she actually did.
	// This isn't a big deal because there is generally not much to gain from
	// faking a timestamp. Messaging apps can just display messages with timestamps
	// smaller than the current time.
	TimestampNanos uint64

	// Extra data
	ExtraData map[string][]byte

	isDeleted bool
}

func (message *NewMessageEntry) RawEncodeWithoutMetadata(blockHeight uint64, skipMetadata ...bool) []byte {
	var data []byte

	data = append(data, EncodeToBytes(blockHeight, message.SenderAccessGroupOwnerPublicKey, skipMetadata...)...)
	data = append(data, EncodeToBytes(blockHeight, message.SenderAccessGroupKeyName, skipMetadata...)...)
	data = append(data, EncodeToBytes(blockHeight, message.SenderAccessGroupPublicKey, skipMetadata...)...)
	data = append(data, EncodeToBytes(blockHeight, message.RecipientAccessGroupOwnerPublicKey, skipMetadata...)...)
	data = append(data, EncodeToBytes(blockHeight, message.RecipientAccessGroupKeyName, skipMetadata...)...)
	data = append(data, EncodeToBytes(blockHeight, message.RecipientAccessGroupPublicKey, skipMetadata...)...)
	data = append(data, EncodeByteArray(message.EncryptedText)...)
	data = append(data, UintToBuf(message.TimestampNanos)...)
	data = append(data, EncodeExtraData(message.ExtraData)...)
	return data
}

func (message *NewMessageEntry) RawDecodeWithoutMetadata(blockHeight uint64, rr *bytes.Reader) error {
	var err error

	senderAccessGroupOwnerPublicKey := &PublicKey{}
	if exist, err := DecodeFromBytes(senderAccessGroupOwnerPublicKey, rr); exist && err == nil {
		message.SenderAccessGroupOwnerPublicKey = senderAccessGroupOwnerPublicKey
	} else if err != nil {
		return errors.Wrapf(err, "NewMessageEntry.Decode: Problem reading SenderAccessGroupOwnerPublicKey")
	}

	senderAccessGroupKeyName := &GroupKeyName{}
	if exist, err := DecodeFromBytes(senderAccessGroupKeyName, rr); exist && err == nil {
		message.SenderAccessGroupKeyName = senderAccessGroupKeyName
	} else if err != nil {
		return errors.Wrapf(err, "NewMessageEntry.Decode: problem decoding SenderAccessGroupKeyName")
	}

	senderAccessPublicKey := &PublicKey{}
	if exist, err := DecodeFromBytes(senderAccessPublicKey, rr); exist && err == nil {
		message.SenderAccessGroupPublicKey = senderAccessPublicKey
	} else if err != nil {
		return errors.Wrapf(err, "NewMessageEntry.Decode: problem decoding SenderAccessGroupPublicKey")
	}

	recipientAccessGroupOwnerPublicKey := &PublicKey{}
	if exist, err := DecodeFromBytes(recipientAccessGroupOwnerPublicKey, rr); exist && err == nil {
		message.RecipientAccessGroupOwnerPublicKey = recipientAccessGroupOwnerPublicKey
	} else if err != nil {
		return errors.Wrapf(err, "NewMessageEntry.Decode: problem decoding RecipientAccessGroupOwnerPublicKey")
	}

	recipientAccessGroupKeyName := &GroupKeyName{}
	if exist, err := DecodeFromBytes(recipientAccessGroupKeyName, rr); exist && err == nil {
		message.RecipientAccessGroupKeyName = recipientAccessGroupKeyName
	} else if err != nil {
		return errors.Wrapf(err, "NewMessageEntry.Decode: problem decoding RecipientAccessGroupKeyName")
	}

	recipientAccessPublicKey := &PublicKey{}
	if exist, err := DecodeFromBytes(recipientAccessPublicKey, rr); exist && err == nil {
		message.RecipientAccessGroupPublicKey = recipientAccessPublicKey
	} else if err != nil {
		return errors.Wrapf(err, "NewMessageEntry.Decode: problem decoding RecipientAccessGroupPublicKey")
	}

	message.EncryptedText, err = DecodeByteArray(rr)
	if err != nil {
		return errors.Wrapf(err, "NewMessageEntry.Decode: problem decoding encrypted bytes")
	}

	message.TimestampNanos, err = ReadUvarint(rr)
	if err != nil {
		return errors.Wrapf(err, "NewMessageEntry.Decode: problem decoding timestamp")
	}

	message.ExtraData, err = DecodeExtraData(rr)
	if err != nil {
		return errors.Wrapf(err, "NewMessageEntry.Decode: problem decoding extra data")
	}

	return nil
}

func (message *NewMessageEntry) GetVersionByte(blockHeight uint64) byte {
	return 0
}

func (message *NewMessageEntry) GetEncoderType() EncoderType {
	return EncoderTypeNewMessageEntry
}

type GroupChatMessageKey struct {
	AccessGroupOwnerPublicKey PublicKey
	AccessGroupKeyName        GroupKeyName
	TimestampNanos            uint64
}

func MakeGroupChatMessageKey(groupOwnerPublicKey PublicKey, groupKeyName GroupKeyName, tstampNanos uint64) GroupChatMessageKey {
	return GroupChatMessageKey{
		AccessGroupOwnerPublicKey: groupOwnerPublicKey,
		AccessGroupKeyName:        groupKeyName,
		TimestampNanos:            tstampNanos,
	}
}

type DmMessageKey struct {
	MinorAccessGroupOwnerPublicKey PublicKey
	MinorAccessGroupKeyName        GroupKeyName
	MajorAccessGroupOwnerPublicKey PublicKey
	MajorAccessGroupKeyName        GroupKeyName
	TimestampNanos                 uint64
}

func MakeDmMessageKey(xGroupOwnerPublicKey PublicKey, xGroupKeyName GroupKeyName,
	yGroupOwnerPublicKey PublicKey, yGroupKeyName GroupKeyName, tstampNanos uint64) DmMessageKey {

	minorGroupOwnerPublicKey := xGroupOwnerPublicKey
	minorGroupKeyName := xGroupKeyName
	majorGroupOwnerPublicKey := yGroupOwnerPublicKey
	majorGroupKeyName := yGroupKeyName
	switch bytes.Compare(xGroupOwnerPublicKey.ToBytes(), yGroupOwnerPublicKey.ToBytes()) {
	case 1:
		minorGroupOwnerPublicKey = yGroupOwnerPublicKey
		minorGroupKeyName = yGroupKeyName
		majorGroupOwnerPublicKey = xGroupOwnerPublicKey
		majorGroupKeyName = xGroupKeyName
	case 0:
		// If there is a tie on public keys, then we compare group key names.
		switch bytes.Compare(xGroupKeyName.ToBytes(), yGroupKeyName.ToBytes()) {
		case 1:
			minorGroupOwnerPublicKey = yGroupOwnerPublicKey
			minorGroupKeyName = yGroupKeyName
			majorGroupOwnerPublicKey = xGroupOwnerPublicKey
			majorGroupKeyName = xGroupKeyName
		}
	}

	return DmMessageKey{
		MinorAccessGroupOwnerPublicKey: minorGroupOwnerPublicKey,
		MinorAccessGroupKeyName:        minorGroupKeyName,
		MajorAccessGroupOwnerPublicKey: majorGroupOwnerPublicKey,
		MajorAccessGroupKeyName:        majorGroupKeyName,
		TimestampNanos:                 tstampNanos,
	}
}

func MakeDmMessageKeyFromDmThreadKey(dmThreadKey DmThreadKey) DmMessageKey {
	return MakeDmMessageKeyForSenderRecipient(dmThreadKey.UserAccessGroupOwnerPublicKey, dmThreadKey.UserAccessGroupKeyName,
		dmThreadKey.PartyAccessGroupOwnerPublicKey, dmThreadKey.PartyAccessGroupKeyName, 0)
}

func MakeDmMessageKeyForSenderRecipient(senderAccessGroupOwnerPublicKey PublicKey, senderAccessGroupKeyName GroupKeyName,
	recipientAccessGroupOwnerPublicKey PublicKey, recipientAccessGroupKeyName GroupKeyName, tstampNanos uint64) DmMessageKey {

	return MakeDmMessageKey(
		senderAccessGroupOwnerPublicKey, senderAccessGroupKeyName,
		recipientAccessGroupOwnerPublicKey, recipientAccessGroupKeyName,
		tstampNanos)
}

type DmThreadKey struct {
	UserAccessGroupOwnerPublicKey  PublicKey
	UserAccessGroupKeyName         GroupKeyName
	PartyAccessGroupOwnerPublicKey PublicKey
	PartyAccessGroupKeyName        GroupKeyName
}

func MakeDmThreadKey(userGroupOwnerPublicKey PublicKey, userGroupKeyName GroupKeyName,
	partyGroupOwnerPublicKey PublicKey, partyGroupKeyName GroupKeyName) DmThreadKey {
	return DmThreadKey{
		UserAccessGroupOwnerPublicKey:  userGroupOwnerPublicKey,
		UserAccessGroupKeyName:         userGroupKeyName,
		PartyAccessGroupOwnerPublicKey: partyGroupOwnerPublicKey,
		PartyAccessGroupKeyName:        partyGroupKeyName,
	}
}

func MakeDmThreadKeyFromMessageEntry(messageEntry *NewMessageEntry, shouldUseRecipientUser bool) (DmThreadKey, error) {
	if messageEntry == nil {
		return DmThreadKey{}, fmt.Errorf("MakeDmThreadKeyFromMessageEntry: messageEntry is nil")
	}
	if messageEntry.RecipientAccessGroupOwnerPublicKey == nil || messageEntry.RecipientAccessGroupKeyName == nil ||
		messageEntry.SenderAccessGroupOwnerPublicKey == nil || messageEntry.SenderAccessGroupKeyName == nil {
		return DmThreadKey{}, fmt.Errorf("MakeDmThreadKeyFromMessageEntry: messageEntry is missing fields")
	}
	if shouldUseRecipientUser {
		return MakeDmThreadKey(
			*messageEntry.RecipientAccessGroupOwnerPublicKey, *messageEntry.RecipientAccessGroupKeyName,
			*messageEntry.SenderAccessGroupOwnerPublicKey, *messageEntry.SenderAccessGroupKeyName), nil
	} else {
		return MakeDmThreadKey(
			*messageEntry.SenderAccessGroupOwnerPublicKey, *messageEntry.SenderAccessGroupKeyName,
			*messageEntry.RecipientAccessGroupOwnerPublicKey, *messageEntry.RecipientAccessGroupKeyName), nil
	}
}

// AccessGroupMemberEnumerationEntry
type AccessGroupMemberEnumerationEntry struct {
	isDeleted bool
}

func MakeAccessGroupMemberEnumerationEntry() AccessGroupMemberEnumerationEntry {
	return AccessGroupMemberEnumerationEntry{
		isDeleted: false,
	}
}

func (entry *AccessGroupMemberEnumerationEntry) RawEncodeWithoutMetadata(blockHeight uint64, skipMetadata ...bool) []byte {
	return []byte{}
}

func (entry *AccessGroupMemberEnumerationEntry) RawDecodeWithoutMetadata(blockHeight uint64, rr *bytes.Reader) error {
	return nil
}

func (entry *AccessGroupMemberEnumerationEntry) GetVersionByte(blockHeight uint64) byte {
	return 0
}

func (entry *AccessGroupMemberEnumerationEntry) GetEncoderType() EncoderType {
	return EncoderTypeAccessGroupMemberEnumerationEntry
}

// DmThreadEntry
type DmThreadEntry struct {
	isDeleted bool
}

func MakeDmThreadEntry() DmThreadEntry {
	return DmThreadEntry{
		isDeleted: false,
	}
}

func (entry *DmThreadEntry) RawEncodeWithoutMetadata(blockHeight uint64, skipMetadata ...bool) []byte {
	var data []byte
	return data
}

func (entry *DmThreadEntry) RawDecodeWithoutMetadata(blockHeight uint64, rr *bytes.Reader) error {
	return nil
}

func (entry *DmThreadEntry) GetVersionByte(blockHeight uint64) byte {
	return 0
}

func (entry *DmThreadEntry) GetEncoderType() EncoderType {
	return EncoderTypeDmThreadEntry
}

// GroupKeyName helps with handling key names in AccessGroups
type GroupKeyName [MaxAccessGroupKeyNameCharacters]byte

func (name *GroupKeyName) ToBytes() []byte {
	return name[:]
}

func (name *GroupKeyName) RawEncodeWithoutMetadata(blockHeight uint64, skipMetadata ...bool) []byte {
	return EncodeByteArray(name[:])
}

func (name *GroupKeyName) RawDecodeWithoutMetadata(blockHeight uint64, rr *bytes.Reader) error {
	nameBytes, err := DecodeByteArray(rr)
	if err != nil {
		return errors.Wrapf(err, "AccessGroupKeyName.Decode: Problem reading name")
	}
	copy(name[:], nameBytes)
	return nil
}

func (name *GroupKeyName) GetVersionByte(blockHeight uint64) byte {
	return 0
}

func (name *GroupKeyName) GetEncoderType() EncoderType {
	return EncoderTypeGroupKeyName
}

// Encode message key from varying length to a MaxAccessKeyNameCharacters.
// We fill the length of the access key to make sure there are no weird
// prefix overlaps in DB.
func NewGroupKeyName(groupKeyName []byte) *GroupKeyName {
	name := GroupKeyName{}

	// Fill with 0s to the MaxAccessKeyNameCharacters.
	for {
		if len(groupKeyName) < MaxAccessGroupKeyNameCharacters {
			groupKeyName = append(groupKeyName, []byte{0}...)
		} else {
			copy(name[:], groupKeyName)
			return &name
		}
	}
}

// Decode filled message key of length MaxMessagingKeyNameCharacters array.
func MessagingKeyNameDecode(name *GroupKeyName) []byte {

	bytes := make([]byte, MaxMessagingKeyNameCharacters)
	copy(bytes, name[:])

	// Return empty byte array if we have a non-existent key.
	if reflect.DeepEqual(bytes, (*NewGroupKeyName([]byte{}))[:]) {
		return []byte{}
	}

	// Remove trailing 0s from the encoded message key.
	for {
		if len(bytes) > MinMessagingKeyNameCharacters && bytes[len(bytes)-1] == byte(0) {
			bytes = bytes[:len(bytes)-1]
		} else {
			return bytes
		}
	}
}

// Decode filled message key of length MaxAccessKeyNameCharacters array.
func AccessKeyNameDecode(name *GroupKeyName) []byte {

	bytes := make([]byte, MaxAccessGroupKeyNameCharacters)
	copy(bytes, name[:])

	// Return empty byte array if we have a non-existent key.
	if reflect.DeepEqual(bytes, (*NewGroupKeyName([]byte{}))[:]) {
		return []byte{}
	}

	// Remove trailing 0s from the encoded message key.
	for {
		if len(bytes) > MinAccessGroupKeyNameCharacters && bytes[len(bytes)-1] == byte(0) {
			bytes = bytes[:len(bytes)-1]
		} else {
			return bytes
		}
	}
}

func EqualGroupKeyName(a, b *GroupKeyName) bool {
	return reflect.DeepEqual(a.ToBytes(), b.ToBytes())
}

func BaseGroupKeyName() *GroupKeyName {
	return NewGroupKeyName([]byte{})
}

func DefaultGroupKeyName() *GroupKeyName {
	return NewGroupKeyName([]byte("default-key"))
}

// MessagingGroupKey is similar to the MessageKey, and is used to index messaging keys for a user.
type MessagingGroupKey struct {
	OwnerPublicKey PublicKey
	GroupKeyName   GroupKeyName
}

func NewMessagingGroupKey(ownerPublicKey *PublicKey, groupKeyName []byte) *MessagingGroupKey {
	return &MessagingGroupKey{
		OwnerPublicKey: *ownerPublicKey,
		GroupKeyName:   *NewGroupKeyName(groupKeyName),
	}
}

func (key *MessagingGroupKey) String() string {
	return fmt.Sprintf("<OwnerPublicKey: %v, AccessGroupKeyName: %v",
		key.OwnerPublicKey, key.GroupKeyName)
}

type AccessGroupId struct {
	AccessGroupOwnerPublicKey PublicKey
	AccessGroupKeyName        GroupKeyName
}

func NewAccessGroupId(ownerPublicKey *PublicKey, groupKeyName []byte) *AccessGroupId {
	if ownerPublicKey == nil {
		return nil
	}
	return &AccessGroupId{
		AccessGroupOwnerPublicKey: *ownerPublicKey,
		AccessGroupKeyName:        *NewGroupKeyName(groupKeyName),
	}
}

func (key *AccessGroupId) String() string {
	return fmt.Sprintf("<AccessGroupOwnerPublicKey: %v, AccessGroupKeyName: %v",
		key.AccessGroupOwnerPublicKey, key.AccessGroupKeyName)
}

func (key *AccessGroupId) ToBytes() []byte {
	var data []byte
	data = append(data, EncodeByteArray(key.AccessGroupOwnerPublicKey.ToBytes())...)
	data = append(data, EncodeByteArray(key.AccessGroupKeyName.ToBytes())...)
	return data
}

func (key *AccessGroupId) FromBytes(rr *bytes.Reader) error {
	accessGroupOwnerPublicKeyBytes, err := DecodeByteArray(rr)
	if err != nil {
		return errors.Wrapf(err, "NewMessageMetadata.FromBytes: "+
			"Problem reading AccessGroupOwnerPublicKey")
	}
	key.AccessGroupOwnerPublicKey = *NewPublicKey(accessGroupOwnerPublicKeyBytes)

	accessGroupKeyNameBytes, err := DecodeByteArray(rr)
	if err != nil {
		return errors.Wrapf(err, "NewMessageMetadata.FromBytes: "+
			"Problem reading AccessGroupKeyName")
	}
	key.AccessGroupKeyName = *NewGroupKeyName(accessGroupKeyNameBytes)

	return nil
}

// AccessGroupMembershipKey is used to index group memberships for a user.
type AccessGroupMembershipKey struct {
	AccessGroupMemberPublicKey PublicKey
	AccessGroupOwnerPublicKey  PublicKey
	AccessGroupKeyName         GroupKeyName
}

func (key *AccessGroupMembershipKey) RawEncodeWithoutMetadata(blockHeight uint64, skipMetadata ...bool) []byte {
	var data []byte
	data = append(data, key.AccessGroupMemberPublicKey[:]...)
	data = append(data, key.AccessGroupOwnerPublicKey[:]...)
	data = append(data, key.AccessGroupKeyName[:]...)
	return data
}

func (key *AccessGroupMembershipKey) RawDecodeWithoutMetadata(blockHeight uint64, rr *bytes.Reader) error {

	groupMemberPublicKey := &PublicKey{}
	if exist, err := DecodeFromBytes(groupMemberPublicKey, rr); exist && err == nil {
		key.AccessGroupMemberPublicKey = *groupMemberPublicKey
	} else if err != nil {
		return errors.Wrapf(err, "AccessGroupMembershipKey.Decode: Problem reading "+
			"AccessGroupMemberPublicKey")
	}

	groupOwnerPublicKey := &PublicKey{}
	if exist, err := DecodeFromBytes(groupOwnerPublicKey, rr); exist && err == nil {
		key.AccessGroupOwnerPublicKey = *groupOwnerPublicKey
	} else if err != nil {
		return errors.Wrapf(err, "AccessGroupMembershipKey.Decode: Problem reading "+
			"AccessGroupOwnerPublicKey")
	}

	groupKeyName := &GroupKeyName{}
	if exist, err := DecodeFromBytes(groupKeyName, rr); exist && err == nil {
		key.AccessGroupKeyName = *groupKeyName
	} else if err != nil {
		return errors.Wrapf(err, "AccessGroupMembershipKey.Decode: Problem reading "+
			"AccessGroupKeyName")
	}

	return nil
}

func (key *AccessGroupMembershipKey) GetVersionByte(blockHeight uint64) byte {
	return 0
}

func (key *AccessGroupMembershipKey) GetEncoderType() EncoderType {
	return EncoderTypeGroupMembershipKey
}

func NewGroupMembershipKey(groupMemberPublicKey PublicKey, groupOwnerPublicKey PublicKey, groupKeyName GroupKeyName) *AccessGroupMembershipKey {
	return &AccessGroupMembershipKey{
		AccessGroupMemberPublicKey: groupMemberPublicKey,
		AccessGroupOwnerPublicKey:  groupOwnerPublicKey,
		AccessGroupKeyName:         groupKeyName,
	}
}

func (key *AccessGroupMembershipKey) String() string {
	return fmt.Sprintf("<AccessGroupMemberPublicKey: %v, AccessGroupOwnerPublicKey: %v, AccessGroupKeyName: %v>",
		key.AccessGroupMemberPublicKey, key.AccessGroupOwnerPublicKey, key.AccessGroupKeyName)
}

type AccessGroupEntry struct {
	AccessGroupOwnerPublicKey *PublicKey
	AccessGroupKeyName        *GroupKeyName
	AccessGroupPublicKey      *PublicKey

	ExtraData map[string][]byte
	isDeleted bool
}

func (entry *AccessGroupEntry) String() string {
	return fmt.Sprintf("<AccessGroupOwnerPublicKey: %v, AccessGroupKeyName: %v, AccessGroupPublicKey: %v, ExtraData: %v, isDeleted: %v>",
		entry.AccessGroupOwnerPublicKey, entry.AccessGroupKeyName, entry.AccessGroupPublicKey, entry.ExtraData, entry.isDeleted)
}

func (entry *AccessGroupEntry) IsDeleted() bool {
	return entry.isDeleted
}

func (entry *AccessGroupEntry) GetAccessGroupId() AccessGroupId {
	return AccessGroupId{
		AccessGroupOwnerPublicKey: *entry.AccessGroupOwnerPublicKey,
		AccessGroupKeyName:        *entry.AccessGroupKeyName,
	}
}

func (entry *AccessGroupEntry) RawEncodeWithoutMetadata(blockHeight uint64, skipMetadata ...bool) []byte {
	var data []byte

	data = append(data, EncodeToBytes(blockHeight, entry.AccessGroupOwnerPublicKey, skipMetadata...)...)
	data = append(data, EncodeToBytes(blockHeight, entry.AccessGroupKeyName, skipMetadata...)...)
	data = append(data, EncodeToBytes(blockHeight, entry.AccessGroupPublicKey, skipMetadata...)...)
	data = append(data, EncodeExtraData(entry.ExtraData)...)
	return data
}

func (entry *AccessGroupEntry) RawDecodeWithoutMetadata(blockHeight uint64, rr *bytes.Reader) error {
	accessGroupOwnerPublicKey := &PublicKey{}
	if exist, err := DecodeFromBytes(accessGroupOwnerPublicKey, rr); exist && err == nil {
		entry.AccessGroupOwnerPublicKey = accessGroupOwnerPublicKey
	} else if err != nil {
		return errors.Wrapf(err, "AccessGroupEntry.Decode: Problem reading "+
			"AccessGroupOwnerPublicKey")
	}

	accessGroupKeyName := &GroupKeyName{}
	if exist, err := DecodeFromBytes(accessGroupKeyName, rr); exist && err == nil {
		entry.AccessGroupKeyName = accessGroupKeyName
	} else if err != nil {
		return errors.Wrapf(err, "AccessGroupEntry.Decode: Problem reading "+
			"AccessGroupKeyName")
	}

	accessGroupPublicKey := &PublicKey{}
	if exist, err := DecodeFromBytes(accessGroupPublicKey, rr); exist && err == nil {
		entry.AccessGroupPublicKey = accessGroupPublicKey
	} else if err != nil {
		return errors.Wrapf(err, "AccessGroupEntry.Decode: Problem reading "+
			"AccessGroupPublicKey")
	}

	extraData, err := DecodeExtraData(rr)
	if err != nil {
		return errors.Wrapf(err, "AccessGroupEntry.Decode: Problem reading "+
			"ExtraData")
	}
	entry.ExtraData = extraData

	return nil
}

func (entry *AccessGroupEntry) GetVersionByte(blockHeight uint64) byte {
	return 0
}

func (entry *AccessGroupEntry) GetEncoderType() EncoderType {
	return EncoderTypeAccessGroupEntry
}

// AccessGroupEntry is used to update access keys for a user, this was added in
// the DeSo V3 Messages protocol.
type MessagingGroupEntry struct {
	// GroupOwnerPublicKey represents the owner public key of the user who created
	// this group. This key is what is used to index the group metadata in the db.
	GroupOwnerPublicKey *PublicKey

	// MessagingPublicKey is the key others will use to encrypt messages. The
	// GroupOwnerPublicKey is used for indexing, but the MessagingPublicKey is the
	// actual key used to encrypt/decrypt messages.
	MessagingPublicKey *PublicKey

	// MessagingGroupKeyName is the name of the messaging key. This is used to identify
	// the message public key. You can pass any 8-32 character string (byte array).
	// The standard Messages V3 key is named "default-key"
	MessagingGroupKeyName *GroupKeyName

	// MessagingGroupMembers is a list of recipients in a group chat. Messaging keys can have
	// multiple recipients, where the encrypted private key of the messaging public key
	// is given to all group members.
	MessagingGroupMembers []*MessagingGroupMember

	// ExtraData is an arbitrary key value map
	ExtraData map[string][]byte

	// Whether this entry should be deleted when the view is flushed
	// to the db. This is initially set to false, but can become true if
	// we disconnect the messaging key from UtxoView
	isDeleted bool
}

func (entry *MessagingGroupEntry) String() string {
	return fmt.Sprintf("<MessagingGroupEntry: %v | MessagingPublicKey : %v | MessagingGroupKey : %v | isDeleted : %v >",
		entry.GroupOwnerPublicKey, entry.MessagingPublicKey, entry.MessagingGroupKeyName, entry.isDeleted)
}

func (entry *MessagingGroupEntry) IsDeleted() bool {
	return entry.isDeleted
}

func sortMessagingGroupMembers(membersArg []*MessagingGroupMember) []*MessagingGroupMember {
	// Make a deep copy of the members to avoid messing up the slice the caller
	// used. Not doing this could cause downstream effects, mainly in tests where
	// the same slice is re-used in txns and in expectations later on.
	// TODO: use safe make here? will introduce an error
	members := make([]*MessagingGroupMember, len(membersArg))
	copy(members, membersArg)
	sort.Slice(members, func(ii, jj int) bool {
		iiStr := PkToStringMainnet(members[ii].GroupMemberPublicKey[:]) + string(members[ii].GroupMemberKeyName[:]) + string(members[ii].EncryptedKey)
		jjStr := PkToStringMainnet(members[jj].GroupMemberPublicKey[:]) + string(members[jj].GroupMemberKeyName[:]) + string(members[jj].EncryptedKey)
		return iiStr < jjStr
	})
	return members
}

func (entry *MessagingGroupEntry) RawEncodeWithoutMetadata(blockHeight uint64, skipMetadata ...bool) []byte {
	var entryBytes []byte

	entryBytes = append(entryBytes, EncodeToBytes(blockHeight, entry.GroupOwnerPublicKey, skipMetadata...)...)
	entryBytes = append(entryBytes, EncodeToBytes(blockHeight, entry.MessagingPublicKey, skipMetadata...)...)
	entryBytes = append(entryBytes, EncodeToBytes(blockHeight, entry.MessagingGroupKeyName, skipMetadata...)...)
	entryBytes = append(entryBytes, UintToBuf(uint64(len(entry.MessagingGroupMembers)))...)
	// We sort the MessagingGroupMembers because they can be added while iterating over
	// a map, which could lead to inconsistent orderings across nodes when encoding.
	members := sortMessagingGroupMembers(entry.MessagingGroupMembers)
	for ii := 0; ii < len(members); ii++ {
		entryBytes = append(entryBytes, EncodeToBytes(blockHeight, members[ii], skipMetadata...)...)
	}
	entryBytes = append(entryBytes, EncodeExtraData(entry.ExtraData)...)
	return entryBytes
}

func (entry *MessagingGroupEntry) RawDecodeWithoutMetadata(blockHeight uint64, rr *bytes.Reader) error {
	groupOwnerPublicKeyBytes := &PublicKey{}
	if exist, err := DecodeFromBytes(groupOwnerPublicKeyBytes, rr); exist && err == nil {
		entry.GroupOwnerPublicKey = groupOwnerPublicKeyBytes
	} else if err != nil {
		return errors.Wrapf(err, "MessagingGroupEntry.Decode: Problem decoding groupOwnerPublicKeyBytes")
	}

	messagingPublicKeyBytes := &PublicKey{}
	if exist, err := DecodeFromBytes(messagingPublicKeyBytes, rr); exist && err == nil {
		entry.MessagingPublicKey = messagingPublicKeyBytes
	} else if err != nil {
		return errors.Wrapf(err, "MessagingGroupEntry.Decode: Problem decoding messagingPublicKey")
	}

	messagingKeyNameBytes := &GroupKeyName{}
	if exist, err := DecodeFromBytes(messagingKeyNameBytes, rr); exist && err == nil {
		entry.MessagingGroupKeyName = messagingKeyNameBytes
	} else if err != nil {
		return errors.Wrapf(err, "MessagingGroupEntry.Decode: Problem decoding messagingKeyName")
	}

	recipientsLen, err := ReadUvarint(rr)
	if err != nil {
		return errors.Wrapf(err, "MessagingGroupEntry.Decode: Problem decoding recipients length")
	}
	for ; recipientsLen > 0; recipientsLen-- {
		recipient := &MessagingGroupMember{}
		if exist, err := DecodeFromBytes(recipient, rr); exist && err == nil {
			entry.MessagingGroupMembers = append(entry.MessagingGroupMembers, recipient)
		} else if err != nil {
			return errors.Wrapf(err, "MessagingGroupEntry.Decode: Problem decoding recipient")
		}
	}

	entry.ExtraData, err = DecodeExtraData(rr)
	if err != nil && strings.Contains(err.Error(), "EOF") {
		// To preserve backwards-compatibility, we set an empty map and return if we
		// encounter an EOF error decoding ExtraData.
		glog.Warning(err, "MessagingGroupEntry.Decode: problem decoding extra data. "+
			"Please resync your node to upgrade your datadir before the next hard fork.")
		return nil
	} else if err != nil {
		return errors.Wrapf(err, "MessagingGroupEntry.Decode: Problem decoding extra data")
	}

	return nil
}

func (entry *MessagingGroupEntry) GetVersionByte(blockHeight uint64) byte {
	return 0
}

func (entry *MessagingGroupEntry) GetEncoderType() EncoderType {
	return EncoderTypeMessagingGroupEntry
}

type AccessGroupMemberEntry struct {
	// AccessGroupMemberPublicKey is the *owner* public key of the user in the access group
	AccessGroupMemberPublicKey *PublicKey

	// AccessGroupMemberKeyName is the key name of the user in the access group
	// Most of the time, we will be using a user's "default-key" key name
	AccessGroupMemberKeyName *GroupKeyName

	// EncryptedKey is the encrypted private key of the access group public key
	// If the access group's private key were GroupPriv, and the member's public
	// key were MemberPub, then we would have EncrypetdKey would be GroupPriv
	// encrypted with MemberPub.
	EncryptedKey []byte

	// ExtraData is an arbitrary key value map
	ExtraData map[string][]byte

	// Whether this entry should be deleted when the view is flushed to the db.
	// This is initially set to false, but can become true if the entry is disconnected.
	isDeleted bool
}

func (entry *AccessGroupMemberEntry) String() string {
	return fmt.Sprintf("<AccessGroupMemberEntry: %v | AccessGroupMemberKeyName : %v | EncryptedKey : %v | "+
		"ExtraData : %v | isDeleted : %v >", entry.AccessGroupMemberPublicKey, entry.AccessGroupMemberKeyName,
		entry.EncryptedKey, entry.ExtraData, entry.isDeleted)
}

func (entry *AccessGroupMemberEntry) IsDeleted() bool {
	return entry.isDeleted
}

func (entry *AccessGroupMemberEntry) RawEncodeWithoutMetadata(blockHeight uint64, skipMetadata ...bool) []byte {
	var entryBytes []byte

	entryBytes = append(entryBytes, EncodeToBytes(blockHeight, entry.AccessGroupMemberPublicKey, skipMetadata...)...)
	entryBytes = append(entryBytes, EncodeToBytes(blockHeight, entry.AccessGroupMemberKeyName, skipMetadata...)...)
	entryBytes = append(entryBytes, EncodeByteArray(entry.EncryptedKey)...)
	entryBytes = append(entryBytes, EncodeExtraData(entry.ExtraData)...)
	return entryBytes
}

func (entry *AccessGroupMemberEntry) RawDecodeWithoutMetadata(blockHeight uint64, rr *bytes.Reader) error {
	accessGroupMemberPublicKeyBytes := &PublicKey{}
	if exist, err := DecodeFromBytes(accessGroupMemberPublicKeyBytes, rr); exist && err == nil {
		entry.AccessGroupMemberPublicKey = accessGroupMemberPublicKeyBytes
	} else if err != nil {
		return errors.Wrapf(err, "AccessGroupMemberEntry.Decode: Problem decoding accessGroupMemberPublicKeyBytes")
	}

	accessGroupMemberKeyNameBytes := &GroupKeyName{}
	if exist, err := DecodeFromBytes(accessGroupMemberKeyNameBytes, rr); exist && err == nil {
		entry.AccessGroupMemberKeyName = accessGroupMemberKeyNameBytes
	} else if err != nil {
		return errors.Wrapf(err, "AccessGroupMemberEntry.Decode: Problem decoding accessGroupMemberKeyNameBytes")
	}

	encryptedKey, err := DecodeByteArray(rr)
	if err != nil {
		return errors.Wrapf(err, "AccessGroupMemberEntry.Decode: Problem decoding encryptedKey")
	}
	entry.EncryptedKey = encryptedKey

	entry.ExtraData, err = DecodeExtraData(rr)
	if err != nil && strings.Contains(err.Error(), "EOF") {
		// To preserve backwards-compatibility, we set an empty map and return if we
		// encounter an EOF error decoding ExtraData.
		glog.Warning(err, "AccessGroupMemberEntry.Decode: problem decoding extra data. "+
			"Please resync your node to upgrade your datadir before the next hard fork.")
		return nil
	} else if err != nil {
		return errors.Wrapf(err, "AccessGroupMemberEntry.Decode: Problem decoding extra data")
	}

	return nil
}

func (entry *AccessGroupMemberEntry) GetVersionByte(blockHeight uint64) byte {
	return 0
}

func (entry *AccessGroupMemberEntry) GetEncoderType() EncoderType {
	return EncoderTypeAccessGroupMemberEntry
}

// MessagingGroupMember is used to store information about a group chat member.
type MessagingGroupMember struct {
	// GroupMemberPublicKey is the main public key of the group chat member.
	// Importantly, it isn't a messaging public key.
	GroupMemberPublicKey *PublicKey

	// GroupMemberKeyName determines the key of the recipient that the
	// encrypted key is addressed to. We allow adding recipients by their
	// messaging keys. It suffices to specify the recipient's main public key
	// and recipient's messaging key name for the consensus to know how to
	// index the recipient. That's why we don't actually store the messaging
	// public key in the MessagingGroupMember entry.
	GroupMemberKeyName *GroupKeyName

	// EncryptedKey is the encrypted messaging public key, addressed to the recipient.
	EncryptedKey []byte
}

func (rec *MessagingGroupMember) ToBytes() []byte {
	var data []byte

	data = append(data, EncodeByteArray(rec.GroupMemberPublicKey.ToBytes())...)
	data = append(data, EncodeByteArray(rec.GroupMemberKeyName.ToBytes())...)
	data = append(data, EncodeByteArray(rec.EncryptedKey)...)

	return data
}

func (rec *MessagingGroupMember) FromBytes(rr *bytes.Reader) error {
	var err error

	pkBytes, err := DecodeByteArray(rr)
	if err != nil {
		return errors.Wrapf(err, "MessagingGroupMember.FromBytes: Problem reading GroupMemberPublicKey")
	}
	rec.GroupMemberPublicKey = NewPublicKey(pkBytes)

	keyNameBytes, err := DecodeByteArray(rr)
	if err != nil {
		return errors.Wrapf(err, "MessagingGroupMember.FromBytes: Problem reading GroupMemberKeyName")
	}
	rec.GroupMemberKeyName = NewGroupKeyName(keyNameBytes)

	rec.EncryptedKey, err = DecodeByteArray(rr)
	if err != nil {
		return errors.Wrapf(err, "MessagingGroupMember.FromBytes: Problem reading EncryptedKey")
	}
	return nil
}

func (rec *MessagingGroupMember) RawEncodeWithoutMetadata(blockHeight uint64, skipMetadata ...bool) []byte {
	data := []byte{}

	data = append(data, EncodeToBytes(blockHeight, rec.GroupMemberPublicKey, skipMetadata...)...)
	data = append(data, EncodeToBytes(blockHeight, rec.GroupMemberKeyName, skipMetadata...)...)
	data = append(data, EncodeByteArray(rec.EncryptedKey)...)

	return data
}

func (rec *MessagingGroupMember) RawDecodeWithoutMetadata(blockHeight uint64, rr *bytes.Reader) error {
	var err error

	groupMemberPublicKey := &PublicKey{}
	if exist, err := DecodeFromBytes(groupMemberPublicKey, rr); exist && err == nil {
		rec.GroupMemberPublicKey = groupMemberPublicKey
	} else if err != nil {
		return errors.Wrapf(err, "MessagingGroupMember.Decode: Problem reading "+
			"GroupMemberPublicKey")
	}

	groupMemberKeyName := &GroupKeyName{}
	if exist, err := DecodeFromBytes(groupMemberKeyName, rr); exist && err == nil {
		rec.GroupMemberKeyName = groupMemberKeyName
	} else if err != nil {
		return errors.Wrapf(err, "MessagingGroupMember.Decode: Problem reading "+
			"GroupMemberKeyName")
	}

	rec.EncryptedKey, err = DecodeByteArray(rr)
	if err != nil {
		return errors.Wrapf(err, "MessagingGroupMember.Decode: Problem reading "+
			"EncryptedKey")
	}
	return nil
}

func (rec *MessagingGroupMember) GetVersionByte(blockHeight uint64) byte {
	return 0
}

func (rec *MessagingGroupMember) GetEncoderType() EncoderType {
	return EncoderTypeMessagingGroupMember
}

// Entry for a public key forbidden from signing blocks.
type ForbiddenPubKeyEntry struct {
	PubKey []byte

	// Whether or not this entry is deleted in the view.
	isDeleted bool
}

func (entry *ForbiddenPubKeyEntry) RawEncodeWithoutMetadata(blockHeight uint64, skipMetadata ...bool) []byte {
	var data []byte
	data = append(data, EncodeByteArray(entry.PubKey)...)
	return data
}

func (entry *ForbiddenPubKeyEntry) RawDecodeWithoutMetadata(blockHeight uint64, rr *bytes.Reader) error {
	var err error
	entry.PubKey, err = DecodeByteArray(rr)
	if err != nil {
		return errors.Wrapf(err, "ForbiddenPubKeyEntry.Decode: Problem decoding PubKey")
	}
	return nil
}

func (entry *ForbiddenPubKeyEntry) GetVersionByte(blockHeight uint64) byte {
	return 0
}

func (entry *ForbiddenPubKeyEntry) GetEncoderType() EncoderType {
	return EncoderTypeForbiddenPubKeyEntry
}

func MakeLikeKey(userPk []byte, LikedPostHash BlockHash) LikeKey {
	return LikeKey{
		LikerPubKey:   MakePkMapKey(userPk),
		LikedPostHash: LikedPostHash,
	}
}

type LikeKey struct {
	LikerPubKey   PkMapKey
	LikedPostHash BlockHash
}

// LikeEntry stores the content of a like transaction.
type LikeEntry struct {
	LikerPubKey   []byte
	LikedPostHash *BlockHash

	// Whether or not this entry is deleted in the view.
	isDeleted bool
}

func (likeEntry *LikeEntry) RawEncodeWithoutMetadata(blockHeight uint64, skipMetadata ...bool) []byte {
	var data []byte

	data = append(data, EncodeByteArray(likeEntry.LikerPubKey)...)
	data = append(data, EncodeToBytes(blockHeight, likeEntry.LikedPostHash, skipMetadata...)...)
	return data
}

func (likeEntry *LikeEntry) RawDecodeWithoutMetadata(blockHeight uint64, rr *bytes.Reader) error {
	var err error

	likeEntry.LikerPubKey, err = DecodeByteArray(rr)
	if err != nil {
		return errors.Wrapf(err, "LikeEntry.Decode: problem reading LikerPubKey")
	}
	likedPostHash := &BlockHash{}
	if exist, err := DecodeFromBytes(likedPostHash, rr); exist && err == nil {
		likeEntry.LikedPostHash = likedPostHash
	} else if err != nil {
		return errors.Wrapf(err, "LikeEntry.Decode: problem reading LikedPostHash")
	}
	return nil
}

func (likeEntry *LikeEntry) GetVersionByte(blockHeight uint64) byte {
	return 0
}

func (likeEntry *LikeEntry) GetEncoderType() EncoderType {
	return EncoderTypeLikeEntry
}

func MakeNFTKey(nftPostHash *BlockHash, serialNumber uint64) NFTKey {
	return NFTKey{
		NFTPostHash:  *nftPostHash,
		SerialNumber: serialNumber,
	}
}

type NFTKey struct {
	NFTPostHash  BlockHash
	SerialNumber uint64
}

// This struct defines an individual NFT owned by a PKID. An NFT entry  maps to a single
// postEntry, but a single postEntry can map to multiple NFT entries. Each NFT copy is
// defined by a serial number, which denotes it's place in the set (ie. #1 of 100).
type NFTEntry struct {
	LastOwnerPKID              *PKID // This is needed to decrypt unlockable text.
	OwnerPKID                  *PKID
	NFTPostHash                *BlockHash
	SerialNumber               uint64
	IsForSale                  bool
	MinBidAmountNanos          uint64
	UnlockableText             []byte
	LastAcceptedBidAmountNanos uint64

	// If this NFT was transferred to the current owner, it will be pending until accepted.
	IsPending bool

	// If an NFT does not have unlockable content, it can be sold instantly at BuyNowPriceNanos.
	IsBuyNow bool

	// If an NFT is a Buy Now NFT, it can be purchased for this price.
	BuyNowPriceNanos uint64

	ExtraData map[string][]byte

	// Whether or not this entry is deleted in the view.
	isDeleted bool
}

func (nft *NFTEntry) RawEncodeWithoutMetadata(blockHeight uint64, skipMetadata ...bool) []byte {
	var data []byte

	data = append(data, EncodeToBytes(blockHeight, nft.LastOwnerPKID, skipMetadata...)...)
	data = append(data, EncodeToBytes(blockHeight, nft.OwnerPKID, skipMetadata...)...)
	data = append(data, EncodeToBytes(blockHeight, nft.NFTPostHash, skipMetadata...)...)
	data = append(data, UintToBuf(nft.SerialNumber)...)
	data = append(data, BoolToByte(nft.IsForSale))
	data = append(data, UintToBuf(nft.MinBidAmountNanos)...)
	data = append(data, EncodeByteArray(nft.UnlockableText)...)
	data = append(data, UintToBuf(nft.LastAcceptedBidAmountNanos)...)
	data = append(data, BoolToByte(nft.IsPending))
	data = append(data, BoolToByte(nft.IsBuyNow))
	data = append(data, UintToBuf(nft.BuyNowPriceNanos)...)
	data = append(data, EncodeExtraData(nft.ExtraData)...)
	return data
}

func (nft *NFTEntry) RawDecodeWithoutMetadata(blockHeight uint64, rr *bytes.Reader) error {
	var err error

	lastOwnerPKID := &PKID{}
	if exist, err := DecodeFromBytes(lastOwnerPKID, rr); exist && err == nil {
		nft.LastOwnerPKID = lastOwnerPKID
	} else if err != nil {
		return errors.Wrapf(err, "NFTEntry.Decode: Problem reading LastOwnerPKID")
	}

	ownerPKID := &PKID{}
	if exist, err := DecodeFromBytes(ownerPKID, rr); exist && err == nil {
		nft.OwnerPKID = ownerPKID
	} else if err != nil {
		return errors.Wrapf(err, "NFTEntry.Decode: Problem reading OwnerPKID")
	}

	NFTPostHash := &BlockHash{}
	if exist, err := DecodeFromBytes(NFTPostHash, rr); exist && err == nil {
		nft.NFTPostHash = NFTPostHash
	} else if err != nil {
		return errors.Wrapf(err, "NFTEntry.Decode: Problem reading NFTPostHash")
	}
	nft.SerialNumber, err = ReadUvarint(rr)
	if err != nil {
		return errors.Wrapf(err, "NFTEntry.Decode: Problem reading SerialNumber")
	}
	nft.IsForSale, err = ReadBoolByte(rr)
	if err != nil {
		return errors.Wrapf(err, "NFTEntry.Decode: Problem reading IsForSale")
	}
	nft.MinBidAmountNanos, err = ReadUvarint(rr)
	if err != nil {
		return errors.Wrapf(err, "NFTEntry.Decode: Problem reading MinBidAmountNanos")
	}

	nft.UnlockableText, err = DecodeByteArray(rr)
	if err != nil {
		return errors.Wrapf(err, "NFTEntry.Decode: Problem reading UnlockableText")
	}

	nft.LastAcceptedBidAmountNanos, err = ReadUvarint(rr)
	if err != nil {
		return errors.Wrapf(err, "NFTEntry.Decode: Problem reading LastAcceptedBidAmountNanos")
	}
	nft.IsPending, err = ReadBoolByte(rr)
	if err != nil {
		return errors.Wrapf(err, "NFTEntry.Decode: Problem reading IsPending")
	}
	nft.IsBuyNow, err = ReadBoolByte(rr)
	if err != nil {
		return errors.Wrapf(err, "NFTEntry.Decode: Problem reading IsBuyNow")
	}
	nft.BuyNowPriceNanos, err = ReadUvarint(rr)
	if err != nil {
		return errors.Wrapf(err, "NFTEntry.Decode: Problem reading BuyNowPriceNanos")
	}

	nft.ExtraData, err = DecodeExtraData(rr)
	if err != nil && strings.Contains(err.Error(), "EOF") {
		// To preserve backwards-compatibility, we set an empty map and return if we
		// encounter an EOF error decoding ExtraData.
		glog.Warning(err, "NFTEntry.Decode: problem decoding extra data. "+
			"Please resync your node to upgrade your datadir before the next hard fork.")
		return nil
	} else if err != nil {
		return errors.Wrapf(err, "NFTEntry.Decode: Problem decoding extra data")
	}

	return nil
}

func (nft *NFTEntry) GetVersionByte(blockHeight uint64) byte {
	return 0
}

func (nft *NFTEntry) GetEncoderType() EncoderType {
	return EncoderTypeNFTEntry
}

func MakeNFTBidKey(bidderPKID *PKID, nftPostHash *BlockHash, serialNumber uint64) NFTBidKey {
	return NFTBidKey{
		BidderPKID:   *bidderPKID,
		NFTPostHash:  *nftPostHash,
		SerialNumber: serialNumber,
	}
}

type NFTBidKey struct {
	BidderPKID   PKID
	NFTPostHash  BlockHash
	SerialNumber uint64
}

// This struct defines a single bid on an NFT.
type NFTBidEntry struct {
	BidderPKID     *PKID
	NFTPostHash    *BlockHash
	SerialNumber   uint64
	BidAmountNanos uint64

	AcceptedBlockHeight *uint32

	// Whether or not this entry is deleted in the view.
	isDeleted bool
}

func (be *NFTBidEntry) RawEncodeWithoutMetadata(blockHeight uint64, skipMetadata ...bool) []byte {
	var data []byte

	data = append(data, EncodeToBytes(blockHeight, be.BidderPKID, skipMetadata...)...)
	data = append(data, EncodeToBytes(blockHeight, be.NFTPostHash, skipMetadata...)...)
	data = append(data, UintToBuf(be.SerialNumber)...)
	data = append(data, UintToBuf(be.BidAmountNanos)...)

	if be.AcceptedBlockHeight != nil {
		data = append(data, BoolToByte(true))
		data = append(data, UintToBuf(uint64(*be.AcceptedBlockHeight))...)
	} else {
		data = append(data, BoolToByte(false))
	}
	return data
}

func (be *NFTBidEntry) RawDecodeWithoutMetadata(blockHeight uint64, rr *bytes.Reader) error {
	var err error

	bidderPKID := &PKID{}
	if exist, err := DecodeFromBytes(bidderPKID, rr); exist && err == nil {
		be.BidderPKID = bidderPKID
	} else if err != nil {
		return errors.Wrapf(err, "NFTBidEntry.Decode: Problem reading BidderPKID")
	}
	NFTPostHash := &BlockHash{}
	if exist, err := DecodeFromBytes(NFTPostHash, rr); exist && err == nil {
		be.NFTPostHash = NFTPostHash
	} else if err != nil {
		return errors.Wrapf(err, "NFTBidEntry.Decode: Problem reading NFTPostHash")
	}
	be.SerialNumber, err = ReadUvarint(rr)
	if err != nil {
		return errors.Wrapf(err, "NFTBidEntry.Decode: Problem reading SerialNubmer")
	}
	be.BidAmountNanos, err = ReadUvarint(rr)
	if err != nil {
		return errors.Wrapf(err, "NFTBidEntry.Decode: Problem reading BidAmountNanos")
	}

	if existByte, err := ReadBoolByte(rr); existByte && err == nil {
		acceptedBlockHeight, err := ReadUvarint(rr)
		if err != nil {
			return errors.Wrapf(err, "NFTBidEntry.Decode: Problem reading AcceptedBlockHeight")
		}
		acceptedBlockHeight32 := uint32(acceptedBlockHeight)
		be.AcceptedBlockHeight = &acceptedBlockHeight32
	}
	return nil
}

func (be *NFTBidEntry) GetVersionByte(blockHeight uint64) byte {
	return 0
}

func (be *NFTBidEntry) GetEncoderType() EncoderType {
	return EncoderTypeNFTBidEntry
}

func (nftBidEntry *NFTBidEntry) Copy() *NFTBidEntry {
	if nftBidEntry == nil {
		return nil
	}
	newEntry := *nftBidEntry
	newEntry.BidderPKID = nftBidEntry.BidderPKID.NewPKID()
	newEntry.NFTPostHash = nftBidEntry.NFTPostHash.NewBlockHash()
	if nftBidEntry.AcceptedBlockHeight != nil {
		*newEntry.AcceptedBlockHeight = *nftBidEntry.AcceptedBlockHeight
	}
	return &newEntry
}

type NFTBidEntryBundle struct {
	nftBidEntryBundle []*NFTBidEntry
}

func (bundle *NFTBidEntryBundle) RawEncodeWithoutMetadata(blockHeight uint64, skipMetadata ...bool) []byte {
	var data []byte

	if bundle.nftBidEntryBundle != nil {
		numEntries := uint64(len(bundle.nftBidEntryBundle))
		data = append(data, UintToBuf(numEntries)...)

		for _, entry := range bundle.nftBidEntryBundle {
			data = append(data, EncodeToBytes(blockHeight, entry, skipMetadata...)...)
		}
	} else {
		data = append(data, UintToBuf(0)...)
	}

	return data
}

func (bundle *NFTBidEntryBundle) RawDecodeWithoutMetadata(blockHeight uint64, rr *bytes.Reader) error {

	numEntries, err := ReadUvarint(rr)
	if err != nil {
		return errors.Wrapf(err, "NFTBidEntryBundle.RawDecodeWithoutMetadata: Problem decoding number of nft bids")
	}
	bundle.nftBidEntryBundle, err = SafeMakeSliceWithLength[*NFTBidEntry](numEntries)
	if err != nil {
		return errors.Wrapf(err, "NFTBidEntryBundle.RawDecodeWithoutMetadata: Problem creating slice for nftBidEntryBundle")
	}
	for ii := uint64(0); ii < numEntries; ii++ {
		bidEntry := &NFTBidEntry{}
		if exists, err := DecodeFromBytes(bidEntry, rr); !exists || err != nil {
			return errors.Wrapf(err, "NFTBidEntryBundle.RawDecodeWithoutMetadata: Problem decoding nft bids at index ii: %v", ii)
		}
		bundle.nftBidEntryBundle = append(bundle.nftBidEntryBundle, bidEntry)
	}

	return nil
}

func (bundle *NFTBidEntryBundle) GetVersionByte(blockHeight uint64) byte {
	return 0
}

func (bundle *NFTBidEntryBundle) GetEncoderType() EncoderType {
	return EncoderTypeNFTBidEntryBundle
}

type DerivedKeyEntry struct {
	// Owner public key
	OwnerPublicKey PublicKey

	// Derived public key
	DerivedPublicKey PublicKey

	// Expiration Block
	ExpirationBlock uint64

	// Operation type determines if the derived key is
	// authorized or de-authorized.
	OperationType AuthorizeDerivedKeyOperationType

	ExtraData map[string][]byte

	// Transaction Spending limit Tracker
	TransactionSpendingLimitTracker *TransactionSpendingLimit

	// Memo that tells you what this derived key is for. Should
	// include the name or domain of the app that asked for these
	// permissions so the user can manage it from a centralized UI.
	Memo []byte

	// Whether or not this entry is deleted in the view.
	isDeleted bool
}

func (key *DerivedKeyEntry) IsDeleted() bool {
	return key.isDeleted
}

func (key *DerivedKeyEntry) RawEncodeWithoutMetadata(blockHeight uint64, skipMetadata ...bool) []byte {
	var data []byte

	data = append(data, EncodeByteArray(key.OwnerPublicKey.ToBytes())...)
	data = append(data, EncodeByteArray(key.DerivedPublicKey.ToBytes())...)
	data = append(data, UintToBuf(key.ExpirationBlock)...)
	data = append(data, byte(key.OperationType))
	data = append(data, EncodeExtraData(key.ExtraData)...)
	if key.TransactionSpendingLimitTracker != nil {
		data = append(data, BoolToByte(true))
		// TODO: we need to catch the error here or not raise an error in spending limits .ToBytes
		tslBytes, _ := key.TransactionSpendingLimitTracker.ToBytes(blockHeight)
		data = append(data, tslBytes...)
	} else {
		data = append(data, BoolToByte(false))
	}
	data = append(data, EncodeByteArray(key.Memo)...)

	return data
}

func (key *DerivedKeyEntry) RawDecodeWithoutMetadata(blockHeight uint64, rr *bytes.Reader) error {
	ownerPublicKeyBytes, err := DecodeByteArray(rr)
	if err != nil {
		return errors.Wrapf(err, "DerivedKeyEntry.Decode: Problem reading OwnerPublicKey")
	}
	key.OwnerPublicKey = *NewPublicKey(ownerPublicKeyBytes)
	derivedPublicKeyBytes, err := DecodeByteArray(rr)
	if err != nil {
		return errors.Wrapf(err, "DerivedKeyEntry.Decode: Problem reading DerivedPublicKey")
	}
	key.DerivedPublicKey = *NewPublicKey(derivedPublicKeyBytes)

	key.ExpirationBlock, err = ReadUvarint(rr)
	if err != nil {
		return errors.Wrapf(err, "DerivedKeyEntry.Decode: Problem reading ExpirationBlock")
	}

	operationType, err := rr.ReadByte()
	if err != nil {
		return errors.Wrapf(err, "DerivedKeyEntry.Decode: Problem reading OperationType")
	}
	key.OperationType = AuthorizeDerivedKeyOperationType(operationType)

	key.ExtraData, err = DecodeExtraData(rr)
	if err != nil && strings.Contains(err.Error(), "EOF") {
		// To preserve backwards-compatibility, we set an empty map and return if we
		// encounter an EOF error decoding ExtraData.
		glog.Warning(err, "DerivedKeyEntry.Decode: problem decoding extra data. "+
			"Please resync your node to upgrade your datadir before the next hard fork.")
		return nil
	} else if err != nil {
		return errors.Wrapf(err, "DerivedKeyEntry.Decode: Problem decoding extra data")
	}

	if exists, err := ReadBoolByte(rr); exists && err == nil {
		key.TransactionSpendingLimitTracker = &TransactionSpendingLimit{}
		err := key.TransactionSpendingLimitTracker.FromBytes(blockHeight, rr)
		if err != nil {
			return errors.Wrapf(err, "DerivedKeyEntry.Decode: Problem decoding TransactionSpendingLimitTracker")
		}
	} else if err != nil {
		return errors.Wrapf(err, "DerivedKeyEntry.Decode: Problem decoding TransactionSpendingLimitTracker existence byte")
	}

	key.Memo, err = DecodeByteArray(rr)
	if err != nil {
		return errors.Wrapf(err, "DerivedKeyEntry.Decode: Problem decoding Memo")
	}

	return nil
}

func (key *DerivedKeyEntry) GetVersionByte(blockHeight uint64) byte {
	return GetMigrationVersion(blockHeight, UnlimitedDerivedKeysMigration, AssociationsAndAccessGroupsMigration,
		BalanceModelMigration)
}

func (key *DerivedKeyEntry) GetEncoderType() EncoderType {
	return EncoderTypeDerivedKeyEntry
}

func (dk *DerivedKeyEntry) Copy() *DerivedKeyEntry {
	if dk == nil {
		return nil
	}
	newEntry := *dk
	if dk.TransactionSpendingLimitTracker != nil {
		newEntry.TransactionSpendingLimitTracker = dk.TransactionSpendingLimitTracker.Copy()
	}
	return &newEntry
}

type DerivedKeyMapKey struct {
	// Owner public key
	OwnerPublicKey PublicKey

	// Derived public key
	DerivedPublicKey PublicKey
}

func MakeDerivedKeyMapKey(ownerPublicKey PublicKey, derivedPublicKey PublicKey) DerivedKeyMapKey {
	return DerivedKeyMapKey{
		OwnerPublicKey:   ownerPublicKey,
		DerivedPublicKey: derivedPublicKey,
	}
}

func MakeFollowKey(followerPKID *PKID, followedPKID *PKID) FollowKey {
	return FollowKey{
		FollowerPKID: *followerPKID,
		FollowedPKID: *followedPKID,
	}
}

type FollowKey struct {
	FollowerPKID PKID
	FollowedPKID PKID
}

// FollowEntry stores the content of a follow transaction.
type FollowEntry struct {
	// Note: It's a little redundant to have these in the entry because they're
	// already used as the key in the DB but it doesn't hurt for now.
	FollowerPKID *PKID
	FollowedPKID *PKID

	// Whether or not this entry is deleted in the view.
	isDeleted bool
}

func (fe *FollowEntry) IsDeleted() bool {
	return fe.isDeleted
}

type DiamondKey struct {
	SenderPKID      PKID
	ReceiverPKID    PKID
	DiamondPostHash BlockHash
}

func MakeDiamondKey(senderPKID *PKID, receiverPKID *PKID, diamondPostHash *BlockHash) DiamondKey {
	return DiamondKey{
		SenderPKID:      *senderPKID,
		ReceiverPKID:    *receiverPKID,
		DiamondPostHash: *diamondPostHash,
	}
}

func (mm *DiamondKey) String() string {
	return fmt.Sprintf("<SenderPKID: %v, ReceiverPKID: %v, DiamondPostHash: %v>",
		PkToStringMainnet(mm.SenderPKID[:]), PkToStringMainnet(mm.ReceiverPKID[:]),
		hex.EncodeToString(mm.DiamondPostHash[:]))
}

// DiamondEntry stores the number of diamonds given by a sender to a post.
type DiamondEntry struct {
	SenderPKID      *PKID
	ReceiverPKID    *PKID
	DiamondPostHash *BlockHash
	DiamondLevel    int64

	// Whether or not this entry is deleted in the view.
	isDeleted bool
}

func (de *DiamondEntry) RawEncodeWithoutMetadata(blockHeight uint64, skipMetadata ...bool) []byte {
	var data []byte

	data = append(data, EncodeToBytes(blockHeight, de.SenderPKID, skipMetadata...)...)
	data = append(data, EncodeToBytes(blockHeight, de.ReceiverPKID, skipMetadata...)...)
	data = append(data, EncodeToBytes(blockHeight, de.DiamondPostHash, skipMetadata...)...)
	// Encoding as uint64 as it's encoded identically to int64.
	data = append(data, UintToBuf(uint64(de.DiamondLevel))...)

	return data
}

func (de *DiamondEntry) RawDecodeWithoutMetadata(blockHeight uint64, rr *bytes.Reader) error {
	senderPKID := &PKID{}
	if exist, err := DecodeFromBytes(senderPKID, rr); exist && err == nil {
		de.SenderPKID = senderPKID
	} else if err != nil {
		return errors.Wrapf(err, "DiamondEntry.Decode: Problem reading SenderPKID")
	}

	// ReceiverPKID
	receiverPKID := &PKID{}
	if exist, err := DecodeFromBytes(receiverPKID, rr); exist && err == nil {
		de.ReceiverPKID = receiverPKID
	} else if err != nil {
		return errors.Wrapf(err, "DiamondEntry.Decode: Problem reading ReceiverPKID")
	}

	diamondPostHash := &BlockHash{}
	if exist, err := DecodeFromBytes(diamondPostHash, rr); exist && err == nil {
		de.DiamondPostHash = diamondPostHash
	} else if err != nil {
		return errors.Wrapf(err, "DiamondEntry.Decode: Problem reading DiamondPostHash")
	}

	diamondLevel, err := ReadUvarint(rr)
	if err != nil {
		return errors.Wrapf(err, "DiamondEntry.Decode: Problem reading DiamondLevel")
	}
	de.DiamondLevel = int64(diamondLevel)

	return nil
}

func (de *DiamondEntry) GetVersionByte(blockHeight uint64) byte {
	return 0
}

func (de *DiamondEntry) GetEncoderType() EncoderType {
	return EncoderTypeDiamondEntry
}

func MakeRepostKey(userPk []byte, RepostedPostHash BlockHash) RepostKey {
	return RepostKey{
		ReposterPubKey:   MakePkMapKey(userPk),
		RepostedPostHash: RepostedPostHash,
	}
}

type RepostKey struct {
	ReposterPubKey PkMapKey
	// Post Hash of post that was reposted
	RepostedPostHash BlockHash
}

// RepostEntry stores the content of a Repost transaction.
type RepostEntry struct {
	ReposterPubKey []byte

	// BlockHash of the repost
	RepostPostHash *BlockHash

	// Post Hash of post that was reposted
	RepostedPostHash *BlockHash

	// Whether or not this entry is deleted in the view.
	isDeleted bool
}

func (re *RepostEntry) RawEncodeWithoutMetadata(blockHeight uint64, skipMetadata ...bool) []byte {
	var data []byte

	data = append(data, EncodeByteArray(re.ReposterPubKey)...)
	data = append(data, EncodeToBytes(blockHeight, re.RepostPostHash, skipMetadata...)...)
	data = append(data, EncodeToBytes(blockHeight, re.RepostedPostHash, skipMetadata...)...)

	return data
}

func (re *RepostEntry) RawDecodeWithoutMetadata(blockHeight uint64, rr *bytes.Reader) error {
	var err error

	re.ReposterPubKey, err = DecodeByteArray(rr)
	if err != nil {
		return errors.Wrapf(err, "RepostEntry.Decode: Problem reading ReposterPubKey")
	}

	repostPostHash := &BlockHash{}
	if exist, err := DecodeFromBytes(repostPostHash, rr); exist && err == nil {
		re.RepostPostHash = repostPostHash
	} else if err != nil {
		return errors.Wrapf(err, "RepostEntry.Decode: Problem reading RepostPostHash")
	}

	repostedPostHash := &BlockHash{}
	if exist, err := DecodeFromBytes(repostedPostHash, rr); exist && err == nil {
		re.RepostedPostHash = repostedPostHash
	} else if err != nil {
		return errors.Wrapf(err, "RepostEntry.Decode: Problem reading RepostedPostHash")
	}

	return nil
}

func (re *RepostEntry) GetVersionByte(blockHeight uint64) byte {
	return 0
}

func (re *RepostEntry) GetEncoderType() EncoderType {
	return EncoderTypeRepostEntry
}

type GlobalParamsEntry struct {
	// The new exchange rate to set.
	USDCentsPerBitcoin uint64

	// The new create profile fee
	CreateProfileFeeNanos uint64

	// The fee to create a single NFT (NFTs with n copies incur n of these fees).
	CreateNFTFeeNanos uint64

	// The maximum number of NFT copies that are allowed to be minted.
	MaxCopiesPerNFT uint64

	// The new minimum fee the network will accept
	MinimumNetworkFeeNanosPerKB uint64

	// MaxNonceExpirationBlockHeightOffset is maximum value nodes will
	// tolerate for the difference between the current block height
	// and the expiration block height specified in the nonce for a
	// transaction.
	MaxNonceExpirationBlockHeightOffset uint64
}

func (gp *GlobalParamsEntry) RawEncodeWithoutMetadata(blockHeight uint64, skipMetadata ...bool) []byte {
	var data []byte

	data = append(data, UintToBuf(gp.USDCentsPerBitcoin)...)
	data = append(data, UintToBuf(gp.CreateProfileFeeNanos)...)
	data = append(data, UintToBuf(gp.CreateNFTFeeNanos)...)
	data = append(data, UintToBuf(gp.MaxCopiesPerNFT)...)
	data = append(data, UintToBuf(gp.MinimumNetworkFeeNanosPerKB)...)
	if MigrationTriggered(blockHeight, BalanceModelMigration) {
		data = append(data, UintToBuf(gp.MaxNonceExpirationBlockHeightOffset)...)
	}
	return data
}

func (gp *GlobalParamsEntry) RawDecodeWithoutMetadata(blockHeight uint64, rr *bytes.Reader) error {
	var err error

	gp.USDCentsPerBitcoin, err = ReadUvarint(rr)
	if err != nil {
		return errors.Wrapf(err, "GlobalParamsEntry.Decode: Problem reading USDCentsPerBitcoin")
	}
	gp.CreateProfileFeeNanos, err = ReadUvarint(rr)
	if err != nil {
		return errors.Wrapf(err, "GlobalParamsEntry.Decode: Problem reading CreateProfileFeeNanos")
	}
	gp.CreateNFTFeeNanos, err = ReadUvarint(rr)
	if err != nil {
		return errors.Wrapf(err, "GlobalParamsEntry.Decode: Problem reading CreateNFTFeeNanos")
	}
	gp.MaxCopiesPerNFT, err = ReadUvarint(rr)
	if err != nil {
		return errors.Wrapf(err, "GlobalParamsEntry.Decode: Problem reading MaxCopiesPerNFT")
	}
	gp.MinimumNetworkFeeNanosPerKB, err = ReadUvarint(rr)
	if err != nil {
		return errors.Wrapf(err, "GlobalParamsEntry.Decode: Problem reading MinimumNetworkFeeNanosPerKB")
	}
	if MigrationTriggered(blockHeight, BalanceModelMigration) {
		gp.MaxNonceExpirationBlockHeightOffset, err = ReadUvarint(rr)
		if err != nil {
			return errors.Wrapf(err, "GlobalParamsEntry.Decode: Problem reading MaxNonceExpirationBlockHeightOffset")
		}
	}
	return nil
}

func (gp *GlobalParamsEntry) GetVersionByte(blockHeight uint64) byte {
	return GetMigrationVersion(blockHeight, BalanceModelMigration)
}

func (gp *GlobalParamsEntry) GetEncoderType() EncoderType {
	return EncoderTypeGlobalParamsEntry
}

// This struct holds info on a readers interactions (e.g. likes) with a post.
// It is added to a post entry response in the frontend server api.
type PostEntryReaderState struct {
	// This is true if the reader has liked the associated post.
	LikedByReader bool

	// The number of diamonds that the reader has given this post.
	DiamondLevelBestowed int64

	// This is true if the reader has reposted the associated post.
	RepostedByReader bool

	// This is the post hash hex of the repost
	RepostPostHashHex string
}

type PostEntry struct {
	// The hash of this post entry. Used as the ID for the entry.
	PostHash *BlockHash

	// The public key of the user who made the post.
	PosterPublicKey []byte

	// The parent post. This is used for comments.
	ParentStakeID []byte

	// The body of this post.
	Body []byte

	// The PostHash of the post this post reposts
	RepostedPostHash *BlockHash

	// Indicator if this PostEntry is a quoted repost or not
	IsQuotedRepost bool

	// The amount the creator of the post gets when someone stakes
	// to the post.
	CreatorBasisPoints uint64

	// The multiple of the payout when a user stakes to a post.
	// 2x multiple = 200% = 20,000bps
	StakeMultipleBasisPoints uint64

	// The block height when the post was confirmed.
	ConfirmationBlockHeight uint32

	// A timestamp used for ordering messages when displaying them to
	// users. The timestamp must be unique. Note that we use a nanosecond
	// timestamp because it makes it easier to deal with the uniqueness
	// constraint technically (e.g. If one second spacing is required
	// as would be the case with a standard Unix timestamp then any code
	// that generates these transactions will need to potentially wait
	// or else risk a timestamp collision. This complexity is avoided
	// by just using a nanosecond timestamp). Note that the timestamp is
	// an unsigned int as opposed to a signed int, which means times
	// before the zero time are not represented which doesn't matter
	// for our purposes. Restricting the timestamp in this way makes
	// lexicographic sorting based on bytes easier in our database which
	// is one of the reasons we do it.
	TimestampNanos uint64

	// Users can "delete" posts, but right now we just implement this as
	// setting a flag on the post to hide it rather than actually deleting
	// it. This simplifies the implementation and makes it easier to "undelete"
	// posts in certain situations.
	IsHidden bool

	// Counter of users that have liked this post.
	LikeCount uint64

	// Counter of users that have reposted this post.
	RepostCount uint64

	// Counter of quote reposts for this post.
	QuoteRepostCount uint64

	// Counter of diamonds that the post has received.
	DiamondCount uint64

	// The private fields below aren't serialized or hashed. They are only kept
	// around for in-memory bookkeeping purposes.

	// Whether or not this entry is deleted in the view.
	isDeleted bool

	// How many comments this post has
	CommentCount uint64

	// Indicator if a post is pinned or not.
	IsPinned bool

	// NFT info.
	IsNFT                          bool
	NumNFTCopies                   uint64
	NumNFTCopiesForSale            uint64
	NumNFTCopiesBurned             uint64
	HasUnlockable                  bool
	NFTRoyaltyToCreatorBasisPoints uint64
	NFTRoyaltyToCoinBasisPoints    uint64

	// AdditionalNFTRoyaltiesToCreatorsBasisPoints is a map where keys are PKIDs and values are uint64s representing
	// basis points. The user with the PKID specified should receive the basis points specified by the value as a
	// royalty anytime this NFT is sold. This map must not contain the post creator.
	AdditionalNFTRoyaltiesToCreatorsBasisPoints map[PKID]uint64
	// AdditionalNFTRoyaltiesToCoinsBasisPoints is a map where keys are PKIDs and values are uint64s representing
	// basis points. The user with the PKID specified should have the basis points specified as by the value added to
	// the DESO locked in their profile anytime this NFT is sold. This map must not contain the post creator.
	AdditionalNFTRoyaltiesToCoinsBasisPoints map[PKID]uint64

	// ExtraData map to hold arbitrary attributes of a post. Holds non-consensus related information about a post.
	// TODO: Change to just ExtraData. Will be easy to do once we have hypersync
	// encoders/decoders, but for now doing so would mess up GOB encoding so we'll
	// wait.
	PostExtraData map[string][]byte

	// If a PostEntry is frozen then it can no longer be updated.
	// That includes unfreezing the post.
	IsFrozen bool
}

func (pe *PostEntry) IsDeleted() bool {
	return pe.isDeleted
}

func IsQuotedRepost(postEntry *PostEntry) bool {
	return postEntry.IsQuotedRepost && postEntry.RepostedPostHash != nil
}

func (pe *PostEntry) HasMedia() bool {
	bodyJSONObj := DeSoBodySchema{}
	err := json.Unmarshal(pe.Body, &bodyJSONObj)
	//Return true if body json can be parsed and ImageURLs or VideoURLs is not nil/non-empty or EmbedVideoUrl is not nil/non-empty
	if (err == nil && len(bodyJSONObj.ImageURLs) > 0 || len(bodyJSONObj.VideoURLs) > 0) || len(pe.PostExtraData["EmbedVideoURL"]) > 0 {
		return true
	}
	return false
}

// Return true if postEntry is a vanilla repost.  A vanilla repost is a post that reposts another post,
// but does not have a body.
func IsVanillaRepost(postEntry *PostEntry) bool {
	return !postEntry.IsQuotedRepost && postEntry.RepostedPostHash != nil
}

func (pe *PostEntry) RawEncodeWithoutMetadata(blockHeight uint64, skipMetadata ...bool) []byte {
	var data []byte

	data = append(data, EncodeToBytes(blockHeight, pe.PostHash, skipMetadata...)...)
	data = append(data, EncodeByteArray(pe.PosterPublicKey)...)
	data = append(data, EncodeByteArray(pe.ParentStakeID)...)
	data = append(data, EncodeByteArray(pe.Body)...)
	data = append(data, EncodeToBytes(blockHeight, pe.RepostedPostHash, skipMetadata...)...)
	data = append(data, BoolToByte(pe.IsQuotedRepost))
	data = append(data, UintToBuf(pe.CreatorBasisPoints)...)
	data = append(data, UintToBuf(pe.StakeMultipleBasisPoints)...)
	data = append(data, UintToBuf(uint64(pe.ConfirmationBlockHeight))...)
	data = append(data, UintToBuf(pe.TimestampNanos)...)
	data = append(data, BoolToByte(pe.IsHidden))
	data = append(data, UintToBuf(pe.LikeCount)...)
	data = append(data, UintToBuf(pe.RepostCount)...)
	data = append(data, UintToBuf(pe.QuoteRepostCount)...)
	data = append(data, UintToBuf(pe.DiamondCount)...)
	data = append(data, UintToBuf(pe.CommentCount)...)
	data = append(data, BoolToByte(pe.IsPinned))
	data = append(data, BoolToByte(pe.IsNFT))
	data = append(data, UintToBuf(pe.NumNFTCopies)...)
	data = append(data, UintToBuf(pe.NumNFTCopiesForSale)...)
	data = append(data, UintToBuf(pe.NumNFTCopiesBurned)...)
	data = append(data, BoolToByte(pe.HasUnlockable))
	data = append(data, UintToBuf(pe.NFTRoyaltyToCreatorBasisPoints)...)
	data = append(data, UintToBuf(pe.NFTRoyaltyToCoinBasisPoints)...)
	data = append(data, EncodePKIDuint64Map(pe.AdditionalNFTRoyaltiesToCreatorsBasisPoints)...)
	data = append(data, EncodePKIDuint64Map(pe.AdditionalNFTRoyaltiesToCoinsBasisPoints)...)
	data = append(data, EncodeExtraData(pe.PostExtraData)...)

	if MigrationTriggered(blockHeight, AssociationsAndAccessGroupsMigration) {
		data = append(data, BoolToByte(pe.IsFrozen))
	}

	return data
}

func (pe *PostEntry) RawDecodeWithoutMetadata(blockHeight uint64, rr *bytes.Reader) error {
	var err error

	postHash := &BlockHash{}
	if exist, err := DecodeFromBytes(postHash, rr); exist && err == nil {
		pe.PostHash = postHash
	} else if err != nil {
		return errors.Wrapf(err, "PostEntry.Decode: Problem reading PostHash")
	}
	pe.PosterPublicKey, err = DecodeByteArray(rr)
	if err != nil {
		return errors.Wrapf(err, "PostEntry.Decode: Problem reading PosterPublicKey")
	}
	pe.ParentStakeID, err = DecodeByteArray(rr)
	if err != nil {
		return errors.Wrapf(err, "PostEntry.Decode: Problem reading ParentStakeID")
	}
	pe.Body, err = DecodeByteArray(rr)
	if err != nil {
		return errors.Wrapf(err, "PostEntry.Decode: Problem reading Body")
	}

	repostedPostHash := &BlockHash{}
	if exist, err := DecodeFromBytes(repostedPostHash, rr); exist && err == nil {
		pe.RepostedPostHash = repostedPostHash
	} else if err != nil {
		return errors.Wrapf(err, "PostEntry.Decode: Problem reading RepostedPostHash")
	}

	pe.IsQuotedRepost, err = ReadBoolByte(rr)
	if err != nil {
		return errors.Wrapf(err, "PostEntry.Decode: Problem reading IsQuotedRepost")
	}
	pe.CreatorBasisPoints, err = ReadUvarint(rr)
	if err != nil {
		return errors.Wrapf(err, "PostEntry.Decode: Problem reading CreatorBasisPoints")
	}
	pe.StakeMultipleBasisPoints, err = ReadUvarint(rr)
	if err != nil {
		return errors.Wrapf(err, "PostEntry.Decode: Problem reading StakeMultipleBasisPoints")
	}

	confirmationBlockHeight, err := ReadUvarint(rr)
	if err != nil {
		return errors.Wrapf(err, "PostEntry.Decode: Problem reading ConfirmationBlockHeight")
	}
	pe.ConfirmationBlockHeight = uint32(confirmationBlockHeight)

	pe.TimestampNanos, err = ReadUvarint(rr)
	if err != nil {
		return errors.Wrapf(err, "PostEntry.Decode: Problem reading TimestampNanos")
	}
	pe.IsHidden, err = ReadBoolByte(rr)
	if err != nil {
		return errors.Wrapf(err, "PostEntry.Decode: Problem reading IsHidden")
	}
	pe.LikeCount, err = ReadUvarint(rr)
	if err != nil {
		return errors.Wrapf(err, "PostEntry.Decode: Problem reading LikeCount")
	}
	pe.RepostCount, err = ReadUvarint(rr)
	if err != nil {
		return errors.Wrapf(err, "PostEntry.Decode: Problem reading RepostCount")
	}
	pe.QuoteRepostCount, err = ReadUvarint(rr)
	if err != nil {
		return errors.Wrapf(err, "PostEntry.Decode: Problem reading QuoteRepostCount")
	}
	pe.DiamondCount, err = ReadUvarint(rr)
	if err != nil {
		return errors.Wrapf(err, "PostEntry.Decode: Problem reading DiamondCount")
	}
	pe.CommentCount, err = ReadUvarint(rr)
	if err != nil {
		return errors.Wrapf(err, "PostEntry.Decode: Problem reading CommentCount")
	}
	pe.IsPinned, err = ReadBoolByte(rr)
	if err != nil {
		return errors.Wrapf(err, "PostEntry.Decode: Problem reading IsPinned")
	}
	pe.IsNFT, err = ReadBoolByte(rr)
	if err != nil {
		return errors.Wrapf(err, "PostEntry.Decode: Problem reading IsNFT")
	}
	pe.NumNFTCopies, err = ReadUvarint(rr)
	if err != nil {
		return errors.Wrapf(err, "PostEntry.Decode: Problem reading NumNFTCopies")
	}
	pe.NumNFTCopiesForSale, err = ReadUvarint(rr)
	if err != nil {
		return errors.Wrapf(err, "PostEntry.Decode: Problem reading NumNFTCopiesForSale")
	}
	pe.NumNFTCopiesBurned, err = ReadUvarint(rr)
	if err != nil {
		return errors.Wrapf(err, "PostEntry.Decode: Problem reading NumNFTCopiesBurned")
	}
	pe.HasUnlockable, err = ReadBoolByte(rr)
	if err != nil {
		return errors.Wrapf(err, "PostEntry.Decode: Problem reading HasUnlockable")
	}
	pe.NFTRoyaltyToCreatorBasisPoints, err = ReadUvarint(rr)
	if err != nil {
		return errors.Wrapf(err, "PostEntry.Decode: Problem reading NFTRoyaltyToCreatorBasisPoints")
	}
	pe.NFTRoyaltyToCoinBasisPoints, err = ReadUvarint(rr)
	if err != nil {
		return errors.Wrapf(err, "PostEntry.Decode: Problem reading NFTRoyaltyToCoinBasisPoints")
	}
	pe.AdditionalNFTRoyaltiesToCreatorsBasisPoints, err = DecodePKIDuint64Map(rr)
	if err != nil {
		return errors.Wrapf(err, "PostEntry.Decode: Problem reading AdditionalNFTRoyaltiesToCreatorsBasisPoints")
	}
	pe.AdditionalNFTRoyaltiesToCoinsBasisPoints, err = DecodePKIDuint64Map(rr)
	if err != nil {
		return errors.Wrapf(err, "PostEntry.Decode: Problem reading AdditionalNFTRoyaltiesToCoinsBasisPoints")
	}
	pe.PostExtraData, err = DecodeExtraData(rr)
	if err != nil {
		return errors.Wrapf(err, "PostEntry.Decode: Problem reading PostExtraData")
	}

	if MigrationTriggered(blockHeight, AssociationsAndAccessGroupsMigration) {
		pe.IsFrozen, err = ReadBoolByte(rr)
		if err != nil {
			return errors.Wrap(err, "PostEntry.Decode: Problem reading IsFrozen")
		}
	}

	return nil
}

func (pe *PostEntry) GetVersionByte(blockHeight uint64) byte {
	return GetMigrationVersion(blockHeight, AssociationsAndAccessGroupsMigration)
}

func (pe *PostEntry) GetEncoderType() EncoderType {
	return EncoderTypePostEntry
}

type BalanceEntryMapKey struct {
	HODLerPKID  PKID
	CreatorPKID PKID
}

func MakeBalanceEntryKey(hodlerPKID *PKID, creatorPKID *PKID) BalanceEntryMapKey {
	return BalanceEntryMapKey{
		HODLerPKID:  *hodlerPKID,
		CreatorPKID: *creatorPKID,
	}
}

func (mm BalanceEntryMapKey) String() string {
	return fmt.Sprintf("BalanceEntryMapKey: <HODLer Pub Key: %v, Creator Pub Key: %v>",
		PkToStringBoth(mm.HODLerPKID[:]), PkToStringBoth(mm.CreatorPKID[:]))
}

// This struct is mainly used to track a user's balance of a particular
// creator coin. In the database, we store it as the value in a mapping
// that looks as follows:
// <HodlerPKID, CreatorPKID> -> HODLerEntry
type BalanceEntry struct {
	// The PKID of the HODLer. This should never change after it's set initially.
	HODLerPKID *PKID
	// The PKID of the creator. This should never change after it's set initially.
	CreatorPKID *PKID

	// How much this HODLer owns of a particular creator coin.
	BalanceNanos uint256.Int

	// Has the hodler purchased any amount of this user's coin
	HasPurchased bool

	// Whether or not this entry is deleted in the view.
	isDeleted bool
}

func (be *BalanceEntry) IsDeleted() bool {
	return be.isDeleted
}

func (be *BalanceEntry) Copy() *BalanceEntry {
	return &BalanceEntry{
		HODLerPKID:   be.HODLerPKID.NewPKID(),
		CreatorPKID:  be.CreatorPKID.NewPKID(),
		BalanceNanos: *be.BalanceNanos.Clone(),
		HasPurchased: be.HasPurchased,
		isDeleted:    be.isDeleted,
	}
}

func (be *BalanceEntry) RawEncodeWithoutMetadata(blockHeight uint64, skipMetadata ...bool) []byte {
	var data []byte

	data = append(data, EncodeToBytes(blockHeight, be.HODLerPKID, skipMetadata...)...)
	data = append(data, EncodeToBytes(blockHeight, be.CreatorPKID, skipMetadata...)...)
	data = append(data, VariableEncodeUint256(&be.BalanceNanos)...)
	data = append(data, BoolToByte(be.HasPurchased))

	return data
}

func (be *BalanceEntry) RawDecodeWithoutMetadata(blockHeight uint64, rr *bytes.Reader) error {

	HODLerPKID := &PKID{}
	if exist, err := DecodeFromBytes(HODLerPKID, rr); exist && err == nil {
		be.HODLerPKID = HODLerPKID
	} else if err != nil {
		return errors.Wrapf(err, "BalanceEntry.Decode: Problem decoding HODLerPKID")
	}

	creatorPKID := &PKID{}
	if exist, err := DecodeFromBytes(creatorPKID, rr); exist && err == nil {
		be.CreatorPKID = creatorPKID
	} else if err != nil {
		return errors.Wrapf(err, "BalanceEntry.Decode: Problem decoding CreatorPKID")
	}

	balanceNanos, err := VariableDecodeUint256(rr)
	if err != nil {
		return errors.Wrapf(err, "BalanceEntry.Decode: Problem reading BalanceNanos")
	}
	be.BalanceNanos = *balanceNanos
	be.HasPurchased, err = ReadBoolByte(rr)
	if err != nil {
		return errors.Wrapf(err, "BalanceEntry.Decode: Problem reading HasPurchased")
	}

	return nil
}

func (be *BalanceEntry) GetVersionByte(blockHeight uint64) byte {
	return byte(0)
}

func (be *BalanceEntry) GetEncoderType() EncoderType {
	return EncoderTypeBalanceEntry
}

type TransferRestrictionStatus uint8

const (
	TransferRestrictionStatusUnrestricted            TransferRestrictionStatus = 0
	TransferRestrictionStatusProfileOwnerOnly        TransferRestrictionStatus = 1
	TransferRestrictionStatusDAOMembersOnly          TransferRestrictionStatus = 2
	TransferRestrictionStatusPermanentlyUnrestricted TransferRestrictionStatus = 3
)

func (transferRestrictionStatus TransferRestrictionStatus) IsUnrestricted() bool {
	if transferRestrictionStatus == TransferRestrictionStatusUnrestricted ||
		transferRestrictionStatus == TransferRestrictionStatusPermanentlyUnrestricted {
		return true
	}
	return false
}

func (transferRestrictionStatus TransferRestrictionStatus) String() string {
	switch transferRestrictionStatus {
	case TransferRestrictionStatusUnrestricted:
		return "Unrestricted"
	case TransferRestrictionStatusProfileOwnerOnly:
		return "Profile Owner Only"
	case TransferRestrictionStatusDAOMembersOnly:
		return "DAO Members Only"
	case TransferRestrictionStatusPermanentlyUnrestricted:
		return "Permanently Unrestricted"
	default:
		return "INVALID TRANSFER RESTRICTION STATUS"
	}
}

// This struct contains all the information required to support coin
// buy/sell transactions on profiles.
type CoinEntry struct {
	// The amount the owner of this profile receives when there is a
	// "net new" purchase of their coin.
	CreatorBasisPoints uint64

	// The amount of DeSo backing the coin. Whenever a user buys a coin
	// from the protocol this amount increases, and whenever a user sells a
	// coin to the protocol this decreases.
	DeSoLockedNanos uint64

	// The number of public keys who have holdings in this creator coin.
	// Due to floating point truncation, it can be difficult to simultaneously
	// reset CoinsInCirculationNanos and DeSoLockedNanos to zero after
	// everyone has sold all their creator coins. Initially NumberOfHolders
	// is set to zero. Once it returns to zero after a series of buys & sells
	// we reset the DeSoLockedNanos and CoinsInCirculationNanos to prevent
	// abnormal bancor curve behavior.
	NumberOfHolders uint64

	// The number of coins currently in circulation. Whenever a user buys a
	// coin from the protocol this increases, and whenever a user sells a
	// coin to the protocol this decreases.
	//
	// It's OK to have a pointer here as long as we *NEVER* manipulate the
	// bigint in place. Instead, we must always do computations of the form:
	//
	// CoinsInCirculationNanos = uint256.NewInt(0).Add(CoinsInCirculationNanos, <other uint256>)
	//
	// This will guarantee that modifying a copy of this struct will not break
	// the original, which is needed for disconnects to work.
	CoinsInCirculationNanos uint256.Int

	// This field keeps track of the highest number of coins that has ever
	// been in circulation. It is used to determine when a creator should
	// receive a "founder reward." In particular, whenever the number of
	// coins being minted would push the number of coins in circulation
	// beyond the watermark, we allocate a percentage of the coins being
	// minted to the creator as a "founder reward."
	//
	// Note that this field doesn't need to be uint256 because it's only
	// relevant for CreatorCoins, which can't exceed math.MaxUint64 in total
	// supply.
	CoinWatermarkNanos uint64

	// If true, DAO coins can no longer be minted.
	MintingDisabled bool

	TransferRestrictionStatus TransferRestrictionStatus
}

func (ce *CoinEntry) Copy() *CoinEntry {
	return &CoinEntry{
		CreatorBasisPoints:        ce.CreatorBasisPoints,
		DeSoLockedNanos:           ce.DeSoLockedNanos,
		NumberOfHolders:           ce.NumberOfHolders,
		CoinsInCirculationNanos:   *uint256.NewInt().Set(&ce.CoinsInCirculationNanos),
		CoinWatermarkNanos:        ce.CoinWatermarkNanos,
		MintingDisabled:           ce.MintingDisabled,
		TransferRestrictionStatus: ce.TransferRestrictionStatus,
	}
}

func (ce *CoinEntry) RawEncodeWithoutMetadata(blockHeight uint64, skipMetadata ...bool) []byte {
	var data []byte

	// CoinEntry
	data = append(data, UintToBuf(ce.CreatorBasisPoints)...)
	data = append(data, UintToBuf(ce.DeSoLockedNanos)...)
	data = append(data, UintToBuf(ce.NumberOfHolders)...)
	data = append(data, VariableEncodeUint256(&ce.CoinsInCirculationNanos)...)
	data = append(data, UintToBuf(ce.CoinWatermarkNanos)...)
	data = append(data, BoolToByte(ce.MintingDisabled))
	data = append(data, byte(ce.TransferRestrictionStatus))

	return data
}

func (ce *CoinEntry) RawDecodeWithoutMetadata(blockHeight uint64, rr *bytes.Reader) error {
	var err error

	// CoinEntry
	ce.CreatorBasisPoints, err = ReadUvarint(rr)
	if err != nil {
		return errors.Wrapf(err, "CoinEntry.Decode: Problem reading CreatorBasisPoints")
	}
	ce.DeSoLockedNanos, err = ReadUvarint(rr)
	if err != nil {
		return errors.Wrapf(err, "CoinEntry.Decode: Problem reading DeSoLockedNanos")
	}
	ce.NumberOfHolders, err = ReadUvarint(rr)
	if err != nil {
		return errors.Wrapf(err, "CoinEntry.Decode: Problem reading NumberOfHolders")
	}
	coinsInCirculationNanos, err := VariableDecodeUint256(rr)
	if err != nil {
		return errors.Wrapf(err, "CoinEntry.Decode: Problem reading NumberOfHolders")
	}
	ce.CoinsInCirculationNanos = *coinsInCirculationNanos

	ce.CoinWatermarkNanos, err = ReadUvarint(rr)
	if err != nil {
		return errors.Wrapf(err, "CoinEntry.Decode: Problem reading CoinWatermarkNanos")
	}

	ce.MintingDisabled, err = ReadBoolByte(rr)
	if err != nil {
		return errors.Wrapf(err, "CoinEntry.Decode: Problem reading MintingDisabled")
	}

	statusByte, err := rr.ReadByte()
	if err != nil {
		return errors.Wrapf(err, "CoinEntry.Decode: Problem reading TransferRestrictionStatus")
	}
	ce.TransferRestrictionStatus = TransferRestrictionStatus(statusByte)

	return nil
}

func (ce *CoinEntry) GetVersionByte(blockHeight uint64) byte {
	return 0
}

func (ce *CoinEntry) GetEncoderType() EncoderType {
	return EncoderTypeCoinEntry
}

type PublicKeyRoyaltyPair struct {
	PublicKey          []byte
	RoyaltyAmountNanos uint64
}

func (pair *PublicKeyRoyaltyPair) RawEncodeWithoutMetadata(blockHeight uint64, skipMetadata ...bool) []byte {
	var data []byte

	data = append(data, EncodeByteArray(pair.PublicKey)...)
	data = append(data, UintToBuf(pair.RoyaltyAmountNanos)...)
	return data
}

func (pair *PublicKeyRoyaltyPair) RawDecodeWithoutMetadata(blockHeight uint64, rr *bytes.Reader) error {
	var err error

	pair.PublicKey, err = DecodeByteArray(rr)
	if err != nil {
		return errors.Wrapf(err, "PublicKeyRoyaltyPair.Decode: problem decoding public key")
	}

	pair.RoyaltyAmountNanos, err = ReadUvarint(rr)
	if err != nil {
		return errors.Wrapf(err, "PublicKeyRoyaltyPair.Decode: problem decoding royalty amount")
	}
	return nil
}

func (pair *PublicKeyRoyaltyPair) GetVersionByte(blockHeight uint64) byte {
	return 0
}

func (pair *PublicKeyRoyaltyPair) GetEncoderType() EncoderType {
	return EncoderTypePublicKeyRoyaltyPair
}

type PKIDEntry struct {
	PKID *PKID
	// We add the public key only so we can reuse this struct to store the reverse
	// mapping of pkid -> public key.
	PublicKey []byte

	isDeleted bool
}

func (pkid *PKIDEntry) String() string {
	return fmt.Sprintf("< PKID: %s, OwnerPublicKey: %s >", PkToStringMainnet(pkid.PKID[:]), PkToStringMainnet(pkid.PublicKey))
}

func (pkid *PKIDEntry) RawEncodeWithoutMetadata(blockHeight uint64, skipMetadata ...bool) []byte {
	var data []byte

	data = append(data, EncodeToBytes(blockHeight, pkid.PKID, skipMetadata...)...)
	data = append(data, EncodeByteArray(pkid.PublicKey)...)

	return data
}

func (pkid *PKIDEntry) RawDecodeWithoutMetadata(blockHeight uint64, rr *bytes.Reader) error {
	var err error

	pkidCopy := &PKID{}
	if exist, err := DecodeFromBytes(pkidCopy, rr); exist && err == nil {
		pkid.PKID = pkidCopy
	} else if err != nil {
		return errors.Wrapf(err, "PKIDEntry.Decode: Problem decoding PKID")
	}

	pkid.PublicKey, err = DecodeByteArray(rr)
	if err != nil {
		return errors.Wrapf(err, "PKIDEntry.Decode: Problem reading Public Key")
	}

	return nil
}

func (pkid *PKIDEntry) GetVersionByte(blockHeight uint64) byte {
	return 0
}

func (pkid *PKIDEntry) GetEncoderType() EncoderType {
	return EncoderTypePKIDEntry
}

type ProfileEntry struct {
	// PublicKey is the key used by the user to sign for things and generally
	// verify her identity.
	PublicKey []byte

	// Username is a unique human-readable identifier associated with a profile.
	Username []byte

	// Some text describing the profile.
	Description []byte

	// The profile pic string encoded as a link e.g.
	// data:image/png;base64,<data in base64>
	ProfilePic []byte

	// Users can "delete" profiles, but right now we just implement this as
	// setting a flag on the post to hide it rather than actually deleting
	// it. This simplifies the implementation and makes it easier to "undelete"
	// profiles in certain situations.
	IsHidden bool

	// CreatorCoinEntry tracks the information required to buy/sell creator coins on a user's
	// profile. We "embed" it here for convenience so we can access the fields
	// directly on the ProfileEntry object. Embedding also makes it so that we
	// don't need to initialize it explicitly.
	CreatorCoinEntry CoinEntry

	// DAOCoinEntry tracks the information around the DAO coins issued on a user's profile.
	// Note: the following fields are basically ignored for the DAOCoinEntry
	// 1. CreatorBasisPoints
	// 2. DeSoLockedNanos
	// 3. CoinWaterMarkNanos
	DAOCoinEntry CoinEntry

	// ExtraData map to hold arbitrary attributes of a profile. Holds
	// non-consensus related information about a profile.
	ExtraData map[string][]byte

	// Whether or not this entry should be deleted when the view is flushed
	// to the db. This is initially set to false, but can become true if for
	// example we update a user entry and need to delete the data associated
	// with the old entry.
	isDeleted bool
}

func (pe *ProfileEntry) IsDeleted() bool {
	return pe.isDeleted
}

func (pe *ProfileEntry) RawEncodeWithoutMetadata(blockHeight uint64, skipMetadata ...bool) []byte {
	var data []byte

	data = append(data, EncodeByteArray(pe.PublicKey)...)
	data = append(data, EncodeByteArray(pe.Username)...)
	data = append(data, EncodeByteArray(pe.Description)...)
	data = append(data, EncodeByteArray(pe.ProfilePic)...)
	data = append(data, BoolToByte(pe.IsHidden))

	// CoinEntry
	data = append(data, EncodeToBytes(blockHeight, &pe.CreatorCoinEntry, skipMetadata...)...)
	data = append(data, EncodeToBytes(blockHeight, &pe.DAOCoinEntry, skipMetadata...)...)

	data = append(data, EncodeExtraData(pe.ExtraData)...)

	return data
}

func (pe *ProfileEntry) RawDecodeWithoutMetadata(blockHeight uint64, rr *bytes.Reader) error {
	var err error

	pe.PublicKey, err = DecodeByteArray(rr)
	if err != nil {
		return errors.Wrapf(err, "ProfileEntry.Decode: Problem reading PublicKey")
	}
	pe.Username, err = DecodeByteArray(rr)
	if err != nil {
		return errors.Wrapf(err, "ProfileEntry.Decode: Problem reading Username")
	}
	pe.Description, err = DecodeByteArray(rr)
	if err != nil {
		return errors.Wrapf(err, "ProfileEntry.Decode: Problem reading Description")
	}
	pe.ProfilePic, err = DecodeByteArray(rr)
	if err != nil {
		return errors.Wrapf(err, "ProfileEntry.Decode: Problem reading ProfilePic")
	}
	pe.IsHidden, err = ReadBoolByte(rr)
	if err != nil {
		return errors.Wrapf(err, "ProfileEntry.Decode: Problem reading IsHidden")
	}
	pe.CreatorCoinEntry = CoinEntry{}
	if exists, err := DecodeFromBytes(&pe.CreatorCoinEntry, rr); !exists || err != nil {
		return errors.Wrapf(err, "ProfileEntry.Decode: Problem reading CreatorCoinEntry")
	}

	pe.DAOCoinEntry = CoinEntry{}
	if exists, err := DecodeFromBytes(&pe.DAOCoinEntry, rr); !exists || err != nil {
		return errors.Wrapf(err, "ProfileEntry.Decode: Problem reading DAOCoinEntry")
	}

	pe.ExtraData, err = DecodeExtraData(rr)
	if err != nil && strings.Contains(err.Error(), "EOF") {
		// To preserve backwards-compatibility, we set an empty map and return if we
		// encounter an EOF error decoding ExtraData.
		glog.Warning(err, "ProfileEntry.Decode: problem decoding extra data. "+
			"Please resync your node to upgrade your datadir before the next hard fork.")
		return nil
	} else if err != nil {
		return errors.Wrapf(err, "ProfileEntry.Decode: problem decoding extra data")
	}

	return nil
}

func (pe *ProfileEntry) GetVersionByte(blockHeight uint64) byte {
	return 0
}

func (pe *ProfileEntry) GetEncoderType() EncoderType {
	return EncoderTypeProfileEntry
}

func EncodeByteArray(bytes []byte) []byte {
	var data []byte

	data = append(data, UintToBuf(uint64(len(bytes)))...)
	data = append(data, bytes...)

	return data
}

func DecodeByteArray(reader io.Reader) ([]byte, error) {
	pkLen, err := ReadUvarint(reader)
	if err != nil {
		return nil, errors.Wrapf(err, "DecodeByteArray: Problem when ReadUvarint")
	}

	if pkLen > 0 {
		var result []byte
		result, err = SafeMakeSliceWithLength[byte](pkLen)
		if err != nil {
			return nil, errors.Wrapf(err, "DecodeByteArray: Problem creating slice")
		}

		_, err = io.ReadFull(reader, result)
		if err != nil {
			return nil, errors.Wrapf(err, "DecodeByteArray: Problem when ReadFull")
		}

		return result, nil
	} else {
		return nil, nil
	}
}

func EncodePKIDuint64Map(pkidMap map[PKID]uint64) []byte {
	var data []byte

	mapLength := uint64(len(pkidMap))
	data = append(data, UintToBuf(mapLength)...)
	if mapLength > 0 {
		// TODO: do we want to use safe make here and introduce an error?
		keys := make([][33]byte, 0, len(pkidMap))
		for pkid := range pkidMap {
			pkidBytes := [33]byte{}
			copy(pkidBytes[:], pkid[:])
			keys = append(keys, pkidBytes)
		}
		sort.SliceStable(keys, func(i, j int) bool {
			switch bytes.Compare(keys[i][:], keys[j][:]) {
			case 0:
				return true
			case -1:
				return true
			case 1:
				return false
			}
			return false
		})

		for _, key := range keys {
			pkid := NewPKID(key[:])
			data = append(data, UintToBuf(uint64(len(key)))...)
			data = append(data, key[:]...)

			data = append(data, UintToBuf(pkidMap[*pkid])...)
		}
	}
	return data
}

func DecodePKIDuint64Map(rr io.Reader) (map[PKID]uint64, error) {
	mapLength, err := ReadUvarint(rr)
	if err != nil {
		return nil, errors.Wrapf(err, "DecodePKIDuint64Map: Problem reading map length")
	}

	if mapLength > 0 {
		pkidMap, err := SafeMakeMapWithCapacity[PKID, uint64](mapLength)
		if err != nil {
			return nil, errors.Wrapf(err, "DecodePKIDuint64Map: Problem making map for pkidMap")
		}

		for ii := uint64(0); ii < mapLength; ii++ {
			pkidLen, err := ReadUvarint(rr)
			if err != nil {
				return nil, errors.Wrapf(err, "DecodePKIDuint64Map: Problem reading pkid length at ii: (%v)", ii)
			}
			pkidBytes, err := SafeMakeSliceWithLength[byte](pkidLen)
			if err != nil {
				return nil, errors.Wrapf(err, "DecodePKIDuint64Map: Problem making slice for pkidBytes")
			}
			_, err = io.ReadFull(rr, pkidBytes)
			if err != nil {
				return nil, errors.Wrapf(err, "DecodePKIDuint64Map: Problem reading pkid bytes at ii: (%v)", ii)
			}
			pkid := NewPKID(pkidBytes)
			value, err := ReadUvarint(rr)
			if err != nil {
				return nil, errors.Wrapf(err, "DecodePKIDuint64Map: Problem reading value at ii (%v)", ii)
			}
			pkidMap[*pkid] = value
		}
		return pkidMap, nil
	}
	return nil, nil
}

// EncodeExtraData is used in consensus so don't change it
func EncodeExtraData(extraData map[string][]byte) []byte {
	var data []byte

	extraDataLength := uint64(len(extraData))
	data = append(data, UintToBuf(extraDataLength)...)
	if extraDataLength > 0 {
		// Sort the keys of the map
		// TODO: do we want to use safe make here and introduce an error?
		keys := make([]string, 0, len(extraData))
		for key := range extraData {
			keys = append(keys, key)
		}
		sort.Strings(keys)

		// Encode the length of the key, the key itself
		// then the length of the value, then the value itself.
		for _, key := range keys {
			data = append(data, UintToBuf(uint64(len(key)))...)
			data = append(data, []byte(key)...)
			value := extraData[key]
			data = append(data, UintToBuf(uint64(len(value)))...)
			data = append(data, value...)
		}
	}

	return data
}

// DecodeExtraData is used in consensus so don't change it
func DecodeExtraData(rr io.Reader) (map[string][]byte, error) {
	extraDataLen, err := ReadUvarint(rr)
	if err != nil {
		return nil, errors.Wrapf(err, "DecodeExtraData: Problem reading")
	}

	if extraDataLen > MaxMessagePayload {
		return nil, fmt.Errorf("DecodeExtraData: extraDataLen length %d longer than max %d", extraDataLen, MaxMessagePayload)
	}

	// Initialize an map of strings to byte slices of size extraDataLen -- extraDataLen is the number of keys.
	if extraDataLen != 0 {
		var extraData map[string][]byte
		extraData, err = SafeMakeMapWithCapacity[string, []byte](extraDataLen)
		if err != nil {
			return nil, fmt.Errorf("DecodeExtraData: Problem creating map with length %d", extraDataLen)
		}

		// Loop over each key
		for ii := uint64(0); ii < extraDataLen; ii++ {
			// De-serialize the length of the key
			var keyLen uint64
			keyLen, err = ReadUvarint(rr)
			if err != nil {
				return nil, fmt.Errorf("DecodeExtraData: Problem reading len(DeSoTxn.ExtraData.Keys[#{ii}]")
			}

			// De-serialize the key
			var keyBytes []byte
			keyBytes, err = SafeMakeSliceWithLength[byte](keyLen)
			if err != nil {
				return nil, fmt.Errorf("DecodeExtraData: Problem creating slice for key #{ii} with length #{keyLen}")
			}
			_, err = io.ReadFull(rr, keyBytes)
			if err != nil {
				return nil, fmt.Errorf("DecodeExtraData: Problem reading key #{ii}")
			}

			// Convert the key to a string and check if it already exists in the map.
			// If it already exists in the map, this is an error as a map cannot have duplicate keys.
			key := string(keyBytes)
			if _, keyExists := extraData[key]; keyExists {
				return nil, fmt.Errorf("DecodeExtraData: Key [#{ii}] ({key}) already exists in ExtraData")
			}

			// De-serialize the length of the value
			var valueLen uint64
			valueLen, err = ReadUvarint(rr)
			if err != nil {
				return nil, fmt.Errorf("DecodeExtraData: Problem reading len(DeSoTxn.ExtraData.Value[#{ii}]")
			}

			// De-serialize the value
			var value []byte
			value, err = SafeMakeSliceWithLength[byte](valueLen)
			if err != nil {
				return nil, fmt.Errorf("DecodeExtraData: Problem creating slice for value #{ii} with length #{valueLen}")
			}
			_, err = io.ReadFull(rr, value)
			if err != nil {
				return nil, fmt.Errorf("DecodeExtraData: Problem read value #{ii}")
			}

			// Map the key to the value
			extraData[key] = value
		}

		return extraData, nil
	}

	return nil, nil
}

func EncodeMapStringUint64(mapStruct map[string]uint64) []byte {
	var data []byte

	extraDataLength := uint64(len(mapStruct))
	data = append(data, UintToBuf(extraDataLength)...)
	if extraDataLength > 0 {
		// Sort the keys of the map
		keys, err := SafeMakeSliceWithLengthAndCapacity[string](0, extraDataLength)
		if err != nil {
			// TODO: do we really want to introduce an error here?
		}
		for key := range mapStruct {
			keys = append(keys, key)
		}
		sort.Strings(keys)

		// Encode the length of the key, the key itself
		// then the length of the value, then the value itself.
		for _, key := range keys {
			data = append(data, UintToBuf(uint64(len(key)))...)
			data = append(data, []byte(key)...)
			value := mapStruct[key]
			data = append(data, UintToBuf(value)...)
		}
	}

	return data
}

func DecodeMapStringUint64(rr *bytes.Reader) (map[string]uint64, error) {
	extraDataLen, err := ReadUvarint(rr)
	if err != nil {
		return nil, errors.Wrapf(err, "DecodeExtraData: Problem reading")
	}

	// Initialize an map of strings to byte slices of size extraDataLen -- extraDataLen is the number of keys.
	if extraDataLen != 0 {
		var extraData map[string]uint64
		extraData, err = SafeMakeMapWithCapacity[string, uint64](extraDataLen)
		if err != nil {
			return nil, fmt.Errorf("DecodeExtraData: Problem creating extra map with length #{extraDataLen}")
		}

		// Loop over each key
		for ii := uint64(0); ii < extraDataLen; ii++ {
			// De-serialize the length of the key
			var keyLen uint64
			keyLen, err = ReadUvarint(rr)
			if err != nil {
				return nil, fmt.Errorf("DecodeExtraData: Problem reading len(DeSoTxn.ExtraData.Keys[#{ii}]")
			}

			// De-serialize the key
			var keyBytes []byte
			keyBytes, err = SafeMakeSliceWithLength[byte](keyLen)
			if err != nil {
				return nil, fmt.Errorf("DecodeExtraData: Problem creating slice of length #{keyLen} for key #{ii}")
			}
			_, err = io.ReadFull(rr, keyBytes)
			if err != nil {
				return nil, fmt.Errorf("DecodeExtraData: Problem reading key #{ii}")
			}

			// Convert the key to a string and check if it already exists in the map.
			// If it already exists in the map, this is an error as a map cannot have duplicate keys.
			key := string(keyBytes)
			if _, keyExists := extraData[key]; keyExists {
				return nil, fmt.Errorf("DecodeExtraData: Key [#{ii}] ({key}) already exists in ExtraData")
			}

			// De-serialize the length of the value
			var value uint64
			value, err = ReadUvarint(rr)
			if err != nil {
				return nil, fmt.Errorf("DecodeExtraData: Problem reading value")
			}

			// Map the key to the value
			extraData[key] = value
		}

		return extraData, nil
	}

	return nil, nil
}

// VariableEncodeUint256 is useful for space-efficient encoding of uint256s.
// It does not guarantee fixed-width encoding, so should not be used
// in BadgerDB keys. Use FixedWidthEncodeUint256 instead, which does
// guarantee fixed-width encoding. Both VariableEncodeUint256 and
// FixedWidthEncodeUint256 can handle nil inputs.
func VariableEncodeUint256(number *uint256.Int) []byte {
	var data []byte
	if number != nil {
		data = append(data, BoolToByte(true))
		numberBytes := number.Bytes()
		data = append(data, EncodeByteArray(numberBytes)...)
	} else {
		data = append(data, BoolToByte(false))
	}
	return data
}

func VariableDecodeUint256(rr *bytes.Reader) (*uint256.Int, error) {
	if existenceByte, err := ReadBoolByte(rr); existenceByte && err == nil {
		maxUint256BytesLen := len(MaxUint256.Bytes())
		intLen, err := ReadUvarint(rr)
		if err != nil {
			return nil, errors.Wrapf(err, "DecodeUint256: Problem reading length")
		}
		if intLen > uint64(maxUint256BytesLen) {
			return nil, fmt.Errorf("DecodeUint256: Length (%v) exceeds max (%v) length",
				intLen, maxUint256BytesLen)
		}

		numberBytes, err := SafeMakeSliceWithLength[byte](intLen)
		if err != nil {
			return nil, fmt.Errorf("DecodeUint256: Problem making slice of length %v", intLen)
		}
		_, err = io.ReadFull(rr, numberBytes)
		if err != nil {
			return nil, errors.Wrapf(err, "DecodeUint256: Error reading uint256")
		}
		return uint256.NewInt().SetBytes(numberBytes), nil
	} else if err != nil {
		return nil, errors.Wrapf(err, "DecodeUint256: Error reading uint256")
	} else {
		return nil, nil
	}
}

// -----------------------------------
// DAO coin limit order
// -----------------------------------

type DAOCoinLimitOrderEntry struct {
	// OrderID is the txn hash (unique identifier) for this order.
	OrderID *BlockHash
	// TransactorPKID is the PKID of the user who created this order.
	TransactorPKID *PKID
	// The PKID of the coin that we're going to buy
	BuyingDAOCoinCreatorPKID *PKID
	// The PKID of the coin that we're going to sell
	SellingDAOCoinCreatorPKID *PKID
	// ScaledExchangeRateCoinsToSellPerCoinToBuy specifies how many of the coins
	// associated with SellingDAOCoinCreatorPKID we need to convert in order
	// to get one BuyingDAOCoinCreatorPKID. For example, if this value was
	// 2, then we would need to convert 2 SellingDAOCoinCreatorPKID
	// coins to get 1 BuyingDAOCoinCreatorPKID. Note, however, that to represent
	// 2, we would actually have to set ScaledExchangeRateCoinsToSellPerCoinToBuy to
	// be equal to 2*1e38 because of the representation format we describe
	// below.
	//
	// The exchange rate is represented as a fixed-point value, which works
	// as follows:
	// - Whenever we reference an exchange rate, call it Y, we pass it
	//   around as a uint256 BUT we consider it to be implicitly divided
	//   by 1e38.
	// - For example, to represent a decimal number like 123456789.987654321,
	//   call it X, we would pass around Y = X*1e38 = 1234567899876543210000000000000000000000000000
	//   as a uint256.
	//   Then, to do operations with Y, we would make sure to always divide by
	//   1e38 before returning a final quantity.
	// - We will refer to Y as "scaled." The value of ScaledExchangeRateCoinsToSellPerCoinToBuy
	//   will always be scaled, meaning it is a uint256 that we implicitly
	//   assume represents a number that is divided by 1e38.
	//
	// This scheme is also referred to as "fixed point," and a similar scheme
	// is utilized by Uniswap. You can learn more about how this works here:
	// - https://en.wikipedia.org/wiki/Q_(number_format)
	// - https://ethereum.org/de/developers/tutorials/uniswap-v2-annotated-code/#FixedPoint
	// - https://uniswap.org/whitepaper.pdf
	ScaledExchangeRateCoinsToSellPerCoinToBuy *uint256.Int
	// QuantityBaseUnits expresses how many "base units" of the coin this order is
	// buying. Note that we could have called this QuantityToBuyNanos, and in the
	// case where we're buying DESO, the base unit is a "nano." However, we call it
	// "base unit" rather than nano because other DAO coins might decide to use a
	// different scheme than nanos for their base unit. In particular, we expect 1e18
	// base units to equal 1 DAO coin, rather than using nanos.
	QuantityToFillInBaseUnits *uint256.Int
	// This is one of ASK or BID. If the operation type is an ASK, then the quantity
	// column applies to the selling coin. I.e. the order is considered fulfilled
	// once the selling coin quantity to fill is zero. If the operation type is a BID,
	// then quantity column applies to the buying coin. I.e. the order is considered
	// fulfilled once the buying coin quantity to fill is zero.
	OperationType DAOCoinLimitOrderOperationType
	// This is one of GoodTillCancelled, ImmediateOrCancel, or FillOrKill.
	// See the DAOCoinLimitOrderFillType struct for more details.
	FillType DAOCoinLimitOrderFillType
	// This is the block height at which the order was placed. We use the block height
	// to break ties between orders. If there are two orders that could be filled, we
	// pick the one that was submitted earlier.
	BlockHeight uint32

	isDeleted bool
}

type DAOCoinLimitOrderOperationType uint8

const (
	// We intentionally skip zero as otherwise that would be the default value.
	DAOCoinLimitOrderOperationTypeASK DAOCoinLimitOrderOperationType = 1
	DAOCoinLimitOrderOperationTypeBID DAOCoinLimitOrderOperationType = 2
)

func (tp DAOCoinLimitOrderOperationType) String() string {
	if tp == DAOCoinLimitOrderOperationTypeASK {
		return "ASK"
	} else if tp == DAOCoinLimitOrderOperationTypeBID {
		return "BID"
	} else {
		return "UNKNOWN"
	}
}

type DAOCoinLimitOrderFillType uint8

const (
	// GoodTillCancelled: fulfill whatever you can immediately then
	// store whatever is remaining of this order in the database.
	DAOCoinLimitOrderFillTypeGoodTillCancelled DAOCoinLimitOrderFillType = 1
	// ImmediateOrCancel: fulfill whatever you can immediately then
	// cancel whatever is remaining of this order.
	DAOCoinLimitOrderFillTypeImmediateOrCancel DAOCoinLimitOrderFillType = 2
	// FillOrKill: fulfill whatever you can immediately then cancel
	// the entire order if it is unable to be completely fulfilled.
	DAOCoinLimitOrderFillTypeFillOrKill DAOCoinLimitOrderFillType = 3
)

// FilledDAOCoinLimitOrder only exists to support understanding what orders were
// fulfilled when connecting a DAO Coin Limit Order Txn
type FilledDAOCoinLimitOrder struct {
	OrderID                       *BlockHash
	TransactorPKID                *PKID
	BuyingDAOCoinCreatorPKID      *PKID
	SellingDAOCoinCreatorPKID     *PKID
	CoinQuantityInBaseUnitsBought *uint256.Int
	CoinQuantityInBaseUnitsSold   *uint256.Int
	IsFulfilled                   bool
}

func (order *DAOCoinLimitOrderEntry) Copy() *DAOCoinLimitOrderEntry {
	return &DAOCoinLimitOrderEntry{
		OrderID:                   order.OrderID.NewBlockHash(),
		TransactorPKID:            order.TransactorPKID.NewPKID(),
		BuyingDAOCoinCreatorPKID:  order.BuyingDAOCoinCreatorPKID.NewPKID(),
		SellingDAOCoinCreatorPKID: order.SellingDAOCoinCreatorPKID.NewPKID(),
		ScaledExchangeRateCoinsToSellPerCoinToBuy: order.ScaledExchangeRateCoinsToSellPerCoinToBuy.Clone(),
		QuantityToFillInBaseUnits:                 order.QuantityToFillInBaseUnits.Clone(),
		OperationType:                             order.OperationType,
		FillType:                                  order.FillType,
		BlockHeight:                               order.BlockHeight,
		isDeleted:                                 order.isDeleted,
	}
}

func (order *DAOCoinLimitOrderEntry) RawEncodeWithoutMetadata(blockHeight uint64, skipMetadata ...bool) []byte {
	var data []byte

	data = append(data, EncodeToBytes(blockHeight, order.OrderID, skipMetadata...)...)
	data = append(data, EncodeToBytes(blockHeight, order.TransactorPKID, skipMetadata...)...)
	data = append(data, EncodeToBytes(blockHeight, order.BuyingDAOCoinCreatorPKID, skipMetadata...)...)
	data = append(data, EncodeToBytes(blockHeight, order.SellingDAOCoinCreatorPKID, skipMetadata...)...)
	data = append(data, VariableEncodeUint256(order.ScaledExchangeRateCoinsToSellPerCoinToBuy)...)
	data = append(data, VariableEncodeUint256(order.QuantityToFillInBaseUnits)...)
	data = append(data, UintToBuf(uint64(order.OperationType))...)
	data = append(data, UintToBuf(uint64(order.FillType))...)
	data = append(data, UintToBuf(uint64(order.BlockHeight))...)

	return data
}

func (order *DAOCoinLimitOrderEntry) RawDecodeWithoutMetadata(blockHeight uint64, rr *bytes.Reader) error {
	var err error

	orderID := &BlockHash{}
	if exist, err := DecodeFromBytes(orderID, rr); exist && err == nil {
		order.OrderID = orderID
	} else if err != nil {
		return errors.Wrapf(err, "DAOCoinLimitOrderEntry.Decode: Problem decoding OrderID")
	}

	// TransactorPKID
	transactorPKID := &PKID{}
	if exist, err := DecodeFromBytes(transactorPKID, rr); exist && err == nil {
		order.TransactorPKID = transactorPKID
	} else if err != nil {
		return errors.Wrapf(err, "DAOCoinLimitOrderEntry.Decode: Problem reading TransactorPKID")
	}

	// BuyingDAOCoinCreatorPKID
	buyingDAOCoinCreatorPKID := &PKID{}
	if exist, err := DecodeFromBytes(buyingDAOCoinCreatorPKID, rr); exist && err == nil {
		order.BuyingDAOCoinCreatorPKID = buyingDAOCoinCreatorPKID
	} else if err != nil {
		return errors.Wrapf(err, "DAOCoinLimitOrderEntry.Decode: Problem reading BuyingDAOCoinCreatorPKID")
	}

	// SellingDAOCoinCreatorPKID
	sellingDAOCoinCreatorPKID := &PKID{}
	if exist, err := DecodeFromBytes(sellingDAOCoinCreatorPKID, rr); exist && err == nil {
		order.SellingDAOCoinCreatorPKID = sellingDAOCoinCreatorPKID
	} else if err != nil {
		return errors.Wrapf(err, "DAOCoinLimitOrderEntry.Decode: Problem reading SellingDAOCoinCreatorPKID")
	}

	// ScaledExchangeRateCoinsToSellPerCoinToBuy
	if order.ScaledExchangeRateCoinsToSellPerCoinToBuy, err = VariableDecodeUint256(rr); err != nil {
		return errors.Wrapf(err, "DAOCoinLimitOrderEntry.Decode: Problem reading ScaledExchangeRateCoinsToSellPerCoinToBuy")
	}

	// QuantityToFillInBaseUnits
	if order.QuantityToFillInBaseUnits, err = VariableDecodeUint256(rr); err != nil {
		return errors.Wrapf(err, "DAOCoinLimitOrderEntry.Decode: Problem reading QuantityToFillInBaseUnits")
	}

	// OperationType
	operationType, err := ReadUvarint(rr)
	if err != nil {
		return errors.Wrapf(err, "DAOCoinLimitOrderEntry.Decode: Error reading OperationType")
	}
	if operationType > math.MaxUint8 {
		return fmt.Errorf("DAOCoinLimitOrderEntry.FromBytes: OperationType exceeds "+
			"uint8 max: %v vs %v", operationType, math.MaxUint8)
	}
	order.OperationType = DAOCoinLimitOrderOperationType(operationType)

	// Parse FillType
	fillType, err := ReadUvarint(rr)
	if err != nil {
		return fmt.Errorf("DAOCoinLimitOrderEntry.FromBytes: Error reading FillType: %v", err)
	}
	if fillType > math.MaxUint8 {
		return fmt.Errorf("DAOCoinLimitOrderEntry.FromBytes: FillType exceeds "+
			"uint8 max: %v vs %v", fillType, math.MaxUint8)
	}
	order.FillType = DAOCoinLimitOrderFillType(fillType)

	// Parse BlockHeight
	daoBlockHeight, err := ReadUvarint(rr)
	if err != nil {
		return fmt.Errorf("DAOCoinLimitOrderEntry.Decode: Error reading BlockHeight: %v", err)
	}
	if daoBlockHeight > uint64(math.MaxUint32) {
		return fmt.Errorf("DAOCoinLimitOrderEntry.FromBytes: Invalid block height %d: Greater than max uint32", daoBlockHeight)
	}
	order.BlockHeight = uint32(daoBlockHeight)

	return nil
}

func (order *DAOCoinLimitOrderEntry) GetVersionByte(blockHeight uint64) byte {
	return byte(0)
}

func (order *DAOCoinLimitOrderEntry) GetEncoderType() EncoderType {
	return EncoderTypeDAOCoinLimitOrderEntry
}

func (order *DAOCoinLimitOrderEntry) IsMarketOrder() bool {
	// For ImmediateOrCancel and FillOrKill orders, the exchange
	// rate can be zero, in which case it is ignored and the order
	// functions as a market order accepting the best price available
	// in the order book for the specified buying + selling coin pair.
	return (order.FillType == DAOCoinLimitOrderFillTypeImmediateOrCancel ||
		order.FillType == DAOCoinLimitOrderFillTypeFillOrKill) &&
		order.ScaledExchangeRateCoinsToSellPerCoinToBuy.IsZero()
}

func (order *DAOCoinLimitOrderEntry) IsBetterMatchingOrderThan(other *DAOCoinLimitOrderEntry) bool {
	// We prefer the order with the higher exchange rate. This would result
	// in more of their selling DAO coin being offered to the transactor
	// for each of the corresponding buying DAO coin.
	if !order.ScaledExchangeRateCoinsToSellPerCoinToBuy.Eq(
		other.ScaledExchangeRateCoinsToSellPerCoinToBuy) {

		// order.ScaledPrice > other.ScaledPrice
		return order.ScaledExchangeRateCoinsToSellPerCoinToBuy.Gt(
			other.ScaledExchangeRateCoinsToSellPerCoinToBuy)
	}

	// FIFO, prefer older orders first, i.e. lower block height.
	if order.BlockHeight != other.BlockHeight {
		return order.BlockHeight < other.BlockHeight
	}

	// To break a tie and guarantee idempotency in sorting,
	// prefer higher OrderIDs. This matches the BadgerDB
	// ordering where we SEEK descending.
	return bytes.Compare(order.OrderID.ToBytes(), other.OrderID.ToBytes()) > 0
}

func (order *DAOCoinLimitOrderEntry) BaseUnitsToBuyUint256() (*uint256.Int, error) {
	if order.OperationType == DAOCoinLimitOrderOperationTypeASK {
		// In this case, the quantity specified in the order is the amount to sell,
		// so needs to be converted.
		return ComputeBaseUnitsToBuyUint256(
			order.ScaledExchangeRateCoinsToSellPerCoinToBuy,
			order.QuantityToFillInBaseUnits)
	} else if order.OperationType == DAOCoinLimitOrderOperationTypeBID {
		// In this case, the quantity specified in the order is the amount to buy,
		// so can be returned as-is.
		return order.QuantityToFillInBaseUnits, nil
	} else {
		return nil, fmt.Errorf("Invalid OperationType %v", order.OperationType)
	}
}

func ComputeBaseUnitsToBuyUint256(
	scaledExchangeRateCoinsToSellPerCoinToBuy *uint256.Int,
	quantityToSellBaseUnits *uint256.Int) (*uint256.Int, error) {
	// Converts quantity to sell to quantity to buy according to the given exchange rate.
	// Quantity to buy
	//	 = Scaling factor * Quantity to sell / Scaled exchange rate coins to sell per coin to buy
	//	 = Scaling factor * Quantity to sell / (Scaling factor * Quantity to sell / Quantity to Buy)
	//	 = 1 / (1 / Quantity to buy)
	//	 = Quantity to buy

	// Perform a few validations.
	if scaledExchangeRateCoinsToSellPerCoinToBuy == nil ||
		scaledExchangeRateCoinsToSellPerCoinToBuy.IsZero() {
		// This should never happen.
		return nil, fmt.Errorf("ComputeBaseUnitsToBuyUint256: passed invalid exchange rate")
	}

	if quantityToSellBaseUnits == nil {
		// This should never happen.
		return nil, fmt.Errorf("ComputeBaseUnitsToBuyUint256: passed invalid quantity to sell")
	}

	// If the quantity to sell is zero then return zero (selling
	// zero means you should buy zero)
	if quantityToSellBaseUnits.IsZero() {
		return uint256.NewInt(), nil
	}

	// Perform calculation.
	scaledQuantityToSellBigInt := big.NewInt(0).Mul(
		OneE38.ToBig(), quantityToSellBaseUnits.ToBig())

	quantityToBuyBigInt := big.NewInt(0).Div(
		scaledQuantityToSellBigInt, scaledExchangeRateCoinsToSellPerCoinToBuy.ToBig())

	// Check for overflow.
	if quantityToBuyBigInt.Cmp(MaxUint256.ToBig()) > 0 {
		return nil, errors.Wrapf(
			RuleErrorDAOCoinLimitOrderTotalCostOverflowsUint256,
			"ComputeBaseUnitsToBuyUint256: scaledExchangeRateCoinsToSellPerCoinToBuy: %v, "+
				"quantityToSellBaseUnits: %v",
			scaledExchangeRateCoinsToSellPerCoinToBuy.Hex(),
			quantityToSellBaseUnits.Hex())
	}

	// We don't trust the overflow checker in uint256. It's too risky because
	// it could cause a money printer bug if there's a problem with it. We
	// manually check for overflow above.
	quantityToBuyUint256, _ := uint256.FromBig(quantityToBuyBigInt)

	return quantityToBuyUint256, nil
}

func (order *DAOCoinLimitOrderEntry) BaseUnitsToSellUint256() (*uint256.Int, error) {
	if order.OperationType == DAOCoinLimitOrderOperationTypeBID {
		// In this case, the quantity specified in the order is the amount to buy,
		// so needs to be converted.
		return ComputeBaseUnitsToSellUint256(
			order.ScaledExchangeRateCoinsToSellPerCoinToBuy,
			order.QuantityToFillInBaseUnits)
	} else if order.OperationType == DAOCoinLimitOrderOperationTypeASK {
		// In this case, the quantity specified in the order is the amount to sell,
		// so can be returned as-is.
		return order.QuantityToFillInBaseUnits, nil
	} else {
		return nil, fmt.Errorf("Invalid OperationType %v", order.OperationType)
	}
}

func ComputeBaseUnitsToSellUint256(
	scaledExchangeRateCoinsToSellPerCoinToBuy *uint256.Int,
	quantityToBuyBaseUnits *uint256.Int) (*uint256.Int, error) {
	// Converts quantity to buy to quantity to sell according to the given exchange rate.
	// Quantity to sell
	//   = Scaled exchange rate coins to sell per coin to buy * Quantity to buy / Scaling factor
	//   = (Scaling factor * Quantity to sell / Quantity to buy) * Quantity to buy / Scaling factor
	//   = Quantity to sell

	if scaledExchangeRateCoinsToSellPerCoinToBuy == nil ||
		scaledExchangeRateCoinsToSellPerCoinToBuy.IsZero() {
		// This should never happen.
		return nil, fmt.Errorf("ComputeBaseUnitsToBuyUint256: passed invalid exchange rate")
	}

	if quantityToBuyBaseUnits == nil {
		// This should never happen.
		return nil, fmt.Errorf("ComputeBaseUnitsToBuyUint256: passed invalid quantity to buy")
	}

	// If the quantity to buy is zero then return zero (buying
	// zero means you should sell zero)
	if quantityToBuyBaseUnits.IsZero() {
		return uint256.NewInt(), nil
	}

	// Perform calculation.
	// Note that we account for overflow here. Not doing this could result
	// in a money printer bug. You need to check the following:
	// scaledExchangeRateCoinsToSellPerCoinToBuy * quantityToBuyBaseUnits < uint256max
	// -> scaledExchangeRateCoinsToSellPerCoinToBuy < uint256max / quantitybaseunits
	//
	// The division afterward is inherently safe so no need to check it.

	// Returns the total cost of the inputted price x quantity as a uint256.
	scaledQuantityToSellBigint := big.NewInt(0).Mul(
		scaledExchangeRateCoinsToSellPerCoinToBuy.ToBig(),
		quantityToBuyBaseUnits.ToBig())

	// Check for overflow.
	if scaledQuantityToSellBigint.Cmp(MaxUint256.ToBig()) > 0 {
		return nil, errors.Wrapf(
			RuleErrorDAOCoinLimitOrderTotalCostOverflowsUint256,
			"ComputeBaseUnitsToSellUint256: scaledExchangeRateCoinsToSellPerCoinToBuy: %v, "+
				"quantityToBuyBaseUnits: %v",
			scaledExchangeRateCoinsToSellPerCoinToBuy.Hex(),
			quantityToBuyBaseUnits.Hex())
	}

	// We don't trust the overflow checker in uint256. It's too risky because
	// it could cause a money printer bug if there's a problem with it. We
	// manually check for overflow above.
	scaledQuantityToSellUint256, _ := uint256.FromBig(scaledQuantityToSellBigint)
	quantityToSellUint256, err := SafeUint256().Div(scaledQuantityToSellUint256, OneE38)
	if err != nil {
		// This should never happen as we're dividing by a known constant.
		return nil, errors.Wrapf(err, "ComputeBaseUnitsToSellUint256: ")
	}

	return quantityToSellUint256, nil
}

type DAOCoinLimitOrderMapKey struct {
	// An OrderID uniquely identifies an order
	OrderID BlockHash
}

func (order *DAOCoinLimitOrderEntry) ToMapKey() DAOCoinLimitOrderMapKey {
	return DAOCoinLimitOrderMapKey{
		OrderID: *order.OrderID.NewBlockHash(),
	}
}

func (order *FilledDAOCoinLimitOrder) RawEncodeWithoutMetadata(blockHeight uint64, skipMetadata ...bool) []byte {
	var data []byte

	data = append(data, EncodeToBytes(blockHeight, order.OrderID, skipMetadata...)...)
	data = append(data, EncodeToBytes(blockHeight, order.TransactorPKID, skipMetadata...)...)
	data = append(data, EncodeToBytes(blockHeight, order.BuyingDAOCoinCreatorPKID, skipMetadata...)...)
	data = append(data, EncodeToBytes(blockHeight, order.SellingDAOCoinCreatorPKID, skipMetadata...)...)
	data = append(data, VariableEncodeUint256(order.CoinQuantityInBaseUnitsBought)...)
	data = append(data, VariableEncodeUint256(order.CoinQuantityInBaseUnitsSold)...)
	data = append(data, BoolToByte(order.IsFulfilled))

	return data
}

func (order *FilledDAOCoinLimitOrder) RawDecodeWithoutMetadata(blockHeight uint64, rr *bytes.Reader) error {
	var err error

	// OrderID
	orderID := &BlockHash{}
	if exist, err := DecodeFromBytes(orderID, rr); exist && err == nil {
		order.OrderID = orderID
	} else if err != nil {
		return errors.Wrapf(err, "FilledDAOCoinLimitOrder.Decode: Problem reading OrderID")
	}

	// TransactorPKID
	transactorPKID := &PKID{}
	if exist, err := DecodeFromBytes(transactorPKID, rr); exist && err == nil {
		order.TransactorPKID = transactorPKID
	} else if err != nil {
		return errors.Wrapf(err, "FilledDAOCoinLimiteOrder.Decode: Problem reading TransactorPKID")
	}

	// BuyingDAOCoinCreatorPKID
	buyingDAOCoinCreatorPKID := &PKID{}
	if exist, err := DecodeFromBytes(buyingDAOCoinCreatorPKID, rr); exist && err == nil {
		order.BuyingDAOCoinCreatorPKID = buyingDAOCoinCreatorPKID
	} else if err != nil {
		return errors.Wrapf(err, "FilledDAOCoinLimiteOrder.Decode: Problem reading BuyingDAOCoinCreatorPKID")
	}

	// SellingDAOCoinCreatorPKID
	sellingDAOCoinCreatorPKID := &PKID{}
	if exist, err := DecodeFromBytes(sellingDAOCoinCreatorPKID, rr); exist && err == nil {
		order.SellingDAOCoinCreatorPKID = sellingDAOCoinCreatorPKID
	} else if err != nil {
		return errors.Wrapf(err, "FilledDAOCoinLimiteOrder.Decode: Problem reading SellingDAOCoinCreatorPKID")
	}

	// CoinQuantityInBaseUnitsBought
	if order.CoinQuantityInBaseUnitsBought, err = VariableDecodeUint256(rr); err != nil {
		return errors.Wrapf(err, "FilledDAOCoinLimiteOrder.Decode: Problem reading CoinQuantityInBaseUnitsBought")
	}

	// CoinQuantityInBaseUnitsSold
	if order.CoinQuantityInBaseUnitsSold, err = VariableDecodeUint256(rr); err != nil {
		return errors.Wrapf(err, "FilledDAOCoinLimiteOrder.Decode: Problem reading CoinQuantityInBaseUnitsSold")
	}

	// IsFulfilled
	if order.IsFulfilled, err = ReadBoolByte(rr); err != nil {
		return errors.Wrapf(err, "FilledDAOCoinLimiteOrder.Decode: Problem reading IsFulfilled")
	}

	return nil
}

func (order *FilledDAOCoinLimitOrder) GetVersionByte(blockHeight uint64) byte {
	return byte(0)
}

func (order *FilledDAOCoinLimitOrder) GetEncoderType() EncoderType {
	return EncoderTypeFilledDAOCoinLimitOrder
}

// -----------------------------------
// Associations
// -----------------------------------

type UserAssociationEntry struct {
	AssociationID    *BlockHash
	TransactorPKID   *PKID
	TargetUserPKID   *PKID
	AppPKID          *PKID
	AssociationType  []byte
	AssociationValue []byte
	ExtraData        map[string][]byte
	BlockHeight      uint32
	isDeleted        bool
}

type PostAssociationEntry struct {
	AssociationID    *BlockHash
	TransactorPKID   *PKID
	PostHash         *BlockHash
	AppPKID          *PKID
	AssociationType  []byte
	AssociationValue []byte
	ExtraData        map[string][]byte
	BlockHeight      uint32
	isDeleted        bool
}

func (associationEntry *UserAssociationEntry) Copy() *UserAssociationEntry {
	// Copy ExtraData.
	extraDataCopy := make(map[string][]byte)
	for key, value := range associationEntry.ExtraData {
		extraDataCopy[key] = value
	}

	// Return new AssociationEntry.
	return &UserAssociationEntry{
		AssociationID:    associationEntry.AssociationID.NewBlockHash(),
		TransactorPKID:   associationEntry.TransactorPKID.NewPKID(),
		TargetUserPKID:   associationEntry.TargetUserPKID.NewPKID(),
		AppPKID:          associationEntry.AppPKID.NewPKID(),
		AssociationType:  append([]byte{}, associationEntry.AssociationType...),  // Makes a copy.
		AssociationValue: append([]byte{}, associationEntry.AssociationValue...), // Makes a copy.
		ExtraData:        extraDataCopy,
		BlockHeight:      associationEntry.BlockHeight,
		isDeleted:        associationEntry.isDeleted,
	}
}

func (associationEntry *PostAssociationEntry) Copy() *PostAssociationEntry {
	// Copy ExtraData.
	extraDataCopy := make(map[string][]byte)
	for key, value := range associationEntry.ExtraData {
		extraDataCopy[key] = value
	}

	// Return new AssociationEntry.
	return &PostAssociationEntry{
		AssociationID:    associationEntry.AssociationID.NewBlockHash(),
		TransactorPKID:   associationEntry.TransactorPKID.NewPKID(),
		PostHash:         associationEntry.PostHash.NewBlockHash(),
		AppPKID:          associationEntry.AppPKID.NewPKID(),
		AssociationType:  append([]byte{}, associationEntry.AssociationType...),  // Makes a copy.
		AssociationValue: append([]byte{}, associationEntry.AssociationValue...), // Makes a copy.
		ExtraData:        extraDataCopy,
		BlockHeight:      associationEntry.BlockHeight,
		isDeleted:        associationEntry.isDeleted,
	}
}

func (associationEntry *UserAssociationEntry) ToMapKey() AssociationMapKey {
	return AssociationMapKey{
		AssociationID: *associationEntry.AssociationID,
	}
}

func (associationEntry *PostAssociationEntry) ToMapKey() AssociationMapKey {
	return AssociationMapKey{
		AssociationID: *associationEntry.AssociationID,
	}
}

func (associationEntry *UserAssociationEntry) RawEncodeWithoutMetadata(blockHeight uint64, skipMetadata ...bool) []byte {
	var data []byte
	data = append(data, EncodeToBytes(blockHeight, associationEntry.AssociationID, skipMetadata...)...)
	data = append(data, EncodeToBytes(blockHeight, associationEntry.TransactorPKID, skipMetadata...)...)
	data = append(data, EncodeToBytes(blockHeight, associationEntry.TargetUserPKID, skipMetadata...)...)
	data = append(data, EncodeToBytes(blockHeight, associationEntry.AppPKID, skipMetadata...)...)
	data = append(data, EncodeByteArray(associationEntry.AssociationType)...)
	data = append(data, EncodeByteArray(associationEntry.AssociationValue)...)
	data = append(data, EncodeExtraData(associationEntry.ExtraData)...)
	data = append(data, UintToBuf(uint64(associationEntry.BlockHeight))...)
	return data
}

func (associationEntry *PostAssociationEntry) RawEncodeWithoutMetadata(blockHeight uint64, skipMetadata ...bool) []byte {
	var data []byte
	data = append(data, EncodeToBytes(blockHeight, associationEntry.AssociationID, skipMetadata...)...)
	data = append(data, EncodeToBytes(blockHeight, associationEntry.TransactorPKID, skipMetadata...)...)
	data = append(data, EncodeToBytes(blockHeight, associationEntry.PostHash, skipMetadata...)...)
	data = append(data, EncodeToBytes(blockHeight, associationEntry.AppPKID, skipMetadata...)...)
	data = append(data, EncodeByteArray(associationEntry.AssociationType)...)
	data = append(data, EncodeByteArray(associationEntry.AssociationValue)...)
	data = append(data, EncodeExtraData(associationEntry.ExtraData)...)
	data = append(data, UintToBuf(uint64(associationEntry.BlockHeight))...)
	return data
}

func (associationEntry *UserAssociationEntry) RawDecodeWithoutMetadata(blockHeight uint64, rr *bytes.Reader) error {
	var err error

	// AssociationID
	associationID := &BlockHash{}
	if exist, err := DecodeFromBytes(associationID, rr); exist && err == nil {
		associationEntry.AssociationID = associationID
	} else if err != nil {
		return errors.Wrapf(err, "UserAssociationEntry.Decode: Problem reading AssociationID: ")
	}

	// TransactorPKID
	transactorPKID := &PKID{}
	if exist, err := DecodeFromBytes(transactorPKID, rr); exist && err == nil {
		associationEntry.TransactorPKID = transactorPKID
	} else if err != nil {
		return errors.Wrapf(err, "UserAssociationEntry.Decode: Problem reading TransactorPKID: ")
	}

	// TargetUserPKID
	targetUserPKID := &PKID{}
	if exist, err := DecodeFromBytes(targetUserPKID, rr); exist && err == nil {
		associationEntry.TargetUserPKID = targetUserPKID
	} else if err != nil {
		return errors.Wrapf(err, "UserAssociationEntry.Decode: Problem reading TargetUserPKID: ")
	}

	// AppPKID
	appPKID := &PKID{}
	if exist, err := DecodeFromBytes(appPKID, rr); exist && err == nil {
		associationEntry.AppPKID = appPKID
	} else if err != nil {
		return errors.Wrapf(err, "UserAssociationEntry.Decode: Problem reading AppPKID: ")
	}

	// AssociationType
	associationEntry.AssociationType, err = DecodeByteArray(rr)
	if err != nil {
		return errors.Wrapf(err, "UserAssociationEntry.Decode: Problem reading AssociationType: ")
	}

	// AssociationValue
	associationEntry.AssociationValue, err = DecodeByteArray(rr)
	if err != nil {
		return errors.Wrapf(err, "UserAssociationEntry.Decode: Problem reading AssociationValue: ")
	}

	// ExtraData
	extraData, err := DecodeExtraData(rr)
	if err != nil {
		return errors.Wrapf(err, "UserAssociationEntry.Decode: Problem reading ExtraData: ")
	}
	associationEntry.ExtraData = extraData

	// BlockHeight
	entryBlockHeight, err := ReadUvarint(rr)
	if err != nil {
		return errors.Wrapf(err, "UserAssociationEntry.Decode: Problem reading BlockHeight: ")
	}
	if blockHeight > uint64(math.MaxUint32) {
		return fmt.Errorf("UserAssociationEntry.Decode: invalid block height %d: greater than max uint32", entryBlockHeight)
	}
	associationEntry.BlockHeight = uint32(entryBlockHeight)

	return nil
}

func (associationEntry *PostAssociationEntry) RawDecodeWithoutMetadata(blockHeight uint64, rr *bytes.Reader) error {
	var err error

	// AssociationID
	associationID := &BlockHash{}
	if exist, err := DecodeFromBytes(associationID, rr); exist && err == nil {
		associationEntry.AssociationID = associationID
	} else if err != nil {
		return errors.Wrapf(err, "PostAssociationEntry.Decode: Problem reading AssociationID: ")
	}

	// TransactorPKID
	transactorPKID := &PKID{}
	if exist, err := DecodeFromBytes(transactorPKID, rr); exist && err == nil {
		associationEntry.TransactorPKID = transactorPKID
	} else if err != nil {
		return errors.Wrapf(err, "PostAssociationEntry.Decode: Problem reading TransactorPKID: ")
	}

	// PostHash
	postHash := &BlockHash{}
	if exist, err := DecodeFromBytes(postHash, rr); exist && err == nil {
		associationEntry.PostHash = postHash
	} else if err != nil {
		return errors.Wrapf(err, "PostAssociationEntry.Decode: Problem reading PostHash: ")
	}

	// AppPKID
	appPKID := &PKID{}
	if exist, err := DecodeFromBytes(appPKID, rr); exist && err == nil {
		associationEntry.AppPKID = appPKID
	} else if err != nil {
		return errors.Wrapf(err, "PostAssociationEntry.Decode: Problem reading AppPKID: ")
	}

	// AssociationType
	associationEntry.AssociationType, err = DecodeByteArray(rr)
	if err != nil {
		return errors.Wrapf(err, "PostAssociationEntry.Decode: Problem reading AssociationType: ")
	}

	// AssociationValue
	associationEntry.AssociationValue, err = DecodeByteArray(rr)
	if err != nil {
		return errors.Wrapf(err, "PostAssociationEntry.Decode: Problem reading AssociationValue: ")
	}

	// ExtraData
	extraData, err := DecodeExtraData(rr)
	if err != nil {
		return errors.Wrapf(err, "PostAssociationEntry.Decode: Problem reading ExtraData: ")
	}
	associationEntry.ExtraData = extraData

	// BlockHeight
	entryBlockHeight, err := ReadUvarint(rr)
	if err != nil {
		return errors.Wrapf(err, "PostAssociationEntry.Decode: Problem reading BlockHeight: ")
	}
	if blockHeight > uint64(math.MaxUint32) {
		return fmt.Errorf("PostAssociationEntry.Decode: invalid block height %d: greater than max uint32", entryBlockHeight)
	}
	associationEntry.BlockHeight = uint32(entryBlockHeight)

	return nil
}

func (associationEntry *UserAssociationEntry) GetVersionByte(blockHeight uint64) byte {
	return 0
}

func (associationEntry *PostAssociationEntry) GetVersionByte(blockHeight uint64) byte {
	return 0
}

func (associationEntry *UserAssociationEntry) GetEncoderType() EncoderType {
	return EncoderTypeUserAssociationEntry
}

func (associationEntry *PostAssociationEntry) GetEncoderType() EncoderType {
	return EncoderTypePostAssociationEntry
}

type AssociationMapKey struct {
	AssociationID BlockHash
}

func (associationEntry *UserAssociationEntry) Eq(other *UserAssociationEntry) bool {
	// Compare if two user association entries are equal. Note that their ExtraData and
	// BlockHeights can differ, and we would still consider them equal. Also note that
	// AssociationType is case-insensitive while AssociationValue is case-sensitive.
	// Basically all of these nil checks can never happen. But they're safety checks.
	if other == nil {
		return false
	}
	return associationEntry.TransactorPKID != nil &&
		associationEntry.TransactorPKID.Eq(other.TransactorPKID) &&
		associationEntry.TargetUserPKID != nil &&
		associationEntry.TargetUserPKID.Eq(other.TargetUserPKID) &&
		associationEntry.AppPKID != nil &&
		associationEntry.AppPKID.Eq(other.AppPKID) &&
		_isMatchingAssociationType(associationEntry.AssociationType, other.AssociationType) &&
		bytes.Equal(associationEntry.AssociationValue, other.AssociationValue)
}

func (associationEntry *PostAssociationEntry) Eq(other *PostAssociationEntry) bool {
	// Compare if two post association entries are equal. Note that their ExtraData and
	// BlockHeights can differ, and we would still consider them equal. Also note that
	// AssociationType is case-insensitive while AssociationValue is case-sensitive.
	// Basically all of these nil checks can never happen. But they're safety checks.
	if other == nil {
		return false
	}
	return associationEntry.TransactorPKID != nil &&
		associationEntry.TransactorPKID.Eq(other.TransactorPKID) &&
		associationEntry.PostHash != nil &&
		associationEntry.PostHash.IsEqual(other.PostHash) &&
		associationEntry.AppPKID != nil &&
		associationEntry.AppPKID.Eq(other.AppPKID) &&
		_isMatchingAssociationType(associationEntry.AssociationType, other.AssociationType) &&
		bytes.Equal(associationEntry.AssociationValue, other.AssociationValue)
}

type CreateUserAssociationTxindexMetadata struct {
	TargetUserPublicKeyBase58Check string
	AppPublicKeyBase58Check        string
	AssociationType                string
	AssociationValue               string
}

type DeleteUserAssociationTxindexMetadata struct {
	AssociationIDHex               string
	TargetUserPublicKeyBase58Check string
	AppPublicKeyBase58Check        string
	AssociationType                string
	AssociationValue               string
}

type CreatePostAssociationTxindexMetadata struct {
	PostHashHex             string
	AppPublicKeyBase58Check string
	AssociationType         string
	AssociationValue        string
}

type DeletePostAssociationTxindexMetadata struct {
	AssociationIDHex        string
	PostHashHex             string
	AppPublicKeyBase58Check string
	AssociationType         string
	AssociationValue        string
}

func (associationTxindexMeta *CreateUserAssociationTxindexMetadata) RawEncodeWithoutMetadata(blockHeight uint64, skipMetadata ...bool) []byte {
	var data []byte
	data = append(data, EncodeByteArray([]byte(associationTxindexMeta.TargetUserPublicKeyBase58Check))...)
	data = append(data, EncodeByteArray([]byte(associationTxindexMeta.AppPublicKeyBase58Check))...)
	data = append(data, EncodeByteArray([]byte(associationTxindexMeta.AssociationType))...)
	data = append(data, EncodeByteArray([]byte(associationTxindexMeta.AssociationValue))...)
	return data
}

func (associationTxindexMeta *DeleteUserAssociationTxindexMetadata) RawEncodeWithoutMetadata(blockHeight uint64, skipMetadata ...bool) []byte {
	var data []byte
	data = append(data, EncodeByteArray([]byte(associationTxindexMeta.AssociationIDHex))...)
	data = append(data, EncodeByteArray([]byte(associationTxindexMeta.TargetUserPublicKeyBase58Check))...)
	data = append(data, EncodeByteArray([]byte(associationTxindexMeta.AppPublicKeyBase58Check))...)
	data = append(data, EncodeByteArray([]byte(associationTxindexMeta.AssociationType))...)
	data = append(data, EncodeByteArray([]byte(associationTxindexMeta.AssociationValue))...)
	return data
}

func (associationTxindexMeta *CreatePostAssociationTxindexMetadata) RawEncodeWithoutMetadata(blockHeight uint64, skipMetadata ...bool) []byte {
	var data []byte
	data = append(data, EncodeByteArray([]byte(associationTxindexMeta.PostHashHex))...)
	data = append(data, EncodeByteArray([]byte(associationTxindexMeta.AppPublicKeyBase58Check))...)
	data = append(data, EncodeByteArray([]byte(associationTxindexMeta.AssociationType))...)
	data = append(data, EncodeByteArray([]byte(associationTxindexMeta.AssociationValue))...)
	return data
}

func (associationTxindexMeta *DeletePostAssociationTxindexMetadata) RawEncodeWithoutMetadata(blockHeight uint64, skipMetadata ...bool) []byte {
	var data []byte
	data = append(data, EncodeByteArray([]byte(associationTxindexMeta.AssociationIDHex))...)
	data = append(data, EncodeByteArray([]byte(associationTxindexMeta.PostHashHex))...)
	data = append(data, EncodeByteArray([]byte(associationTxindexMeta.AppPublicKeyBase58Check))...)
	data = append(data, EncodeByteArray([]byte(associationTxindexMeta.AssociationType))...)
	data = append(data, EncodeByteArray([]byte(associationTxindexMeta.AssociationValue))...)
	return data
}

func (associationTxindexMeta *CreateUserAssociationTxindexMetadata) RawDecodeWithoutMetadata(blockHeight uint64, rr *bytes.Reader) error {
	// TargetUserPublicKeyBase58Check
	targetUserPublicKeyBase58CheckBytes, err := DecodeByteArray(rr)
	if err != nil {
		return errors.Wrapf(err, "CreateUserAssociationTxindexMetadata.Decode: Problem reading TargetUserPublicKeyBase58Check: ")
	}
	associationTxindexMeta.TargetUserPublicKeyBase58Check = string(targetUserPublicKeyBase58CheckBytes)

	// AppPublicKeyBase58Check
	appPublicKeyBase58CheckBytes, err := DecodeByteArray(rr)
	if err != nil {
		return errors.Wrapf(err, "CreateUserAssociationTxindexMetadata.Decode: Problem reading AppPublicKeyBase58Check: ")
	}
	associationTxindexMeta.AppPublicKeyBase58Check = string(appPublicKeyBase58CheckBytes)

	// AssociationType
	associationTypeBytes, err := DecodeByteArray(rr)
	if err != nil {
		return errors.Wrapf(err, "CreateUserAssociationTxindexMetadata.Decode: Problem reading AssociationType: ")
	}
	associationTxindexMeta.AssociationType = string(associationTypeBytes)

	// AssociationValue
	associationValueBytes, err := DecodeByteArray(rr)
	if err != nil {
		return errors.Wrapf(err, "CreateUserAssociationTxindexMetadata.Decode: Problem reading AssociationValue: ")
	}
	associationTxindexMeta.AssociationValue = string(associationValueBytes)

	return nil
}

func (associationTxindexMeta *DeleteUserAssociationTxindexMetadata) RawDecodeWithoutMetadata(blockHeight uint64, rr *bytes.Reader) error {
	// AssociationIDHex
	associationIDHexBytes, err := DecodeByteArray(rr)
	if err != nil {
		return errors.Wrapf(err, "DeleteUserAssociationTxindexMetadata.Decode: Problem reading AssociationIDHex: ")
	}
	associationTxindexMeta.AssociationIDHex = string(associationIDHexBytes)

	// TargetUserPublicKeyBase58Check
	targetUserPublicKeyBase58CheckBytes, err := DecodeByteArray(rr)
	if err != nil {
		return errors.Wrapf(err, "DeleteUserAssociationTxindexMetadata.Decode: Problem reading TargetUserPublicKeyBase58Check: ")
	}
	associationTxindexMeta.TargetUserPublicKeyBase58Check = string(targetUserPublicKeyBase58CheckBytes)

	// AppPublicKeyBase58Check
	appPublicKeyBase58CheckBytes, err := DecodeByteArray(rr)
	if err != nil {
		return errors.Wrapf(err, "DeleteUserAssociationTxindexMetadata.Decode: Problem reading AppPublicKeyBase58Check: ")
	}
	associationTxindexMeta.AppPublicKeyBase58Check = string(appPublicKeyBase58CheckBytes)

	// AssociationType
	associationTypeBytes, err := DecodeByteArray(rr)
	if err != nil {
		return errors.Wrapf(err, "DeleteUserAssociationTxindexMetadata.Decode: Problem reading AssociationType: ")
	}
	associationTxindexMeta.AssociationType = string(associationTypeBytes)

	// AssociationValue
	associationValueBytes, err := DecodeByteArray(rr)
	if err != nil {
		return errors.Wrapf(err, "DeleteUserAssociationTxindexMetadata.Decode: Problem reading AssociationValue: ")
	}
	associationTxindexMeta.AssociationValue = string(associationValueBytes)

	return nil
}

func (associationTxindexMeta *CreatePostAssociationTxindexMetadata) RawDecodeWithoutMetadata(blockHeight uint64, rr *bytes.Reader) error {
	// PostHashHex
	postHashHexBytes, err := DecodeByteArray(rr)
	if err != nil {
		return errors.Wrapf(err, "CreatePostAssociationTxindexMetadata.Decode: Problem reading PostHashHex: ")
	}
	associationTxindexMeta.PostHashHex = string(postHashHexBytes)

	// AppPublicKeyBase58Check
	appPublicKeyBase58CheckBytes, err := DecodeByteArray(rr)
	if err != nil {
		return errors.Wrapf(err, "CreatePostAssociationTxindexMetadata.Decode: Problem reading AppPublicKeyBase58Check: ")
	}
	associationTxindexMeta.AppPublicKeyBase58Check = string(appPublicKeyBase58CheckBytes)

	// AssociationType
	associationTypeBytes, err := DecodeByteArray(rr)
	if err != nil {
		return errors.Wrapf(err, "CreatePostAssociationTxindexMetadata.Decode: Problem reading AssociationType: ")
	}
	associationTxindexMeta.AssociationType = string(associationTypeBytes)

	// AssociationValue
	associationValueBytes, err := DecodeByteArray(rr)
	if err != nil {
		return errors.Wrapf(err, "CreatePostAssociationTxindexMetadata.Decode: Problem reading AssociationValue: ")
	}
	associationTxindexMeta.AssociationValue = string(associationValueBytes)

	return nil
}

func (associationTxindexMeta *DeletePostAssociationTxindexMetadata) RawDecodeWithoutMetadata(blockHeight uint64, rr *bytes.Reader) error {
	// AssociationIDHex
	associationIDHexBytes, err := DecodeByteArray(rr)
	if err != nil {
		return errors.Wrapf(err, "DeletePostAssociationTxindexMetadata.Decode: Problem reading AssociationIDHex: ")
	}
	associationTxindexMeta.AssociationIDHex = string(associationIDHexBytes)

	// PostHashHex
	postHashHexBytes, err := DecodeByteArray(rr)
	if err != nil {
		return errors.Wrapf(err, "DeletePostAssociationTxindexMetadata.Decode: Problem reading PostHashHex: ")
	}
	associationTxindexMeta.PostHashHex = string(postHashHexBytes)

	// AppPublicKeyBase58Check
	appPublicKeyBase58CheckBytes, err := DecodeByteArray(rr)
	if err != nil {
		return errors.Wrapf(err, "DeletePostAssociationTxindexMetadata.Decode: Problem reading AppPublicKeyBase58Check: ")
	}
	associationTxindexMeta.AppPublicKeyBase58Check = string(appPublicKeyBase58CheckBytes)

	// AssociationType
	associationTypeBytes, err := DecodeByteArray(rr)
	if err != nil {
		return errors.Wrapf(err, "DeletePostAssociationTxindexMetadata.Decode: Problem reading AssociationType: ")
	}
	associationTxindexMeta.AssociationType = string(associationTypeBytes)

	// AssociationValue
	associationValueBytes, err := DecodeByteArray(rr)
	if err != nil {
		return errors.Wrapf(err, "DeletePostAssociationTxindexMetadata.Decode: Problem reading AssociationValue: ")
	}
	associationTxindexMeta.AssociationValue = string(associationValueBytes)

	return nil
}

func (associationTxindexMeta *CreateUserAssociationTxindexMetadata) GetVersionByte(blockHeight uint64) byte {
	return 0
}

func (associationTxindexMeta *DeleteUserAssociationTxindexMetadata) GetVersionByte(blockHeight uint64) byte {
	return 0
}

func (associationTxindexMeta *CreatePostAssociationTxindexMetadata) GetVersionByte(blockHeight uint64) byte {
	return 0
}

func (associationTxindexMeta *DeletePostAssociationTxindexMetadata) GetVersionByte(blockHeight uint64) byte {
	return 0
}

func (associationTxindexMeta *CreateUserAssociationTxindexMetadata) GetEncoderType() EncoderType {
	return EncoderTypeCreateUserAssociationTxindexMetadata
}

func (associationTxindexMeta *DeleteUserAssociationTxindexMetadata) GetEncoderType() EncoderType {
	return EncoderTypeDeleteUserAssociationTxindexMetadata
}

func (associationTxindexMeta *CreatePostAssociationTxindexMetadata) GetEncoderType() EncoderType {
	return EncoderTypeCreatePostAssociationTxindexMetadata
}

func (associationTxindexMeta *DeletePostAssociationTxindexMetadata) GetEncoderType() EncoderType {
	return EncoderTypeDeletePostAssociationTxindexMetadata
}

type AccessGroupTxindexMetadata struct {
	AccessGroupOwnerPublicKey PublicKey
	AccessGroupPublicKey      PublicKey
	AccessGroupKeyName        GroupKeyName
	AccessGroupOperationType
}

func (accessGroupTxindexMetadata *AccessGroupTxindexMetadata) RawEncodeWithoutMetadata(blockHeight uint64, skipMetadata ...bool) []byte {
	var data []byte
	data = append(data, EncodeToBytes(blockHeight, &accessGroupTxindexMetadata.AccessGroupOwnerPublicKey, skipMetadata...)...)
	data = append(data, EncodeToBytes(blockHeight, &accessGroupTxindexMetadata.AccessGroupPublicKey, skipMetadata...)...)
	data = append(data, EncodeToBytes(blockHeight, &accessGroupTxindexMetadata.AccessGroupKeyName, skipMetadata...)...)
	data = append(data, UintToBuf(uint64(accessGroupTxindexMetadata.AccessGroupOperationType))...)
	return data
}

func (accessGroupTxindexMetadata *AccessGroupTxindexMetadata) RawDecodeWithoutMetadata(blockHeight uint64, rr *bytes.Reader) error {

	// AccessGroupOwnerPublicKey
	accessGroupOwnerPublicKey := &PublicKey{}
	if exist, err := DecodeFromBytes(accessGroupOwnerPublicKey, rr); exist && err == nil {
		accessGroupTxindexMetadata.AccessGroupOwnerPublicKey = *accessGroupOwnerPublicKey
	} else if err != nil {
		return errors.Wrapf(err, "AccessGroupTxindexMetadata.Decode: Problem reading AccessGroupOwnerPublicKey: ")
	}

	// AccessGroupPublicKey
	accessGroupPublicKey := &PublicKey{}
	if exist, err := DecodeFromBytes(accessGroupPublicKey, rr); exist && err == nil {
		accessGroupTxindexMetadata.AccessGroupPublicKey = *accessGroupPublicKey
	} else if err != nil {
		return errors.Wrapf(err, "AccessGroupTxindexMetadata.Decode: Problem reading AccessGroupPublicKey: ")
	}

	// AccessGroupKeyName
	accessGroupKeyName := &GroupKeyName{}
	if exist, err := DecodeFromBytes(accessGroupKeyName, rr); exist && err == nil {
		accessGroupTxindexMetadata.AccessGroupKeyName = *accessGroupKeyName
	} else if err != nil {
		return errors.Wrapf(err, "AccessGroupTxindexMetadata.Decode: Problem reading AccessGroupKeyName: ")
	}

	// AccessGroupOperationType
	accessGroupOperationType, err := ReadUvarint(rr)
	if err != nil {
		return errors.Wrapf(err, "AccessGroupTxindexMetadata.Decode: Problem reading AccessGroupOperationType: ")
	}
	accessGroupTxindexMetadata.AccessGroupOperationType = AccessGroupOperationType(accessGroupOperationType)

	return nil
}

func (accessGroupTxindexMetadata *AccessGroupTxindexMetadata) GetVersionByte(blockHeight uint64) byte {
	return 0
}

func (accessGroupTxindexMetadata *AccessGroupTxindexMetadata) GetEncoderType() EncoderType {
	return EncoderTypeAccessGroupTxindexMetadata
}

type AccessGroupMembersTxindexMetadata struct {
	AccessGroupOwnerPublicKey PublicKey
	AccessGroupKeyName        GroupKeyName
	AccessGroupMembersList    []*AccessGroupMember
	AccessGroupMemberOperationType
}

func (accessGroupMembersTxindexMetadata *AccessGroupMembersTxindexMetadata) RawEncodeWithoutMetadata(blockHeight uint64, skipMetadata ...bool) []byte {
	var data []byte
	data = append(data, EncodeToBytes(blockHeight, &accessGroupMembersTxindexMetadata.AccessGroupOwnerPublicKey, skipMetadata...)...)
	data = append(data, EncodeToBytes(blockHeight, &accessGroupMembersTxindexMetadata.AccessGroupKeyName, skipMetadata...)...)
	data = append(data, encodeAccessGroupMembersList(accessGroupMembersTxindexMetadata.AccessGroupMembersList)...)
	data = append(data, UintToBuf(uint64(accessGroupMembersTxindexMetadata.AccessGroupMemberOperationType))...)
	return data
}

func (accessGroupMembersTxindexMetadata *AccessGroupMembersTxindexMetadata) RawDecodeWithoutMetadata(blockHeight uint64, rr *bytes.Reader) error {

	// AccessGroupOwnerPublicKey
	accessGroupOwnerPublicKey := &PublicKey{}
	if exist, err := DecodeFromBytes(accessGroupOwnerPublicKey, rr); exist && err == nil {
		accessGroupMembersTxindexMetadata.AccessGroupOwnerPublicKey = *accessGroupOwnerPublicKey
	} else if err != nil {
		return errors.Wrapf(err, "AccessGroupMembersTxindexMetadata.Decode: Problem reading AccessGroupOwnerPublicKey: ")
	}

	// AccessGroupKeyName
	accessGroupKeyName := &GroupKeyName{}
	if exist, err := DecodeFromBytes(accessGroupKeyName, rr); exist && err == nil {
		accessGroupMembersTxindexMetadata.AccessGroupKeyName = *accessGroupKeyName
	} else if err != nil {
		return errors.Wrapf(err, "AccessGroupMembersTxindexMetadata.Decode: Problem reading AccessGroupKeyName: ")
	}

	// AccessGroupMembersList
	accessGroupMembersList, err := decodeAccessGroupMembersList(rr)
	if err != nil {
		return errors.Wrapf(err, "AccessGroupMembersTxindexMetadata.Decode: Problem reading AccessGroupMembersList: ")
	}
	accessGroupMembersTxindexMetadata.AccessGroupMembersList = accessGroupMembersList

	// AccessGroupMemberOperationType
	accessGroupMemberOperationType, err := ReadUvarint(rr)
	if err != nil {
		return errors.Wrapf(err, "AccessGroupMembersTxindexMetadata.Decode: Problem reading AccessGroupMemberOperationType: ")
	}
	accessGroupMembersTxindexMetadata.AccessGroupMemberOperationType = AccessGroupMemberOperationType(accessGroupMemberOperationType)

	return nil
}

func (accessGroupMembersTxindexMetadata *AccessGroupMembersTxindexMetadata) GetVersionByte(blockHeight uint64) byte {
	return 0
}

func (accessGroupMembersTxindexMetadata *AccessGroupMembersTxindexMetadata) GetEncoderType() EncoderType {
	return EncoderTypeAccessGroupMembersTxindexMetadata
}

type NewMessageTxindexMetadata struct {
	SenderAccessGroupOwnerPublicKey    PublicKey
	SenderAccessGroupKeyName           GroupKeyName
	RecipientAccessGroupOwnerPublicKey PublicKey
	RecipientAccessGroupKeyName        GroupKeyName
	TimestampNanos                     uint64
	NewMessageType
	NewMessageOperation
}

func (newMessageTxindexMetadata *NewMessageTxindexMetadata) RawEncodeWithoutMetadata(blockHeight uint64, skipMetadata ...bool) []byte {
	var data []byte
	data = append(data, EncodeToBytes(blockHeight, &newMessageTxindexMetadata.SenderAccessGroupOwnerPublicKey, skipMetadata...)...)
	data = append(data, EncodeToBytes(blockHeight, &newMessageTxindexMetadata.SenderAccessGroupKeyName, skipMetadata...)...)
	data = append(data, EncodeToBytes(blockHeight, &newMessageTxindexMetadata.RecipientAccessGroupOwnerPublicKey, skipMetadata...)...)
	data = append(data, EncodeToBytes(blockHeight, &newMessageTxindexMetadata.RecipientAccessGroupKeyName, skipMetadata...)...)
	data = append(data, UintToBuf(newMessageTxindexMetadata.TimestampNanos)...)
	data = append(data, UintToBuf(uint64(newMessageTxindexMetadata.NewMessageType))...)
	data = append(data, UintToBuf(uint64(newMessageTxindexMetadata.NewMessageOperation))...)
	return data
}

func (newMessageTxindexMetadata *NewMessageTxindexMetadata) RawDecodeWithoutMetadata(blockHeight uint64, rr *bytes.Reader) error {

	// SenderAccessGroupOwnerPublicKey
	senderAccessGroupOwnerPublicKey := &PublicKey{}
	if exist, err := DecodeFromBytes(senderAccessGroupOwnerPublicKey, rr); exist && err == nil {
		newMessageTxindexMetadata.SenderAccessGroupOwnerPublicKey = *senderAccessGroupOwnerPublicKey
	} else if err != nil {
		return errors.Wrapf(err, "NewMessageTxindexMetadata.Decode: Problem reading SenderAccessGroupOwnerPublicKey: ")
	}

	// SenderAccessGroupKeyName
	senderAccessGroupKeyName := &GroupKeyName{}
	if exist, err := DecodeFromBytes(senderAccessGroupKeyName, rr); exist && err == nil {
		newMessageTxindexMetadata.SenderAccessGroupKeyName = *senderAccessGroupKeyName
	} else if err != nil {
		return errors.Wrapf(err, "NewMessageTxindexMetadata.Decode: Problem reading SenderAccessGroupKeyName: ")
	}

	// RecipientAccessGroupOwnerPublicKey
	recipientAccessGroupOwnerPublicKey := &PublicKey{}
	if exist, err := DecodeFromBytes(recipientAccessGroupOwnerPublicKey, rr); exist && err == nil {
		newMessageTxindexMetadata.RecipientAccessGroupOwnerPublicKey = *recipientAccessGroupOwnerPublicKey
	} else if err != nil {
		return errors.Wrapf(err, "NewMessageTxindexMetadata.Decode: Problem reading RecipientAccessGroupOwnerPublicKey: ")
	}

	// RecipientAccessGroupKeyName
	recipientAccessGroupKeyName := &GroupKeyName{}
	if exist, err := DecodeFromBytes(recipientAccessGroupKeyName, rr); exist && err == nil {
		newMessageTxindexMetadata.RecipientAccessGroupKeyName = *recipientAccessGroupKeyName
	} else if err != nil {
		return errors.Wrapf(err, "NewMessageTxindexMetadata.Decode: Problem reading RecipientAccessGroupKeyName: ")
	}

	// TimestampNanos
	timestampNanos, err := ReadUvarint(rr)
	if err != nil {
		return errors.Wrapf(err, "NewMessageTxindexMetadata.Decode: Problem reading TimestampNanos: ")
	}
	newMessageTxindexMetadata.TimestampNanos = timestampNanos

	// NewMessageType
	newMessageType, err := ReadUvarint(rr)
	if err != nil {
		return errors.Wrapf(err, "NewMessageTxindexMetadata.Decode: Problem reading NewMessageType: ")
	}
	newMessageTxindexMetadata.NewMessageType = NewMessageType(newMessageType)

	// NewMessageOperation
	newMessageOperation, err := ReadUvarint(rr)
	if err != nil {
		return errors.Wrapf(err, "NewMessageTxindexMetadata.Decode: Problem reading NewMessageOperation: ")
	}
	newMessageTxindexMetadata.NewMessageOperation = NewMessageOperation(newMessageOperation)

	return nil
}

func (newMessageTxindexMetadata *NewMessageTxindexMetadata) GetVersionByte(blockHeight uint64) byte {
	return 0
}

func (newMessageTxindexMetadata *NewMessageTxindexMetadata) GetEncoderType() EncoderType {
	return EncoderTypeNewMessageTxindexMetadata
}

type TransactorNonceEntry struct {
	Nonce          *DeSoNonce
	TransactorPKID *PKID
	isDeleted      bool
}

func (tne *TransactorNonceEntry) RawEncodeWithoutMetadata(blockHeight uint64, skipMetadata ...bool) []byte {
	var data []byte
	data = append(data, EncodeToBytes(blockHeight, tne.Nonce, skipMetadata...)...)
	data = append(data, EncodeToBytes(blockHeight, tne.TransactorPKID, skipMetadata...)...)
	return data
}

func (tne *TransactorNonceEntry) RawDecodeWithoutMetadata(blockHeight uint64, rr *bytes.Reader) error {
	nonce := &DeSoNonce{}
	if exists, err := DecodeFromBytes(nonce, rr); exists && err == nil {
		tne.Nonce = nonce
	} else if err != nil {
		return err
	}

	transactorPKID := &PKID{}
	if exists, err := DecodeFromBytes(transactorPKID, rr); exists && err == nil {
		tne.TransactorPKID = transactorPKID
	} else if err != nil {
		return err
	}
	return nil
}

func (tne *TransactorNonceEntry) GetVersionByte(blockHeight uint64) byte {
	return 0
}

func (tne *TransactorNonceEntry) GetEncoderType() EncoderType {
	return EncoderTypeTransactorNonceEntry
}

func (tne *TransactorNonceEntry) ToMapKey() TransactorNonceMapKey {
	return TransactorNonceMapKey{
		Nonce:          *tne.Nonce,
		TransactorPKID: *tne.TransactorPKID,
	}
}

func (tne *TransactorNonceEntry) Copy() *TransactorNonceEntry {
	copiedNonce := *tne.Nonce
	return &TransactorNonceEntry{
		Nonce:          &copiedNonce,
		TransactorPKID: tne.TransactorPKID.NewPKID(),
		isDeleted:      tne.isDeleted,
	}
}

type TransactorNonceMapKey struct {
	Nonce          DeSoNonce
	TransactorPKID PKID
}<|MERGE_RESOLUTION|>--- conflicted
+++ resolved
@@ -1245,13 +1245,8 @@
 		// PrevValidatorEntry
 		data = append(data, EncodeToBytes(blockHeight, op.PrevValidatorEntry, skipMetadata...)...)
 
-<<<<<<< HEAD
-		// PrevGlobalStakeAmountNanos
-		data = append(data, VariableEncodeUint256(op.PrevGlobalStakeAmountNanos)...)
-=======
 		// PrevGlobalActiveStakeAmountNanos
 		data = append(data, VariableEncodeUint256(op.PrevGlobalActiveStakeAmountNanos)...)
->>>>>>> ae9032c7
 
 		// PrevStakeEntries
 		data = append(data, EncodeDeSoEncoderSlice(op.PrevStakeEntries, blockHeight, skipMetadata...)...)
@@ -1881,17 +1876,9 @@
 			return errors.Wrapf(err, "UtxoOperation.Decode: Problem reading PrevValidatorEntry: ")
 		}
 
-<<<<<<< HEAD
-		// PrevGlobalStakeAmountNanos
-		if prevGlobalStakeAmountNanos, err := VariableDecodeUint256(rr); err == nil {
-			op.PrevGlobalStakeAmountNanos = prevGlobalStakeAmountNanos
-		} else {
-			return errors.Wrapf(err, "UtxoOperation.Decode: Problem reading PrevGlobalStakeAmountNanos: ")
-=======
 		// PrevGlobalActiveStakeAmountNanos
 		if op.PrevGlobalActiveStakeAmountNanos, err = VariableDecodeUint256(rr); err != nil {
 			return errors.Wrapf(err, "UtxoOperation.Decode: Problem reading PrevGlobalActiveStakeAmountNanos: ")
->>>>>>> ae9032c7
 		}
 
 		// PrevStakeEntries
