--- conflicted
+++ resolved
@@ -1092,18 +1092,11 @@
 	data = append(data, EncodeByteArray(message.EncryptedText)...)
 	data = append(data, UintToBuf(message.TstampNanos)...)
 	data = append(data, UintToBuf(uint64(message.Version))...)
-<<<<<<< HEAD
 	data = append(data, DeSoEncoderToBytes(message.SenderMessagingPublicKey)...)
 	data = append(data, DeSoEncoderToBytes(message.SenderMessagingGroupKeyName)...)
 	data = append(data, DeSoEncoderToBytes(message.RecipientMessagingPublicKey)...)
 	data = append(data, DeSoEncoderToBytes(message.RecipientMessagingGroupKeyName)...)
-=======
-	data = append(data, EncodeByteArray(message.SenderMessagingPublicKey[:])...)
-	data = append(data, EncodeByteArray(message.SenderMessagingGroupKeyName[:])...)
-	data = append(data, EncodeByteArray(message.RecipientMessagingPublicKey[:])...)
-	data = append(data, EncodeByteArray(message.RecipientMessagingGroupKeyName[:])...)
 	data = append(data, EncodeExtraData(message.ExtraData)...)
->>>>>>> e05025e6
 	return data
 }
 
@@ -1167,11 +1160,9 @@
 	} else if err != nil {
 		return errors.Wrapf(err, "MessageEntry.Decode: problem decoding sender messaging key name")
 	}
-<<<<<<< HEAD
-=======
-	message.RecipientMessagingGroupKeyName = NewGroupKeyName(recipientMessagingKeyName)
-
-	extraData, err := DecodeExtraData(rr)
+	message.RecipientMessagingGroupKeyName = recipientMessagingKeyName
+
+	message.ExtraData, err = DecodeExtraData(rr)
 	if err != nil && strings.Contains(err.Error(), "EOF") {
 		// To preserve backwards-compatibility, we set an empty map and return if we
 		// encounter an EOF error decoding ExtraData.
@@ -1181,8 +1172,6 @@
 	} else if err != nil {
 		return errors.Wrapf(err, "MesssageEntry.Decode: problem decoding extra data")
 	}
-	message.ExtraData = extraData
->>>>>>> e05025e6
 
 	return nil
 }
@@ -1331,18 +1320,12 @@
 	entryBytes = append(entryBytes, DeSoEncoderToBytes(entry.GroupOwnerPublicKey)...)
 	entryBytes = append(entryBytes, DeSoEncoderToBytes(entry.MessagingPublicKey)...)
 	entryBytes = append(entryBytes, DeSoEncoderToBytes(entry.MessagingGroupKeyName)...)
-
 	entryBytes = append(entryBytes, UintToBuf(uint64(len(entry.MessagingGroupMembers)))...)
-<<<<<<< HEAD
-	for ii := 0; ii < len(entry.MessagingGroupMembers); ii++ {
-		entryBytes = append(entryBytes, DeSoEncoderToBytes(entry.MessagingGroupMembers[ii])...)
-=======
 	// We sort the MessagingGroupMembers because they can be added while iterating over
 	// a map, which could lead to inconsistent orderings across nodes when encoding.
 	members := sortMessagingGroupMembers(entry.MessagingGroupMembers)
 	for ii := 0; ii < len(members); ii++ {
-		entryBytes = append(entryBytes, members[ii].Encode()...)
->>>>>>> e05025e6
+		entryBytes = append(entryBytes, DeSoEncoderToBytes(members[ii])...)
 	}
 	entryBytes = append(entryBytes, EncodeExtraData(entry.ExtraData)...)
 	return entryBytes
@@ -1383,7 +1366,7 @@
 		}
 	}
 
-	extraData, err := DecodeExtraData(rr)
+	entry.ExtraData, err = DecodeExtraData(rr)
 	if err != nil && strings.Contains(err.Error(), "EOF") {
 		// To preserve backwards-compatibility, we set an empty map and return if we
 		// encounter an EOF error decoding ExtraData.
@@ -1393,7 +1376,6 @@
 	} else if err != nil {
 		return errors.Wrapf(err, "MessagingGroupEntry.Decode: Problem decoding extra data")
 	}
-	entry.ExtraData = extraData
 
 	return nil
 }
@@ -1429,7 +1411,6 @@
 func (rec *MessagingGroupMember) Decode(rr *bytes.Reader) error {
 	var err error
 
-<<<<<<< HEAD
 	groupMemberPublicKey := &PublicKey{}
 	if exist, err := DeSoEncoderFromBytes(groupMemberPublicKey, rr); exist && err == nil {
 		rec.GroupMemberPublicKey = groupMemberPublicKey
@@ -1445,23 +1426,6 @@
 		return errors.Wrapf(err, "MessagingGroupMember.Decode: Problem reading "+
 			"GroupMemberKeyName")
 	}
-=======
-	recipientPublicKeyBytes, err := ReadVarString(rr)
-	if err != nil {
-		return errors.Wrapf(err, "MessagingGroupMember.Decode: Problem reading "+
-			"GroupMemberPublicKey")
-	}
-	recipientKeyName, err := ReadVarString(rr)
-	if err != nil {
-		return errors.Wrapf(err, "MessagingGroupMember.Decode: Problem reading "+
-			"GroupMemberKeyName")
-	}
-	err = ValidateGroupPublicKeyAndName(recipientPublicKeyBytes, recipientKeyName)
-	if err != nil {
-		return errors.Wrapf(err, "MessagingGroupMember.Decode: Problem reading "+
-			"GroupMemberPublicKey and GroupMemberKeyName")
-	}
->>>>>>> e05025e6
 
 	rec.EncryptedKey, err = DecodeByteArray(rr)
 	if err != nil {
@@ -1593,7 +1557,7 @@
 	data = append(data, BoolToByte(nft.IsPending))
 	data = append(data, BoolToByte(nft.IsBuyNow))
 	data = append(data, UintToBuf(nft.BuyNowPriceNanos)...)
-
+	data = append(data, EncodeExtraData(nft.ExtraData)...)
 	return data
 }
 
@@ -1653,6 +1617,17 @@
 	nft.BuyNowPriceNanos, err = ReadUvarint(rr)
 	if err != nil {
 		return errors.Wrapf(err, "NFTEntry.Decode: Problem reading BuyNowPriceNanos")
+	}
+
+	nft.ExtraData, err = DecodeExtraData(rr)
+	if err != nil && strings.Contains(err.Error(), "EOF") {
+		// To preserve backwards-compatibility, we set an empty map and return if we
+		// encounter an EOF error decoding ExtraData.
+		glog.Warning(err, "NFTEntry.Decode: problem decoding extra data. "+
+			"Please resync your node to upgrade your datadir before the next hard fork.")
+		return nil
+	} else if err != nil {
+		return errors.Wrapf(err, "NFTEntry.Decode: Problem decoding extra data")
 	}
 
 	return nil
@@ -1685,7 +1660,6 @@
 	isDeleted bool
 }
 
-<<<<<<< HEAD
 func (be *NFTBidEntry) Encode() []byte {
 	var data []byte
 
@@ -1694,6 +1668,12 @@
 	data = append(data, UintToBuf(be.SerialNumber)...)
 	data = append(data, UintToBuf(be.BidAmountNanos)...)
 
+	if be.AcceptedBlockHeight != nil {
+		data = append(data, BoolToByte(true))
+		data = append(data, UintToBuf(uint64(*be.AcceptedBlockHeight))...)
+	} else {
+		data = append(data, BoolToByte(false))
+	}
 	return data
 }
 
@@ -1721,8 +1701,17 @@
 		return errors.Wrapf(err, "NFTBidEntry.Decode: Problem reading BidAmountNanos")
 	}
 
+	if existByte, err := ReadBoolByte(rr); existByte && err == nil {
+		acceptedBlockHeight, err := ReadUvarint(rr)
+		if err != nil {
+			return errors.Wrapf(err, "NFTBidEntry.Decode: Problem reading AcceptedBlockHeight")
+		}
+		acceptedBlockHeight32 := uint32(acceptedBlockHeight)
+		be.AcceptedBlockHeight = &acceptedBlockHeight32
+	}
 	return nil
-=======
+}
+
 func (nftBidEntry *NFTBidEntry) Copy() *NFTBidEntry {
 	if nftBidEntry == nil {
 		return nil
@@ -1734,7 +1723,6 @@
 		*newEntry.AcceptedBlockHeight = *nftBidEntry.AcceptedBlockHeight
 	}
 	return &newEntry
->>>>>>> e05025e6
 }
 
 type DerivedKeyEntry struct {
@@ -1765,7 +1753,6 @@
 	isDeleted bool
 }
 
-<<<<<<< HEAD
 func (key *DerivedKeyEntry) Encode() []byte {
 	var data []byte
 
@@ -1773,6 +1760,15 @@
 	data = append(data, EncodeByteArray(key.DerivedPublicKey.ToBytes())...)
 	data = append(data, UintToBuf(key.ExpirationBlock)...)
 	data = append(data, byte(key.OperationType))
+	data = append(data, EncodeExtraData(key.ExtraData)...)
+	if key.TransactionSpendingLimitTracker != nil {
+		data = append(data, BoolToByte(true))
+		tslBytes, _ := key.TransactionSpendingLimitTracker.ToBytes()
+		data = append(data, tslBytes...)
+	} else {
+		data = append(data, BoolToByte(false))
+	}
+	data = append(data, EncodeByteArray(key.Memo)...)
 
 	return data
 }
@@ -1799,8 +1795,36 @@
 		return errors.Wrapf(err, "DerivedKeyEntry.Decode: Problem reading OperationType")
 	}
 	key.OperationType = AuthorizeDerivedKeyOperationType(operationType)
+
+	key.ExtraData, err = DecodeExtraData(rr)
+	if err != nil && strings.Contains(err.Error(), "EOF") {
+		// To preserve backwards-compatibility, we set an empty map and return if we
+		// encounter an EOF error decoding ExtraData.
+		glog.Warning(err, "DerivedKeyEntry.Decode: problem decoding extra data. "+
+			"Please resync your node to upgrade your datadir before the next hard fork.")
+		return nil
+	} else if err != nil {
+		return errors.Wrapf(err, "DerivedKeyEntry.Decode: Problem decoding extra data")
+	}
+
+	if exists, err := ReadBoolByte(rr); exists && err == nil {
+		key.TransactionSpendingLimitTracker = &TransactionSpendingLimit{}
+		err := key.TransactionSpendingLimitTracker.FromBytes(rr)
+		if err != nil {
+			return errors.Wrapf(err, "DerivedKeyEntry.Decode: Problem decoding TransactionSpendingLimitTracker")
+		}
+	} else if err != nil {
+		return errors.Wrapf(err, "DerivedKeyEntry.Decode: Problem decoding TransactionSpendingLimitTracker existence byte")
+	}
+
+	key.Memo, err = DecodeByteArray(rr)
+	if err != nil {
+		return errors.Wrapf(err, "DerivedKeyEntry.Decode: Problem decoding Memo")
+	}
+
 	return nil
-=======
+}
+
 func (dk *DerivedKeyEntry) Copy() *DerivedKeyEntry {
 	if dk == nil {
 		return nil
@@ -1808,7 +1832,6 @@
 	newEntry := *dk
 	newEntry.TransactionSpendingLimitTracker = dk.TransactionSpendingLimitTracker.Copy()
 	return &newEntry
->>>>>>> e05025e6
 }
 
 type DerivedKeyMapKey struct {
@@ -2686,6 +2709,8 @@
 	data = append(data, pe.CreatorCoinEntry.Encode()...)
 	data = append(data, pe.DAOCoinEntry.Encode()...)
 
+	data = append(data, EncodeExtraData(pe.ExtraData)...)
+
 	return data
 }
 
@@ -2720,6 +2745,17 @@
 	pe.DAOCoinEntry = CoinEntry{}
 	if err := pe.DAOCoinEntry.Decode(rr); err != nil {
 		return errors.Wrapf(err, "ProfileEntry.Decode: Problem reading DAOCoinEntry")
+	}
+
+	pe.ExtraData, err = DecodeExtraData(rr)
+	if err != nil && strings.Contains(err.Error(), "EOF") {
+		// To preserve backwards-compatibility, we set an empty map and return if we
+		// encounter an EOF error decoding ExtraData.
+		glog.Warning(err, "ProfileEntry.Decode: problem decoding extra data. "+
+			"Please resync your node to upgrade your datadir before the next hard fork.")
+		return nil
+	} else if err != nil {
+		return errors.Wrapf(err, "ProfileEntry.Decode: problem decoding extra data")
 	}
 
 	return nil
