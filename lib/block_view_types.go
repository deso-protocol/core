package lib

import (
	"bytes"
	"encoding/hex"
	"encoding/json"
	"fmt"
	"io"
	"math"
	"math/big"
	"reflect"
	"sort"
	"strings"

	"github.com/btcsuite/btcd/btcec"
	"github.com/golang/glog"
	"github.com/holiman/uint256"
	"github.com/pkg/errors"
)

type UtxoType uint8

const (
	// UTXOs can come from different sources. We document all of those sources
	// in the UTXOEntry using these types.
	UtxoTypeOutput      UtxoType = 0
	UtxoTypeBlockReward UtxoType = 1
	UtxoTypeBitcoinBurn UtxoType = 2
	// TODO(DELETEME): Remove the StakeReward txn type
	UtxoTypeStakeReward              UtxoType = 3
	UtxoTypeCreatorCoinSale          UtxoType = 4
	UtxoTypeCreatorCoinFounderReward UtxoType = 5
	UtxoTypeNFTSeller                UtxoType = 6
	UtxoTypeNFTBidderChange          UtxoType = 7
	UtxoTypeNFTCreatorRoyalty        UtxoType = 8
	UtxoTypeNFTAdditionalDESORoyalty UtxoType = 9
	UtxoTypeDAOCoinLimitOrderPayout  UtxoType = 10

	// NEXT_TAG = 11
)

func (mm UtxoType) String() string {
	switch mm {
	case UtxoTypeOutput:
		return "UtxoTypeOutput"
	case UtxoTypeBlockReward:
		return "UtxoTypeBlockReward"
	case UtxoTypeBitcoinBurn:
		return "UtxoTypeBitcoinBurn"
	case UtxoTypeStakeReward:
		return "UtxoTypeStakeReward"
	case UtxoTypeCreatorCoinSale:
		return "UtxoTypeCreatorCoinSale"
	case UtxoTypeCreatorCoinFounderReward:
		return "UtxoTypeCreatorCoinFounderReward"
	case UtxoTypeNFTSeller:
		return "UtxoTypeNFTSeller"
	case UtxoTypeNFTBidderChange:
		return "UtxoTypeNFTBidderChange"
	case UtxoTypeNFTCreatorRoyalty:
		return "UtxoTypeNFTCreatorRoyalty"
	case UtxoTypeNFTAdditionalDESORoyalty:
		return "UtxoTypeNFTAdditionalDESORoyalty"
	default:
		return "UtxoTypeUnknown"
	}
}

type EncoderType uint32

// Block view encoder types. These types to different structs implementing the DeSoEncoder interface.
const (
<<<<<<< HEAD
	EncoderTypeUtxoEntry EncoderType = iota
	EncoderTypeUtxoOperation
	EncoderTypeUtxoOperationBundle
	EncoderTypeMessageEntry
	EncoderTypeGroupKeyName
	EncoderTypeMessagingGroupEntry
	EncoderTypeMessagingGroupMember
	EncoderTypeForbiddenPubKeyEntry
	EncoderTypeLikeEntry
	EncoderTypeNFTEntry
	EncoderTypeNFTBidEntry
	EncoderTypeNFTBidEntryBundle
	EncoderTypeDerivedKeyEntry
	EncoderTypeDiamondEntry
	EncoderTypeRepostEntry
	EncoderTypeGlobalParamsEntry
	EncoderTypePostEntry
	EncoderTypeBalanceEntry
	EncoderTypeCoinEntry
	EncoderTypePublicKeyRoyaltyPair
	EncoderTypePKIDEntry
	EncoderTypeProfileEntry
	EncoderTypeAffectedPublicKey
	EncoderTypeUtxoKey
	EncoderTypeDeSoOutput
	EncoderTypePKID
	EncoderTypePublicKey
	EncoderTypeBlockHash
	EncoderTypeDAOCoinLimitOrderEntry
	EncoderTypeFilledDAOCoinLimitOrder
	EncoderTypeUserAssociationEntry
	EncoderTypePostAssociationEntry
	EncoderTypeAccessGroupEntry
	EncoderTypeAccessGroupMemberEntry
	EncoderTypeGroupMembershipKey
	EncoderTypeNewMessageEntry
	EncoderTypeAccessGroupMemberEnumerationEntry
	EncoderTypeDmThreadEntry
	EncoderTypeDeSoNonce
	EncoderTypeTransactorNonceEntry
	EncoderTypeValidatorEntry
	EncoderTypeStakeEntry
	EncoderTypeLockedStakeEntry
=======
	EncoderTypeUtxoEntry                         EncoderType = 0
	EncoderTypeUtxoOperation                     EncoderType = 1
	EncoderTypeUtxoOperationBundle               EncoderType = 2
	EncoderTypeMessageEntry                      EncoderType = 3
	EncoderTypeGroupKeyName                      EncoderType = 4
	EncoderTypeMessagingGroupEntry               EncoderType = 5
	EncoderTypeMessagingGroupMember              EncoderType = 6
	EncoderTypeForbiddenPubKeyEntry              EncoderType = 7
	EncoderTypeLikeEntry                         EncoderType = 8
	EncoderTypeNFTEntry                          EncoderType = 9
	EncoderTypeNFTBidEntry                       EncoderType = 10
	EncoderTypeNFTBidEntryBundle                 EncoderType = 11
	EncoderTypeDerivedKeyEntry                   EncoderType = 12
	EncoderTypeDiamondEntry                      EncoderType = 13
	EncoderTypeRepostEntry                       EncoderType = 14
	EncoderTypeGlobalParamsEntry                 EncoderType = 15
	EncoderTypePostEntry                         EncoderType = 16
	EncoderTypeBalanceEntry                      EncoderType = 17
	EncoderTypeCoinEntry                         EncoderType = 18
	EncoderTypePublicKeyRoyaltyPair              EncoderType = 19
	EncoderTypePKIDEntry                         EncoderType = 20
	EncoderTypeProfileEntry                      EncoderType = 21
	EncoderTypeAffectedPublicKey                 EncoderType = 22
	EncoderTypeUtxoKey                           EncoderType = 23
	EncoderTypeDeSoOutput                        EncoderType = 24
	EncoderTypePKID                              EncoderType = 25
	EncoderTypePublicKey                         EncoderType = 26
	EncoderTypeBlockHash                         EncoderType = 27
	EncoderTypeDAOCoinLimitOrderEntry            EncoderType = 28
	EncoderTypeFilledDAOCoinLimitOrder           EncoderType = 29
	EncoderTypeUserAssociationEntry              EncoderType = 30
	EncoderTypePostAssociationEntry              EncoderType = 31
	EncoderTypeAccessGroupEntry                  EncoderType = 32
	EncoderTypeAccessGroupMemberEntry            EncoderType = 33
	EncoderTypeGroupMembershipKey                EncoderType = 34
	EncoderTypeNewMessageEntry                   EncoderType = 35
	EncoderTypeAccessGroupMemberEnumerationEntry EncoderType = 36
	EncoderTypeDmThreadEntry                     EncoderType = 37
	EncoderTypeDeSoNonce                         EncoderType = 38
	EncoderTypeTransactorNonceEntry              EncoderType = 39
	EncoderTypeValidatorEntry                    EncoderType = 40
>>>>>>> e59b6839

	// EncoderTypeEndBlockView encoder type should be at the end and is used for automated tests.
	EncoderTypeEndBlockView EncoderType = 41
)

// Txindex encoder types.
const (
<<<<<<< HEAD
	EncoderTypeTransactionMetadata EncoderType = 1000000 + iota
	EncoderTypeBasicTransferTxindexMetadata
	EncoderTypeBitcoinExchangeTxindexMetadata
	EncoderTypeCreatorCoinTxindexMetadata
	EncoderTypeCreatorCoinTransferTxindexMetadata
	EncoderTypeDAOCoinTransferTxindexMetadata
	EncoderTypeFilledDAOCoinLimitOrderMetadata
	EncoderTypeDAOCoinLimitOrderTxindexMetadata
	EncoderTypeUpdateProfileTxindexMetadata
	EncoderTypeSubmitPostTxindexMetadata
	EncoderTypeLikeTxindexMetadata
	EncoderTypeFollowTxindexMetadata
	EncoderTypePrivateMessageTxindexMetadata
	EncoderTypeSwapIdentityTxindexMetadata
	EncoderTypeNFTRoyaltiesMetadata
	EncoderTypeNFTBidTxindexMetadata
	EncoderTypeAcceptNFTBidTxindexMetadata
	EncoderTypeNFTTransferTxindexMetadata
	EncoderTypeAcceptNFTTransferTxindexMetadata
	EncoderTypeBurnNFTTxindexMetadata
	EncoderTypeDAOCoinTxindexMetadata
	EncoderTypeCreateNFTTxindexMetadata
	EncoderTypeUpdateNFTTxindexMetadata
	EncoderTypeCreateUserAssociationTxindexMetadata
	EncoderTypeDeleteUserAssociationTxindexMetadata
	EncoderTypeCreatePostAssociationTxindexMetadata
	EncoderTypeDeletePostAssociationTxindexMetadata
	EncoderTypeAccessGroupTxindexMetadata
	EncoderTypeAccessGroupMembersTxindexMetadata
	EncoderTypeNewMessageTxindexMetadata
	EncoderTypeRegisterAsValidatorTxindexMetadata
	EncoderTypeUnregisterAsValidatorTxindexMetadata
	EncoderTypeStakeTxindexMetadata
	EncoderTypeUnstakeTxindexMetadata
	EncoderTypeUnlockStakeTxindexMetadata
=======
	EncoderTypeTransactionMetadata                  EncoderType = 1000000
	EncoderTypeBasicTransferTxindexMetadata         EncoderType = 1000001
	EncoderTypeBitcoinExchangeTxindexMetadata       EncoderType = 1000002
	EncoderTypeCreatorCoinTxindexMetadata           EncoderType = 1000003
	EncoderTypeCreatorCoinTransferTxindexMetadata   EncoderType = 1000004
	EncoderTypeDAOCoinTransferTxindexMetadata       EncoderType = 1000005
	EncoderTypeFilledDAOCoinLimitOrderMetadata      EncoderType = 1000006
	EncoderTypeDAOCoinLimitOrderTxindexMetadata     EncoderType = 1000007
	EncoderTypeUpdateProfileTxindexMetadata         EncoderType = 1000008
	EncoderTypeSubmitPostTxindexMetadata            EncoderType = 1000009
	EncoderTypeLikeTxindexMetadata                  EncoderType = 1000010
	EncoderTypeFollowTxindexMetadata                EncoderType = 1000011
	EncoderTypePrivateMessageTxindexMetadata        EncoderType = 1000012
	EncoderTypeSwapIdentityTxindexMetadata          EncoderType = 1000013
	EncoderTypeNFTRoyaltiesMetadata                 EncoderType = 1000014
	EncoderTypeNFTBidTxindexMetadata                EncoderType = 1000015
	EncoderTypeAcceptNFTBidTxindexMetadata          EncoderType = 1000016
	EncoderTypeNFTTransferTxindexMetadata           EncoderType = 1000017
	EncoderTypeAcceptNFTTransferTxindexMetadata     EncoderType = 1000018
	EncoderTypeBurnNFTTxindexMetadata               EncoderType = 1000019
	EncoderTypeDAOCoinTxindexMetadata               EncoderType = 1000020
	EncoderTypeCreateNFTTxindexMetadata             EncoderType = 1000021
	EncoderTypeUpdateNFTTxindexMetadata             EncoderType = 1000022
	EncoderTypeCreateUserAssociationTxindexMetadata EncoderType = 1000023
	EncoderTypeDeleteUserAssociationTxindexMetadata EncoderType = 1000024
	EncoderTypeCreatePostAssociationTxindexMetadata EncoderType = 1000025
	EncoderTypeDeletePostAssociationTxindexMetadata EncoderType = 1000026
	EncoderTypeAccessGroupTxindexMetadata           EncoderType = 1000027
	EncoderTypeAccessGroupMembersTxindexMetadata    EncoderType = 1000028
	EncoderTypeNewMessageTxindexMetadata            EncoderType = 1000029
	EncoderTypeRegisterAsValidatorTxindexMetadata   EncoderType = 1000030
	EncoderTypeUnregisterAsValidatorTxindexMetadata EncoderType = 1000031
>>>>>>> e59b6839

	// EncoderTypeEndTxIndex encoder type should be at the end and is used for automated tests.
	EncoderTypeEndTxIndex EncoderType = 1000032
)

// This function translates the EncoderType into an empty DeSoEncoder struct.
func (encoderType EncoderType) New() DeSoEncoder {
	// Block view encoder types
	switch encoderType {
	case EncoderTypeUtxoEntry:
		return &UtxoEntry{}
	case EncoderTypeUtxoOperation:
		return &UtxoOperation{}
	case EncoderTypeUtxoOperationBundle:
		return &UtxoOperationBundle{}
	case EncoderTypeMessageEntry:
		return &MessageEntry{}
	case EncoderTypeGroupKeyName:
		return &GroupKeyName{}
	case EncoderTypeMessagingGroupEntry:
		return &MessagingGroupEntry{}
	case EncoderTypeMessagingGroupMember:
		return &MessagingGroupMember{}
	case EncoderTypeForbiddenPubKeyEntry:
		return &ForbiddenPubKeyEntry{}
	case EncoderTypeLikeEntry:
		return &LikeEntry{}
	case EncoderTypeNFTEntry:
		return &NFTEntry{}
	case EncoderTypeNFTBidEntry:
		return &NFTBidEntry{}
	case EncoderTypeNFTBidEntryBundle:
		return &NFTBidEntryBundle{}
	case EncoderTypeDerivedKeyEntry:
		return &DerivedKeyEntry{}
	case EncoderTypeDiamondEntry:
		return &DiamondEntry{}
	case EncoderTypeRepostEntry:
		return &RepostEntry{}
	case EncoderTypeGlobalParamsEntry:
		return &GlobalParamsEntry{}
	case EncoderTypePostEntry:
		return &PostEntry{}
	case EncoderTypeBalanceEntry:
		return &BalanceEntry{}
	case EncoderTypeCoinEntry:
		return &CoinEntry{}
	case EncoderTypePublicKeyRoyaltyPair:
		return &PublicKeyRoyaltyPair{}
	case EncoderTypePKIDEntry:
		return &PKIDEntry{}
	case EncoderTypeProfileEntry:
		return &ProfileEntry{}
	case EncoderTypeAffectedPublicKey:
		return &AffectedPublicKey{}
	case EncoderTypeUtxoKey:
		return &UtxoKey{}
	case EncoderTypeDeSoOutput:
		return &DeSoOutput{}
	case EncoderTypePKID:
		return &PKID{}
	case EncoderTypePublicKey:
		return &PublicKey{}
	case EncoderTypeBlockHash:
		return &BlockHash{}
	case EncoderTypeDAOCoinLimitOrderEntry:
		return &DAOCoinLimitOrderEntry{}
	case EncoderTypeFilledDAOCoinLimitOrder:
		return &FilledDAOCoinLimitOrder{}
	case EncoderTypeUserAssociationEntry:
		return &UserAssociationEntry{}
	case EncoderTypePostAssociationEntry:
		return &PostAssociationEntry{}
	case EncoderTypeAccessGroupEntry:
		return &AccessGroupEntry{}
	case EncoderTypeAccessGroupMemberEntry:
		return &AccessGroupMemberEntry{}
	case EncoderTypeGroupMembershipKey:
		return &AccessGroupMembershipKey{}
	case EncoderTypeNewMessageEntry:
		return &NewMessageEntry{}
	case EncoderTypeAccessGroupMemberEnumerationEntry:
		return &AccessGroupMemberEnumerationEntry{}
	case EncoderTypeDmThreadEntry:
		return &DmThreadEntry{}
	case EncoderTypeDeSoNonce:
		return &DeSoNonce{}
	case EncoderTypeTransactorNonceEntry:
		return &TransactorNonceEntry{}
	case EncoderTypeValidatorEntry:
		return &ValidatorEntry{}
	case EncoderTypeStakeEntry:
		return &StakeEntry{}
	case EncoderTypeLockedStakeEntry:
		return &LockedStakeEntry{}
	}

	// Txindex encoder types
	switch encoderType {
	case EncoderTypeTransactionMetadata:
		return &TransactionMetadata{}
	case EncoderTypeBasicTransferTxindexMetadata:
		return &BasicTransferTxindexMetadata{}
	case EncoderTypeBitcoinExchangeTxindexMetadata:
		return &BitcoinExchangeTxindexMetadata{}
	case EncoderTypeCreatorCoinTxindexMetadata:
		return &CreatorCoinTxindexMetadata{}
	case EncoderTypeCreatorCoinTransferTxindexMetadata:
		return &CreatorCoinTransferTxindexMetadata{}
	case EncoderTypeDAOCoinTransferTxindexMetadata:
		return &DAOCoinTransferTxindexMetadata{}
	case EncoderTypeFilledDAOCoinLimitOrderMetadata:
		return &FilledDAOCoinLimitOrderMetadata{}
	case EncoderTypeDAOCoinLimitOrderTxindexMetadata:
		return &DAOCoinLimitOrderTxindexMetadata{}
	case EncoderTypeUpdateProfileTxindexMetadata:
		return &UpdateProfileTxindexMetadata{}
	case EncoderTypeSubmitPostTxindexMetadata:
		return &SubmitPostTxindexMetadata{}
	case EncoderTypeLikeTxindexMetadata:
		return &LikeTxindexMetadata{}
	case EncoderTypeFollowTxindexMetadata:
		return &FollowTxindexMetadata{}
	case EncoderTypePrivateMessageTxindexMetadata:
		return &PrivateMessageTxindexMetadata{}
	case EncoderTypeSwapIdentityTxindexMetadata:
		return &SwapIdentityTxindexMetadata{}
	case EncoderTypeNFTRoyaltiesMetadata:
		return &NFTRoyaltiesMetadata{}
	case EncoderTypeNFTBidTxindexMetadata:
		return &NFTBidTxindexMetadata{}
	case EncoderTypeAcceptNFTBidTxindexMetadata:
		return &AcceptNFTBidTxindexMetadata{}
	case EncoderTypeNFTTransferTxindexMetadata:
		return &NFTTransferTxindexMetadata{}
	case EncoderTypeAcceptNFTTransferTxindexMetadata:
		return &AcceptNFTTransferTxindexMetadata{}
	case EncoderTypeBurnNFTTxindexMetadata:
		return &BurnNFTTxindexMetadata{}
	case EncoderTypeDAOCoinTxindexMetadata:
		return &DAOCoinTxindexMetadata{}
	case EncoderTypeCreateNFTTxindexMetadata:
		return &CreateNFTTxindexMetadata{}
	case EncoderTypeUpdateNFTTxindexMetadata:
		return &UpdateNFTTxindexMetadata{}
	case EncoderTypeCreateUserAssociationTxindexMetadata:
		return &CreateUserAssociationTxindexMetadata{}
	case EncoderTypeDeleteUserAssociationTxindexMetadata:
		return &DeleteUserAssociationTxindexMetadata{}
	case EncoderTypeCreatePostAssociationTxindexMetadata:
		return &CreatePostAssociationTxindexMetadata{}
	case EncoderTypeDeletePostAssociationTxindexMetadata:
		return &DeletePostAssociationTxindexMetadata{}
	case EncoderTypeAccessGroupTxindexMetadata:
		return &AccessGroupTxindexMetadata{}
	case EncoderTypeAccessGroupMembersTxindexMetadata:
		return &AccessGroupMembersTxindexMetadata{}
	case EncoderTypeNewMessageTxindexMetadata:
		return &NewMessageTxindexMetadata{}
	case EncoderTypeRegisterAsValidatorTxindexMetadata:
		return &RegisterAsValidatorTxindexMetadata{}
	case EncoderTypeUnregisterAsValidatorTxindexMetadata:
		return &UnregisterAsValidatorTxindexMetadata{}
	case EncoderTypeStakeTxindexMetadata:
		return &StakeTxindexMetadata{}
	case EncoderTypeUnstakeTxindexMetadata:
		return &UnstakeTxindexMetadata{}
	case EncoderTypeUnlockStakeTxindexMetadata:
		return &UnlockStakeTxindexMetadata{}
	default:
		return nil
	}
}

// DeSoEncoder is an interface handling our custom, deterministic byte encodings.
type DeSoEncoder interface {
	// RawEncodeWithoutMetadata and RawDecodeWithoutMetadata methods should encode/decode a DeSoEncoder struct into a
	// byte array. The encoding must always be deterministic, and readable by the corresponding RawDecodeWithoutMetadata.
	// We decided to call these methods with terms like: "RawEncode" and "WithoutMetadata" so that these functions sound
	// scary enough to not be directly called. They shouldn't be! EncodeToBytes and DecodeFromBytes wrappers should be
	// used instead. In particular, the implementation shouldn't worry about the DeSoEncoder being nil, nor about encoding
	// the blockHeight. All of this is handled by the wrappers. The blockHeights are passed to the encoder methods to support
	// encoder migrations, which allow upgrading existing badgerDB entries without requiring a resync. Lookup EncoderMigrationHeights
	// for more information on how this works. skipMetadata shouldn't be used directly by the methods; however, it must
	// always be passed if we're nesting EncodeToBytes in the method implementation.
	RawEncodeWithoutMetadata(blockHeight uint64, skipMetadata ...bool) []byte
	RawDecodeWithoutMetadata(blockHeight uint64, rr *bytes.Reader) error

	// GetVersionByte should return the version of the DeSoEncoder as a function of EncoderMigrationHeights and blockHeight.
	// For instance, if we added a new migration at height H and version byte V, we should implement the GetVersionByte
	// method so that V is returned whenever blockHeight >= H.
	GetVersionByte(blockHeight uint64) byte

	// GetEncoderType should return the EncoderType corresponding to the DeSoEncoder.
	GetEncoderType() EncoderType
}

type EncodeToBytesFunc func(blockHeight uint64, encoder DeSoEncoder, skipMetadata ...bool) []byte

var EncodeToBytesImpl EncodeToBytesFunc = encodeToBytes

// EncodeToBytes encodes a DeSoEncoder type to bytes, including encoder metadata such as existence byte, the encoder
// type, and the current blockHeight. The skipMetadata parameter should be always passed if we're nesting DeSoEncoders,
// but in general it shouldn't be passed. This parameter is only used when we're computing the state checksum.
func EncodeToBytes(blockHeight uint64, encoder DeSoEncoder, skipMetadata ...bool) []byte {
	return EncodeToBytesImpl(blockHeight, encoder, skipMetadata...)
}

func encodeToBytes(blockHeight uint64, encoder DeSoEncoder, skipMetadata ...bool) []byte {
	var data []byte

	// Encoding without metadata is used in the checksum computation. We do this because metadata is kind of arbitrary.
	shouldSkipMetadata := false
	if len(skipMetadata) > 0 {
		shouldSkipMetadata = skipMetadata[0]
	}

	// We will encode the DeSoEncoder type with some additional metadata. This metadata consists of:
	// 	<existenceByte [1]byte> <encoderType [4]byte> <encoderVersion [1]byte> <encodedBytes []byte>
	//
	// existenceByte  - is a boolean that tells us if the encoder entry was initialized (true) or if it was nil (false)
	// encoderType    - is a uint32 that encodes information of DeSoEncoder's type.
	// encoderVersion - is a byte that says which migration was used by the encoder. Migrations increment encoder's version.
	// encodedBytes   - encoder's bytes

	if encoder != nil && !reflect.ValueOf(encoder).IsNil() {
		data = append(data, BoolToByte(true))
		// Encode metadata
		if !shouldSkipMetadata {
			data = append(data, UintToBuf(uint64(encoder.GetEncoderType()))...)
			data = append(data, UintToBuf(uint64(encoder.GetVersionByte(blockHeight)))...)
		}
		data = append(data, encoder.RawEncodeWithoutMetadata(blockHeight, skipMetadata...)...)
	} else {
		data = append(data, BoolToByte(false))
	}

	return data
}

type DecodeFromByteFunc func(encoder DeSoEncoder, rr *bytes.Reader) (_existenceByte bool, _error error)

var DecodeFromBytesImpl = decodeFromBytes

// DecodeFromBytes decodes a DeSoEncoder type from bytes. We check
// for the existence byte, which tells us whether actual data was encoded, or a nil pointer.
func DecodeFromBytes(encoder DeSoEncoder, rr *bytes.Reader) (_existenceByte bool, _error error) {
	return DecodeFromBytesImpl(encoder, rr)
}

func decodeFromBytes(encoder DeSoEncoder, rr *bytes.Reader) (_existenceByte bool, _error error) {
	if existenceByte, err := ReadBoolByte(rr); existenceByte && err == nil {

		encoderType, err := ReadUvarint(rr)
		if err != nil {
			return false, errors.Wrapf(err, "DecodeFromBytes: Problem decoding encoder type")
		}
		if encoderType > math.MaxUint32 {
			return false, errors.Wrapf(err, "DecodeFromBytes: Encoder type "+
				"value exceeds max uint32: %v", encoderType)
		}

		// Because encoder is provided as a parameter, we just verify that the entry type matches the encoder type.
		if !reflect.DeepEqual(EncoderType(encoderType), encoder.GetEncoderType()) {
			return false, fmt.Errorf("DecodeFromBytes: encoder type (%v) doesn't match the "+
				"entry type (%v)", encoderType, encoder.GetEncoderType())
		}

		versionByte, err := ReadUvarint(rr)
		if err != nil {
			return false, errors.Wrapf(err, "DecodeFromBytes: Problem decoding version bytes")
		}
		if versionByte > math.MaxUint8 {
			return false, errors.Wrapf(err, "DecodeFromBytes: versionByte "+
				"value exceeds max uint8: %v", versionByte)
		}
		// TODO: We should pass DeSoParams to this function instead of using GlobalParams.
		// We don't do this for now because it's a massive refactor.
		blockHeight := VersionByteToMigrationHeight(uint8(versionByte), &GlobalDeSoParams)

		err = encoder.RawDecodeWithoutMetadata(blockHeight, rr)
		if err != nil {
			return false, errors.Wrapf(err, "DecodeFromBytes: Problem reading encoder")
		}
		return true, nil
	} else if err != nil {
		return false, errors.Wrapf(err, "DecodeFromBytes: Problem reading existence byte")
	}
	return false, nil
}

// MigrationTriggered is a suggested conditional check to be called within RawEncodeWithoutMetadata and
// RawDecodeWithoutMetadata when defining the encoding migrations for DeSoEncoders. Consult constants.go for more info.
func MigrationTriggered(blockHeight uint64, migrationName MigrationName) bool {
	for _, migration := range GlobalDeSoParams.EncoderMigrationHeightsList {
		if migration.Name == migrationName {
			return blockHeight >= migration.Height
		}
	}

	panic(any(fmt.Sprintf("Problem finding a migration corresponding to migrationName (%v) "+
		"check your code!", migrationName)))
}

// GetMigrationVersion can be returned in GetVersionByte when implementing DeSoEncoders. The way to do it is simply
// calling `return GetMigrationVersion(blockHeight, [Migration Names])` where migration names are all EncoderMigrationHeights
// that were used in RawEncodeWithoutMetadata and RawDecodeWithoutMetadata. [Migration Names] can be simply a list of
// MigrationName strings corresponding to these EncodeMigrationHeights.
func GetMigrationVersion(blockHeight uint64, appliedMigrationNames ...MigrationName) byte {
	maxMigrationVersion := byte(0)
	for _, migration := range GlobalDeSoParams.EncoderMigrationHeightsList {
		for _, appliedMigration := range appliedMigrationNames {
			// Select the applied migrations.
			if migration.Name == appliedMigration {

				// Make sure the migration is satisfied by the current blockHeight.
				if migration.Height <= blockHeight {

					// Find the migration with the greatest version.
					if migration.Version > maxMigrationVersion {
						maxMigrationVersion = migration.Version
					}
				}
			}
		}
	}

	return maxMigrationVersion
}

// UtxoEntry identifies the data associated with a UTXO.
type UtxoEntry struct {
	AmountNanos uint64
	PublicKey   []byte
	BlockHeight uint32
	UtxoType    UtxoType

	// The fields below aren't serialized or hashed. They are only kept
	// around for in-memory bookkeeping purposes.

	// Whether or not the UTXO is spent. This is not used by the database,
	// (in fact it's not even stored in the db) it's used
	// only by the in-memory data structure. The database is simple: A UTXO
	// is unspent if and only if it exists in the db. However, for the view,
	// a UTXO is unspent if it (exists in memory and is unspent) OR (it does not
	// exist in memory at all but does exist in the database).
	//
	// Note that we are relying on the code that serializes the entry to the
	// db to ignore private fields, which is why this variable is lowerCamelCase
	// rather than UpperCamelCase. We are also relying on it defaulting to
	// false when newly-read from the database.
	isSpent bool

	// A back-reference to the utxo key associated with this entry.
	UtxoKey *UtxoKey
}

func (utxoEntry *UtxoEntry) String() string {
	return fmt.Sprintf("< OwnerPublicKey: %v, BlockHeight: %d, AmountNanos: %d, UtxoType: %v, "+
		"isSpent: %v, utxoKey: %v>", PkToStringMainnet(utxoEntry.PublicKey),
		utxoEntry.BlockHeight, utxoEntry.AmountNanos,
		utxoEntry.UtxoType, utxoEntry.isSpent, utxoEntry.UtxoKey)
}

func (utxo *UtxoEntry) RawEncodeWithoutMetadata(blockHeight uint64, skipMetadata ...bool) []byte {
	var data []byte

	data = append(data, UintToBuf(utxo.AmountNanos)...)
	data = append(data, EncodeByteArray(utxo.PublicKey)...)
	data = append(data, UintToBuf(uint64(utxo.BlockHeight))...)
	data = append(data, byte(utxo.UtxoType))
	data = append(data, EncodeToBytes(blockHeight, utxo.UtxoKey, skipMetadata...)...)

	return data
}

func (utxo *UtxoEntry) RawDecodeWithoutMetadata(blockHeight uint64, rr *bytes.Reader) error {
	var err error

	utxo.AmountNanos, err = ReadUvarint(rr)
	if err != nil {
		return errors.Wrapf(err, "UtxoEntry.Decode: Problem reading AmountNanos")
	}
	utxo.PublicKey, err = DecodeByteArray(rr)
	if err != nil {
		return errors.Wrapf(err, "UtxoEntry.Decode: Problem reading PublicKey")
	}

	utxoBlockHeight, err := ReadUvarint(rr)
	if err != nil {
		return errors.Wrapf(err, "UtxoEntry.Decode: Problem reading blockHeight")
	}
	utxo.BlockHeight = uint32(utxoBlockHeight)

	utxoType, err := rr.ReadByte()
	if err != nil {
		return errors.Wrapf(err, "UtxoEntry.Decode: Problem reading UtxoType")
	}
	utxo.UtxoType = UtxoType(utxoType)

	utxoKey := &UtxoKey{}
	if exist, err := DecodeFromBytes(utxoKey, rr); exist && err == nil {
		utxo.UtxoKey = utxoKey
	} else if err != nil {
		return errors.Wrapf(err, "UtxoEntry.Decode: Problem reading UtxoKey")
	}

	return nil
}

func (utxo *UtxoEntry) GetVersionByte(blockHeight uint64) byte {
	return 0
}

func (utxo *UtxoEntry) GetEncoderType() EncoderType {
	return EncoderTypeUtxoEntry
}

type OperationType uint

const (
	// Every operation has a type that we document here. This information is
	// used when rolling back a txn to determine what kind of operations need
	// to be performed. For example, rolling back a BitcoinExchange may require
	// rolling back an AddUtxo operation.
	OperationTypeAddUtxo                      OperationType = 0
	OperationTypeSpendUtxo                    OperationType = 1
	OperationTypeBitcoinExchange              OperationType = 2
	OperationTypePrivateMessage               OperationType = 3
	OperationTypeSubmitPost                   OperationType = 4
	OperationTypeUpdateProfile                OperationType = 5
	OperationTypeDeletePost                   OperationType = 7
	OperationTypeUpdateBitcoinUSDExchangeRate OperationType = 8
	OperationTypeFollow                       OperationType = 9
	OperationTypeLike                         OperationType = 10
	OperationTypeCreatorCoin                  OperationType = 11
	OperationTypeSwapIdentity                 OperationType = 12
	OperationTypeUpdateGlobalParams           OperationType = 13
	OperationTypeCreatorCoinTransfer          OperationType = 14
	OperationTypeCreateNFT                    OperationType = 15
	OperationTypeUpdateNFT                    OperationType = 16
	OperationTypeAcceptNFTBid                 OperationType = 17
	OperationTypeNFTBid                       OperationType = 18
	OperationTypeDeSoDiamond                  OperationType = 19
	OperationTypeNFTTransfer                  OperationType = 20
	OperationTypeAcceptNFTTransfer            OperationType = 21
	OperationTypeBurnNFT                      OperationType = 22
	OperationTypeAuthorizeDerivedKey          OperationType = 23
	OperationTypeMessagingKey                 OperationType = 24
	OperationTypeDAOCoin                      OperationType = 25
	OperationTypeDAOCoinTransfer              OperationType = 26
	OperationTypeSpendingLimitAccounting      OperationType = 27
	OperationTypeDAOCoinLimitOrder            OperationType = 28
	OperationTypeCreateUserAssociation        OperationType = 29
	OperationTypeDeleteUserAssociation        OperationType = 30
	OperationTypeCreatePostAssociation        OperationType = 31
	OperationTypeDeletePostAssociation        OperationType = 32
	OperationTypeAccessGroup                  OperationType = 33
	OperationTypeAccessGroupMembers           OperationType = 34
	OperationTypeNewMessage                   OperationType = 35
	OperationTypeAddBalance                   OperationType = 36
	OperationTypeSpendBalance                 OperationType = 37
	OperationTypeDeleteExpiredNonces          OperationType = 38
	OperationTypeRegisterAsValidator          OperationType = 39
	OperationTypeUnregisterAsValidator        OperationType = 40

	// NEXT_TAG = 41
)

func (op OperationType) String() string {
	switch op {
	case OperationTypeAddUtxo:
		return "OperationTypeAddUtxo"
	case OperationTypeSpendUtxo:
		return "OperationTypeSpendUtxo"
	case OperationTypeBitcoinExchange:
		return "OperationTypeBitcoinExchange"
	case OperationTypePrivateMessage:
		return "OperationTypePrivateMessage"
	case OperationTypeSubmitPost:
		return "OperationTypeSubmitPost"
	case OperationTypeUpdateProfile:
		return "OperationTypeUpdateProfile"
	case OperationTypeDeletePost:
		return "OperationTypeDeletePost"
	case OperationTypeUpdateBitcoinUSDExchangeRate:
		return "OperationTypeUpdateBitcoinUSDExchangeRate"
	case OperationTypeFollow:
		return "OperationTypeFollow"
	case OperationTypeLike:
		return "OperationTypeLike"
	case OperationTypeCreatorCoin:
		return "OperationTypeCreatorCoin"
	case OperationTypeSwapIdentity:
		return "OperationTypeSwapIdentity"
	case OperationTypeUpdateGlobalParams:
		return "OperationTypeUpdateGlobalParams"
	case OperationTypeCreatorCoinTransfer:
		return "OperationTypeCreatorCoinTransfer"
	case OperationTypeCreateNFT:
		return "OperationTypeCreateNFT"
	case OperationTypeUpdateNFT:
		return "OperationTypeUpdateNFT"
	case OperationTypeAcceptNFTBid:
		return "OperationTypeAcceptNFTBid"
	case OperationTypeNFTBid:
		return "OperationTypeNFTBid"
	case OperationTypeDeSoDiamond:
		return "OperationTypeDeSoDiamond"
	case OperationTypeNFTTransfer:
		return "OperationTypeNFTTransfer"
	case OperationTypeAcceptNFTTransfer:
		return "OperationTypeAcceptNFTTransfer"
	case OperationTypeBurnNFT:
		return "OperationTypeBurnNFT"
	case OperationTypeAuthorizeDerivedKey:
		return "OperationTypeAuthorizeDerivedKey"
	case OperationTypeMessagingKey:
		return "OperationTypeMessagingKey"
	case OperationTypeDAOCoin:
		return "OperationTypeDAOCoin"
	case OperationTypeDAOCoinTransfer:
		return "OperationTypeDAOCoinTransfer"
	case OperationTypeSpendingLimitAccounting:
		return "OperationTypeSpendingLimitAccounting"
	case OperationTypeDAOCoinLimitOrder:
		return "OperationTypeDAOCoinLimitOrder"
	case OperationTypeCreateUserAssociation:
		return "OperationTypeCreateUserAssociation"
	case OperationTypeDeleteUserAssociation:
		return "OperationTypeDeleteUserAssociation"
	case OperationTypeCreatePostAssociation:
		return "OperationTypeCreatePostAssociation"
	case OperationTypeDeletePostAssociation:
		return "OperationTypeDeletePostAssociation"
	case OperationTypeAccessGroup:
		return "OperationTypeAccessGroup"
	case OperationTypeAccessGroupMembers:
		return "OperationTypeAccessGroupMembers"
	case OperationTypeNewMessage:
		return "OperationTypeNewMessage"
	case OperationTypeAddBalance:
		return "OperationTypeAddBalance"
	case OperationTypeSpendBalance:
		return "OperationTypeSpendBalance"
	case OperationTypeDeleteExpiredNonces:
		return "OperationTypeDeleteExpiredNonces"
	case OperationTypeRegisterAsValidator:
		return "OperationTypeRegisterAsValidator"
	case OperationTypeUnregisterAsValidator:
		return "OperationTypeUnregisterAsValidator"
	}
	return "OperationTypeUNKNOWN"
}

type UtxoOperation struct {
	Type OperationType

	// Only set for OperationTypeSpendUtxo
	//
	// When we SPEND a UTXO entry we delete it from the utxo set but we still
	// store its info in case we want to reverse
	// it in the future. This information is not needed for ADD since
	// reversing an ADD just means deleting an entry from the end of our list.
	//
	// SPEND works by swapping the UTXO we want to spend with the UTXO at
	// the end of the list and then deleting from the end of the list. Obviously
	// this is more efficient than deleting the element in-place and then shifting
	// over everything after it. In order to be able to undo this operation,
	// however, we need to store the original index of the item we are
	// spending/deleting. Reversing the operation then amounts to adding a utxo entry
	// at the end of the list and swapping with this index. Given this, the entry
	// we store here has its position set to the position it was at right before the
	// SPEND operation was performed.
	Entry *UtxoEntry

	// Only set for OperationTypeSpendUtxo
	//
	// Store the UtxoKey as well. This isn't necessary but it helps
	// with error-checking during a roll-back so we just keep it.
	//
	// TODO: We can probably delete this at some point and save some space. UTXOs
	// are probably our biggest disk hog so getting rid of this should materially
	// improve disk usage.
	Key *UtxoKey

	// Used to revert BitcoinExchange transaction.
	PrevNanosPurchased uint64
	// Used to revert UpdateBitcoinUSDExchangeRate transaction.
	PrevUSDCentsPerBitcoin uint64

	// Save the previous post entry when making an update to a post.
	PrevPostEntry            *PostEntry
	PrevParentPostEntry      *PostEntry
	PrevGrandparentPostEntry *PostEntry
	PrevRepostedPostEntry    *PostEntry

	// Save the previous profile entry when making an update.
	PrevProfileEntry *ProfileEntry

	// Save the previous like entry and like count when making an update.
	PrevLikeEntry *LikeEntry
	PrevLikeCount uint64

	// For disconnecting diamonds.
	PrevDiamondEntry *DiamondEntry

	// For disconnecting NFTs.
	PrevNFTEntry              *NFTEntry
	PrevNFTBidEntry           *NFTBidEntry
	DeletedNFTBidEntries      []*NFTBidEntry
	NFTPaymentUtxoKeys        []*UtxoKey
	NFTSpentUtxoEntries       []*UtxoEntry
	PrevAcceptedNFTBidEntries *[]*NFTBidEntry

	// For disconnecting AuthorizeDerivedKey transactions.
	PrevDerivedKeyEntry *DerivedKeyEntry

	// For disconnecting MessagingGroupKey transactions.
	PrevMessagingKeyEntry *MessagingGroupEntry

	// Save the previous repost entry and repost count when making an update.
	PrevRepostEntry *RepostEntry
	PrevRepostCount uint64

	// Save the state of a creator coin prior to updating it due to a
	// buy/sell/add transaction.
	PrevCoinEntry *CoinEntry

	// Save the state of coin entries associated with a PKID prior to updating
	// it due to an additional coin royalty when an NFT is sold.
	PrevCoinRoyaltyCoinEntries map[PKID]CoinEntry

	// Save the creator coin balance of both the transactor and the creator.
	// We modify the transactor's balances when they buys/sell a creator coin
	// and we modify the creator's balance when we pay them a founder reward.
	PrevTransactorBalanceEntry *BalanceEntry
	PrevCreatorBalanceEntry    *BalanceEntry
	// We use this to revert founder's reward UTXOs created by creator coin buys.
	FounderRewardUtxoKey *UtxoKey

	// Save balance entries for the sender and receiver when creator coins are transferred.
	PrevSenderBalanceEntry   *BalanceEntry
	PrevReceiverBalanceEntry *BalanceEntry

	// Save the global params when making an update.
	PrevGlobalParamsEntry    *GlobalParamsEntry
	PrevForbiddenPubKeyEntry *ForbiddenPubKeyEntry

	// This value is used by Rosetta to adjust for a bug whereby a ParamUpdater
	// CoinEntry could get clobbered if updating a profile on someone else's
	// behalf. This is super confusing.
	ClobberedProfileBugDESOLockedNanos uint64

	// This value is used by Rosetta to return the amount of DESO that was added
	// or removed from a profile during a CreatorCoin transaction. It's needed
	// in order to avoid having to reconnect all transactions.
	CreatorCoinDESOLockedNanosDiff int64

	// This value is used by Rosetta to create a proper input/output when we
	// encounter a SwapIdentity txn. This makes it so that we don't have to
	// reconnect all txns in order to get these values.
	SwapIdentityFromDESOLockedNanos uint64
	SwapIdentityToDESOLockedNanos   uint64

	// These values are used by Rosetta in order to create input and output
	// operations. They make it so that we don't have to reconnect all txns
	// in order to get these values.
	AcceptNFTBidCreatorPublicKey        []byte
	AcceptNFTBidBidderPublicKey         []byte
	AcceptNFTBidCreatorRoyaltyNanos     uint64
	AcceptNFTBidCreatorDESORoyaltyNanos uint64
	AcceptNFTBidAdditionalCoinRoyalties []*PublicKeyRoyaltyPair
	AcceptNFTBidAdditionalDESORoyalties []*PublicKeyRoyaltyPair

	// These values are used by Rosetta in order to create input and output
	// operations. They make it so that we don't have to reconnect all txns
	// in order to get these values for NFT bid transactions on Buy Now NFTs.
	NFTBidCreatorPublicKey        []byte
	NFTBidBidderPublicKey         []byte
	NFTBidCreatorRoyaltyNanos     uint64
	NFTBidCreatorDESORoyaltyNanos uint64
	NFTBidAdditionalCoinRoyalties []*PublicKeyRoyaltyPair
	NFTBidAdditionalDESORoyalties []*PublicKeyRoyaltyPair

	// DAO coin limit order
	// PrevTransactorDAOCoinLimitOrderEntry is the previous version of the
	// transactor's DAO Coin Limit Order before this transaction was connected.
	// Note: This is only set if the transactor is cancelling an existing order.
	PrevTransactorDAOCoinLimitOrderEntry *DAOCoinLimitOrderEntry

	// PrevBalanceEntries is a map of User PKID, Creator PKID to DAO Coin Balance
	// Entry. When disconnecting a DAO Coin Limit Order, we will revert to these
	// BalanceEntries.
	PrevBalanceEntries map[PKID]map[PKID]*BalanceEntry

	// PrevMatchingOrder is a slice of DAOCoinLimitOrderEntries that were deleted
	// in the DAO Coin Limit Order Transaction. In order to revert the state in
	// the event of a disconnect, we restore all the deleted Order Entries
	PrevMatchingOrders []*DAOCoinLimitOrderEntry

	// FilledDAOCoinLimitOrder is a slice of FilledDAOCoinLimitOrder structs
	// that represent all orders fulfilled by the DAO Coin Limit Order transaction.
	// These are used to construct notifications for order fulfillment.
	FilledDAOCoinLimitOrders []*FilledDAOCoinLimitOrder

	// Save the state of any deleted associations, in case we need
	// to disconnect/revert and re-instate the prev association.
	PrevUserAssociationEntry *UserAssociationEntry
	PrevPostAssociationEntry *PostAssociationEntry

	//
	// Access Group Fork fields
	//

	// PrevAccessGroupEntry is the previous access group entry. It is used in
	// access group transactions to revert the access group after an update operation.
	PrevAccessGroupEntry *AccessGroupEntry

	// PrevAccessGroupMembersList is a list of previous access group member entries.
	// It is used in operations that modify existing access group members, such as
	// AccessGroupMemberOperationTypeRemove or AccessGroupMemberOperationTypeUpdate.
	PrevAccessGroupMembersList []*AccessGroupMemberEntry

	// PrevNewMessageEntry is the previous message entry, used for disconnecting NewMessage transactions.
	PrevNewMessageEntry *NewMessageEntry
	// PrevDmThreadEntry is used for disconnecting DM message threads.
	PrevDmThreadEntry *DmThreadEntry

	// When we add to or spend balance, we keep track of the public key and amount.
	BalancePublicKey   []byte
	BalanceAmountNanos uint64

	// When we connect a block, we delete expired nonce entries.
	PrevNonceEntries []*TransactorNonceEntry

	// PrevValidatorEntry is the previous ValidatorEntry prior to a register or unregister txn.
	PrevValidatorEntry *ValidatorEntry
}

func (op *UtxoOperation) RawEncodeWithoutMetadata(blockHeight uint64, skipMetadata ...bool) []byte {
	var data []byte
	// Type
	data = append(data, UintToBuf(uint64(op.Type))...)

	// Entry
	data = append(data, EncodeToBytes(blockHeight, op.Entry, skipMetadata...)...)

	// Key
	data = append(data, EncodeToBytes(blockHeight, op.Key, skipMetadata...)...)

	// PrevNanosPurchased
	data = append(data, UintToBuf(op.PrevNanosPurchased)...)

	// PrevUSDCentsPerBitcoin
	data = append(data, UintToBuf(op.PrevUSDCentsPerBitcoin)...)

	// PrevPostEntry
	data = append(data, EncodeToBytes(blockHeight, op.PrevPostEntry, skipMetadata...)...)

	// PrevParentPostEntry
	data = append(data, EncodeToBytes(blockHeight, op.PrevParentPostEntry, skipMetadata...)...)

	// PrevGrandparentPostEntry
	data = append(data, EncodeToBytes(blockHeight, op.PrevGrandparentPostEntry, skipMetadata...)...)

	// PrevRepostedPostEntry
	data = append(data, EncodeToBytes(blockHeight, op.PrevRepostedPostEntry, skipMetadata...)...)

	// PrevProfileEntry
	data = append(data, EncodeToBytes(blockHeight, op.PrevProfileEntry, skipMetadata...)...)

	// PrevLikeEntry
	data = append(data, EncodeToBytes(blockHeight, op.PrevLikeEntry, skipMetadata...)...)

	// PrevLikeCount
	data = append(data, UintToBuf(op.PrevLikeCount)...)

	// PrevDiamondEntry
	data = append(data, EncodeToBytes(blockHeight, op.PrevDiamondEntry, skipMetadata...)...)

	// PrevNFTEntry
	data = append(data, EncodeToBytes(blockHeight, op.PrevNFTEntry, skipMetadata...)...)

	// PrevNFTBidEntry
	data = append(data, EncodeToBytes(blockHeight, op.PrevNFTBidEntry, skipMetadata...)...)

	// DeletedNFTBidEntries
	data = append(data, UintToBuf(uint64(len(op.DeletedNFTBidEntries)))...)
	for _, bidEntry := range op.DeletedNFTBidEntries {
		data = append(data, EncodeToBytes(blockHeight, bidEntry, skipMetadata...)...)
	}

	// NFTPaymentUtxoKeys
	data = append(data, UintToBuf(uint64(len(op.NFTPaymentUtxoKeys)))...)
	for _, utxoKey := range op.NFTPaymentUtxoKeys {
		data = append(data, EncodeToBytes(blockHeight, utxoKey, skipMetadata...)...)
	}

	// NFTSpentUtxoEntries
	data = append(data, UintToBuf(uint64(len(op.NFTSpentUtxoEntries)))...)
	for _, utxoEntry := range op.NFTSpentUtxoEntries {
		data = append(data, EncodeToBytes(blockHeight, utxoEntry, skipMetadata...)...)
	}

	// PrevAcceptedNFTBidEntries
	// Similarly to op.Entry, we encode an existence flag for the PrevAcceptedNFTBidEntries.
	if op.PrevAcceptedNFTBidEntries != nil {
		data = append(data, BoolToByte(true))
		data = append(data, UintToBuf(uint64(len(*op.PrevAcceptedNFTBidEntries)))...)
		for _, bidEntry := range *op.PrevAcceptedNFTBidEntries {
			data = append(data, EncodeToBytes(blockHeight, bidEntry, skipMetadata...)...)
		}
	} else {
		data = append(data, BoolToByte(false))
	}

	// PrevDerivedKeyEntry
	data = append(data, EncodeToBytes(blockHeight, op.PrevDerivedKeyEntry, skipMetadata...)...)

	// PrevMessagingKeyEntry
	data = append(data, EncodeToBytes(blockHeight, op.PrevMessagingKeyEntry, skipMetadata...)...)

	// PrevRepostEntry
	data = append(data, EncodeToBytes(blockHeight, op.PrevRepostEntry, skipMetadata...)...)

	// PrevRepostCount
	data = append(data, UintToBuf(op.PrevRepostCount)...)

	// PrevCoinEntry
	data = append(data, EncodeToBytes(blockHeight, op.PrevCoinEntry, skipMetadata...)...)

	// Encode the PrevCoinRoyaltyCoinEntries map. We define a helper struct to store the <PKID, CoinEntry>
	// objects as byte arrays. For coin entry, we first encode the struct, and then encode it as byte array.
	type royaltyEntry struct {
		pkid      []byte
		coinEntry []byte
	}
	encodeRoyaltyEntry := func(entry *royaltyEntry) []byte {
		var data []byte
		data = append(data, EncodeByteArray(entry.pkid)...)
		data = append(data, EncodeByteArray(entry.coinEntry)...)
		return data
	}
	var royaltyCoinEntries []*royaltyEntry
	if op.PrevCoinRoyaltyCoinEntries != nil {
		data = append(data, BoolToByte(true))
		data = append(data, UintToBuf(uint64(len(op.PrevCoinRoyaltyCoinEntries)))...)
		for pkid, coinEntry := range op.PrevCoinRoyaltyCoinEntries {
			newPKID := pkid
			newCoin := coinEntry
			royaltyCoinEntries = append(royaltyCoinEntries, &royaltyEntry{
				pkid:      newPKID.ToBytes(),
				coinEntry: EncodeToBytes(blockHeight, &newCoin, skipMetadata...),
			})
		}
		sort.Slice(royaltyCoinEntries, func(i int, j int) bool {
			switch bytes.Compare(royaltyCoinEntries[i].pkid, royaltyCoinEntries[j].pkid) {
			case 0:
				return true
			case -1:
				return true
			case 1:
				return false
			}
			return false
		})
		for _, entry := range royaltyCoinEntries {
			data = append(data, encodeRoyaltyEntry(entry)...)
		}
	} else {
		data = append(data, BoolToByte(false))
	}

	// PrevTransactorBalanceEntry
	data = append(data, EncodeToBytes(blockHeight, op.PrevTransactorBalanceEntry, skipMetadata...)...)

	// PrevCreatorBalanceEntry
	data = append(data, EncodeToBytes(blockHeight, op.PrevCreatorBalanceEntry, skipMetadata...)...)

	// FounderRewardUtxoKey
	data = append(data, EncodeToBytes(blockHeight, op.FounderRewardUtxoKey, skipMetadata...)...)

	// PrevSenderBalanceEntry
	data = append(data, EncodeToBytes(blockHeight, op.PrevSenderBalanceEntry, skipMetadata...)...)

	// PrevReceiverBalanceEntry
	data = append(data, EncodeToBytes(blockHeight, op.PrevReceiverBalanceEntry, skipMetadata...)...)

	// PrevGlobalParamsEntry
	data = append(data, EncodeToBytes(blockHeight, op.PrevGlobalParamsEntry, skipMetadata...)...)

	// PrevForbiddenPubKeyEntry
	data = append(data, EncodeToBytes(blockHeight, op.PrevForbiddenPubKeyEntry, skipMetadata...)...)

	// ClobberedProfileBugDESOLockedNanos
	data = append(data, UintToBuf(op.ClobberedProfileBugDESOLockedNanos)...)

	// CreatorCoinDESOLockedNanosDiff
	// Note that int64 is encoded identically to uint64, the sign bit is just interpreted differently.
	data = append(data, UintToBuf(uint64(op.CreatorCoinDESOLockedNanosDiff))...)

	// SwapIdentityFromDESOLockedNanos
	data = append(data, UintToBuf(op.SwapIdentityFromDESOLockedNanos)...)

	// SwapIdentityToDESOLockedNanos
	data = append(data, UintToBuf(op.SwapIdentityToDESOLockedNanos)...)

	// AcceptNFTBidCreatorPublicKey
	data = append(data, EncodeByteArray(op.AcceptNFTBidCreatorPublicKey)...)

	// AcceptNFTBidBidderPublicKey
	data = append(data, EncodeByteArray(op.AcceptNFTBidBidderPublicKey)...)

	// AcceptNFTBidCreatorRoyaltyNanos
	data = append(data, UintToBuf(op.AcceptNFTBidCreatorRoyaltyNanos)...)

	// AcceptNFTBidCreatorDESORoyaltyNanos
	data = append(data, UintToBuf(op.AcceptNFTBidCreatorDESORoyaltyNanos)...)

	// AcceptNFTBidAdditionalCoinRoyalties
	data = append(data, UintToBuf(uint64(len(op.AcceptNFTBidAdditionalCoinRoyalties)))...)
	for _, pair := range op.AcceptNFTBidAdditionalCoinRoyalties {
		data = append(data, EncodeToBytes(blockHeight, pair, skipMetadata...)...)
	}

	// AcceptNFTBidAdditionalDESORoyalties
	data = append(data, UintToBuf(uint64(len(op.AcceptNFTBidAdditionalDESORoyalties)))...)
	for _, pair := range op.AcceptNFTBidAdditionalDESORoyalties {
		data = append(data, EncodeToBytes(blockHeight, pair, skipMetadata...)...)
	}

	// NFTBidCreatorPublicKey
	data = append(data, EncodeByteArray(op.NFTBidCreatorPublicKey)...)

	// NFTBidBidderPublicKey
	data = append(data, EncodeByteArray(op.NFTBidBidderPublicKey)...)

	// NFTBidCreatorRoyaltyNanos
	data = append(data, UintToBuf(op.NFTBidCreatorRoyaltyNanos)...)

	// NFTBidCreatorDESORoyaltyNanos
	data = append(data, UintToBuf(op.NFTBidCreatorDESORoyaltyNanos)...)

	// NFTBidAdditionalCoinRoyalties
	data = append(data, UintToBuf(uint64(len(op.NFTBidAdditionalCoinRoyalties)))...)
	for _, pair := range op.NFTBidAdditionalCoinRoyalties {
		data = append(data, EncodeToBytes(blockHeight, pair, skipMetadata...)...)
	}

	// NFTBidAdditionalDESORoyalties
	data = append(data, UintToBuf(uint64(len(op.NFTBidAdditionalDESORoyalties)))...)
	for _, pair := range op.NFTBidAdditionalDESORoyalties {
		data = append(data, EncodeToBytes(blockHeight, pair, skipMetadata...)...)
	}

	// PrevTransactorDAOCoinLimitOrderEntry
	data = append(data, EncodeToBytes(blockHeight, op.PrevTransactorDAOCoinLimitOrderEntry, skipMetadata...)...)

	// PrevBalanceEntries. We translate the map[PKID]map[PKID]*BalanceEntry to a tuple <PKID, PKID, BalanceEntry>.
	// Then we sort the bytes to make the ordering deterministic.
	type prevBalance struct {
		primaryPKID   []byte
		secondaryPKID []byte
		balanceBytes  []byte
	}
	encodePrevBalance := func(entry *prevBalance) []byte {
		var data []byte
		data = append(data, EncodeByteArray(entry.primaryPKID)...)
		data = append(data, EncodeByteArray(entry.secondaryPKID)...)
		data = append(data, EncodeByteArray(entry.balanceBytes)...)
		return data
	}
	var prevBalanceEntries []*prevBalance
	if op.PrevBalanceEntries != nil {
		data = append(data, BoolToByte(true))
		for primaryPkidIter, secondaryMap := range op.PrevBalanceEntries {
			primaryPkid := primaryPkidIter
			for secondaryPkidIter, balanceEntry := range secondaryMap {
				secondaryPkid := secondaryPkidIter
				newBalance := *balanceEntry
				prevBalanceEntries = append(prevBalanceEntries, &prevBalance{
					primaryPKID:   primaryPkid.ToBytes(),
					secondaryPKID: secondaryPkid.ToBytes(),
					balanceBytes:  EncodeToBytes(blockHeight, &newBalance, skipMetadata...),
				})
			}
		}
		sort.Slice(prevBalanceEntries, func(i int, j int) bool {
			// We compare primaryPKID || secondaryPKID byte arrays so that we don't have to consider the edge-case where
			// primaryPKID[i] == secondaryPKID[j].
			switch bytes.Compare(append(prevBalanceEntries[i].primaryPKID, prevBalanceEntries[i].secondaryPKID...),
				append(prevBalanceEntries[j].primaryPKID, prevBalanceEntries[j].secondaryPKID...)) {
			case 0:
				return true
			case -1:
				return true
			case 1:
				return false
			}
			return false
		})
		data = append(data, UintToBuf(uint64(len(prevBalanceEntries)))...)
		for _, entry := range prevBalanceEntries {
			data = append(data, encodePrevBalance(entry)...)
		}
	} else {
		data = append(data, BoolToByte(false))
	}

	// PrevMatchingOrders
	data = append(data, UintToBuf(uint64(len(op.PrevMatchingOrders)))...)
	for _, entry := range op.PrevMatchingOrders {
		data = append(data, EncodeToBytes(blockHeight, entry, skipMetadata...)...)
	}

	// FilledDAOCoinLimitOrders
	data = append(data, UintToBuf(uint64(len(op.FilledDAOCoinLimitOrders)))...)
	for _, entry := range op.FilledDAOCoinLimitOrders {
		data = append(data, EncodeToBytes(blockHeight, entry, skipMetadata...)...)
	}

	if MigrationTriggered(blockHeight, AssociationsAndAccessGroupsMigration) {
		// PrevUserAssociationEntry
		data = append(data, EncodeToBytes(blockHeight, op.PrevUserAssociationEntry, skipMetadata...)...)

		// PrevPostAssociationEntry
		data = append(data, EncodeToBytes(blockHeight, op.PrevPostAssociationEntry, skipMetadata...)...)

		// PrevAccessGroupEntry
		data = append(data, EncodeToBytes(blockHeight, op.PrevAccessGroupEntry, skipMetadata...)...)

		// PrevAccessGroupMembersList
		data = append(data, UintToBuf(uint64(len(op.PrevAccessGroupMembersList)))...)
		for _, entry := range op.PrevAccessGroupMembersList {
			data = append(data, EncodeToBytes(blockHeight, entry, skipMetadata...)...)
		}

		// PrevNewMessageEntry
		data = append(data, EncodeToBytes(blockHeight, op.PrevNewMessageEntry, skipMetadata...)...)

		// PrevDmThreadEntry
		data = append(data, EncodeToBytes(blockHeight, op.PrevDmThreadEntry, skipMetadata...)...)
	}

	if MigrationTriggered(blockHeight, BalanceModelMigration) {
		data = append(data, EncodeByteArray(op.BalancePublicKey)...)
		data = append(data, UintToBuf(op.BalanceAmountNanos)...)

		data = append(data, UintToBuf(uint64(len(op.PrevNonceEntries)))...)
		for _, entry := range op.PrevNonceEntries {
			data = append(data, EncodeToBytes(blockHeight, entry, skipMetadata...)...)
		}
	}

	if MigrationTriggered(blockHeight, ProofOfStakeNewTxnTypesMigration) {
		// PrevValidatorEntry
		data = append(data, EncodeToBytes(blockHeight, op.PrevValidatorEntry, skipMetadata...)...)
	}

	return data
}

func (op *UtxoOperation) RawDecodeWithoutMetadata(blockHeight uint64, rr *bytes.Reader) error {

	// Type
	typeUint64, err := ReadUvarint(rr)
	if err != nil {
		return errors.Wrapf(err, "UtxoOperation.Decode: Problem reading type")
	}
	op.Type = OperationType(uint(typeUint64))

	// Entry
	entry := &UtxoEntry{}
	if exist, err := DecodeFromBytes(entry, rr); exist && err == nil {
		op.Entry = entry
	} else if err != nil {
		return errors.Wrapf(err, "UtxoOperation.Decode: Problem reading Entry")
	}

	// Key
	key := &UtxoKey{}
	if exist, err := DecodeFromBytes(key, rr); exist && err == nil {
		op.Key = key
	} else if err != nil {
		return errors.Wrapf(err, "UtxoOperation.Decode: Problem reading Key")
	}

	// PrevNanosPurchased
	op.PrevNanosPurchased, err = ReadUvarint(rr)
	if err != nil {
		return errors.Wrapf(err, "UtxoOperation.Decode: Problem reading PrevNanosPurchased")
	}

	// PrevUSDCentsPerBitcoin
	op.PrevUSDCentsPerBitcoin, err = ReadUvarint(rr)
	if err != nil {
		return errors.Wrapf(err, "UtxoOperation.Decode: Problem reading PrevUSDCentsPerBitcoin")
	}

	// PrevPostEntry
	prevPostEntry := &PostEntry{}
	if exist, err := DecodeFromBytes(prevPostEntry, rr); exist && err == nil {
		op.PrevPostEntry = prevPostEntry
	} else if err != nil {
		return errors.Wrapf(err, "UtxoOperation.Decode: Problem reading PrevPostEntry")
	}

	// PrevParentPostEntry
	prevParentPostEntry := &PostEntry{}
	if exist, err := DecodeFromBytes(prevParentPostEntry, rr); exist && err == nil {
		op.PrevParentPostEntry = prevParentPostEntry
	} else if err != nil {
		return errors.Wrapf(err, "UtxoOperation.Decode: Problem reading PrevParentPostEntry")
	}

	// PrevGrandparentPostEntry
	prevGrandparentPostEntry := &PostEntry{}
	if exist, err := DecodeFromBytes(prevGrandparentPostEntry, rr); exist && err == nil {
		op.PrevGrandparentPostEntry = prevGrandparentPostEntry
	} else if err != nil {
		return errors.Wrapf(err, "UtxoOperation.Decode: Problem reading PrevGrandparentPostEntry")
	}

	// PrevRepostedPostEntry
	prevRepostedPostEntry := &PostEntry{}
	if exist, err := DecodeFromBytes(prevRepostedPostEntry, rr); exist && err == nil {
		op.PrevRepostedPostEntry = prevRepostedPostEntry
	} else if err != nil {
		return errors.Wrapf(err, "UtxoOperation.Decode: Problem reading PrevRepostedPostEntry")
	}

	// PrevProfileEntry
	prevProfileEntry := &ProfileEntry{}
	if exist, err := DecodeFromBytes(prevProfileEntry, rr); exist && err == nil {
		op.PrevProfileEntry = prevProfileEntry
	} else if err != nil {
		return errors.Wrapf(err, "UtxoOperation.Decode: Problem reading PrevProfileEntry")
	}

	// PrevLikeEntry
	prevLikeEntry := &LikeEntry{}
	if exist, err := DecodeFromBytes(prevLikeEntry, rr); exist && err == nil {
		op.PrevLikeEntry = prevLikeEntry
	} else if err != nil {
		return errors.Wrapf(err, "UtxoOperation.Decode: Problem reading PrevLikeEntry")
	}

	// PrevLikeCount
	op.PrevLikeCount, err = ReadUvarint(rr)
	if err != nil {
		return errors.Wrapf(err, "UtxoOperation.Decode: Problem reading PrevLikeCount")
	}

	// PrevDiamondEntry
	prevDiamondEntry := &DiamondEntry{}
	if exist, err := DecodeFromBytes(prevDiamondEntry, rr); exist && err == nil {
		op.PrevDiamondEntry = prevDiamondEntry
	} else if err != nil {
		return errors.Wrapf(err, "UtxoOperation.Decode: Problem reading PrevDiamondEntry")
	}

	// PrevNFTEntry
	prevNFTEntry := &NFTEntry{}
	if exist, err := DecodeFromBytes(prevNFTEntry, rr); exist && err == nil {
		op.PrevNFTEntry = prevNFTEntry
	} else if err != nil {
		return errors.Wrapf(err, "UtxoOperation.Decode: Problem reading PrevNFTEntry")
	}

	// PrevNFTBidEntry
	prevNFTBidEntry := &NFTBidEntry{}
	if exist, err := DecodeFromBytes(prevNFTBidEntry, rr); exist && err == nil {
		op.PrevNFTBidEntry = prevNFTBidEntry
	} else if err != nil {
		return errors.Wrapf(err, "UtxoOperation.Decode: Problem reading PrevNFTBidEntry")
	}

	// DeletedNFTBidEntries
	lenDeletedNFTBidEntries, err := ReadUvarint(rr)
	if err != nil {
		return errors.Wrapf(err, "UtxoOperation.Decode: Problem reading len of DeletedNFTBidEntries")
	}
	for ; lenDeletedNFTBidEntries > 0; lenDeletedNFTBidEntries-- {
		deletedNFTBidEntry := &NFTBidEntry{}
		if exist, err := DecodeFromBytes(deletedNFTBidEntry, rr); exist && err == nil {
			op.DeletedNFTBidEntries = append(op.DeletedNFTBidEntries, deletedNFTBidEntry)
		} else {
			return errors.Wrapf(err, "UtxoOperation.Decode: Problem reading deletedNFTBidEntry")
		}
	}

	// NFTPaymentUtxoKeys
	lenNFTPaymentUtxoKeys, err := ReadUvarint(rr)
	if err != nil {
		return errors.Wrapf(err, "UtxoOperation.Decode: Problem reading len of NFTPaymentUtxoKeys")
	}
	for ; lenNFTPaymentUtxoKeys > 0; lenNFTPaymentUtxoKeys-- {
		NFTPaymentUtxoKey := &UtxoKey{}
		if exist, err := DecodeFromBytes(NFTPaymentUtxoKey, rr); exist && err == nil {
			op.NFTPaymentUtxoKeys = append(op.NFTPaymentUtxoKeys, NFTPaymentUtxoKey)
		} else {
			return errors.Wrapf(err, "UtxoOperation.Decode: Problem reading NFTPaymentUtxoKey")
		}
	}

	// NFTSpentUtxoEntries
	lenNFTSpentUtxoEntries, err := ReadUvarint(rr)
	if err != nil {
		return errors.Wrapf(err, "UtxoOperation.Decode: Problem reading len of NFTSpentUtxoEntries")
	}
	for ; lenNFTSpentUtxoEntries > 0; lenNFTSpentUtxoEntries-- {
		NFTSpentUtxoEntry := &UtxoEntry{}
		if exist, err := DecodeFromBytes(NFTSpentUtxoEntry, rr); exist && err == nil {
			op.NFTSpentUtxoEntries = append(op.NFTSpentUtxoEntries, NFTSpentUtxoEntry)
		} else {
			return errors.Wrapf(err, "UtxoOperation.Decode: Problem reading NFTSpentUtxoEntry")
		}
	}

	// PrevAcceptedNFTBidEntries
	if existByte, err := ReadBoolByte(rr); existByte && err == nil {
		lenPrevAcceptedNFTBidEntries, err := ReadUvarint(rr)
		if err != nil {
			return errors.Wrapf(err, "UtxoOperation.Decode: Problem reading len of PrevAcceptedNFTBidEntries")
		}
		var prevAcceptedNFTBidEntries []*NFTBidEntry
		for ; lenPrevAcceptedNFTBidEntries > 0; lenPrevAcceptedNFTBidEntries-- {
			PrevAcceptedNFTBidEntry := &NFTBidEntry{}
			if exist, err := DecodeFromBytes(PrevAcceptedNFTBidEntry, rr); exist && err == nil {
				prevAcceptedNFTBidEntries = append(prevAcceptedNFTBidEntries, PrevAcceptedNFTBidEntry)
			} else if err != nil {
				return errors.Wrapf(err, "UtxoOperation.Decode: Problem reading PrevAcceptedNFTBidEntry")
			} else {
				prevAcceptedNFTBidEntries = append(prevAcceptedNFTBidEntries, &NFTBidEntry{})
			}
		}
		op.PrevAcceptedNFTBidEntries = &prevAcceptedNFTBidEntries
	} else if err != nil {
		return errors.Wrapf(err, "UtxoOperation.Decode: Problem reading PrevAcceptedNFTBidEntries")
	}

	// PrevDerivedKeyEntry
	prevDerivedKeyEntry := &DerivedKeyEntry{}
	if exist, err := DecodeFromBytes(prevDerivedKeyEntry, rr); exist && err == nil {
		op.PrevDerivedKeyEntry = prevDerivedKeyEntry
	} else if err != nil {
		return errors.Wrapf(err, "UtxoOperation.Decode: Problem reading PrevDerivedKeyEntry")
	}

	// PrevMessagingKeyEntry
	prevMessagingKeyEntry := &MessagingGroupEntry{}
	if exist, err := DecodeFromBytes(prevMessagingKeyEntry, rr); exist && err == nil {
		op.PrevMessagingKeyEntry = prevMessagingKeyEntry
	} else if err != nil {
		return errors.Wrapf(err, "UtxoOperation.Decode: Problem reading PrevMessagingKeyEntry")
	}

	// PrevRepostEntry
	prevRepostEntry := &RepostEntry{}
	if exist, err := DecodeFromBytes(prevRepostEntry, rr); exist && err == nil {
		op.PrevRepostEntry = prevRepostEntry
	} else if err != nil {
		return errors.Wrapf(err, "UtxoOperation.Decode: Problem reading PrevRepostEntry")
	}

	// PrevRepostCount
	op.PrevRepostCount, err = ReadUvarint(rr)
	if err != nil {
		return errors.Wrapf(err, "UtxoOperation.Decode: Problem reading PrevRepostCount")
	}

	// PrevCoinEntry
	prevCoinEntry := &CoinEntry{}
	if exist, err := DecodeFromBytes(prevCoinEntry, rr); exist && err == nil {
		op.PrevCoinEntry = prevCoinEntry
	} else if err != nil {
		return errors.Wrapf(err, "UtxoOperation.Decode: Problem reading PrevCoinEntry")
	}

	// PrevCoinRoyaltyCoinEntries
	type royaltyEntry struct {
		pkid      []byte
		coinEntry []byte
	}
	decodeRoyaltyEntry := func(rr *bytes.Reader) (*royaltyEntry, error) {
		entry := &royaltyEntry{}
		entry.pkid, err = DecodeByteArray(rr)
		if err != nil {
			return nil, err
		}
		entry.coinEntry, err = DecodeByteArray(rr)
		if err != nil {
			return nil, err
		}
		return entry, nil
	}
	if existByte, err := ReadBoolByte(rr); existByte && err == nil {
		op.PrevCoinRoyaltyCoinEntries = make(map[PKID]CoinEntry)
		lenPrevCoinRoyaltyCoinEntries, err := ReadUvarint(rr)
		if err != nil {
			return errors.Wrapf(err, "UtxoOperation.Decode: Problem reading PrevCoinRoyaltyCoinEntries")
		}
		for ; lenPrevCoinRoyaltyCoinEntries > 0; lenPrevCoinRoyaltyCoinEntries-- {
			// Decode the byte arrays for <pkid, coinEntry> pairs.
			entry, err := decodeRoyaltyEntry(rr)
			if err != nil {
				return errors.Wrapf(err, "UtxoOperation.Decode: Problem reading PrevCoinRoyaltyCoinEntries")
			}
			// We've already read the byte array of encoded coinEntry bytes. Now decode them.
			coinEntry := CoinEntry{}
			coinEntryReader := bytes.NewReader(entry.coinEntry)
			if exists, err := DecodeFromBytes(&coinEntry, coinEntryReader); !exists || err != nil {
				return errors.Wrapf(err, "UtxoOperation.Decode: Problem reading PrevCoinRoyaltyCoinEntries")
			}
			op.PrevCoinRoyaltyCoinEntries[*NewPKID(entry.pkid)] = coinEntry
		}
	} else if err != nil {
		return errors.Wrapf(err, "UtxoOperation.Decode: Problem reading PrevCoinRoyaltyCoinEntries")
	}

	// PrevTransactorBalanceEntry
	prevTransactorBalanceEntry := &BalanceEntry{}
	if exist, err := DecodeFromBytes(prevTransactorBalanceEntry, rr); exist && err == nil {
		op.PrevTransactorBalanceEntry = prevTransactorBalanceEntry
	} else if err != nil {
		return errors.Wrapf(err, "UtxoOperation.Decode: Problem reading PrevTransactorBalanceEntry")
	}

	// PrevCreatorBalanceEntry
	prevCreatorBalanceEntry := &BalanceEntry{}
	if exist, err := DecodeFromBytes(prevCreatorBalanceEntry, rr); exist && err == nil {
		op.PrevCreatorBalanceEntry = prevCreatorBalanceEntry
	} else if err != nil {
		return errors.Wrapf(err, "UtxoOperation.Decode: Problem reading PrevCreatorBalanceEntry")
	}

	// FounderRewardUtxoKey
	founderRewardUtxoKey := &UtxoKey{}
	if exist, err := DecodeFromBytes(founderRewardUtxoKey, rr); exist && err == nil {
		op.FounderRewardUtxoKey = founderRewardUtxoKey
	} else if err != nil {
		return errors.Wrapf(err, "UtxoOperation.Decode: Problem reading FounderRewardUtxoKey")
	}

	// PrevSenderBalanceEntry
	prevSenderBalanceEntry := &BalanceEntry{}
	if exist, err := DecodeFromBytes(prevSenderBalanceEntry, rr); exist && err == nil {
		op.PrevSenderBalanceEntry = prevSenderBalanceEntry
	} else if err != nil {
		return errors.Wrapf(err, "UtxoOperation.Decode: Problem reading PrevSenderBalanceEntry")
	}

	// PrevReceiverBalanceEntry
	prevReceiverBalanceEntry := &BalanceEntry{}
	if exist, err := DecodeFromBytes(prevReceiverBalanceEntry, rr); exist && err == nil {
		op.PrevReceiverBalanceEntry = prevReceiverBalanceEntry
	} else if err != nil {
		return errors.Wrapf(err, "UtxoOperation.Decode: Problem reading PrevReceiverBalanceEntry")
	}

	// PrevGlobalParamsEntry
	prevGlobalParamsEntry := &GlobalParamsEntry{}
	if exist, err := DecodeFromBytes(prevGlobalParamsEntry, rr); exist && err == nil {
		op.PrevGlobalParamsEntry = prevGlobalParamsEntry
	} else if err != nil {
		return errors.Wrapf(err, "UtxoOperation.Decode: Problem reading PrevGlobalParamsEntry")
	}

	// PrevForbiddenPubKeyEntry
	prevForbiddenPubKeyEntry := &ForbiddenPubKeyEntry{}
	if exist, err := DecodeFromBytes(prevForbiddenPubKeyEntry, rr); exist && err == nil {
		op.PrevForbiddenPubKeyEntry = prevForbiddenPubKeyEntry
	} else if err != nil {
		return errors.Wrapf(err, "UtxoOperation.Decode: Problem reading PrevForbiddenPubKeyEntry")
	}

	// ClobberedProfileBugDESOLockedNanos
	op.ClobberedProfileBugDESOLockedNanos, err = ReadUvarint(rr)
	if err != nil {
		return errors.Wrapf(err, "UtxoOperation.Decode: Problem reading ClobberedProfileBugDESOLockedNanos")
	}

	// CreatorCoinDESOLockedNanosDiff
	uint64CreatorCoinDESOLockedNanosDiff, err := ReadUvarint(rr)
	if err != nil {
		return errors.Wrapf(err, "UtxoOperation.Decode: Problem reading CreatorCoinDESOLockedNanosDiff")
	}
	op.CreatorCoinDESOLockedNanosDiff = int64(uint64CreatorCoinDESOLockedNanosDiff)

	// SwapIdentityFromDESOLockedNanos
	op.SwapIdentityFromDESOLockedNanos, err = ReadUvarint(rr)
	if err != nil {
		return errors.Wrapf(err, "UtxoOperation.Decode: Problem reading SwapIdentityFromDESOLockedNanos")
	}

	// SwapIdentityToDESOLockedNanos
	op.SwapIdentityToDESOLockedNanos, err = ReadUvarint(rr)
	if err != nil {
		return errors.Wrapf(err, "UtxoOperation.Decode: Problem reading SwapIdentityToDESOLockedNanos")
	}

	// AcceptNFTBidCreatorPublicKey
	op.AcceptNFTBidCreatorPublicKey, err = DecodeByteArray(rr)
	if err != nil {
		return errors.Wrapf(err, "UtxoOperation.Decode: Problem reading AcceptNFTBidCreatorPublicKey")
	}

	// AcceptNFTBidBidderPublicKey
	op.AcceptNFTBidBidderPublicKey, err = DecodeByteArray(rr)
	if err != nil {
		return errors.Wrapf(err, "UtxoOperation.Decode: Problem reading AcceptNFTBidBidderPublicKey")
	}

	// AcceptNFTBidCreatorRoyaltyNanos
	op.AcceptNFTBidCreatorRoyaltyNanos, err = ReadUvarint(rr)
	if err != nil {
		return errors.Wrapf(err, "UtxoOperation.Decode: Problem reading AcceptNFTBidCreatorRoyaltyNanos")
	}

	// AcceptNFTBidCreatorDESORoyaltyNanos
	op.AcceptNFTBidCreatorDESORoyaltyNanos, err = ReadUvarint(rr)
	if err != nil {
		return errors.Wrapf(err, "UtxoOperation.Decode: Problem reading AcceptNFTBidCreatorDESORoyaltyNanos")
	}

	// AcceptNFTBidAdditionalCoinRoyalties
	lenAcceptNFTBidAdditionalCoinRoyalties, err := ReadUvarint(rr)
	if err != nil {
		return errors.Wrapf(err, "UtxoOperation.Decode: Problem reading AcceptNFTBidAdditionalCoinRoyalties")
	}
	for ; lenAcceptNFTBidAdditionalCoinRoyalties > 0; lenAcceptNFTBidAdditionalCoinRoyalties-- {
		pair := &PublicKeyRoyaltyPair{}
		if exist, err := DecodeFromBytes(pair, rr); exist && err == nil {
			op.AcceptNFTBidAdditionalCoinRoyalties = append(op.AcceptNFTBidAdditionalCoinRoyalties, pair)
		} else {
			return errors.Wrapf(err, "UtxoOperation.Decode: Problem reading AcceptNFTBidAdditionalCoinRoyalties")
		}
	}

	// AcceptNFTBidAdditionalDESORoyalties
	lenAcceptNFTBidAdditionalDESORoyalties, err := ReadUvarint(rr)
	if err != nil {
		return errors.Wrapf(err, "UtxoOperation.Decode: Problem reading AcceptNFTBidAdditionalDESORoyalties")
	}
	for ; lenAcceptNFTBidAdditionalDESORoyalties > 0; lenAcceptNFTBidAdditionalDESORoyalties-- {
		pair := &PublicKeyRoyaltyPair{}
		if exist, err := DecodeFromBytes(pair, rr); exist && err == nil {
			op.AcceptNFTBidAdditionalDESORoyalties = append(op.AcceptNFTBidAdditionalDESORoyalties, pair)
		} else {
			return errors.Wrapf(err, "UtxoOperation.Decode: Problem reading AcceptNFTBidAdditionalDESORoyalties")
		}
	}

	// NFTBidCreatorPublicKey
	op.NFTBidCreatorPublicKey, err = DecodeByteArray(rr)
	if err != nil {
		return errors.Wrapf(err, "UtxoOperation.Decode: Problem reading NFTBidCreatorPublicKey")
	}

	// NFTBidBidderPublicKey
	op.NFTBidBidderPublicKey, err = DecodeByteArray(rr)
	if err != nil {
		return errors.Wrapf(err, "UtxoOperation.Decode: Problem reading NFTBidBidderPublicKey")
	}

	// NFTBidCreatorRoyaltyNanos
	op.NFTBidCreatorRoyaltyNanos, err = ReadUvarint(rr)
	if err != nil {
		return errors.Wrapf(err, "UtxoOperation.Decode: Problem reading NFTBidCreatorRoyaltyNanos")
	}

	// NFTBidCreatorDESORoyaltyNanos
	op.NFTBidCreatorDESORoyaltyNanos, err = ReadUvarint(rr)
	if err != nil {
		return errors.Wrapf(err, "UtxoOperation.Decode: Problem reading NFTBidCreatorDESORoyaltyNanos")
	}

	// NFTBidAdditionalCoinRoyalties
	lenNFTBidAdditionalCoinRoyalties, err := ReadUvarint(rr)
	if err != nil {
		return errors.Wrapf(err, "UtxoOperation.Decode: Problem reading NFTBidAdditionalCoinRoyalties")
	}
	for ; lenNFTBidAdditionalCoinRoyalties > 0; lenNFTBidAdditionalCoinRoyalties-- {
		pair := &PublicKeyRoyaltyPair{}
		if exist, err := DecodeFromBytes(pair, rr); exist && err == nil {
			op.NFTBidAdditionalCoinRoyalties = append(op.NFTBidAdditionalCoinRoyalties, pair)
		} else {
			return errors.Wrapf(err, "UtxoOperation.Decode: Problem reading NFTBidAdditionalCoinRoyalties")
		}

	}

	// NFTBidAdditionalDESORoyalties
	lenNFTBidAdditionalDESORoyalties, err := ReadUvarint(rr)
	if err != nil {
		return errors.Wrapf(err, "UtxoOperation.Decode: Problem reading NFTBidAdditionalDESORoyalties")
	}
	for ; lenNFTBidAdditionalDESORoyalties > 0; lenNFTBidAdditionalDESORoyalties-- {
		pair := &PublicKeyRoyaltyPair{}
		if exist, err := DecodeFromBytes(pair, rr); exist && err == nil {
			op.NFTBidAdditionalDESORoyalties = append(op.NFTBidAdditionalDESORoyalties, pair)
		} else {
			return errors.Wrapf(err, "UtxoOperation.Decode: Problem reading NFTBidAdditionalDESORoyalties")
		}
	}

	// PrevTransactorDAOCoinLimitOrderEntry
	prevTransactorDAOCoinLimitOrderEntry := &DAOCoinLimitOrderEntry{}
	if exist, err := DecodeFromBytes(prevTransactorDAOCoinLimitOrderEntry, rr); exist && err == nil {
		op.PrevTransactorDAOCoinLimitOrderEntry = prevTransactorDAOCoinLimitOrderEntry
	} else if err != nil {
		return errors.Wrapf(err, "UtxoOperation.Decode: Problem reading PrevTransactorDAOCoinLimitOrderEntry")
	}

	// PrevBalanceEntries
	type prevBalance struct {
		primaryPKID   []byte
		secondaryPKID []byte
		balanceBytes  []byte
	}
	decodePrevBalance := func(rr *bytes.Reader) (*prevBalance, error) {
		entry := &prevBalance{}
		entry.primaryPKID, err = DecodeByteArray(rr)
		if err != nil {
			return nil, err
		}
		entry.secondaryPKID, err = DecodeByteArray(rr)
		if err != nil {
			return nil, err
		}
		entry.balanceBytes, err = DecodeByteArray(rr)
		if err != nil {
			return nil, err
		}
		return entry, nil
	}
	if exist, err := ReadBoolByte(rr); exist && err == nil {
		op.PrevBalanceEntries = make(map[PKID]map[PKID]*BalanceEntry)
		lenPrevBalanceEntries, err := ReadUvarint(rr)
		if err != nil {
			return errors.Wrapf(err, "UtxoOperation.Decode: Problem reading PrevBalanceEntries")
		}
		for ; lenPrevBalanceEntries > 0; lenPrevBalanceEntries-- {
			// decode the <pkid, pkid, BalanceEntry> tuples.
			entry, err := decodePrevBalance(rr)
			if err != nil {
				return errors.Wrapf(err, "UtxoOperation.Decode: Problem reading PrevBalanceEntries")
			}

			primaryPKID := *NewPKID(entry.primaryPKID)
			secondaryPKID := *NewPKID(entry.secondaryPKID)
			balanceEntry := &BalanceEntry{}
			rrBalance := bytes.NewReader(entry.balanceBytes)
			if exist, err := DecodeFromBytes(balanceEntry, rrBalance); !exist || err != nil {
				return errors.Wrapf(err, "UtxoOperation.Decode: Problem reading PrevBalanceEntries")
			}
			if _, exist := op.PrevBalanceEntries[primaryPKID]; !exist {
				op.PrevBalanceEntries[primaryPKID] = make(map[PKID]*BalanceEntry)
			}
			op.PrevBalanceEntries[primaryPKID][secondaryPKID] = balanceEntry
		}
	} else if err != nil {
		return errors.Wrapf(err, "UtxoOperation.Decode: Problem reading PrevBalanceEntries")
	}

	// PrevMatchingOrders
	if lenPrevMatchingOrders, err := ReadUvarint(rr); err == nil {
		for ; lenPrevMatchingOrders > 0; lenPrevMatchingOrders-- {
			prevOrder := &DAOCoinLimitOrderEntry{}
			if exist, err := DecodeFromBytes(prevOrder, rr); exist && err == nil {
				op.PrevMatchingOrders = append(op.PrevMatchingOrders, prevOrder)
			} else {
				return errors.Wrapf(err, "UtxoOperation.Decode: Problem reading PrevMatchingOrders")
			}
		}
	} else {
		return errors.Wrapf(err, "UtxoOperation.Decode: Problem reading PrevMatchingOrders")
	}

	// FilledDAOCoinLimitOrders
	if lenFilledDAOCoinLimitOrders, err := ReadUvarint(rr); err == nil {
		for ; lenFilledDAOCoinLimitOrders > 0; lenFilledDAOCoinLimitOrders-- {
			filledDAOCoinLimitOrder := &FilledDAOCoinLimitOrder{}
			if exist, err := DecodeFromBytes(filledDAOCoinLimitOrder, rr); exist && err == nil {
				op.FilledDAOCoinLimitOrders = append(op.FilledDAOCoinLimitOrders, filledDAOCoinLimitOrder)
			} else {
				return errors.Wrapf(err, "UtxoOperation.Decode: Problem reading FilledDAOCoinLimitOrder")
			}
		}
	} else {
		return errors.Wrapf(err, "UtxoOperation.Decode: Problem reading FilledDAOCoinLimitOrder")
	}

	if MigrationTriggered(blockHeight, AssociationsAndAccessGroupsMigration) {
		// PrevUserAssociationEntry
		prevUserAssociationEntry := &UserAssociationEntry{}
		if exist, err := DecodeFromBytes(prevUserAssociationEntry, rr); exist && err == nil {
			op.PrevUserAssociationEntry = prevUserAssociationEntry
		} else if err != nil {
			return errors.Wrapf(err, "UtxoOperation.Decode: Problem reading PrevUserAssociationEntry")
		}

		// PrevPostAssociationEntry
		prevPostAssociationEntry := &PostAssociationEntry{}
		if exist, err := DecodeFromBytes(prevPostAssociationEntry, rr); exist && err == nil {
			op.PrevPostAssociationEntry = prevPostAssociationEntry
		} else if err != nil {
			return errors.Wrapf(err, "UtxoOperation.Decode: Problem reading PrevPostAssociationEntry")
		}

		// PrevAccessGroupEntry
		accessGroupEntry := &AccessGroupEntry{}
		if exist, err := DecodeFromBytes(accessGroupEntry, rr); exist && err == nil {
			op.PrevAccessGroupEntry = accessGroupEntry
		} else if err != nil {
			return errors.Wrapf(err, "UtxoOperation.Decode: Problem reading PrevAccessGroupEntry")
		}

		// PrevAccessGroupMembersList
		if lenPrevAccessGroupMembersList, err := ReadUvarint(rr); err == nil {
			for ; lenPrevAccessGroupMembersList > 0; lenPrevAccessGroupMembersList-- {
				accessGroupMemberEntry := &AccessGroupMemberEntry{}
				if exist, err := DecodeFromBytes(accessGroupMemberEntry, rr); exist && err == nil {
					op.PrevAccessGroupMembersList = append(op.PrevAccessGroupMembersList, accessGroupMemberEntry)
				} else {
					return errors.Wrapf(err, "UtxoOperation.Decode: Problem reading PrevAccessGroupMembersList")
				}
			}
		} else {
			return errors.Wrapf(err, "UtxoOperation.Decode: Problem reading PrevAccessGroupMembersList")
		}

		// PrevNewMessageEntry
		newMessageEntry := &NewMessageEntry{}
		if exist, err := DecodeFromBytes(newMessageEntry, rr); exist && err == nil {
			op.PrevNewMessageEntry = newMessageEntry
		} else if err != nil {
			return errors.Wrapf(err, "UtxoOperation.Decode: Problem reading PrevNewMessageEntry")
		}

		// PrevDmThreadEntry
		dmThreadExistence := &DmThreadEntry{}
		if exist, err := DecodeFromBytes(dmThreadExistence, rr); exist && err == nil {
			op.PrevDmThreadEntry = dmThreadExistence
		} else if err != nil {
			return errors.Wrapf(err, "UtxoOperation.Decode: Problem reading PrevDmThreadEntry")
		}
	}

	if MigrationTriggered(blockHeight, BalanceModelMigration) {
		op.BalancePublicKey, err = DecodeByteArray(rr)
		if err != nil {
			return errors.Wrapf(err, "UtxoOperation.Decode: Problem reading PublicKeyBytes")
		}
		op.BalanceAmountNanos, err = ReadUvarint(rr)
		if err != nil {
			return errors.Wrapf(err, "UtxoOperation.Decode: Problem reading BalanceAmountNanos")
		}

		var numPrevNonceEntries uint64
		numPrevNonceEntries, err = ReadUvarint(rr)
		if err != nil {
			return errors.Wrapf(err, "UtxoOperation.Decode: Problem reading numPrevNonceEntries")
		}

		for ; numPrevNonceEntries > 0; numPrevNonceEntries-- {
			prevNonceEntry := &TransactorNonceEntry{}
			if _, err = DecodeFromBytes(prevNonceEntry, rr); err != nil {
				return errors.Wrapf(err, "UtxoOperation.Decode: Problem reading prevNonceEntry")
			}
			op.PrevNonceEntries = append(op.PrevNonceEntries, prevNonceEntry)
		}
	}

	if MigrationTriggered(blockHeight, ProofOfStakeNewTxnTypesMigration) {
		// PrevValidatorEntry
		prevValidatorEntry := &ValidatorEntry{}
		if exist, err := DecodeFromBytes(prevValidatorEntry, rr); exist && err == nil {
			op.PrevValidatorEntry = prevValidatorEntry
		} else if err != nil {
			return errors.Wrapf(err, "UtxoOperation.Decode: Problem reading PrevValidatorEntry")
		}
	}

	return nil
}

func (op *UtxoOperation) GetVersionByte(blockHeight uint64) byte {
	return GetMigrationVersion(
		blockHeight,
		AssociationsAndAccessGroupsMigration,
		BalanceModelMigration,
		ProofOfStakeNewTxnTypesMigration,
	)
}

func (op *UtxoOperation) GetEncoderType() EncoderType {
	return EncoderTypeUtxoOperation
}

type UtxoOperationBundle struct {
	UtxoOpBundle [][]*UtxoOperation
}

func (opBundle *UtxoOperationBundle) RawEncodeWithoutMetadata(blockHeight uint64, skipMetadata ...bool) []byte {
	var data []byte

	data = append(data, UintToBuf(uint64(len(opBundle.UtxoOpBundle)))...)
	for _, opList := range opBundle.UtxoOpBundle {
		data = append(data, UintToBuf(uint64(len(opList)))...)
		for _, op := range opList {
			data = append(data, EncodeToBytes(blockHeight, op, skipMetadata...)...)
		}
	}
	return data
}

func (opBundle *UtxoOperationBundle) RawDecodeWithoutMetadata(blockHeight uint64, rr *bytes.Reader) error {
	opBundle.UtxoOpBundle = make([][]*UtxoOperation, 0)
	opListLen, err := ReadUvarint(rr)
	if err != nil {
		return err
	}

	for ; opListLen > 0; opListLen-- {
		opLen, err := ReadUvarint(rr)
		if err != nil {
			return err
		}

		var opList []*UtxoOperation
		for ; opLen > 0; opLen-- {
			op := &UtxoOperation{}
			if exists, err := DecodeFromBytes(op, rr); !exists || err != nil {
				return err
			}
			opList = append(opList, op)
		}
		opBundle.UtxoOpBundle = append(opBundle.UtxoOpBundle, opList)
	}

	return nil
}

func (opBundle *UtxoOperationBundle) GetVersionByte(blockHeight uint64) byte {
	return 0
}

func (opBundle *UtxoOperationBundle) GetEncoderType() EncoderType {
	return EncoderTypeUtxoOperationBundle
}

// Have to define these because Go doesn't let you use raw byte slices as map keys.
// This needs to be in-sync with DeSoMainnetParams.MaxUsernameLengthBytes
type UsernameMapKey [MaxUsernameLengthBytes]byte

func MakeUsernameMapKey(nonLowercaseUsername []byte) UsernameMapKey {
	// Always lowercase the username when we use it as a key in our map. This allows
	// us to check uniqueness in a case-insensitive way.
	lowercaseUsername := []byte(strings.ToLower(string(nonLowercaseUsername)))
	usernameMapKey := UsernameMapKey{}
	copy(usernameMapKey[:], lowercaseUsername)
	return usernameMapKey
}

// DEPRECATED: Replace all instances with lib.PublicKey
type PkMapKey [btcec.PubKeyBytesLenCompressed]byte

func (mm PkMapKey) String() string {
	return PkToStringBoth(mm[:])
}

func MakePkMapKey(pk []byte) PkMapKey {
	pkMapKey := PkMapKey{}
	copy(pkMapKey[:], pk)
	return pkMapKey
}

func MakeMessageKey(pk []byte, tstampNanos uint64) MessageKey {
	return MessageKey{
		PublicKey:   *NewPublicKey(pk),
		TstampNanos: tstampNanos,
	}
}

type MessageKey struct {
	PublicKey   PublicKey
	BlockHeight uint32
	TstampNanos uint64
}

func (mm *MessageKey) String() string {
	return fmt.Sprintf("<Public Key: %s, TstampNanos: %d>",
		PkToStringMainnet(mm.PublicKey[:]), mm.TstampNanos)
}

// StringKey is useful for creating maps that need to be serialized to JSON.
func (mm *MessageKey) StringKey(params *DeSoParams) string {
	return PkToString(mm.PublicKey[:], params) + "_" + fmt.Sprint(mm.TstampNanos)
}

// MessageEntry stores the essential content of a message transaction.
type MessageEntry struct {
	SenderPublicKey    *PublicKey
	RecipientPublicKey *PublicKey
	EncryptedText      []byte
	// TODO: Right now a sender can fake the timestamp and make it appear to
	// the recipient that she sent messages much earlier than she actually did.
	// This isn't a big deal because there is generally not much to gain from
	// faking a timestamp, and it's still impossible for a user to impersonate
	// another user, which is the important thing. Moreover, it is easy to fix
	// the timestamp spoofing issue: You just need to make it so that the nodes
	// index messages based on block height in addition to on the tstamp. The
	// reason I didn't do it yet is because it adds some complexity around
	// detecting duplicates, particularly if a transaction is allowed to have
	// zero inputs/outputs, which is advantageous for various reasons.
	TstampNanos uint64

	isDeleted bool

	// Indicates message encryption method
	// Version = 3 : message encrypted using rotating keys and group chats.
	// Version = 2 : message encrypted using shared secrets
	// Version = 1 : message encrypted using public key
	Version uint8

	// DeSo V3 Messages fields

	// SenderMessagingPublicKey is the sender's messaging public key that was used
	// to encrypt the corresponding message.
	SenderMessagingPublicKey *PublicKey

	// SenderMessagingGroupKeyName is the sender's key name of SenderMessagingPublicKey
	SenderMessagingGroupKeyName *GroupKeyName

	// RecipientMessagingPublicKey is the recipient's messaging public key that was
	// used to encrypt the corresponding message.
	RecipientMessagingPublicKey *PublicKey

	// RecipientMessagingGroupKeyName is the recipient's key name of RecipientMessagingPublicKey
	RecipientMessagingGroupKeyName *GroupKeyName

	// Extra data
	ExtraData map[string][]byte
}

func (message *MessageEntry) RawEncodeWithoutMetadata(blockHeight uint64, skipMetadata ...bool) []byte {
	var data []byte

	data = append(data, EncodeToBytes(blockHeight, message.SenderPublicKey, skipMetadata...)...)
	data = append(data, EncodeToBytes(blockHeight, message.RecipientPublicKey, skipMetadata...)...)
	data = append(data, EncodeByteArray(message.EncryptedText)...)
	data = append(data, UintToBuf(message.TstampNanos)...)
	data = append(data, UintToBuf(uint64(message.Version))...)
	data = append(data, EncodeToBytes(blockHeight, message.SenderMessagingPublicKey, skipMetadata...)...)
	data = append(data, EncodeToBytes(blockHeight, message.SenderMessagingGroupKeyName, skipMetadata...)...)
	data = append(data, EncodeToBytes(blockHeight, message.RecipientMessagingPublicKey, skipMetadata...)...)
	data = append(data, EncodeToBytes(blockHeight, message.RecipientMessagingGroupKeyName, skipMetadata...)...)
	data = append(data, EncodeExtraData(message.ExtraData)...)
	return data
}

func (message *MessageEntry) RawDecodeWithoutMetadata(blockHeight uint64, rr *bytes.Reader) error {
	var err error

	senderPublicKey := &PublicKey{}
	if exist, err := DecodeFromBytes(senderPublicKey, rr); exist && err == nil {
		message.SenderPublicKey = senderPublicKey
	} else if err != nil {
		return errors.Wrapf(err, "MessageEntry.Decode: Problem reading SenderPublicKey")
	}

	recipientPublicKey := &PublicKey{}
	if exist, err := DecodeFromBytes(recipientPublicKey, rr); exist && err == nil {
		message.RecipientPublicKey = recipientPublicKey
	} else if err != nil {
		return errors.Wrapf(err, "MessageEntry.Decode: problem decoding recipient public key")
	}

	message.EncryptedText, err = DecodeByteArray(rr)
	if err != nil {
		return errors.Wrapf(err, "MessageEntry.Decode: problem decoding encrypted bytes")
	}

	message.TstampNanos, err = ReadUvarint(rr)
	if err != nil {
		return errors.Wrapf(err, "MessageEntry.Decode: problem decoding timestamp")
	}

	versionBytes, err := ReadUvarint(rr)
	if err != nil {
		return errors.Wrapf(err, "MessageEntry.Decode: problem decoding version")
	}
	message.Version = uint8(versionBytes)

	senderMessagingPublicKey := &PublicKey{}
	if exist, err := DecodeFromBytes(senderMessagingPublicKey, rr); exist && err == nil {
		message.SenderMessagingPublicKey = senderMessagingPublicKey
	} else if err != nil {
		return errors.Wrapf(err, "MessageEntry.Decode: problem decoding sender messaging public key")
	}

	senderMessagingKeyName := &GroupKeyName{}
	if exist, err := DecodeFromBytes(senderMessagingKeyName, rr); exist && err == nil {
		message.SenderMessagingGroupKeyName = senderMessagingKeyName
	} else if err != nil {
		return errors.Wrapf(err, "MessageEntry.Decode: problem decoding sender messaging key name")
	}

	recipientMessagingPublicKey := &PublicKey{}
	if exist, err := DecodeFromBytes(recipientMessagingPublicKey, rr); exist && err == nil {
		message.RecipientMessagingPublicKey = recipientMessagingPublicKey
	} else if err != nil {
		return errors.Wrapf(err, "MessageEntry.Decode: problem decoding sender messaging key name")
	}

	recipientMessagingKeyName := &GroupKeyName{}
	if exist, err := DecodeFromBytes(recipientMessagingKeyName, rr); exist && err == nil {
		message.RecipientMessagingGroupKeyName = recipientMessagingKeyName
	} else if err != nil {
		return errors.Wrapf(err, "MessageEntry.Decode: problem decoding sender messaging key name")
	}
	message.RecipientMessagingGroupKeyName = recipientMessagingKeyName

	message.ExtraData, err = DecodeExtraData(rr)
	if err != nil && strings.Contains(err.Error(), "EOF") {
		// To preserve backwards-compatibility, we set an empty map and return if we
		// encounter an EOF error decoding ExtraData.
		glog.Warning(err, "MesssageEntry.Decode: problem decoding extra data. "+
			"Please resync your node to upgrade your datadir before the next hard fork.")
		return nil
	} else if err != nil {
		return errors.Wrapf(err, "MesssageEntry.Decode: problem decoding extra data")
	}

	return nil
}

func (message *MessageEntry) GetVersionByte(blockHeight uint64) byte {
	return 0
}

func (message *MessageEntry) GetEncoderType() EncoderType {
	return EncoderTypeMessageEntry
}

//
// New Message
//

// NewMessageEntry stores the essential content of a message transaction.
type NewMessageEntry struct {

	// Sender
	// SenderAccessGroupOwnerPublicKey is the owner public key of the sender's access group.
	// Messages are sent between two access groups: the sender, and the recipient.
	SenderAccessGroupOwnerPublicKey *PublicKey

	// SenderAccessGroupKeyName is the sender's access group key name
	SenderAccessGroupKeyName *GroupKeyName

	// SenderAccessGroupPublicKey is the sender's access public key that was used
	// to encrypt the corresponding message.
	SenderAccessGroupPublicKey *PublicKey

	// Recipient
	// RecipientAccessGroupOwnerPublicKey is the owner public key of the recipient's access group.
	RecipientAccessGroupOwnerPublicKey *PublicKey

	// RecipientAccessGroupKeyName is the recipient's access group key name
	RecipientAccessGroupKeyName *GroupKeyName

	// RecipientAccessGroupPublicKey is the recipient's access public key that was
	// used to encrypt the corresponding message.
	RecipientAccessGroupPublicKey *PublicKey

	EncryptedText []byte

	// Right now a sender can fake the timestamp and make it appear to
	// the recipient that she sent messages much earlier than she actually did.
	// This isn't a big deal because there is generally not much to gain from
	// faking a timestamp. Messaging apps can just display messages with timestamps
	// smaller than the current time.
	TimestampNanos uint64

	// Extra data
	ExtraData map[string][]byte

	isDeleted bool
}

func (message *NewMessageEntry) RawEncodeWithoutMetadata(blockHeight uint64, skipMetadata ...bool) []byte {
	var data []byte

	data = append(data, EncodeToBytes(blockHeight, message.SenderAccessGroupOwnerPublicKey, skipMetadata...)...)
	data = append(data, EncodeToBytes(blockHeight, message.SenderAccessGroupKeyName, skipMetadata...)...)
	data = append(data, EncodeToBytes(blockHeight, message.SenderAccessGroupPublicKey, skipMetadata...)...)
	data = append(data, EncodeToBytes(blockHeight, message.RecipientAccessGroupOwnerPublicKey, skipMetadata...)...)
	data = append(data, EncodeToBytes(blockHeight, message.RecipientAccessGroupKeyName, skipMetadata...)...)
	data = append(data, EncodeToBytes(blockHeight, message.RecipientAccessGroupPublicKey, skipMetadata...)...)
	data = append(data, EncodeByteArray(message.EncryptedText)...)
	data = append(data, UintToBuf(message.TimestampNanos)...)
	data = append(data, EncodeExtraData(message.ExtraData)...)
	return data
}

func (message *NewMessageEntry) RawDecodeWithoutMetadata(blockHeight uint64, rr *bytes.Reader) error {
	var err error

	senderAccessGroupOwnerPublicKey := &PublicKey{}
	if exist, err := DecodeFromBytes(senderAccessGroupOwnerPublicKey, rr); exist && err == nil {
		message.SenderAccessGroupOwnerPublicKey = senderAccessGroupOwnerPublicKey
	} else if err != nil {
		return errors.Wrapf(err, "NewMessageEntry.Decode: Problem reading SenderAccessGroupOwnerPublicKey")
	}

	senderAccessGroupKeyName := &GroupKeyName{}
	if exist, err := DecodeFromBytes(senderAccessGroupKeyName, rr); exist && err == nil {
		message.SenderAccessGroupKeyName = senderAccessGroupKeyName
	} else if err != nil {
		return errors.Wrapf(err, "NewMessageEntry.Decode: problem decoding SenderAccessGroupKeyName")
	}

	senderAccessPublicKey := &PublicKey{}
	if exist, err := DecodeFromBytes(senderAccessPublicKey, rr); exist && err == nil {
		message.SenderAccessGroupPublicKey = senderAccessPublicKey
	} else if err != nil {
		return errors.Wrapf(err, "NewMessageEntry.Decode: problem decoding SenderAccessGroupPublicKey")
	}

	recipientAccessGroupOwnerPublicKey := &PublicKey{}
	if exist, err := DecodeFromBytes(recipientAccessGroupOwnerPublicKey, rr); exist && err == nil {
		message.RecipientAccessGroupOwnerPublicKey = recipientAccessGroupOwnerPublicKey
	} else if err != nil {
		return errors.Wrapf(err, "NewMessageEntry.Decode: problem decoding RecipientAccessGroupOwnerPublicKey")
	}

	recipientAccessGroupKeyName := &GroupKeyName{}
	if exist, err := DecodeFromBytes(recipientAccessGroupKeyName, rr); exist && err == nil {
		message.RecipientAccessGroupKeyName = recipientAccessGroupKeyName
	} else if err != nil {
		return errors.Wrapf(err, "NewMessageEntry.Decode: problem decoding RecipientAccessGroupKeyName")
	}

	recipientAccessPublicKey := &PublicKey{}
	if exist, err := DecodeFromBytes(recipientAccessPublicKey, rr); exist && err == nil {
		message.RecipientAccessGroupPublicKey = recipientAccessPublicKey
	} else if err != nil {
		return errors.Wrapf(err, "NewMessageEntry.Decode: problem decoding RecipientAccessGroupPublicKey")
	}

	message.EncryptedText, err = DecodeByteArray(rr)
	if err != nil {
		return errors.Wrapf(err, "NewMessageEntry.Decode: problem decoding encrypted bytes")
	}

	message.TimestampNanos, err = ReadUvarint(rr)
	if err != nil {
		return errors.Wrapf(err, "NewMessageEntry.Decode: problem decoding timestamp")
	}

	message.ExtraData, err = DecodeExtraData(rr)
	if err != nil {
		return errors.Wrapf(err, "NewMessageEntry.Decode: problem decoding extra data")
	}

	return nil
}

func (message *NewMessageEntry) GetVersionByte(blockHeight uint64) byte {
	return 0
}

func (message *NewMessageEntry) GetEncoderType() EncoderType {
	return EncoderTypeNewMessageEntry
}

type GroupChatMessageKey struct {
	AccessGroupOwnerPublicKey PublicKey
	AccessGroupKeyName        GroupKeyName
	TimestampNanos            uint64
}

func MakeGroupChatMessageKey(groupOwnerPublicKey PublicKey, groupKeyName GroupKeyName, tstampNanos uint64) GroupChatMessageKey {
	return GroupChatMessageKey{
		AccessGroupOwnerPublicKey: groupOwnerPublicKey,
		AccessGroupKeyName:        groupKeyName,
		TimestampNanos:            tstampNanos,
	}
}

type DmMessageKey struct {
	MinorAccessGroupOwnerPublicKey PublicKey
	MinorAccessGroupKeyName        GroupKeyName
	MajorAccessGroupOwnerPublicKey PublicKey
	MajorAccessGroupKeyName        GroupKeyName
	TimestampNanos                 uint64
}

func MakeDmMessageKey(xGroupOwnerPublicKey PublicKey, xGroupKeyName GroupKeyName,
	yGroupOwnerPublicKey PublicKey, yGroupKeyName GroupKeyName, tstampNanos uint64) DmMessageKey {

	minorGroupOwnerPublicKey := xGroupOwnerPublicKey
	minorGroupKeyName := xGroupKeyName
	majorGroupOwnerPublicKey := yGroupOwnerPublicKey
	majorGroupKeyName := yGroupKeyName
	switch bytes.Compare(xGroupOwnerPublicKey.ToBytes(), yGroupOwnerPublicKey.ToBytes()) {
	case 1:
		minorGroupOwnerPublicKey = yGroupOwnerPublicKey
		minorGroupKeyName = yGroupKeyName
		majorGroupOwnerPublicKey = xGroupOwnerPublicKey
		majorGroupKeyName = xGroupKeyName
	case 0:
		// If there is a tie on public keys, then we compare group key names.
		switch bytes.Compare(xGroupKeyName.ToBytes(), yGroupKeyName.ToBytes()) {
		case 1:
			minorGroupOwnerPublicKey = yGroupOwnerPublicKey
			minorGroupKeyName = yGroupKeyName
			majorGroupOwnerPublicKey = xGroupOwnerPublicKey
			majorGroupKeyName = xGroupKeyName
		}
	}

	return DmMessageKey{
		MinorAccessGroupOwnerPublicKey: minorGroupOwnerPublicKey,
		MinorAccessGroupKeyName:        minorGroupKeyName,
		MajorAccessGroupOwnerPublicKey: majorGroupOwnerPublicKey,
		MajorAccessGroupKeyName:        majorGroupKeyName,
		TimestampNanos:                 tstampNanos,
	}
}

func MakeDmMessageKeyFromDmThreadKey(dmThreadKey DmThreadKey) DmMessageKey {
	return MakeDmMessageKeyForSenderRecipient(dmThreadKey.UserAccessGroupOwnerPublicKey, dmThreadKey.UserAccessGroupKeyName,
		dmThreadKey.PartyAccessGroupOwnerPublicKey, dmThreadKey.PartyAccessGroupKeyName, 0)
}

func MakeDmMessageKeyForSenderRecipient(senderAccessGroupOwnerPublicKey PublicKey, senderAccessGroupKeyName GroupKeyName,
	recipientAccessGroupOwnerPublicKey PublicKey, recipientAccessGroupKeyName GroupKeyName, tstampNanos uint64) DmMessageKey {

	return MakeDmMessageKey(
		senderAccessGroupOwnerPublicKey, senderAccessGroupKeyName,
		recipientAccessGroupOwnerPublicKey, recipientAccessGroupKeyName,
		tstampNanos)
}

type DmThreadKey struct {
	UserAccessGroupOwnerPublicKey  PublicKey
	UserAccessGroupKeyName         GroupKeyName
	PartyAccessGroupOwnerPublicKey PublicKey
	PartyAccessGroupKeyName        GroupKeyName
}

func MakeDmThreadKey(userGroupOwnerPublicKey PublicKey, userGroupKeyName GroupKeyName,
	partyGroupOwnerPublicKey PublicKey, partyGroupKeyName GroupKeyName) DmThreadKey {
	return DmThreadKey{
		UserAccessGroupOwnerPublicKey:  userGroupOwnerPublicKey,
		UserAccessGroupKeyName:         userGroupKeyName,
		PartyAccessGroupOwnerPublicKey: partyGroupOwnerPublicKey,
		PartyAccessGroupKeyName:        partyGroupKeyName,
	}
}

func MakeDmThreadKeyFromMessageEntry(messageEntry *NewMessageEntry, shouldUseRecipientUser bool) (DmThreadKey, error) {
	if messageEntry == nil {
		return DmThreadKey{}, fmt.Errorf("MakeDmThreadKeyFromMessageEntry: messageEntry is nil")
	}
	if messageEntry.RecipientAccessGroupOwnerPublicKey == nil || messageEntry.RecipientAccessGroupKeyName == nil ||
		messageEntry.SenderAccessGroupOwnerPublicKey == nil || messageEntry.SenderAccessGroupKeyName == nil {
		return DmThreadKey{}, fmt.Errorf("MakeDmThreadKeyFromMessageEntry: messageEntry is missing fields")
	}
	if shouldUseRecipientUser {
		return MakeDmThreadKey(
			*messageEntry.RecipientAccessGroupOwnerPublicKey, *messageEntry.RecipientAccessGroupKeyName,
			*messageEntry.SenderAccessGroupOwnerPublicKey, *messageEntry.SenderAccessGroupKeyName), nil
	} else {
		return MakeDmThreadKey(
			*messageEntry.SenderAccessGroupOwnerPublicKey, *messageEntry.SenderAccessGroupKeyName,
			*messageEntry.RecipientAccessGroupOwnerPublicKey, *messageEntry.RecipientAccessGroupKeyName), nil
	}
}

// AccessGroupMemberEnumerationEntry
type AccessGroupMemberEnumerationEntry struct {
	isDeleted bool
}

func MakeAccessGroupMemberEnumerationEntry() AccessGroupMemberEnumerationEntry {
	return AccessGroupMemberEnumerationEntry{
		isDeleted: false,
	}
}

func (entry *AccessGroupMemberEnumerationEntry) RawEncodeWithoutMetadata(blockHeight uint64, skipMetadata ...bool) []byte {
	return []byte{}
}

func (entry *AccessGroupMemberEnumerationEntry) RawDecodeWithoutMetadata(blockHeight uint64, rr *bytes.Reader) error {
	return nil
}

func (entry *AccessGroupMemberEnumerationEntry) GetVersionByte(blockHeight uint64) byte {
	return 0
}

func (entry *AccessGroupMemberEnumerationEntry) GetEncoderType() EncoderType {
	return EncoderTypeAccessGroupMemberEnumerationEntry
}

// DmThreadEntry
type DmThreadEntry struct {
	isDeleted bool
}

func MakeDmThreadEntry() DmThreadEntry {
	return DmThreadEntry{
		isDeleted: false,
	}
}

func (entry *DmThreadEntry) RawEncodeWithoutMetadata(blockHeight uint64, skipMetadata ...bool) []byte {
	var data []byte
	return data
}

func (entry *DmThreadEntry) RawDecodeWithoutMetadata(blockHeight uint64, rr *bytes.Reader) error {
	return nil
}

func (entry *DmThreadEntry) GetVersionByte(blockHeight uint64) byte {
	return 0
}

func (entry *DmThreadEntry) GetEncoderType() EncoderType {
	return EncoderTypeDmThreadEntry
}

// GroupKeyName helps with handling key names in AccessGroups
type GroupKeyName [MaxAccessGroupKeyNameCharacters]byte

func (name *GroupKeyName) ToBytes() []byte {
	return name[:]
}

func (name *GroupKeyName) RawEncodeWithoutMetadata(blockHeight uint64, skipMetadata ...bool) []byte {
	return EncodeByteArray(name[:])
}

func (name *GroupKeyName) RawDecodeWithoutMetadata(blockHeight uint64, rr *bytes.Reader) error {
	nameBytes, err := DecodeByteArray(rr)
	if err != nil {
		return errors.Wrapf(err, "AccessGroupKeyName.Decode: Problem reading name")
	}
	copy(name[:], nameBytes)
	return nil
}

func (name *GroupKeyName) GetVersionByte(blockHeight uint64) byte {
	return 0
}

func (name *GroupKeyName) GetEncoderType() EncoderType {
	return EncoderTypeGroupKeyName
}

// Encode message key from varying length to a MaxAccessKeyNameCharacters.
// We fill the length of the access key to make sure there are no weird
// prefix overlaps in DB.
func NewGroupKeyName(groupKeyName []byte) *GroupKeyName {
	name := GroupKeyName{}

	// Fill with 0s to the MaxAccessKeyNameCharacters.
	for {
		if len(groupKeyName) < MaxAccessGroupKeyNameCharacters {
			groupKeyName = append(groupKeyName, []byte{0}...)
		} else {
			copy(name[:], groupKeyName)
			return &name
		}
	}
}

// Decode filled message key of length MaxMessagingKeyNameCharacters array.
func MessagingKeyNameDecode(name *GroupKeyName) []byte {

	bytes := make([]byte, MaxMessagingKeyNameCharacters)
	copy(bytes, name[:])

	// Return empty byte array if we have a non-existent key.
	if reflect.DeepEqual(bytes, (*NewGroupKeyName([]byte{}))[:]) {
		return []byte{}
	}

	// Remove trailing 0s from the encoded message key.
	for {
		if len(bytes) > MinMessagingKeyNameCharacters && bytes[len(bytes)-1] == byte(0) {
			bytes = bytes[:len(bytes)-1]
		} else {
			return bytes
		}
	}
}

// Decode filled message key of length MaxAccessKeyNameCharacters array.
func AccessKeyNameDecode(name *GroupKeyName) []byte {

	bytes := make([]byte, MaxAccessGroupKeyNameCharacters)
	copy(bytes, name[:])

	// Return empty byte array if we have a non-existent key.
	if reflect.DeepEqual(bytes, (*NewGroupKeyName([]byte{}))[:]) {
		return []byte{}
	}

	// Remove trailing 0s from the encoded message key.
	for {
		if len(bytes) > MinAccessGroupKeyNameCharacters && bytes[len(bytes)-1] == byte(0) {
			bytes = bytes[:len(bytes)-1]
		} else {
			return bytes
		}
	}
}

func EqualGroupKeyName(a, b *GroupKeyName) bool {
	return reflect.DeepEqual(a.ToBytes(), b.ToBytes())
}

func BaseGroupKeyName() *GroupKeyName {
	return NewGroupKeyName([]byte{})
}

func DefaultGroupKeyName() *GroupKeyName {
	return NewGroupKeyName([]byte("default-key"))
}

// MessagingGroupKey is similar to the MessageKey, and is used to index messaging keys for a user.
type MessagingGroupKey struct {
	OwnerPublicKey PublicKey
	GroupKeyName   GroupKeyName
}

func NewMessagingGroupKey(ownerPublicKey *PublicKey, groupKeyName []byte) *MessagingGroupKey {
	return &MessagingGroupKey{
		OwnerPublicKey: *ownerPublicKey,
		GroupKeyName:   *NewGroupKeyName(groupKeyName),
	}
}

func (key *MessagingGroupKey) String() string {
	return fmt.Sprintf("<OwnerPublicKey: %v, AccessGroupKeyName: %v",
		key.OwnerPublicKey, key.GroupKeyName)
}

type AccessGroupId struct {
	AccessGroupOwnerPublicKey PublicKey
	AccessGroupKeyName        GroupKeyName
}

func NewAccessGroupId(ownerPublicKey *PublicKey, groupKeyName []byte) *AccessGroupId {
	if ownerPublicKey == nil {
		return nil
	}
	return &AccessGroupId{
		AccessGroupOwnerPublicKey: *ownerPublicKey,
		AccessGroupKeyName:        *NewGroupKeyName(groupKeyName),
	}
}

func (key *AccessGroupId) String() string {
	return fmt.Sprintf("<AccessGroupOwnerPublicKey: %v, AccessGroupKeyName: %v",
		key.AccessGroupOwnerPublicKey, key.AccessGroupKeyName)
}

func (key *AccessGroupId) ToBytes() []byte {
	var data []byte
	data = append(data, EncodeByteArray(key.AccessGroupOwnerPublicKey.ToBytes())...)
	data = append(data, EncodeByteArray(key.AccessGroupKeyName.ToBytes())...)
	return data
}

func (key *AccessGroupId) FromBytes(rr *bytes.Reader) error {
	accessGroupOwnerPublicKeyBytes, err := DecodeByteArray(rr)
	if err != nil {
		return errors.Wrapf(err, "NewMessageMetadata.FromBytes: "+
			"Problem reading AccessGroupOwnerPublicKey")
	}
	key.AccessGroupOwnerPublicKey = *NewPublicKey(accessGroupOwnerPublicKeyBytes)

	accessGroupKeyNameBytes, err := DecodeByteArray(rr)
	if err != nil {
		return errors.Wrapf(err, "NewMessageMetadata.FromBytes: "+
			"Problem reading AccessGroupKeyName")
	}
	key.AccessGroupKeyName = *NewGroupKeyName(accessGroupKeyNameBytes)

	return nil
}

// AccessGroupMembershipKey is used to index group memberships for a user.
type AccessGroupMembershipKey struct {
	AccessGroupMemberPublicKey PublicKey
	AccessGroupOwnerPublicKey  PublicKey
	AccessGroupKeyName         GroupKeyName
}

func (key *AccessGroupMembershipKey) RawEncodeWithoutMetadata(blockHeight uint64, skipMetadata ...bool) []byte {
	var data []byte
	data = append(data, key.AccessGroupMemberPublicKey[:]...)
	data = append(data, key.AccessGroupOwnerPublicKey[:]...)
	data = append(data, key.AccessGroupKeyName[:]...)
	return data
}

func (key *AccessGroupMembershipKey) RawDecodeWithoutMetadata(blockHeight uint64, rr *bytes.Reader) error {

	groupMemberPublicKey := &PublicKey{}
	if exist, err := DecodeFromBytes(groupMemberPublicKey, rr); exist && err == nil {
		key.AccessGroupMemberPublicKey = *groupMemberPublicKey
	} else if err != nil {
		return errors.Wrapf(err, "AccessGroupMembershipKey.Decode: Problem reading "+
			"AccessGroupMemberPublicKey")
	}

	groupOwnerPublicKey := &PublicKey{}
	if exist, err := DecodeFromBytes(groupOwnerPublicKey, rr); exist && err == nil {
		key.AccessGroupOwnerPublicKey = *groupOwnerPublicKey
	} else if err != nil {
		return errors.Wrapf(err, "AccessGroupMembershipKey.Decode: Problem reading "+
			"AccessGroupOwnerPublicKey")
	}

	groupKeyName := &GroupKeyName{}
	if exist, err := DecodeFromBytes(groupKeyName, rr); exist && err == nil {
		key.AccessGroupKeyName = *groupKeyName
	} else if err != nil {
		return errors.Wrapf(err, "AccessGroupMembershipKey.Decode: Problem reading "+
			"AccessGroupKeyName")
	}

	return nil
}

func (key *AccessGroupMembershipKey) GetVersionByte(blockHeight uint64) byte {
	return 0
}

func (key *AccessGroupMembershipKey) GetEncoderType() EncoderType {
	return EncoderTypeGroupMembershipKey
}

func NewGroupMembershipKey(groupMemberPublicKey PublicKey, groupOwnerPublicKey PublicKey, groupKeyName GroupKeyName) *AccessGroupMembershipKey {
	return &AccessGroupMembershipKey{
		AccessGroupMemberPublicKey: groupMemberPublicKey,
		AccessGroupOwnerPublicKey:  groupOwnerPublicKey,
		AccessGroupKeyName:         groupKeyName,
	}
}

func (key *AccessGroupMembershipKey) String() string {
	return fmt.Sprintf("<AccessGroupMemberPublicKey: %v, AccessGroupOwnerPublicKey: %v, AccessGroupKeyName: %v>",
		key.AccessGroupMemberPublicKey, key.AccessGroupOwnerPublicKey, key.AccessGroupKeyName)
}

type AccessGroupEntry struct {
	AccessGroupOwnerPublicKey *PublicKey
	AccessGroupKeyName        *GroupKeyName
	AccessGroupPublicKey      *PublicKey

	ExtraData map[string][]byte
	isDeleted bool
}

func (entry *AccessGroupEntry) String() string {
	return fmt.Sprintf("<AccessGroupOwnerPublicKey: %v, AccessGroupKeyName: %v, AccessGroupPublicKey: %v, ExtraData: %v, isDeleted: %v>",
		entry.AccessGroupOwnerPublicKey, entry.AccessGroupKeyName, entry.AccessGroupPublicKey, entry.ExtraData, entry.isDeleted)
}

func (entry *AccessGroupEntry) IsDeleted() bool {
	return entry.isDeleted
}

func (entry *AccessGroupEntry) GetAccessGroupId() AccessGroupId {
	return AccessGroupId{
		AccessGroupOwnerPublicKey: *entry.AccessGroupOwnerPublicKey,
		AccessGroupKeyName:        *entry.AccessGroupKeyName,
	}
}

func (entry *AccessGroupEntry) RawEncodeWithoutMetadata(blockHeight uint64, skipMetadata ...bool) []byte {
	var data []byte

	data = append(data, EncodeToBytes(blockHeight, entry.AccessGroupOwnerPublicKey, skipMetadata...)...)
	data = append(data, EncodeToBytes(blockHeight, entry.AccessGroupKeyName, skipMetadata...)...)
	data = append(data, EncodeToBytes(blockHeight, entry.AccessGroupPublicKey, skipMetadata...)...)
	data = append(data, EncodeExtraData(entry.ExtraData)...)
	return data
}

func (entry *AccessGroupEntry) RawDecodeWithoutMetadata(blockHeight uint64, rr *bytes.Reader) error {
	accessGroupOwnerPublicKey := &PublicKey{}
	if exist, err := DecodeFromBytes(accessGroupOwnerPublicKey, rr); exist && err == nil {
		entry.AccessGroupOwnerPublicKey = accessGroupOwnerPublicKey
	} else if err != nil {
		return errors.Wrapf(err, "AccessGroupEntry.Decode: Problem reading "+
			"AccessGroupOwnerPublicKey")
	}

	accessGroupKeyName := &GroupKeyName{}
	if exist, err := DecodeFromBytes(accessGroupKeyName, rr); exist && err == nil {
		entry.AccessGroupKeyName = accessGroupKeyName
	} else if err != nil {
		return errors.Wrapf(err, "AccessGroupEntry.Decode: Problem reading "+
			"AccessGroupKeyName")
	}

	accessGroupPublicKey := &PublicKey{}
	if exist, err := DecodeFromBytes(accessGroupPublicKey, rr); exist && err == nil {
		entry.AccessGroupPublicKey = accessGroupPublicKey
	} else if err != nil {
		return errors.Wrapf(err, "AccessGroupEntry.Decode: Problem reading "+
			"AccessGroupPublicKey")
	}

	extraData, err := DecodeExtraData(rr)
	if err != nil {
		return errors.Wrapf(err, "AccessGroupEntry.Decode: Problem reading "+
			"ExtraData")
	}
	entry.ExtraData = extraData

	return nil
}

func (entry *AccessGroupEntry) GetVersionByte(blockHeight uint64) byte {
	return 0
}

func (entry *AccessGroupEntry) GetEncoderType() EncoderType {
	return EncoderTypeAccessGroupEntry
}

// AccessGroupEntry is used to update access keys for a user, this was added in
// the DeSo V3 Messages protocol.
type MessagingGroupEntry struct {
	// GroupOwnerPublicKey represents the owner public key of the user who created
	// this group. This key is what is used to index the group metadata in the db.
	GroupOwnerPublicKey *PublicKey

	// MessagingPublicKey is the key others will use to encrypt messages. The
	// GroupOwnerPublicKey is used for indexing, but the MessagingPublicKey is the
	// actual key used to encrypt/decrypt messages.
	MessagingPublicKey *PublicKey

	// MessagingGroupKeyName is the name of the messaging key. This is used to identify
	// the message public key. You can pass any 8-32 character string (byte array).
	// The standard Messages V3 key is named "default-key"
	MessagingGroupKeyName *GroupKeyName

	// MessagingGroupMembers is a list of recipients in a group chat. Messaging keys can have
	// multiple recipients, where the encrypted private key of the messaging public key
	// is given to all group members.
	MessagingGroupMembers []*MessagingGroupMember

	// ExtraData is an arbitrary key value map
	ExtraData map[string][]byte

	// Whether this entry should be deleted when the view is flushed
	// to the db. This is initially set to false, but can become true if
	// we disconnect the messaging key from UtxoView
	isDeleted bool
}

func (entry *MessagingGroupEntry) String() string {
	return fmt.Sprintf("<MessagingGroupEntry: %v | MessagingPublicKey : %v | MessagingGroupKey : %v | isDeleted : %v >",
		entry.GroupOwnerPublicKey, entry.MessagingPublicKey, entry.MessagingGroupKeyName, entry.isDeleted)
}

func (entry *MessagingGroupEntry) IsDeleted() bool {
	return entry.isDeleted
}

func sortMessagingGroupMembers(membersArg []*MessagingGroupMember) []*MessagingGroupMember {
	// Make a deep copy of the members to avoid messing up the slice the caller
	// used. Not doing this could cause downstream effects, mainly in tests where
	// the same slice is re-used in txns and in expectations later on.
	// TODO: use safe make here? will introduce an error
	members := make([]*MessagingGroupMember, len(membersArg))
	copy(members, membersArg)
	sort.Slice(members, func(ii, jj int) bool {
		iiStr := PkToStringMainnet(members[ii].GroupMemberPublicKey[:]) + string(members[ii].GroupMemberKeyName[:]) + string(members[ii].EncryptedKey)
		jjStr := PkToStringMainnet(members[jj].GroupMemberPublicKey[:]) + string(members[jj].GroupMemberKeyName[:]) + string(members[jj].EncryptedKey)
		return iiStr < jjStr
	})
	return members
}

func (entry *MessagingGroupEntry) RawEncodeWithoutMetadata(blockHeight uint64, skipMetadata ...bool) []byte {
	var entryBytes []byte

	entryBytes = append(entryBytes, EncodeToBytes(blockHeight, entry.GroupOwnerPublicKey, skipMetadata...)...)
	entryBytes = append(entryBytes, EncodeToBytes(blockHeight, entry.MessagingPublicKey, skipMetadata...)...)
	entryBytes = append(entryBytes, EncodeToBytes(blockHeight, entry.MessagingGroupKeyName, skipMetadata...)...)
	entryBytes = append(entryBytes, UintToBuf(uint64(len(entry.MessagingGroupMembers)))...)
	// We sort the MessagingGroupMembers because they can be added while iterating over
	// a map, which could lead to inconsistent orderings across nodes when encoding.
	members := sortMessagingGroupMembers(entry.MessagingGroupMembers)
	for ii := 0; ii < len(members); ii++ {
		entryBytes = append(entryBytes, EncodeToBytes(blockHeight, members[ii], skipMetadata...)...)
	}
	entryBytes = append(entryBytes, EncodeExtraData(entry.ExtraData)...)
	return entryBytes
}

func (entry *MessagingGroupEntry) RawDecodeWithoutMetadata(blockHeight uint64, rr *bytes.Reader) error {
	groupOwnerPublicKeyBytes := &PublicKey{}
	if exist, err := DecodeFromBytes(groupOwnerPublicKeyBytes, rr); exist && err == nil {
		entry.GroupOwnerPublicKey = groupOwnerPublicKeyBytes
	} else if err != nil {
		return errors.Wrapf(err, "MessagingGroupEntry.Decode: Problem decoding groupOwnerPublicKeyBytes")
	}

	messagingPublicKeyBytes := &PublicKey{}
	if exist, err := DecodeFromBytes(messagingPublicKeyBytes, rr); exist && err == nil {
		entry.MessagingPublicKey = messagingPublicKeyBytes
	} else if err != nil {
		return errors.Wrapf(err, "MessagingGroupEntry.Decode: Problem decoding messagingPublicKey")
	}

	messagingKeyNameBytes := &GroupKeyName{}
	if exist, err := DecodeFromBytes(messagingKeyNameBytes, rr); exist && err == nil {
		entry.MessagingGroupKeyName = messagingKeyNameBytes
	} else if err != nil {
		return errors.Wrapf(err, "MessagingGroupEntry.Decode: Problem decoding messagingKeyName")
	}

	recipientsLen, err := ReadUvarint(rr)
	if err != nil {
		return errors.Wrapf(err, "MessagingGroupEntry.Decode: Problem decoding recipients length")
	}
	for ; recipientsLen > 0; recipientsLen-- {
		recipient := &MessagingGroupMember{}
		if exist, err := DecodeFromBytes(recipient, rr); exist && err == nil {
			entry.MessagingGroupMembers = append(entry.MessagingGroupMembers, recipient)
		} else if err != nil {
			return errors.Wrapf(err, "MessagingGroupEntry.Decode: Problem decoding recipient")
		}
	}

	entry.ExtraData, err = DecodeExtraData(rr)
	if err != nil && strings.Contains(err.Error(), "EOF") {
		// To preserve backwards-compatibility, we set an empty map and return if we
		// encounter an EOF error decoding ExtraData.
		glog.Warning(err, "MessagingGroupEntry.Decode: problem decoding extra data. "+
			"Please resync your node to upgrade your datadir before the next hard fork.")
		return nil
	} else if err != nil {
		return errors.Wrapf(err, "MessagingGroupEntry.Decode: Problem decoding extra data")
	}

	return nil
}

func (entry *MessagingGroupEntry) GetVersionByte(blockHeight uint64) byte {
	return 0
}

func (entry *MessagingGroupEntry) GetEncoderType() EncoderType {
	return EncoderTypeMessagingGroupEntry
}

type AccessGroupMemberEntry struct {
	// AccessGroupMemberPublicKey is the *owner* public key of the user in the access group
	AccessGroupMemberPublicKey *PublicKey

	// AccessGroupMemberKeyName is the key name of the user in the access group
	// Most of the time, we will be using a user's "default-key" key name
	AccessGroupMemberKeyName *GroupKeyName

	// EncryptedKey is the encrypted private key of the access group public key
	// If the access group's private key were GroupPriv, and the member's public
	// key were MemberPub, then we would have EncrypetdKey would be GroupPriv
	// encrypted with MemberPub.
	EncryptedKey []byte

	// ExtraData is an arbitrary key value map
	ExtraData map[string][]byte

	// Whether this entry should be deleted when the view is flushed to the db.
	// This is initially set to false, but can become true if the entry is disconnected.
	isDeleted bool
}

func (entry *AccessGroupMemberEntry) String() string {
	return fmt.Sprintf("<AccessGroupMemberEntry: %v | AccessGroupMemberKeyName : %v | EncryptedKey : %v | "+
		"ExtraData : %v | isDeleted : %v >", entry.AccessGroupMemberPublicKey, entry.AccessGroupMemberKeyName,
		entry.EncryptedKey, entry.ExtraData, entry.isDeleted)
}

func (entry *AccessGroupMemberEntry) IsDeleted() bool {
	return entry.isDeleted
}

func (entry *AccessGroupMemberEntry) RawEncodeWithoutMetadata(blockHeight uint64, skipMetadata ...bool) []byte {
	var entryBytes []byte

	entryBytes = append(entryBytes, EncodeToBytes(blockHeight, entry.AccessGroupMemberPublicKey, skipMetadata...)...)
	entryBytes = append(entryBytes, EncodeToBytes(blockHeight, entry.AccessGroupMemberKeyName, skipMetadata...)...)
	entryBytes = append(entryBytes, EncodeByteArray(entry.EncryptedKey)...)
	entryBytes = append(entryBytes, EncodeExtraData(entry.ExtraData)...)
	return entryBytes
}

func (entry *AccessGroupMemberEntry) RawDecodeWithoutMetadata(blockHeight uint64, rr *bytes.Reader) error {
	accessGroupMemberPublicKeyBytes := &PublicKey{}
	if exist, err := DecodeFromBytes(accessGroupMemberPublicKeyBytes, rr); exist && err == nil {
		entry.AccessGroupMemberPublicKey = accessGroupMemberPublicKeyBytes
	} else if err != nil {
		return errors.Wrapf(err, "AccessGroupMemberEntry.Decode: Problem decoding accessGroupMemberPublicKeyBytes")
	}

	accessGroupMemberKeyNameBytes := &GroupKeyName{}
	if exist, err := DecodeFromBytes(accessGroupMemberKeyNameBytes, rr); exist && err == nil {
		entry.AccessGroupMemberKeyName = accessGroupMemberKeyNameBytes
	} else if err != nil {
		return errors.Wrapf(err, "AccessGroupMemberEntry.Decode: Problem decoding accessGroupMemberKeyNameBytes")
	}

	encryptedKey, err := DecodeByteArray(rr)
	if err != nil {
		return errors.Wrapf(err, "AccessGroupMemberEntry.Decode: Problem decoding encryptedKey")
	}
	entry.EncryptedKey = encryptedKey

	entry.ExtraData, err = DecodeExtraData(rr)
	if err != nil && strings.Contains(err.Error(), "EOF") {
		// To preserve backwards-compatibility, we set an empty map and return if we
		// encounter an EOF error decoding ExtraData.
		glog.Warning(err, "AccessGroupMemberEntry.Decode: problem decoding extra data. "+
			"Please resync your node to upgrade your datadir before the next hard fork.")
		return nil
	} else if err != nil {
		return errors.Wrapf(err, "AccessGroupMemberEntry.Decode: Problem decoding extra data")
	}

	return nil
}

func (entry *AccessGroupMemberEntry) GetVersionByte(blockHeight uint64) byte {
	return 0
}

func (entry *AccessGroupMemberEntry) GetEncoderType() EncoderType {
	return EncoderTypeAccessGroupMemberEntry
}

// MessagingGroupMember is used to store information about a group chat member.
type MessagingGroupMember struct {
	// GroupMemberPublicKey is the main public key of the group chat member.
	// Importantly, it isn't a messaging public key.
	GroupMemberPublicKey *PublicKey

	// GroupMemberKeyName determines the key of the recipient that the
	// encrypted key is addressed to. We allow adding recipients by their
	// messaging keys. It suffices to specify the recipient's main public key
	// and recipient's messaging key name for the consensus to know how to
	// index the recipient. That's why we don't actually store the messaging
	// public key in the MessagingGroupMember entry.
	GroupMemberKeyName *GroupKeyName

	// EncryptedKey is the encrypted messaging public key, addressed to the recipient.
	EncryptedKey []byte
}

func (rec *MessagingGroupMember) ToBytes() []byte {
	var data []byte

	data = append(data, EncodeByteArray(rec.GroupMemberPublicKey.ToBytes())...)
	data = append(data, EncodeByteArray(rec.GroupMemberKeyName.ToBytes())...)
	data = append(data, EncodeByteArray(rec.EncryptedKey)...)

	return data
}

func (rec *MessagingGroupMember) FromBytes(rr *bytes.Reader) error {
	var err error

	pkBytes, err := DecodeByteArray(rr)
	if err != nil {
		return errors.Wrapf(err, "MessagingGroupMember.FromBytes: Problem reading GroupMemberPublicKey")
	}
	rec.GroupMemberPublicKey = NewPublicKey(pkBytes)

	keyNameBytes, err := DecodeByteArray(rr)
	if err != nil {
		return errors.Wrapf(err, "MessagingGroupMember.FromBytes: Problem reading GroupMemberKeyName")
	}
	rec.GroupMemberKeyName = NewGroupKeyName(keyNameBytes)

	rec.EncryptedKey, err = DecodeByteArray(rr)
	if err != nil {
		return errors.Wrapf(err, "MessagingGroupMember.FromBytes: Problem reading EncryptedKey")
	}
	return nil
}

func (rec *MessagingGroupMember) RawEncodeWithoutMetadata(blockHeight uint64, skipMetadata ...bool) []byte {
	data := []byte{}

	data = append(data, EncodeToBytes(blockHeight, rec.GroupMemberPublicKey, skipMetadata...)...)
	data = append(data, EncodeToBytes(blockHeight, rec.GroupMemberKeyName, skipMetadata...)...)
	data = append(data, EncodeByteArray(rec.EncryptedKey)...)

	return data
}

func (rec *MessagingGroupMember) RawDecodeWithoutMetadata(blockHeight uint64, rr *bytes.Reader) error {
	var err error

	groupMemberPublicKey := &PublicKey{}
	if exist, err := DecodeFromBytes(groupMemberPublicKey, rr); exist && err == nil {
		rec.GroupMemberPublicKey = groupMemberPublicKey
	} else if err != nil {
		return errors.Wrapf(err, "MessagingGroupMember.Decode: Problem reading "+
			"GroupMemberPublicKey")
	}

	groupMemberKeyName := &GroupKeyName{}
	if exist, err := DecodeFromBytes(groupMemberKeyName, rr); exist && err == nil {
		rec.GroupMemberKeyName = groupMemberKeyName
	} else if err != nil {
		return errors.Wrapf(err, "MessagingGroupMember.Decode: Problem reading "+
			"GroupMemberKeyName")
	}

	rec.EncryptedKey, err = DecodeByteArray(rr)
	if err != nil {
		return errors.Wrapf(err, "MessagingGroupMember.Decode: Problem reading "+
			"EncryptedKey")
	}
	return nil
}

func (rec *MessagingGroupMember) GetVersionByte(blockHeight uint64) byte {
	return 0
}

func (rec *MessagingGroupMember) GetEncoderType() EncoderType {
	return EncoderTypeMessagingGroupMember
}

// Entry for a public key forbidden from signing blocks.
type ForbiddenPubKeyEntry struct {
	PubKey []byte

	// Whether or not this entry is deleted in the view.
	isDeleted bool
}

func (entry *ForbiddenPubKeyEntry) RawEncodeWithoutMetadata(blockHeight uint64, skipMetadata ...bool) []byte {
	var data []byte
	data = append(data, EncodeByteArray(entry.PubKey)...)
	return data
}

func (entry *ForbiddenPubKeyEntry) RawDecodeWithoutMetadata(blockHeight uint64, rr *bytes.Reader) error {
	var err error
	entry.PubKey, err = DecodeByteArray(rr)
	if err != nil {
		return errors.Wrapf(err, "ForbiddenPubKeyEntry.Decode: Problem decoding PubKey")
	}
	return nil
}

func (entry *ForbiddenPubKeyEntry) GetVersionByte(blockHeight uint64) byte {
	return 0
}

func (entry *ForbiddenPubKeyEntry) GetEncoderType() EncoderType {
	return EncoderTypeForbiddenPubKeyEntry
}

func MakeLikeKey(userPk []byte, LikedPostHash BlockHash) LikeKey {
	return LikeKey{
		LikerPubKey:   MakePkMapKey(userPk),
		LikedPostHash: LikedPostHash,
	}
}

type LikeKey struct {
	LikerPubKey   PkMapKey
	LikedPostHash BlockHash
}

// LikeEntry stores the content of a like transaction.
type LikeEntry struct {
	LikerPubKey   []byte
	LikedPostHash *BlockHash

	// Whether or not this entry is deleted in the view.
	isDeleted bool
}

func (likeEntry *LikeEntry) RawEncodeWithoutMetadata(blockHeight uint64, skipMetadata ...bool) []byte {
	var data []byte

	data = append(data, EncodeByteArray(likeEntry.LikerPubKey)...)
	data = append(data, EncodeToBytes(blockHeight, likeEntry.LikedPostHash, skipMetadata...)...)
	return data
}

func (likeEntry *LikeEntry) RawDecodeWithoutMetadata(blockHeight uint64, rr *bytes.Reader) error {
	var err error

	likeEntry.LikerPubKey, err = DecodeByteArray(rr)
	if err != nil {
		return errors.Wrapf(err, "LikeEntry.Decode: problem reading LikerPubKey")
	}
	likedPostHash := &BlockHash{}
	if exist, err := DecodeFromBytes(likedPostHash, rr); exist && err == nil {
		likeEntry.LikedPostHash = likedPostHash
	} else if err != nil {
		return errors.Wrapf(err, "LikeEntry.Decode: problem reading LikedPostHash")
	}
	return nil
}

func (likeEntry *LikeEntry) GetVersionByte(blockHeight uint64) byte {
	return 0
}

func (likeEntry *LikeEntry) GetEncoderType() EncoderType {
	return EncoderTypeLikeEntry
}

func MakeNFTKey(nftPostHash *BlockHash, serialNumber uint64) NFTKey {
	return NFTKey{
		NFTPostHash:  *nftPostHash,
		SerialNumber: serialNumber,
	}
}

type NFTKey struct {
	NFTPostHash  BlockHash
	SerialNumber uint64
}

// This struct defines an individual NFT owned by a PKID. An NFT entry  maps to a single
// postEntry, but a single postEntry can map to multiple NFT entries. Each NFT copy is
// defined by a serial number, which denotes it's place in the set (ie. #1 of 100).
type NFTEntry struct {
	LastOwnerPKID              *PKID // This is needed to decrypt unlockable text.
	OwnerPKID                  *PKID
	NFTPostHash                *BlockHash
	SerialNumber               uint64
	IsForSale                  bool
	MinBidAmountNanos          uint64
	UnlockableText             []byte
	LastAcceptedBidAmountNanos uint64

	// If this NFT was transferred to the current owner, it will be pending until accepted.
	IsPending bool

	// If an NFT does not have unlockable content, it can be sold instantly at BuyNowPriceNanos.
	IsBuyNow bool

	// If an NFT is a Buy Now NFT, it can be purchased for this price.
	BuyNowPriceNanos uint64

	ExtraData map[string][]byte

	// Whether or not this entry is deleted in the view.
	isDeleted bool
}

func (nft *NFTEntry) RawEncodeWithoutMetadata(blockHeight uint64, skipMetadata ...bool) []byte {
	var data []byte

	data = append(data, EncodeToBytes(blockHeight, nft.LastOwnerPKID, skipMetadata...)...)
	data = append(data, EncodeToBytes(blockHeight, nft.OwnerPKID, skipMetadata...)...)
	data = append(data, EncodeToBytes(blockHeight, nft.NFTPostHash, skipMetadata...)...)
	data = append(data, UintToBuf(nft.SerialNumber)...)
	data = append(data, BoolToByte(nft.IsForSale))
	data = append(data, UintToBuf(nft.MinBidAmountNanos)...)
	data = append(data, EncodeByteArray(nft.UnlockableText)...)
	data = append(data, UintToBuf(nft.LastAcceptedBidAmountNanos)...)
	data = append(data, BoolToByte(nft.IsPending))
	data = append(data, BoolToByte(nft.IsBuyNow))
	data = append(data, UintToBuf(nft.BuyNowPriceNanos)...)
	data = append(data, EncodeExtraData(nft.ExtraData)...)
	return data
}

func (nft *NFTEntry) RawDecodeWithoutMetadata(blockHeight uint64, rr *bytes.Reader) error {
	var err error

	lastOwnerPKID := &PKID{}
	if exist, err := DecodeFromBytes(lastOwnerPKID, rr); exist && err == nil {
		nft.LastOwnerPKID = lastOwnerPKID
	} else if err != nil {
		return errors.Wrapf(err, "NFTEntry.Decode: Problem reading LastOwnerPKID")
	}

	ownerPKID := &PKID{}
	if exist, err := DecodeFromBytes(ownerPKID, rr); exist && err == nil {
		nft.OwnerPKID = ownerPKID
	} else if err != nil {
		return errors.Wrapf(err, "NFTEntry.Decode: Problem reading OwnerPKID")
	}

	NFTPostHash := &BlockHash{}
	if exist, err := DecodeFromBytes(NFTPostHash, rr); exist && err == nil {
		nft.NFTPostHash = NFTPostHash
	} else if err != nil {
		return errors.Wrapf(err, "NFTEntry.Decode: Problem reading NFTPostHash")
	}
	nft.SerialNumber, err = ReadUvarint(rr)
	if err != nil {
		return errors.Wrapf(err, "NFTEntry.Decode: Problem reading SerialNumber")
	}
	nft.IsForSale, err = ReadBoolByte(rr)
	if err != nil {
		return errors.Wrapf(err, "NFTEntry.Decode: Problem reading IsForSale")
	}
	nft.MinBidAmountNanos, err = ReadUvarint(rr)
	if err != nil {
		return errors.Wrapf(err, "NFTEntry.Decode: Problem reading MinBidAmountNanos")
	}

	nft.UnlockableText, err = DecodeByteArray(rr)
	if err != nil {
		return errors.Wrapf(err, "NFTEntry.Decode: Problem reading UnlockableText")
	}

	nft.LastAcceptedBidAmountNanos, err = ReadUvarint(rr)
	if err != nil {
		return errors.Wrapf(err, "NFTEntry.Decode: Problem reading LastAcceptedBidAmountNanos")
	}
	nft.IsPending, err = ReadBoolByte(rr)
	if err != nil {
		return errors.Wrapf(err, "NFTEntry.Decode: Problem reading IsPending")
	}
	nft.IsBuyNow, err = ReadBoolByte(rr)
	if err != nil {
		return errors.Wrapf(err, "NFTEntry.Decode: Problem reading IsBuyNow")
	}
	nft.BuyNowPriceNanos, err = ReadUvarint(rr)
	if err != nil {
		return errors.Wrapf(err, "NFTEntry.Decode: Problem reading BuyNowPriceNanos")
	}

	nft.ExtraData, err = DecodeExtraData(rr)
	if err != nil && strings.Contains(err.Error(), "EOF") {
		// To preserve backwards-compatibility, we set an empty map and return if we
		// encounter an EOF error decoding ExtraData.
		glog.Warning(err, "NFTEntry.Decode: problem decoding extra data. "+
			"Please resync your node to upgrade your datadir before the next hard fork.")
		return nil
	} else if err != nil {
		return errors.Wrapf(err, "NFTEntry.Decode: Problem decoding extra data")
	}

	return nil
}

func (nft *NFTEntry) GetVersionByte(blockHeight uint64) byte {
	return 0
}

func (nft *NFTEntry) GetEncoderType() EncoderType {
	return EncoderTypeNFTEntry
}

func MakeNFTBidKey(bidderPKID *PKID, nftPostHash *BlockHash, serialNumber uint64) NFTBidKey {
	return NFTBidKey{
		BidderPKID:   *bidderPKID,
		NFTPostHash:  *nftPostHash,
		SerialNumber: serialNumber,
	}
}

type NFTBidKey struct {
	BidderPKID   PKID
	NFTPostHash  BlockHash
	SerialNumber uint64
}

// This struct defines a single bid on an NFT.
type NFTBidEntry struct {
	BidderPKID     *PKID
	NFTPostHash    *BlockHash
	SerialNumber   uint64
	BidAmountNanos uint64

	AcceptedBlockHeight *uint32

	// Whether or not this entry is deleted in the view.
	isDeleted bool
}

func (be *NFTBidEntry) RawEncodeWithoutMetadata(blockHeight uint64, skipMetadata ...bool) []byte {
	var data []byte

	data = append(data, EncodeToBytes(blockHeight, be.BidderPKID, skipMetadata...)...)
	data = append(data, EncodeToBytes(blockHeight, be.NFTPostHash, skipMetadata...)...)
	data = append(data, UintToBuf(be.SerialNumber)...)
	data = append(data, UintToBuf(be.BidAmountNanos)...)

	if be.AcceptedBlockHeight != nil {
		data = append(data, BoolToByte(true))
		data = append(data, UintToBuf(uint64(*be.AcceptedBlockHeight))...)
	} else {
		data = append(data, BoolToByte(false))
	}
	return data
}

func (be *NFTBidEntry) RawDecodeWithoutMetadata(blockHeight uint64, rr *bytes.Reader) error {
	var err error

	bidderPKID := &PKID{}
	if exist, err := DecodeFromBytes(bidderPKID, rr); exist && err == nil {
		be.BidderPKID = bidderPKID
	} else if err != nil {
		return errors.Wrapf(err, "NFTBidEntry.Decode: Problem reading BidderPKID")
	}
	NFTPostHash := &BlockHash{}
	if exist, err := DecodeFromBytes(NFTPostHash, rr); exist && err == nil {
		be.NFTPostHash = NFTPostHash
	} else if err != nil {
		return errors.Wrapf(err, "NFTBidEntry.Decode: Problem reading NFTPostHash")
	}
	be.SerialNumber, err = ReadUvarint(rr)
	if err != nil {
		return errors.Wrapf(err, "NFTBidEntry.Decode: Problem reading SerialNubmer")
	}
	be.BidAmountNanos, err = ReadUvarint(rr)
	if err != nil {
		return errors.Wrapf(err, "NFTBidEntry.Decode: Problem reading BidAmountNanos")
	}

	if existByte, err := ReadBoolByte(rr); existByte && err == nil {
		acceptedBlockHeight, err := ReadUvarint(rr)
		if err != nil {
			return errors.Wrapf(err, "NFTBidEntry.Decode: Problem reading AcceptedBlockHeight")
		}
		acceptedBlockHeight32 := uint32(acceptedBlockHeight)
		be.AcceptedBlockHeight = &acceptedBlockHeight32
	}
	return nil
}

func (be *NFTBidEntry) GetVersionByte(blockHeight uint64) byte {
	return 0
}

func (be *NFTBidEntry) GetEncoderType() EncoderType {
	return EncoderTypeNFTBidEntry
}

func (nftBidEntry *NFTBidEntry) Copy() *NFTBidEntry {
	if nftBidEntry == nil {
		return nil
	}
	newEntry := *nftBidEntry
	newEntry.BidderPKID = nftBidEntry.BidderPKID.NewPKID()
	newEntry.NFTPostHash = nftBidEntry.NFTPostHash.NewBlockHash()
	if nftBidEntry.AcceptedBlockHeight != nil {
		*newEntry.AcceptedBlockHeight = *nftBidEntry.AcceptedBlockHeight
	}
	return &newEntry
}

type NFTBidEntryBundle struct {
	nftBidEntryBundle []*NFTBidEntry
}

func (bundle *NFTBidEntryBundle) RawEncodeWithoutMetadata(blockHeight uint64, skipMetadata ...bool) []byte {
	var data []byte

	if bundle.nftBidEntryBundle != nil {
		numEntries := uint64(len(bundle.nftBidEntryBundle))
		data = append(data, UintToBuf(numEntries)...)

		for _, entry := range bundle.nftBidEntryBundle {
			data = append(data, EncodeToBytes(blockHeight, entry, skipMetadata...)...)
		}
	} else {
		data = append(data, UintToBuf(0)...)
	}

	return data
}

func (bundle *NFTBidEntryBundle) RawDecodeWithoutMetadata(blockHeight uint64, rr *bytes.Reader) error {

	numEntries, err := ReadUvarint(rr)
	if err != nil {
		return errors.Wrapf(err, "NFTBidEntryBundle.RawDecodeWithoutMetadata: Problem decoding number of nft bids")
	}
	bundle.nftBidEntryBundle, err = SafeMakeSliceWithLength[*NFTBidEntry](numEntries)
	if err != nil {
		return errors.Wrapf(err, "NFTBidEntryBundle.RawDecodeWithoutMetadata: Problem creating slice for nftBidEntryBundle")
	}
	for ii := uint64(0); ii < numEntries; ii++ {
		bidEntry := &NFTBidEntry{}
		if exists, err := DecodeFromBytes(bidEntry, rr); !exists || err != nil {
			return errors.Wrapf(err, "NFTBidEntryBundle.RawDecodeWithoutMetadata: Problem decoding nft bids at index ii: %v", ii)
		}
		bundle.nftBidEntryBundle = append(bundle.nftBidEntryBundle, bidEntry)
	}

	return nil
}

func (bundle *NFTBidEntryBundle) GetVersionByte(blockHeight uint64) byte {
	return 0
}

func (bundle *NFTBidEntryBundle) GetEncoderType() EncoderType {
	return EncoderTypeNFTBidEntryBundle
}

type DerivedKeyEntry struct {
	// Owner public key
	OwnerPublicKey PublicKey

	// Derived public key
	DerivedPublicKey PublicKey

	// Expiration Block
	ExpirationBlock uint64

	// Operation type determines if the derived key is
	// authorized or de-authorized.
	OperationType AuthorizeDerivedKeyOperationType

	ExtraData map[string][]byte

	// Transaction Spending limit Tracker
	TransactionSpendingLimitTracker *TransactionSpendingLimit

	// Memo that tells you what this derived key is for. Should
	// include the name or domain of the app that asked for these
	// permissions so the user can manage it from a centralized UI.
	Memo []byte

	// Whether or not this entry is deleted in the view.
	isDeleted bool
}

func (key *DerivedKeyEntry) IsDeleted() bool {
	return key.isDeleted
}

func (key *DerivedKeyEntry) RawEncodeWithoutMetadata(blockHeight uint64, skipMetadata ...bool) []byte {
	var data []byte

	data = append(data, EncodeByteArray(key.OwnerPublicKey.ToBytes())...)
	data = append(data, EncodeByteArray(key.DerivedPublicKey.ToBytes())...)
	data = append(data, UintToBuf(key.ExpirationBlock)...)
	data = append(data, byte(key.OperationType))
	data = append(data, EncodeExtraData(key.ExtraData)...)
	if key.TransactionSpendingLimitTracker != nil {
		data = append(data, BoolToByte(true))
		// TODO: we need to catch the error here or not raise an error in spending limits .ToBytes
		tslBytes, _ := key.TransactionSpendingLimitTracker.ToBytes(blockHeight)
		data = append(data, tslBytes...)
	} else {
		data = append(data, BoolToByte(false))
	}
	data = append(data, EncodeByteArray(key.Memo)...)

	return data
}

func (key *DerivedKeyEntry) RawDecodeWithoutMetadata(blockHeight uint64, rr *bytes.Reader) error {
	ownerPublicKeyBytes, err := DecodeByteArray(rr)
	if err != nil {
		return errors.Wrapf(err, "DerivedKeyEntry.Decode: Problem reading OwnerPublicKey")
	}
	key.OwnerPublicKey = *NewPublicKey(ownerPublicKeyBytes)
	derivedPublicKeyBytes, err := DecodeByteArray(rr)
	if err != nil {
		return errors.Wrapf(err, "DerivedKeyEntry.Decode: Problem reading DerivedPublicKey")
	}
	key.DerivedPublicKey = *NewPublicKey(derivedPublicKeyBytes)

	key.ExpirationBlock, err = ReadUvarint(rr)
	if err != nil {
		return errors.Wrapf(err, "DerivedKeyEntry.Decode: Problem reading ExpirationBlock")
	}

	operationType, err := rr.ReadByte()
	if err != nil {
		return errors.Wrapf(err, "DerivedKeyEntry.Decode: Problem reading OperationType")
	}
	key.OperationType = AuthorizeDerivedKeyOperationType(operationType)

	key.ExtraData, err = DecodeExtraData(rr)
	if err != nil && strings.Contains(err.Error(), "EOF") {
		// To preserve backwards-compatibility, we set an empty map and return if we
		// encounter an EOF error decoding ExtraData.
		glog.Warning(err, "DerivedKeyEntry.Decode: problem decoding extra data. "+
			"Please resync your node to upgrade your datadir before the next hard fork.")
		return nil
	} else if err != nil {
		return errors.Wrapf(err, "DerivedKeyEntry.Decode: Problem decoding extra data")
	}

	if exists, err := ReadBoolByte(rr); exists && err == nil {
		key.TransactionSpendingLimitTracker = &TransactionSpendingLimit{}
		err := key.TransactionSpendingLimitTracker.FromBytes(blockHeight, rr)
		if err != nil {
			return errors.Wrapf(err, "DerivedKeyEntry.Decode: Problem decoding TransactionSpendingLimitTracker")
		}
	} else if err != nil {
		return errors.Wrapf(err, "DerivedKeyEntry.Decode: Problem decoding TransactionSpendingLimitTracker existence byte")
	}

	key.Memo, err = DecodeByteArray(rr)
	if err != nil {
		return errors.Wrapf(err, "DerivedKeyEntry.Decode: Problem decoding Memo")
	}

	return nil
}

func (key *DerivedKeyEntry) GetVersionByte(blockHeight uint64) byte {
	return GetMigrationVersion(blockHeight, UnlimitedDerivedKeysMigration, AssociationsAndAccessGroupsMigration,
		BalanceModelMigration)
}

func (key *DerivedKeyEntry) GetEncoderType() EncoderType {
	return EncoderTypeDerivedKeyEntry
}

func (dk *DerivedKeyEntry) Copy() *DerivedKeyEntry {
	if dk == nil {
		return nil
	}
	newEntry := *dk
	if dk.TransactionSpendingLimitTracker != nil {
		newEntry.TransactionSpendingLimitTracker = dk.TransactionSpendingLimitTracker.Copy()
	}
	return &newEntry
}

type DerivedKeyMapKey struct {
	// Owner public key
	OwnerPublicKey PublicKey

	// Derived public key
	DerivedPublicKey PublicKey
}

func MakeDerivedKeyMapKey(ownerPublicKey PublicKey, derivedPublicKey PublicKey) DerivedKeyMapKey {
	return DerivedKeyMapKey{
		OwnerPublicKey:   ownerPublicKey,
		DerivedPublicKey: derivedPublicKey,
	}
}

func MakeFollowKey(followerPKID *PKID, followedPKID *PKID) FollowKey {
	return FollowKey{
		FollowerPKID: *followerPKID,
		FollowedPKID: *followedPKID,
	}
}

type FollowKey struct {
	FollowerPKID PKID
	FollowedPKID PKID
}

// FollowEntry stores the content of a follow transaction.
type FollowEntry struct {
	// Note: It's a little redundant to have these in the entry because they're
	// already used as the key in the DB but it doesn't hurt for now.
	FollowerPKID *PKID
	FollowedPKID *PKID

	// Whether or not this entry is deleted in the view.
	isDeleted bool
}

func (fe *FollowEntry) IsDeleted() bool {
	return fe.isDeleted
}

type DiamondKey struct {
	SenderPKID      PKID
	ReceiverPKID    PKID
	DiamondPostHash BlockHash
}

func MakeDiamondKey(senderPKID *PKID, receiverPKID *PKID, diamondPostHash *BlockHash) DiamondKey {
	return DiamondKey{
		SenderPKID:      *senderPKID,
		ReceiverPKID:    *receiverPKID,
		DiamondPostHash: *diamondPostHash,
	}
}

func (mm *DiamondKey) String() string {
	return fmt.Sprintf("<SenderPKID: %v, ReceiverPKID: %v, DiamondPostHash: %v>",
		PkToStringMainnet(mm.SenderPKID[:]), PkToStringMainnet(mm.ReceiverPKID[:]),
		hex.EncodeToString(mm.DiamondPostHash[:]))
}

// DiamondEntry stores the number of diamonds given by a sender to a post.
type DiamondEntry struct {
	SenderPKID      *PKID
	ReceiverPKID    *PKID
	DiamondPostHash *BlockHash
	DiamondLevel    int64

	// Whether or not this entry is deleted in the view.
	isDeleted bool
}

func (de *DiamondEntry) RawEncodeWithoutMetadata(blockHeight uint64, skipMetadata ...bool) []byte {
	var data []byte

	data = append(data, EncodeToBytes(blockHeight, de.SenderPKID, skipMetadata...)...)
	data = append(data, EncodeToBytes(blockHeight, de.ReceiverPKID, skipMetadata...)...)
	data = append(data, EncodeToBytes(blockHeight, de.DiamondPostHash, skipMetadata...)...)
	// Encoding as uint64 as it's encoded identically to int64.
	data = append(data, UintToBuf(uint64(de.DiamondLevel))...)

	return data
}

func (de *DiamondEntry) RawDecodeWithoutMetadata(blockHeight uint64, rr *bytes.Reader) error {
	senderPKID := &PKID{}
	if exist, err := DecodeFromBytes(senderPKID, rr); exist && err == nil {
		de.SenderPKID = senderPKID
	} else if err != nil {
		return errors.Wrapf(err, "DiamondEntry.Decode: Problem reading SenderPKID")
	}

	// ReceiverPKID
	receiverPKID := &PKID{}
	if exist, err := DecodeFromBytes(receiverPKID, rr); exist && err == nil {
		de.ReceiverPKID = receiverPKID
	} else if err != nil {
		return errors.Wrapf(err, "DiamondEntry.Decode: Problem reading ReceiverPKID")
	}

	diamondPostHash := &BlockHash{}
	if exist, err := DecodeFromBytes(diamondPostHash, rr); exist && err == nil {
		de.DiamondPostHash = diamondPostHash
	} else if err != nil {
		return errors.Wrapf(err, "DiamondEntry.Decode: Problem reading DiamondPostHash")
	}

	diamondLevel, err := ReadUvarint(rr)
	if err != nil {
		return errors.Wrapf(err, "DiamondEntry.Decode: Problem reading DiamondLevel")
	}
	de.DiamondLevel = int64(diamondLevel)

	return nil
}

func (de *DiamondEntry) GetVersionByte(blockHeight uint64) byte {
	return 0
}

func (de *DiamondEntry) GetEncoderType() EncoderType {
	return EncoderTypeDiamondEntry
}

func MakeRepostKey(userPk []byte, RepostedPostHash BlockHash) RepostKey {
	return RepostKey{
		ReposterPubKey:   MakePkMapKey(userPk),
		RepostedPostHash: RepostedPostHash,
	}
}

type RepostKey struct {
	ReposterPubKey PkMapKey
	// Post Hash of post that was reposted
	RepostedPostHash BlockHash
}

// RepostEntry stores the content of a Repost transaction.
type RepostEntry struct {
	ReposterPubKey []byte

	// BlockHash of the repost
	RepostPostHash *BlockHash

	// Post Hash of post that was reposted
	RepostedPostHash *BlockHash

	// Whether or not this entry is deleted in the view.
	isDeleted bool
}

func (re *RepostEntry) RawEncodeWithoutMetadata(blockHeight uint64, skipMetadata ...bool) []byte {
	var data []byte

	data = append(data, EncodeByteArray(re.ReposterPubKey)...)
	data = append(data, EncodeToBytes(blockHeight, re.RepostPostHash, skipMetadata...)...)
	data = append(data, EncodeToBytes(blockHeight, re.RepostedPostHash, skipMetadata...)...)

	return data
}

func (re *RepostEntry) RawDecodeWithoutMetadata(blockHeight uint64, rr *bytes.Reader) error {
	var err error

	re.ReposterPubKey, err = DecodeByteArray(rr)
	if err != nil {
		return errors.Wrapf(err, "RepostEntry.Decode: Problem reading ReposterPubKey")
	}

	repostPostHash := &BlockHash{}
	if exist, err := DecodeFromBytes(repostPostHash, rr); exist && err == nil {
		re.RepostPostHash = repostPostHash
	} else if err != nil {
		return errors.Wrapf(err, "RepostEntry.Decode: Problem reading RepostPostHash")
	}

	repostedPostHash := &BlockHash{}
	if exist, err := DecodeFromBytes(repostedPostHash, rr); exist && err == nil {
		re.RepostedPostHash = repostedPostHash
	} else if err != nil {
		return errors.Wrapf(err, "RepostEntry.Decode: Problem reading RepostedPostHash")
	}

	return nil
}

func (re *RepostEntry) GetVersionByte(blockHeight uint64) byte {
	return 0
}

func (re *RepostEntry) GetEncoderType() EncoderType {
	return EncoderTypeRepostEntry
}

type GlobalParamsEntry struct {
	// The new exchange rate to set.
	USDCentsPerBitcoin uint64

	// The new create profile fee
	CreateProfileFeeNanos uint64

	// The fee to create a single NFT (NFTs with n copies incur n of these fees).
	CreateNFTFeeNanos uint64

	// The maximum number of NFT copies that are allowed to be minted.
	MaxCopiesPerNFT uint64

	// The new minimum fee the network will accept
	MinimumNetworkFeeNanosPerKB uint64

	// MaxNonceExpirationBlockHeightOffset is maximum value nodes will
	// tolerate for the difference between the current block height
	// and the expiration block height specified in the nonce for a
	// transaction.
	MaxNonceExpirationBlockHeightOffset uint64
}

func (gp *GlobalParamsEntry) RawEncodeWithoutMetadata(blockHeight uint64, skipMetadata ...bool) []byte {
	var data []byte

	data = append(data, UintToBuf(gp.USDCentsPerBitcoin)...)
	data = append(data, UintToBuf(gp.CreateProfileFeeNanos)...)
	data = append(data, UintToBuf(gp.CreateNFTFeeNanos)...)
	data = append(data, UintToBuf(gp.MaxCopiesPerNFT)...)
	data = append(data, UintToBuf(gp.MinimumNetworkFeeNanosPerKB)...)
	if MigrationTriggered(blockHeight, BalanceModelMigration) {
		data = append(data, UintToBuf(gp.MaxNonceExpirationBlockHeightOffset)...)
	}
	return data
}

func (gp *GlobalParamsEntry) RawDecodeWithoutMetadata(blockHeight uint64, rr *bytes.Reader) error {
	var err error

	gp.USDCentsPerBitcoin, err = ReadUvarint(rr)
	if err != nil {
		return errors.Wrapf(err, "GlobalParamsEntry.Decode: Problem reading USDCentsPerBitcoin")
	}
	gp.CreateProfileFeeNanos, err = ReadUvarint(rr)
	if err != nil {
		return errors.Wrapf(err, "GlobalParamsEntry.Decode: Problem reading CreateProfileFeeNanos")
	}
	gp.CreateNFTFeeNanos, err = ReadUvarint(rr)
	if err != nil {
		return errors.Wrapf(err, "GlobalParamsEntry.Decode: Problem reading CreateNFTFeeNanos")
	}
	gp.MaxCopiesPerNFT, err = ReadUvarint(rr)
	if err != nil {
		return errors.Wrapf(err, "GlobalParamsEntry.Decode: Problem reading MaxCopiesPerNFT")
	}
	gp.MinimumNetworkFeeNanosPerKB, err = ReadUvarint(rr)
	if err != nil {
		return errors.Wrapf(err, "GlobalParamsEntry.Decode: Problem reading MinimumNetworkFeeNanosPerKB")
	}
	if MigrationTriggered(blockHeight, BalanceModelMigration) {
		gp.MaxNonceExpirationBlockHeightOffset, err = ReadUvarint(rr)
		if err != nil {
			return errors.Wrapf(err, "GlobalParamsEntry.Decode: Problem reading MaxNonceExpirationBlockHeightOffset")
		}
	}
	return nil
}

func (gp *GlobalParamsEntry) GetVersionByte(blockHeight uint64) byte {
	return GetMigrationVersion(blockHeight, BalanceModelMigration)
}

func (gp *GlobalParamsEntry) GetEncoderType() EncoderType {
	return EncoderTypeGlobalParamsEntry
}

// This struct holds info on a readers interactions (e.g. likes) with a post.
// It is added to a post entry response in the frontend server api.
type PostEntryReaderState struct {
	// This is true if the reader has liked the associated post.
	LikedByReader bool

	// The number of diamonds that the reader has given this post.
	DiamondLevelBestowed int64

	// This is true if the reader has reposted the associated post.
	RepostedByReader bool

	// This is the post hash hex of the repost
	RepostPostHashHex string
}

type PostEntry struct {
	// The hash of this post entry. Used as the ID for the entry.
	PostHash *BlockHash

	// The public key of the user who made the post.
	PosterPublicKey []byte

	// The parent post. This is used for comments.
	ParentStakeID []byte

	// The body of this post.
	Body []byte

	// The PostHash of the post this post reposts
	RepostedPostHash *BlockHash

	// Indicator if this PostEntry is a quoted repost or not
	IsQuotedRepost bool

	// The amount the creator of the post gets when someone stakes
	// to the post.
	CreatorBasisPoints uint64

	// The multiple of the payout when a user stakes to a post.
	// 2x multiple = 200% = 20,000bps
	StakeMultipleBasisPoints uint64

	// The block height when the post was confirmed.
	ConfirmationBlockHeight uint32

	// A timestamp used for ordering messages when displaying them to
	// users. The timestamp must be unique. Note that we use a nanosecond
	// timestamp because it makes it easier to deal with the uniqueness
	// constraint technically (e.g. If one second spacing is required
	// as would be the case with a standard Unix timestamp then any code
	// that generates these transactions will need to potentially wait
	// or else risk a timestamp collision. This complexity is avoided
	// by just using a nanosecond timestamp). Note that the timestamp is
	// an unsigned int as opposed to a signed int, which means times
	// before the zero time are not represented which doesn't matter
	// for our purposes. Restricting the timestamp in this way makes
	// lexicographic sorting based on bytes easier in our database which
	// is one of the reasons we do it.
	TimestampNanos uint64

	// Users can "delete" posts, but right now we just implement this as
	// setting a flag on the post to hide it rather than actually deleting
	// it. This simplifies the implementation and makes it easier to "undelete"
	// posts in certain situations.
	IsHidden bool

	// Counter of users that have liked this post.
	LikeCount uint64

	// Counter of users that have reposted this post.
	RepostCount uint64

	// Counter of quote reposts for this post.
	QuoteRepostCount uint64

	// Counter of diamonds that the post has received.
	DiamondCount uint64

	// The private fields below aren't serialized or hashed. They are only kept
	// around for in-memory bookkeeping purposes.

	// Whether or not this entry is deleted in the view.
	isDeleted bool

	// How many comments this post has
	CommentCount uint64

	// Indicator if a post is pinned or not.
	IsPinned bool

	// NFT info.
	IsNFT                          bool
	NumNFTCopies                   uint64
	NumNFTCopiesForSale            uint64
	NumNFTCopiesBurned             uint64
	HasUnlockable                  bool
	NFTRoyaltyToCreatorBasisPoints uint64
	NFTRoyaltyToCoinBasisPoints    uint64

	// AdditionalNFTRoyaltiesToCreatorsBasisPoints is a map where keys are PKIDs and values are uint64s representing
	// basis points. The user with the PKID specified should receive the basis points specified by the value as a
	// royalty anytime this NFT is sold. This map must not contain the post creator.
	AdditionalNFTRoyaltiesToCreatorsBasisPoints map[PKID]uint64
	// AdditionalNFTRoyaltiesToCoinsBasisPoints is a map where keys are PKIDs and values are uint64s representing
	// basis points. The user with the PKID specified should have the basis points specified as by the value added to
	// the DESO locked in their profile anytime this NFT is sold. This map must not contain the post creator.
	AdditionalNFTRoyaltiesToCoinsBasisPoints map[PKID]uint64

	// ExtraData map to hold arbitrary attributes of a post. Holds non-consensus related information about a post.
	// TODO: Change to just ExtraData. Will be easy to do once we have hypersync
	// encoders/decoders, but for now doing so would mess up GOB encoding so we'll
	// wait.
	PostExtraData map[string][]byte

	// If a PostEntry is frozen then it can no longer be updated.
	// That includes unfreezing the post.
	IsFrozen bool
}

func (pe *PostEntry) IsDeleted() bool {
	return pe.isDeleted
}

func IsQuotedRepost(postEntry *PostEntry) bool {
	return postEntry.IsQuotedRepost && postEntry.RepostedPostHash != nil
}

func (pe *PostEntry) HasMedia() bool {
	bodyJSONObj := DeSoBodySchema{}
	err := json.Unmarshal(pe.Body, &bodyJSONObj)
	//Return true if body json can be parsed and ImageURLs or VideoURLs is not nil/non-empty or EmbedVideoUrl is not nil/non-empty
	if (err == nil && len(bodyJSONObj.ImageURLs) > 0 || len(bodyJSONObj.VideoURLs) > 0) || len(pe.PostExtraData["EmbedVideoURL"]) > 0 {
		return true
	}
	return false
}

// Return true if postEntry is a vanilla repost.  A vanilla repost is a post that reposts another post,
// but does not have a body.
func IsVanillaRepost(postEntry *PostEntry) bool {
	return !postEntry.IsQuotedRepost && postEntry.RepostedPostHash != nil
}

func (pe *PostEntry) RawEncodeWithoutMetadata(blockHeight uint64, skipMetadata ...bool) []byte {
	var data []byte

	data = append(data, EncodeToBytes(blockHeight, pe.PostHash, skipMetadata...)...)
	data = append(data, EncodeByteArray(pe.PosterPublicKey)...)
	data = append(data, EncodeByteArray(pe.ParentStakeID)...)
	data = append(data, EncodeByteArray(pe.Body)...)
	data = append(data, EncodeToBytes(blockHeight, pe.RepostedPostHash, skipMetadata...)...)
	data = append(data, BoolToByte(pe.IsQuotedRepost))
	data = append(data, UintToBuf(pe.CreatorBasisPoints)...)
	data = append(data, UintToBuf(pe.StakeMultipleBasisPoints)...)
	data = append(data, UintToBuf(uint64(pe.ConfirmationBlockHeight))...)
	data = append(data, UintToBuf(pe.TimestampNanos)...)
	data = append(data, BoolToByte(pe.IsHidden))
	data = append(data, UintToBuf(pe.LikeCount)...)
	data = append(data, UintToBuf(pe.RepostCount)...)
	data = append(data, UintToBuf(pe.QuoteRepostCount)...)
	data = append(data, UintToBuf(pe.DiamondCount)...)
	data = append(data, UintToBuf(pe.CommentCount)...)
	data = append(data, BoolToByte(pe.IsPinned))
	data = append(data, BoolToByte(pe.IsNFT))
	data = append(data, UintToBuf(pe.NumNFTCopies)...)
	data = append(data, UintToBuf(pe.NumNFTCopiesForSale)...)
	data = append(data, UintToBuf(pe.NumNFTCopiesBurned)...)
	data = append(data, BoolToByte(pe.HasUnlockable))
	data = append(data, UintToBuf(pe.NFTRoyaltyToCreatorBasisPoints)...)
	data = append(data, UintToBuf(pe.NFTRoyaltyToCoinBasisPoints)...)
	data = append(data, EncodePKIDuint64Map(pe.AdditionalNFTRoyaltiesToCreatorsBasisPoints)...)
	data = append(data, EncodePKIDuint64Map(pe.AdditionalNFTRoyaltiesToCoinsBasisPoints)...)
	data = append(data, EncodeExtraData(pe.PostExtraData)...)

	if MigrationTriggered(blockHeight, AssociationsAndAccessGroupsMigration) {
		data = append(data, BoolToByte(pe.IsFrozen))
	}

	return data
}

func (pe *PostEntry) RawDecodeWithoutMetadata(blockHeight uint64, rr *bytes.Reader) error {
	var err error

	postHash := &BlockHash{}
	if exist, err := DecodeFromBytes(postHash, rr); exist && err == nil {
		pe.PostHash = postHash
	} else if err != nil {
		return errors.Wrapf(err, "PostEntry.Decode: Problem reading PostHash")
	}
	pe.PosterPublicKey, err = DecodeByteArray(rr)
	if err != nil {
		return errors.Wrapf(err, "PostEntry.Decode: Problem reading PosterPublicKey")
	}
	pe.ParentStakeID, err = DecodeByteArray(rr)
	if err != nil {
		return errors.Wrapf(err, "PostEntry.Decode: Problem reading ParentStakeID")
	}
	pe.Body, err = DecodeByteArray(rr)
	if err != nil {
		return errors.Wrapf(err, "PostEntry.Decode: Problem reading Body")
	}

	repostedPostHash := &BlockHash{}
	if exist, err := DecodeFromBytes(repostedPostHash, rr); exist && err == nil {
		pe.RepostedPostHash = repostedPostHash
	} else if err != nil {
		return errors.Wrapf(err, "PostEntry.Decode: Problem reading RepostedPostHash")
	}

	pe.IsQuotedRepost, err = ReadBoolByte(rr)
	if err != nil {
		return errors.Wrapf(err, "PostEntry.Decode: Problem reading IsQuotedRepost")
	}
	pe.CreatorBasisPoints, err = ReadUvarint(rr)
	if err != nil {
		return errors.Wrapf(err, "PostEntry.Decode: Problem reading CreatorBasisPoints")
	}
	pe.StakeMultipleBasisPoints, err = ReadUvarint(rr)
	if err != nil {
		return errors.Wrapf(err, "PostEntry.Decode: Problem reading StakeMultipleBasisPoints")
	}

	confirmationBlockHeight, err := ReadUvarint(rr)
	if err != nil {
		return errors.Wrapf(err, "PostEntry.Decode: Problem reading ConfirmationBlockHeight")
	}
	pe.ConfirmationBlockHeight = uint32(confirmationBlockHeight)

	pe.TimestampNanos, err = ReadUvarint(rr)
	if err != nil {
		return errors.Wrapf(err, "PostEntry.Decode: Problem reading TimestampNanos")
	}
	pe.IsHidden, err = ReadBoolByte(rr)
	if err != nil {
		return errors.Wrapf(err, "PostEntry.Decode: Problem reading IsHidden")
	}
	pe.LikeCount, err = ReadUvarint(rr)
	if err != nil {
		return errors.Wrapf(err, "PostEntry.Decode: Problem reading LikeCount")
	}
	pe.RepostCount, err = ReadUvarint(rr)
	if err != nil {
		return errors.Wrapf(err, "PostEntry.Decode: Problem reading RepostCount")
	}
	pe.QuoteRepostCount, err = ReadUvarint(rr)
	if err != nil {
		return errors.Wrapf(err, "PostEntry.Decode: Problem reading QuoteRepostCount")
	}
	pe.DiamondCount, err = ReadUvarint(rr)
	if err != nil {
		return errors.Wrapf(err, "PostEntry.Decode: Problem reading DiamondCount")
	}
	pe.CommentCount, err = ReadUvarint(rr)
	if err != nil {
		return errors.Wrapf(err, "PostEntry.Decode: Problem reading CommentCount")
	}
	pe.IsPinned, err = ReadBoolByte(rr)
	if err != nil {
		return errors.Wrapf(err, "PostEntry.Decode: Problem reading IsPinned")
	}
	pe.IsNFT, err = ReadBoolByte(rr)
	if err != nil {
		return errors.Wrapf(err, "PostEntry.Decode: Problem reading IsNFT")
	}
	pe.NumNFTCopies, err = ReadUvarint(rr)
	if err != nil {
		return errors.Wrapf(err, "PostEntry.Decode: Problem reading NumNFTCopies")
	}
	pe.NumNFTCopiesForSale, err = ReadUvarint(rr)
	if err != nil {
		return errors.Wrapf(err, "PostEntry.Decode: Problem reading NumNFTCopiesForSale")
	}
	pe.NumNFTCopiesBurned, err = ReadUvarint(rr)
	if err != nil {
		return errors.Wrapf(err, "PostEntry.Decode: Problem reading NumNFTCopiesBurned")
	}
	pe.HasUnlockable, err = ReadBoolByte(rr)
	if err != nil {
		return errors.Wrapf(err, "PostEntry.Decode: Problem reading HasUnlockable")
	}
	pe.NFTRoyaltyToCreatorBasisPoints, err = ReadUvarint(rr)
	if err != nil {
		return errors.Wrapf(err, "PostEntry.Decode: Problem reading NFTRoyaltyToCreatorBasisPoints")
	}
	pe.NFTRoyaltyToCoinBasisPoints, err = ReadUvarint(rr)
	if err != nil {
		return errors.Wrapf(err, "PostEntry.Decode: Problem reading NFTRoyaltyToCoinBasisPoints")
	}
	pe.AdditionalNFTRoyaltiesToCreatorsBasisPoints, err = DecodePKIDuint64Map(rr)
	if err != nil {
		return errors.Wrapf(err, "PostEntry.Decode: Problem reading AdditionalNFTRoyaltiesToCreatorsBasisPoints")
	}
	pe.AdditionalNFTRoyaltiesToCoinsBasisPoints, err = DecodePKIDuint64Map(rr)
	if err != nil {
		return errors.Wrapf(err, "PostEntry.Decode: Problem reading AdditionalNFTRoyaltiesToCoinsBasisPoints")
	}
	pe.PostExtraData, err = DecodeExtraData(rr)
	if err != nil {
		return errors.Wrapf(err, "PostEntry.Decode: Problem reading PostExtraData")
	}

	if MigrationTriggered(blockHeight, AssociationsAndAccessGroupsMigration) {
		pe.IsFrozen, err = ReadBoolByte(rr)
		if err != nil {
			return errors.Wrap(err, "PostEntry.Decode: Problem reading IsFrozen")
		}
	}

	return nil
}

func (pe *PostEntry) GetVersionByte(blockHeight uint64) byte {
	return GetMigrationVersion(blockHeight, AssociationsAndAccessGroupsMigration)
}

func (pe *PostEntry) GetEncoderType() EncoderType {
	return EncoderTypePostEntry
}

type BalanceEntryMapKey struct {
	HODLerPKID  PKID
	CreatorPKID PKID
}

func MakeBalanceEntryKey(hodlerPKID *PKID, creatorPKID *PKID) BalanceEntryMapKey {
	return BalanceEntryMapKey{
		HODLerPKID:  *hodlerPKID,
		CreatorPKID: *creatorPKID,
	}
}

func (mm BalanceEntryMapKey) String() string {
	return fmt.Sprintf("BalanceEntryMapKey: <HODLer Pub Key: %v, Creator Pub Key: %v>",
		PkToStringBoth(mm.HODLerPKID[:]), PkToStringBoth(mm.CreatorPKID[:]))
}

// This struct is mainly used to track a user's balance of a particular
// creator coin. In the database, we store it as the value in a mapping
// that looks as follows:
// <HodlerPKID, CreatorPKID> -> HODLerEntry
type BalanceEntry struct {
	// The PKID of the HODLer. This should never change after it's set initially.
	HODLerPKID *PKID
	// The PKID of the creator. This should never change after it's set initially.
	CreatorPKID *PKID

	// How much this HODLer owns of a particular creator coin.
	BalanceNanos uint256.Int

	// Has the hodler purchased any amount of this user's coin
	HasPurchased bool

	// Whether or not this entry is deleted in the view.
	isDeleted bool
}

func (be *BalanceEntry) IsDeleted() bool {
	return be.isDeleted
}

func (be *BalanceEntry) Copy() *BalanceEntry {
	return &BalanceEntry{
		HODLerPKID:   be.HODLerPKID.NewPKID(),
		CreatorPKID:  be.CreatorPKID.NewPKID(),
		BalanceNanos: *be.BalanceNanos.Clone(),
		HasPurchased: be.HasPurchased,
		isDeleted:    be.isDeleted,
	}
}

func (be *BalanceEntry) RawEncodeWithoutMetadata(blockHeight uint64, skipMetadata ...bool) []byte {
	var data []byte

	data = append(data, EncodeToBytes(blockHeight, be.HODLerPKID, skipMetadata...)...)
	data = append(data, EncodeToBytes(blockHeight, be.CreatorPKID, skipMetadata...)...)
	data = append(data, EncodeUint256(&be.BalanceNanos)...)
	data = append(data, BoolToByte(be.HasPurchased))

	return data
}

func (be *BalanceEntry) RawDecodeWithoutMetadata(blockHeight uint64, rr *bytes.Reader) error {

	HODLerPKID := &PKID{}
	if exist, err := DecodeFromBytes(HODLerPKID, rr); exist && err == nil {
		be.HODLerPKID = HODLerPKID
	} else if err != nil {
		return errors.Wrapf(err, "BalanceEntry.Decode: Problem decoding HODLerPKID")
	}

	creatorPKID := &PKID{}
	if exist, err := DecodeFromBytes(creatorPKID, rr); exist && err == nil {
		be.CreatorPKID = creatorPKID
	} else if err != nil {
		return errors.Wrapf(err, "BalanceEntry.Decode: Problem decoding CreatorPKID")
	}

	balanceNanos, err := DecodeUint256(rr)
	if err != nil {
		return errors.Wrapf(err, "BalanceEntry.Decode: Problem reading BalanceNanos")
	}
	be.BalanceNanos = *balanceNanos
	be.HasPurchased, err = ReadBoolByte(rr)
	if err != nil {
		return errors.Wrapf(err, "BalanceEntry.Decode: Problem reading HasPurchased")
	}

	return nil
}

func (be *BalanceEntry) GetVersionByte(blockHeight uint64) byte {
	return byte(0)
}

func (be *BalanceEntry) GetEncoderType() EncoderType {
	return EncoderTypeBalanceEntry
}

type TransferRestrictionStatus uint8

const (
	TransferRestrictionStatusUnrestricted            TransferRestrictionStatus = 0
	TransferRestrictionStatusProfileOwnerOnly        TransferRestrictionStatus = 1
	TransferRestrictionStatusDAOMembersOnly          TransferRestrictionStatus = 2
	TransferRestrictionStatusPermanentlyUnrestricted TransferRestrictionStatus = 3
)

func (transferRestrictionStatus TransferRestrictionStatus) IsUnrestricted() bool {
	if transferRestrictionStatus == TransferRestrictionStatusUnrestricted ||
		transferRestrictionStatus == TransferRestrictionStatusPermanentlyUnrestricted {
		return true
	}
	return false
}

func (transferRestrictionStatus TransferRestrictionStatus) String() string {
	switch transferRestrictionStatus {
	case TransferRestrictionStatusUnrestricted:
		return "Unrestricted"
	case TransferRestrictionStatusProfileOwnerOnly:
		return "Profile Owner Only"
	case TransferRestrictionStatusDAOMembersOnly:
		return "DAO Members Only"
	case TransferRestrictionStatusPermanentlyUnrestricted:
		return "Permanently Unrestricted"
	default:
		return "INVALID TRANSFER RESTRICTION STATUS"
	}
}

// This struct contains all the information required to support coin
// buy/sell transactions on profiles.
type CoinEntry struct {
	// The amount the owner of this profile receives when there is a
	// "net new" purchase of their coin.
	CreatorBasisPoints uint64

	// The amount of DeSo backing the coin. Whenever a user buys a coin
	// from the protocol this amount increases, and whenever a user sells a
	// coin to the protocol this decreases.
	DeSoLockedNanos uint64

	// The number of public keys who have holdings in this creator coin.
	// Due to floating point truncation, it can be difficult to simultaneously
	// reset CoinsInCirculationNanos and DeSoLockedNanos to zero after
	// everyone has sold all their creator coins. Initially NumberOfHolders
	// is set to zero. Once it returns to zero after a series of buys & sells
	// we reset the DeSoLockedNanos and CoinsInCirculationNanos to prevent
	// abnormal bancor curve behavior.
	NumberOfHolders uint64

	// The number of coins currently in circulation. Whenever a user buys a
	// coin from the protocol this increases, and whenever a user sells a
	// coin to the protocol this decreases.
	//
	// It's OK to have a pointer here as long as we *NEVER* manipulate the
	// bigint in place. Instead, we must always do computations of the form:
	//
	// CoinsInCirculationNanos = uint256.NewInt(0).Add(CoinsInCirculationNanos, <other uint256>)
	//
	// This will guarantee that modifying a copy of this struct will not break
	// the original, which is needed for disconnects to work.
	CoinsInCirculationNanos uint256.Int

	// This field keeps track of the highest number of coins that has ever
	// been in circulation. It is used to determine when a creator should
	// receive a "founder reward." In particular, whenever the number of
	// coins being minted would push the number of coins in circulation
	// beyond the watermark, we allocate a percentage of the coins being
	// minted to the creator as a "founder reward."
	//
	// Note that this field doesn't need to be uint256 because it's only
	// relevant for CreatorCoins, which can't exceed math.MaxUint64 in total
	// supply.
	CoinWatermarkNanos uint64

	// If true, DAO coins can no longer be minted.
	MintingDisabled bool

	TransferRestrictionStatus TransferRestrictionStatus
}

func (ce *CoinEntry) Copy() *CoinEntry {
	return &CoinEntry{
		CreatorBasisPoints:        ce.CreatorBasisPoints,
		DeSoLockedNanos:           ce.DeSoLockedNanos,
		NumberOfHolders:           ce.NumberOfHolders,
		CoinsInCirculationNanos:   *uint256.NewInt().Set(&ce.CoinsInCirculationNanos),
		CoinWatermarkNanos:        ce.CoinWatermarkNanos,
		MintingDisabled:           ce.MintingDisabled,
		TransferRestrictionStatus: ce.TransferRestrictionStatus,
	}
}

func (ce *CoinEntry) RawEncodeWithoutMetadata(blockHeight uint64, skipMetadata ...bool) []byte {
	var data []byte

	// CoinEntry
	data = append(data, UintToBuf(ce.CreatorBasisPoints)...)
	data = append(data, UintToBuf(ce.DeSoLockedNanos)...)
	data = append(data, UintToBuf(ce.NumberOfHolders)...)
	data = append(data, EncodeUint256(&ce.CoinsInCirculationNanos)...)
	data = append(data, UintToBuf(ce.CoinWatermarkNanos)...)
	data = append(data, BoolToByte(ce.MintingDisabled))
	data = append(data, byte(ce.TransferRestrictionStatus))

	return data
}

func (ce *CoinEntry) RawDecodeWithoutMetadata(blockHeight uint64, rr *bytes.Reader) error {
	var err error

	// CoinEntry
	ce.CreatorBasisPoints, err = ReadUvarint(rr)
	if err != nil {
		return errors.Wrapf(err, "CoinEntry.Decode: Problem reading CreatorBasisPoints")
	}
	ce.DeSoLockedNanos, err = ReadUvarint(rr)
	if err != nil {
		return errors.Wrapf(err, "CoinEntry.Decode: Problem reading DeSoLockedNanos")
	}
	ce.NumberOfHolders, err = ReadUvarint(rr)
	if err != nil {
		return errors.Wrapf(err, "CoinEntry.Decode: Problem reading NumberOfHolders")
	}
	coinsInCirculationNanos, err := DecodeUint256(rr)
	if err != nil {
		return errors.Wrapf(err, "CoinEntry.Decode: Problem reading NumberOfHolders")
	}
	ce.CoinsInCirculationNanos = *coinsInCirculationNanos

	ce.CoinWatermarkNanos, err = ReadUvarint(rr)
	if err != nil {
		return errors.Wrapf(err, "CoinEntry.Decode: Problem reading CoinWatermarkNanos")
	}

	ce.MintingDisabled, err = ReadBoolByte(rr)
	if err != nil {
		return errors.Wrapf(err, "CoinEntry.Decode: Problem reading MintingDisabled")
	}

	statusByte, err := rr.ReadByte()
	if err != nil {
		return errors.Wrapf(err, "CoinEntry.Decode: Problem reading TransferRestrictionStatus")
	}
	ce.TransferRestrictionStatus = TransferRestrictionStatus(statusByte)

	return nil
}

func (ce *CoinEntry) GetVersionByte(blockHeight uint64) byte {
	return 0
}

func (ce *CoinEntry) GetEncoderType() EncoderType {
	return EncoderTypeCoinEntry
}

type PublicKeyRoyaltyPair struct {
	PublicKey          []byte
	RoyaltyAmountNanos uint64
}

func (pair *PublicKeyRoyaltyPair) RawEncodeWithoutMetadata(blockHeight uint64, skipMetadata ...bool) []byte {
	var data []byte

	data = append(data, EncodeByteArray(pair.PublicKey)...)
	data = append(data, UintToBuf(pair.RoyaltyAmountNanos)...)
	return data
}

func (pair *PublicKeyRoyaltyPair) RawDecodeWithoutMetadata(blockHeight uint64, rr *bytes.Reader) error {
	var err error

	pair.PublicKey, err = DecodeByteArray(rr)
	if err != nil {
		return errors.Wrapf(err, "PublicKeyRoyaltyPair.Decode: problem decoding public key")
	}

	pair.RoyaltyAmountNanos, err = ReadUvarint(rr)
	if err != nil {
		return errors.Wrapf(err, "PublicKeyRoyaltyPair.Decode: problem decoding royalty amount")
	}
	return nil
}

func (pair *PublicKeyRoyaltyPair) GetVersionByte(blockHeight uint64) byte {
	return 0
}

func (pair *PublicKeyRoyaltyPair) GetEncoderType() EncoderType {
	return EncoderTypePublicKeyRoyaltyPair
}

type PKIDEntry struct {
	PKID *PKID
	// We add the public key only so we can reuse this struct to store the reverse
	// mapping of pkid -> public key.
	PublicKey []byte

	isDeleted bool
}

func (pkid *PKIDEntry) String() string {
	return fmt.Sprintf("< PKID: %s, OwnerPublicKey: %s >", PkToStringMainnet(pkid.PKID[:]), PkToStringMainnet(pkid.PublicKey))
}

func (pkid *PKIDEntry) RawEncodeWithoutMetadata(blockHeight uint64, skipMetadata ...bool) []byte {
	var data []byte

	data = append(data, EncodeToBytes(blockHeight, pkid.PKID, skipMetadata...)...)
	data = append(data, EncodeByteArray(pkid.PublicKey)...)

	return data
}

func (pkid *PKIDEntry) RawDecodeWithoutMetadata(blockHeight uint64, rr *bytes.Reader) error {
	var err error

	pkidCopy := &PKID{}
	if exist, err := DecodeFromBytes(pkidCopy, rr); exist && err == nil {
		pkid.PKID = pkidCopy
	} else if err != nil {
		return errors.Wrapf(err, "PKIDEntry.Decode: Problem decoding PKID")
	}

	pkid.PublicKey, err = DecodeByteArray(rr)
	if err != nil {
		return errors.Wrapf(err, "PKIDEntry.Decode: Problem reading Public Key")
	}

	return nil
}

func (pkid *PKIDEntry) GetVersionByte(blockHeight uint64) byte {
	return 0
}

func (pkid *PKIDEntry) GetEncoderType() EncoderType {
	return EncoderTypePKIDEntry
}

type ProfileEntry struct {
	// PublicKey is the key used by the user to sign for things and generally
	// verify her identity.
	PublicKey []byte

	// Username is a unique human-readable identifier associated with a profile.
	Username []byte

	// Some text describing the profile.
	Description []byte

	// The profile pic string encoded as a link e.g.
	// data:image/png;base64,<data in base64>
	ProfilePic []byte

	// Users can "delete" profiles, but right now we just implement this as
	// setting a flag on the post to hide it rather than actually deleting
	// it. This simplifies the implementation and makes it easier to "undelete"
	// profiles in certain situations.
	IsHidden bool

	// CreatorCoinEntry tracks the information required to buy/sell creator coins on a user's
	// profile. We "embed" it here for convenience so we can access the fields
	// directly on the ProfileEntry object. Embedding also makes it so that we
	// don't need to initialize it explicitly.
	CreatorCoinEntry CoinEntry

	// DAOCoinEntry tracks the information around the DAO coins issued on a user's profile.
	// Note: the following fields are basically ignored for the DAOCoinEntry
	// 1. CreatorBasisPoints
	// 2. DeSoLockedNanos
	// 3. CoinWaterMarkNanos
	DAOCoinEntry CoinEntry

	// ExtraData map to hold arbitrary attributes of a profile. Holds
	// non-consensus related information about a profile.
	ExtraData map[string][]byte

	// Whether or not this entry should be deleted when the view is flushed
	// to the db. This is initially set to false, but can become true if for
	// example we update a user entry and need to delete the data associated
	// with the old entry.
	isDeleted bool
}

func (pe *ProfileEntry) IsDeleted() bool {
	return pe.isDeleted
}

func (pe *ProfileEntry) RawEncodeWithoutMetadata(blockHeight uint64, skipMetadata ...bool) []byte {
	var data []byte

	data = append(data, EncodeByteArray(pe.PublicKey)...)
	data = append(data, EncodeByteArray(pe.Username)...)
	data = append(data, EncodeByteArray(pe.Description)...)
	data = append(data, EncodeByteArray(pe.ProfilePic)...)
	data = append(data, BoolToByte(pe.IsHidden))

	// CoinEntry
	data = append(data, EncodeToBytes(blockHeight, &pe.CreatorCoinEntry, skipMetadata...)...)
	data = append(data, EncodeToBytes(blockHeight, &pe.DAOCoinEntry, skipMetadata...)...)

	data = append(data, EncodeExtraData(pe.ExtraData)...)

	return data
}

func (pe *ProfileEntry) RawDecodeWithoutMetadata(blockHeight uint64, rr *bytes.Reader) error {
	var err error

	pe.PublicKey, err = DecodeByteArray(rr)
	if err != nil {
		return errors.Wrapf(err, "ProfileEntry.Decode: Problem reading PublicKey")
	}
	pe.Username, err = DecodeByteArray(rr)
	if err != nil {
		return errors.Wrapf(err, "ProfileEntry.Decode: Problem reading Username")
	}
	pe.Description, err = DecodeByteArray(rr)
	if err != nil {
		return errors.Wrapf(err, "ProfileEntry.Decode: Problem reading Description")
	}
	pe.ProfilePic, err = DecodeByteArray(rr)
	if err != nil {
		return errors.Wrapf(err, "ProfileEntry.Decode: Problem reading ProfilePic")
	}
	pe.IsHidden, err = ReadBoolByte(rr)
	if err != nil {
		return errors.Wrapf(err, "ProfileEntry.Decode: Problem reading IsHidden")
	}
	pe.CreatorCoinEntry = CoinEntry{}
	if exists, err := DecodeFromBytes(&pe.CreatorCoinEntry, rr); !exists || err != nil {
		return errors.Wrapf(err, "ProfileEntry.Decode: Problem reading CreatorCoinEntry")
	}

	pe.DAOCoinEntry = CoinEntry{}
	if exists, err := DecodeFromBytes(&pe.DAOCoinEntry, rr); !exists || err != nil {
		return errors.Wrapf(err, "ProfileEntry.Decode: Problem reading DAOCoinEntry")
	}

	pe.ExtraData, err = DecodeExtraData(rr)
	if err != nil && strings.Contains(err.Error(), "EOF") {
		// To preserve backwards-compatibility, we set an empty map and return if we
		// encounter an EOF error decoding ExtraData.
		glog.Warning(err, "ProfileEntry.Decode: problem decoding extra data. "+
			"Please resync your node to upgrade your datadir before the next hard fork.")
		return nil
	} else if err != nil {
		return errors.Wrapf(err, "ProfileEntry.Decode: problem decoding extra data")
	}

	return nil
}

func (pe *ProfileEntry) GetVersionByte(blockHeight uint64) byte {
	return 0
}

func (pe *ProfileEntry) GetEncoderType() EncoderType {
	return EncoderTypeProfileEntry
}

func EncodeByteArray(bytes []byte) []byte {
	var data []byte

	data = append(data, UintToBuf(uint64(len(bytes)))...)
	data = append(data, bytes...)

	return data
}

func DecodeByteArray(reader io.Reader) ([]byte, error) {
	pkLen, err := ReadUvarint(reader)
	if err != nil {
		return nil, errors.Wrapf(err, "DecodeByteArray: Problem when ReadUvarint")
	}

	if pkLen > 0 {
		var result []byte
		result, err = SafeMakeSliceWithLength[byte](pkLen)
		if err != nil {
			return nil, errors.Wrapf(err, "DecodeByteArray: Problem creating slice")
		}

		_, err = io.ReadFull(reader, result)
		if err != nil {
			return nil, errors.Wrapf(err, "DecodeByteArray: Problem when ReadFull")
		}

		return result, nil
	} else {
		return nil, nil
	}
}

func EncodePKIDuint64Map(pkidMap map[PKID]uint64) []byte {
	var data []byte

	mapLength := uint64(len(pkidMap))
	data = append(data, UintToBuf(mapLength)...)
	if mapLength > 0 {
		// TODO: do we want to use safe make here and introduce an error?
		keys := make([][33]byte, 0, len(pkidMap))
		for pkid := range pkidMap {
			pkidBytes := [33]byte{}
			copy(pkidBytes[:], pkid[:])
			keys = append(keys, pkidBytes)
		}
		sort.SliceStable(keys, func(i, j int) bool {
			switch bytes.Compare(keys[i][:], keys[j][:]) {
			case 0:
				return true
			case -1:
				return true
			case 1:
				return false
			}
			return false
		})

		for _, key := range keys {
			pkid := NewPKID(key[:])
			data = append(data, UintToBuf(uint64(len(key)))...)
			data = append(data, key[:]...)

			data = append(data, UintToBuf(pkidMap[*pkid])...)
		}
	}
	return data
}

func DecodePKIDuint64Map(rr io.Reader) (map[PKID]uint64, error) {
	mapLength, err := ReadUvarint(rr)
	if err != nil {
		return nil, errors.Wrapf(err, "DecodePKIDuint64Map: Problem reading map length")
	}

	if mapLength > 0 {
		pkidMap, err := SafeMakeMapWithCapacity[PKID, uint64](mapLength)
		if err != nil {
			return nil, errors.Wrapf(err, "DecodePKIDuint64Map: Problem making map for pkidMap")
		}

		for ii := uint64(0); ii < mapLength; ii++ {
			pkidLen, err := ReadUvarint(rr)
			if err != nil {
				return nil, errors.Wrapf(err, "DecodePKIDuint64Map: Problem reading pkid length at ii: (%v)", ii)
			}
			pkidBytes, err := SafeMakeSliceWithLength[byte](pkidLen)
			if err != nil {
				return nil, errors.Wrapf(err, "DecodePKIDuint64Map: Problem making slice for pkidBytes")
			}
			_, err = io.ReadFull(rr, pkidBytes)
			if err != nil {
				return nil, errors.Wrapf(err, "DecodePKIDuint64Map: Problem reading pkid bytes at ii: (%v)", ii)
			}
			pkid := NewPKID(pkidBytes)
			value, err := ReadUvarint(rr)
			if err != nil {
				return nil, errors.Wrapf(err, "DecodePKIDuint64Map: Problem reading value at ii (%v)", ii)
			}
			pkidMap[*pkid] = value
		}
		return pkidMap, nil
	}
	return nil, nil
}

// EncodeExtraData is used in consensus so don't change it
func EncodeExtraData(extraData map[string][]byte) []byte {
	var data []byte

	extraDataLength := uint64(len(extraData))
	data = append(data, UintToBuf(extraDataLength)...)
	if extraDataLength > 0 {
		// Sort the keys of the map
		// TODO: do we want to use safe make here and introduce an error?
		keys := make([]string, 0, len(extraData))
		for key := range extraData {
			keys = append(keys, key)
		}
		sort.Strings(keys)

		// Encode the length of the key, the key itself
		// then the length of the value, then the value itself.
		for _, key := range keys {
			data = append(data, UintToBuf(uint64(len(key)))...)
			data = append(data, []byte(key)...)
			value := extraData[key]
			data = append(data, UintToBuf(uint64(len(value)))...)
			data = append(data, value...)
		}
	}

	return data
}

// DecodeExtraData is used in consensus so don't change it
func DecodeExtraData(rr io.Reader) (map[string][]byte, error) {
	extraDataLen, err := ReadUvarint(rr)
	if err != nil {
		return nil, errors.Wrapf(err, "DecodeExtraData: Problem reading")
	}

	if extraDataLen > MaxMessagePayload {
		return nil, fmt.Errorf("DecodeExtraData: extraDataLen length %d longer than max %d", extraDataLen, MaxMessagePayload)
	}

	// Initialize an map of strings to byte slices of size extraDataLen -- extraDataLen is the number of keys.
	if extraDataLen != 0 {
		var extraData map[string][]byte
		extraData, err = SafeMakeMapWithCapacity[string, []byte](extraDataLen)
		if err != nil {
			return nil, fmt.Errorf("DecodeExtraData: Problem creating map with length %d", extraDataLen)
		}

		// Loop over each key
		for ii := uint64(0); ii < extraDataLen; ii++ {
			// De-serialize the length of the key
			var keyLen uint64
			keyLen, err = ReadUvarint(rr)
			if err != nil {
				return nil, fmt.Errorf("DecodeExtraData: Problem reading len(DeSoTxn.ExtraData.Keys[#{ii}]")
			}

			// De-serialize the key
			var keyBytes []byte
			keyBytes, err = SafeMakeSliceWithLength[byte](keyLen)
			if err != nil {
				return nil, fmt.Errorf("DecodeExtraData: Problem creating slice for key #{ii} with length #{keyLen}")
			}
			_, err = io.ReadFull(rr, keyBytes)
			if err != nil {
				return nil, fmt.Errorf("DecodeExtraData: Problem reading key #{ii}")
			}

			// Convert the key to a string and check if it already exists in the map.
			// If it already exists in the map, this is an error as a map cannot have duplicate keys.
			key := string(keyBytes)
			if _, keyExists := extraData[key]; keyExists {
				return nil, fmt.Errorf("DecodeExtraData: Key [#{ii}] ({key}) already exists in ExtraData")
			}

			// De-serialize the length of the value
			var valueLen uint64
			valueLen, err = ReadUvarint(rr)
			if err != nil {
				return nil, fmt.Errorf("DecodeExtraData: Problem reading len(DeSoTxn.ExtraData.Value[#{ii}]")
			}

			// De-serialize the value
			var value []byte
			value, err = SafeMakeSliceWithLength[byte](valueLen)
			if err != nil {
				return nil, fmt.Errorf("DecodeExtraData: Problem creating slice for value #{ii} with length #{valueLen}")
			}
			_, err = io.ReadFull(rr, value)
			if err != nil {
				return nil, fmt.Errorf("DecodeExtraData: Problem read value #{ii}")
			}

			// Map the key to the value
			extraData[key] = value
		}

		return extraData, nil
	}

	return nil, nil
}

func EncodeMapStringUint64(mapStruct map[string]uint64) []byte {
	var data []byte

	extraDataLength := uint64(len(mapStruct))
	data = append(data, UintToBuf(extraDataLength)...)
	if extraDataLength > 0 {
		// Sort the keys of the map
		keys, err := SafeMakeSliceWithLengthAndCapacity[string](0, extraDataLength)
		if err != nil {
			// TODO: do we really want to introduce an error here?
		}
		for key := range mapStruct {
			keys = append(keys, key)
		}
		sort.Strings(keys)

		// Encode the length of the key, the key itself
		// then the length of the value, then the value itself.
		for _, key := range keys {
			data = append(data, UintToBuf(uint64(len(key)))...)
			data = append(data, []byte(key)...)
			value := mapStruct[key]
			data = append(data, UintToBuf(value)...)
		}
	}

	return data
}

func DecodeMapStringUint64(rr *bytes.Reader) (map[string]uint64, error) {
	extraDataLen, err := ReadUvarint(rr)
	if err != nil {
		return nil, errors.Wrapf(err, "DecodeExtraData: Problem reading")
	}

	// Initialize an map of strings to byte slices of size extraDataLen -- extraDataLen is the number of keys.
	if extraDataLen != 0 {
		var extraData map[string]uint64
		extraData, err = SafeMakeMapWithCapacity[string, uint64](extraDataLen)
		if err != nil {
			return nil, fmt.Errorf("DecodeExtraData: Problem creating extra map with length #{extraDataLen}")
		}

		// Loop over each key
		for ii := uint64(0); ii < extraDataLen; ii++ {
			// De-serialize the length of the key
			var keyLen uint64
			keyLen, err = ReadUvarint(rr)
			if err != nil {
				return nil, fmt.Errorf("DecodeExtraData: Problem reading len(DeSoTxn.ExtraData.Keys[#{ii}]")
			}

			// De-serialize the key
			var keyBytes []byte
			keyBytes, err = SafeMakeSliceWithLength[byte](keyLen)
			if err != nil {
				return nil, fmt.Errorf("DecodeExtraData: Problem creating slice of length #{keyLen} for key #{ii}")
			}
			_, err = io.ReadFull(rr, keyBytes)
			if err != nil {
				return nil, fmt.Errorf("DecodeExtraData: Problem reading key #{ii}")
			}

			// Convert the key to a string and check if it already exists in the map.
			// If it already exists in the map, this is an error as a map cannot have duplicate keys.
			key := string(keyBytes)
			if _, keyExists := extraData[key]; keyExists {
				return nil, fmt.Errorf("DecodeExtraData: Key [#{ii}] ({key}) already exists in ExtraData")
			}

			// De-serialize the length of the value
			var value uint64
			value, err = ReadUvarint(rr)
			if err != nil {
				return nil, fmt.Errorf("DecodeExtraData: Problem reading value")
			}

			// Map the key to the value
			extraData[key] = value
		}

		return extraData, nil
	}

	return nil, nil
}

func EncodeUint256(number *uint256.Int) []byte {
	var data []byte
	if number != nil {
		data = append(data, BoolToByte(true))
		numberBytes := number.Bytes()
		data = append(data, EncodeByteArray(numberBytes)...)
	} else {
		data = append(data, BoolToByte(false))
	}
	return data
}

func DecodeUint256(rr *bytes.Reader) (*uint256.Int, error) {
	if existenceByte, err := ReadBoolByte(rr); existenceByte && err == nil {
		maxUint256BytesLen := len(MaxUint256.Bytes())
		intLen, err := ReadUvarint(rr)
		if err != nil {
			return nil, errors.Wrapf(err, "DecodeUint256: Problem reading length")
		}
		if intLen > uint64(maxUint256BytesLen) {
			return nil, fmt.Errorf("DecodeUint256: Length (%v) exceeds max (%v) length",
				intLen, maxUint256BytesLen)
		}

		numberBytes, err := SafeMakeSliceWithLength[byte](intLen)
		if err != nil {
			return nil, fmt.Errorf("DecodeUint256: Problem making slice of length %v", intLen)
		}
		_, err = io.ReadFull(rr, numberBytes)
		if err != nil {
			return nil, errors.Wrapf(err, "DecodeUint256: Error reading uint256")
		}
		return uint256.NewInt().SetBytes(numberBytes), nil
	} else if err != nil {
		return nil, errors.Wrapf(err, "DecodeUint256: Error reading uint256")
	} else {
		return nil, nil
	}
}

// -----------------------------------
// DAO coin limit order
// -----------------------------------

type DAOCoinLimitOrderEntry struct {
	// OrderID is the txn hash (unique identifier) for this order.
	OrderID *BlockHash
	// TransactorPKID is the PKID of the user who created this order.
	TransactorPKID *PKID
	// The PKID of the coin that we're going to buy
	BuyingDAOCoinCreatorPKID *PKID
	// The PKID of the coin that we're going to sell
	SellingDAOCoinCreatorPKID *PKID
	// ScaledExchangeRateCoinsToSellPerCoinToBuy specifies how many of the coins
	// associated with SellingDAOCoinCreatorPKID we need to convert in order
	// to get one BuyingDAOCoinCreatorPKID. For example, if this value was
	// 2, then we would need to convert 2 SellingDAOCoinCreatorPKID
	// coins to get 1 BuyingDAOCoinCreatorPKID. Note, however, that to represent
	// 2, we would actually have to set ScaledExchangeRateCoinsToSellPerCoinToBuy to
	// be equal to 2*1e38 because of the representation format we describe
	// below.
	//
	// The exchange rate is represented as a fixed-point value, which works
	// as follows:
	// - Whenever we reference an exchange rate, call it Y, we pass it
	//   around as a uint256 BUT we consider it to be implicitly divided
	//   by 1e38.
	// - For example, to represent a decimal number like 123456789.987654321,
	//   call it X, we would pass around Y = X*1e38 = 1234567899876543210000000000000000000000000000
	//   as a uint256.
	//   Then, to do operations with Y, we would make sure to always divide by
	//   1e38 before returning a final quantity.
	// - We will refer to Y as "scaled." The value of ScaledExchangeRateCoinsToSellPerCoinToBuy
	//   will always be scaled, meaning it is a uint256 that we implicitly
	//   assume represents a number that is divided by 1e38.
	//
	// This scheme is also referred to as "fixed point," and a similar scheme
	// is utilized by Uniswap. You can learn more about how this works here:
	// - https://en.wikipedia.org/wiki/Q_(number_format)
	// - https://ethereum.org/de/developers/tutorials/uniswap-v2-annotated-code/#FixedPoint
	// - https://uniswap.org/whitepaper.pdf
	ScaledExchangeRateCoinsToSellPerCoinToBuy *uint256.Int
	// QuantityBaseUnits expresses how many "base units" of the coin this order is
	// buying. Note that we could have called this QuantityToBuyNanos, and in the
	// case where we're buying DESO, the base unit is a "nano." However, we call it
	// "base unit" rather than nano because other DAO coins might decide to use a
	// different scheme than nanos for their base unit. In particular, we expect 1e18
	// base units to equal 1 DAO coin, rather than using nanos.
	QuantityToFillInBaseUnits *uint256.Int
	// This is one of ASK or BID. If the operation type is an ASK, then the quantity
	// column applies to the selling coin. I.e. the order is considered fulfilled
	// once the selling coin quantity to fill is zero. If the operation type is a BID,
	// then quantity column applies to the buying coin. I.e. the order is considered
	// fulfilled once the buying coin quantity to fill is zero.
	OperationType DAOCoinLimitOrderOperationType
	// This is one of GoodTillCancelled, ImmediateOrCancel, or FillOrKill.
	// See the DAOCoinLimitOrderFillType struct for more details.
	FillType DAOCoinLimitOrderFillType
	// This is the block height at which the order was placed. We use the block height
	// to break ties between orders. If there are two orders that could be filled, we
	// pick the one that was submitted earlier.
	BlockHeight uint32

	isDeleted bool
}

type DAOCoinLimitOrderOperationType uint8

const (
	// We intentionally skip zero as otherwise that would be the default value.
	DAOCoinLimitOrderOperationTypeASK DAOCoinLimitOrderOperationType = 1
	DAOCoinLimitOrderOperationTypeBID DAOCoinLimitOrderOperationType = 2
)

func (tp DAOCoinLimitOrderOperationType) String() string {
	if tp == DAOCoinLimitOrderOperationTypeASK {
		return "ASK"
	} else if tp == DAOCoinLimitOrderOperationTypeBID {
		return "BID"
	} else {
		return "UNKNOWN"
	}
}

type DAOCoinLimitOrderFillType uint8

const (
	// GoodTillCancelled: fulfill whatever you can immediately then
	// store whatever is remaining of this order in the database.
	DAOCoinLimitOrderFillTypeGoodTillCancelled DAOCoinLimitOrderFillType = 1
	// ImmediateOrCancel: fulfill whatever you can immediately then
	// cancel whatever is remaining of this order.
	DAOCoinLimitOrderFillTypeImmediateOrCancel DAOCoinLimitOrderFillType = 2
	// FillOrKill: fulfill whatever you can immediately then cancel
	// the entire order if it is unable to be completely fulfilled.
	DAOCoinLimitOrderFillTypeFillOrKill DAOCoinLimitOrderFillType = 3
)

// FilledDAOCoinLimitOrder only exists to support understanding what orders were
// fulfilled when connecting a DAO Coin Limit Order Txn
type FilledDAOCoinLimitOrder struct {
	OrderID                       *BlockHash
	TransactorPKID                *PKID
	BuyingDAOCoinCreatorPKID      *PKID
	SellingDAOCoinCreatorPKID     *PKID
	CoinQuantityInBaseUnitsBought *uint256.Int
	CoinQuantityInBaseUnitsSold   *uint256.Int
	IsFulfilled                   bool
}

func (order *DAOCoinLimitOrderEntry) Copy() *DAOCoinLimitOrderEntry {
	return &DAOCoinLimitOrderEntry{
		OrderID:                   order.OrderID.NewBlockHash(),
		TransactorPKID:            order.TransactorPKID.NewPKID(),
		BuyingDAOCoinCreatorPKID:  order.BuyingDAOCoinCreatorPKID.NewPKID(),
		SellingDAOCoinCreatorPKID: order.SellingDAOCoinCreatorPKID.NewPKID(),
		ScaledExchangeRateCoinsToSellPerCoinToBuy: order.ScaledExchangeRateCoinsToSellPerCoinToBuy.Clone(),
		QuantityToFillInBaseUnits:                 order.QuantityToFillInBaseUnits.Clone(),
		OperationType:                             order.OperationType,
		FillType:                                  order.FillType,
		BlockHeight:                               order.BlockHeight,
		isDeleted:                                 order.isDeleted,
	}
}

func (order *DAOCoinLimitOrderEntry) RawEncodeWithoutMetadata(blockHeight uint64, skipMetadata ...bool) []byte {
	var data []byte

	data = append(data, EncodeToBytes(blockHeight, order.OrderID, skipMetadata...)...)
	data = append(data, EncodeToBytes(blockHeight, order.TransactorPKID, skipMetadata...)...)
	data = append(data, EncodeToBytes(blockHeight, order.BuyingDAOCoinCreatorPKID, skipMetadata...)...)
	data = append(data, EncodeToBytes(blockHeight, order.SellingDAOCoinCreatorPKID, skipMetadata...)...)
	data = append(data, EncodeUint256(order.ScaledExchangeRateCoinsToSellPerCoinToBuy)...)
	data = append(data, EncodeUint256(order.QuantityToFillInBaseUnits)...)
	data = append(data, UintToBuf(uint64(order.OperationType))...)
	data = append(data, UintToBuf(uint64(order.FillType))...)
	data = append(data, UintToBuf(uint64(order.BlockHeight))...)

	return data
}

func (order *DAOCoinLimitOrderEntry) RawDecodeWithoutMetadata(blockHeight uint64, rr *bytes.Reader) error {
	var err error

	orderID := &BlockHash{}
	if exist, err := DecodeFromBytes(orderID, rr); exist && err == nil {
		order.OrderID = orderID
	} else if err != nil {
		return errors.Wrapf(err, "DAOCoinLimitOrderEntry.Decode: Problem decoding OrderID")
	}

	// TransactorPKID
	transactorPKID := &PKID{}
	if exist, err := DecodeFromBytes(transactorPKID, rr); exist && err == nil {
		order.TransactorPKID = transactorPKID
	} else if err != nil {
		return errors.Wrapf(err, "DAOCoinLimitOrderEntry.Decode: Problem reading TransactorPKID")
	}

	// BuyingDAOCoinCreatorPKID
	buyingDAOCoinCreatorPKID := &PKID{}
	if exist, err := DecodeFromBytes(buyingDAOCoinCreatorPKID, rr); exist && err == nil {
		order.BuyingDAOCoinCreatorPKID = buyingDAOCoinCreatorPKID
	} else if err != nil {
		return errors.Wrapf(err, "DAOCoinLimitOrderEntry.Decode: Problem reading BuyingDAOCoinCreatorPKID")
	}

	// SellingDAOCoinCreatorPKID
	sellingDAOCoinCreatorPKID := &PKID{}
	if exist, err := DecodeFromBytes(sellingDAOCoinCreatorPKID, rr); exist && err == nil {
		order.SellingDAOCoinCreatorPKID = sellingDAOCoinCreatorPKID
	} else if err != nil {
		return errors.Wrapf(err, "DAOCoinLimitOrderEntry.Decode: Problem reading SellingDAOCoinCreatorPKID")
	}

	// ScaledExchangeRateCoinsToSellPerCoinToBuy
	if order.ScaledExchangeRateCoinsToSellPerCoinToBuy, err = DecodeUint256(rr); err != nil {
		return errors.Wrapf(err, "DAOCoinLimitOrderEntry.Decode: Problem reading ScaledExchangeRateCoinsToSellPerCoinToBuy")
	}

	// QuantityToFillInBaseUnits
	if order.QuantityToFillInBaseUnits, err = DecodeUint256(rr); err != nil {
		return errors.Wrapf(err, "DAOCoinLimitOrderEntry.Decode: Problem reading QuantityToFillInBaseUnits")
	}

	// OperationType
	operationType, err := ReadUvarint(rr)
	if err != nil {
		return errors.Wrapf(err, "DAOCoinLimitOrderEntry.Decode: Error reading OperationType")
	}
	if operationType > math.MaxUint8 {
		return fmt.Errorf("DAOCoinLimitOrderEntry.FromBytes: OperationType exceeds "+
			"uint8 max: %v vs %v", operationType, math.MaxUint8)
	}
	order.OperationType = DAOCoinLimitOrderOperationType(operationType)

	// Parse FillType
	fillType, err := ReadUvarint(rr)
	if err != nil {
		return fmt.Errorf("DAOCoinLimitOrderEntry.FromBytes: Error reading FillType: %v", err)
	}
	if fillType > math.MaxUint8 {
		return fmt.Errorf("DAOCoinLimitOrderEntry.FromBytes: FillType exceeds "+
			"uint8 max: %v vs %v", fillType, math.MaxUint8)
	}
	order.FillType = DAOCoinLimitOrderFillType(fillType)

	// Parse BlockHeight
	daoBlockHeight, err := ReadUvarint(rr)
	if err != nil {
		return fmt.Errorf("DAOCoinLimitOrderEntry.Decode: Error reading BlockHeight: %v", err)
	}
	if daoBlockHeight > uint64(math.MaxUint32) {
		return fmt.Errorf("DAOCoinLimitOrderEntry.FromBytes: Invalid block height %d: Greater than max uint32", daoBlockHeight)
	}
	order.BlockHeight = uint32(daoBlockHeight)

	return nil
}

func (order *DAOCoinLimitOrderEntry) GetVersionByte(blockHeight uint64) byte {
	return byte(0)
}

func (order *DAOCoinLimitOrderEntry) GetEncoderType() EncoderType {
	return EncoderTypeDAOCoinLimitOrderEntry
}

func (order *DAOCoinLimitOrderEntry) IsMarketOrder() bool {
	// For ImmediateOrCancel and FillOrKill orders, the exchange
	// rate can be zero, in which case it is ignored and the order
	// functions as a market order accepting the best price available
	// in the order book for the specified buying + selling coin pair.
	return (order.FillType == DAOCoinLimitOrderFillTypeImmediateOrCancel ||
		order.FillType == DAOCoinLimitOrderFillTypeFillOrKill) &&
		order.ScaledExchangeRateCoinsToSellPerCoinToBuy.IsZero()
}

func (order *DAOCoinLimitOrderEntry) IsBetterMatchingOrderThan(other *DAOCoinLimitOrderEntry) bool {
	// We prefer the order with the higher exchange rate. This would result
	// in more of their selling DAO coin being offered to the transactor
	// for each of the corresponding buying DAO coin.
	if !order.ScaledExchangeRateCoinsToSellPerCoinToBuy.Eq(
		other.ScaledExchangeRateCoinsToSellPerCoinToBuy) {

		// order.ScaledPrice > other.ScaledPrice
		return order.ScaledExchangeRateCoinsToSellPerCoinToBuy.Gt(
			other.ScaledExchangeRateCoinsToSellPerCoinToBuy)
	}

	// FIFO, prefer older orders first, i.e. lower block height.
	if order.BlockHeight != other.BlockHeight {
		return order.BlockHeight < other.BlockHeight
	}

	// To break a tie and guarantee idempotency in sorting,
	// prefer higher OrderIDs. This matches the BadgerDB
	// ordering where we SEEK descending.
	return bytes.Compare(order.OrderID.ToBytes(), other.OrderID.ToBytes()) > 0
}

func (order *DAOCoinLimitOrderEntry) BaseUnitsToBuyUint256() (*uint256.Int, error) {
	if order.OperationType == DAOCoinLimitOrderOperationTypeASK {
		// In this case, the quantity specified in the order is the amount to sell,
		// so needs to be converted.
		return ComputeBaseUnitsToBuyUint256(
			order.ScaledExchangeRateCoinsToSellPerCoinToBuy,
			order.QuantityToFillInBaseUnits)
	} else if order.OperationType == DAOCoinLimitOrderOperationTypeBID {
		// In this case, the quantity specified in the order is the amount to buy,
		// so can be returned as-is.
		return order.QuantityToFillInBaseUnits, nil
	} else {
		return nil, fmt.Errorf("Invalid OperationType %v", order.OperationType)
	}
}

func ComputeBaseUnitsToBuyUint256(
	scaledExchangeRateCoinsToSellPerCoinToBuy *uint256.Int,
	quantityToSellBaseUnits *uint256.Int) (*uint256.Int, error) {
	// Converts quantity to sell to quantity to buy according to the given exchange rate.
	// Quantity to buy
	//	 = Scaling factor * Quantity to sell / Scaled exchange rate coins to sell per coin to buy
	//	 = Scaling factor * Quantity to sell / (Scaling factor * Quantity to sell / Quantity to Buy)
	//	 = 1 / (1 / Quantity to buy)
	//	 = Quantity to buy

	// Perform a few validations.
	if scaledExchangeRateCoinsToSellPerCoinToBuy == nil ||
		scaledExchangeRateCoinsToSellPerCoinToBuy.IsZero() {
		// This should never happen.
		return nil, fmt.Errorf("ComputeBaseUnitsToBuyUint256: passed invalid exchange rate")
	}

	if quantityToSellBaseUnits == nil {
		// This should never happen.
		return nil, fmt.Errorf("ComputeBaseUnitsToBuyUint256: passed invalid quantity to sell")
	}

	// If the quantity to sell is zero then return zero (selling
	// zero means you should buy zero)
	if quantityToSellBaseUnits.IsZero() {
		return uint256.NewInt(), nil
	}

	// Perform calculation.
	scaledQuantityToSellBigInt := big.NewInt(0).Mul(
		OneE38.ToBig(), quantityToSellBaseUnits.ToBig())

	quantityToBuyBigInt := big.NewInt(0).Div(
		scaledQuantityToSellBigInt, scaledExchangeRateCoinsToSellPerCoinToBuy.ToBig())

	// Check for overflow.
	if quantityToBuyBigInt.Cmp(MaxUint256.ToBig()) > 0 {
		return nil, errors.Wrapf(
			RuleErrorDAOCoinLimitOrderTotalCostOverflowsUint256,
			"ComputeBaseUnitsToBuyUint256: scaledExchangeRateCoinsToSellPerCoinToBuy: %v, "+
				"quantityToSellBaseUnits: %v",
			scaledExchangeRateCoinsToSellPerCoinToBuy.Hex(),
			quantityToSellBaseUnits.Hex())
	}

	// We don't trust the overflow checker in uint256. It's too risky because
	// it could cause a money printer bug if there's a problem with it. We
	// manually check for overflow above.
	quantityToBuyUint256, _ := uint256.FromBig(quantityToBuyBigInt)

	return quantityToBuyUint256, nil
}

func (order *DAOCoinLimitOrderEntry) BaseUnitsToSellUint256() (*uint256.Int, error) {
	if order.OperationType == DAOCoinLimitOrderOperationTypeBID {
		// In this case, the quantity specified in the order is the amount to buy,
		// so needs to be converted.
		return ComputeBaseUnitsToSellUint256(
			order.ScaledExchangeRateCoinsToSellPerCoinToBuy,
			order.QuantityToFillInBaseUnits)
	} else if order.OperationType == DAOCoinLimitOrderOperationTypeASK {
		// In this case, the quantity specified in the order is the amount to sell,
		// so can be returned as-is.
		return order.QuantityToFillInBaseUnits, nil
	} else {
		return nil, fmt.Errorf("Invalid OperationType %v", order.OperationType)
	}
}

func ComputeBaseUnitsToSellUint256(
	scaledExchangeRateCoinsToSellPerCoinToBuy *uint256.Int,
	quantityToBuyBaseUnits *uint256.Int) (*uint256.Int, error) {
	// Converts quantity to buy to quantity to sell according to the given exchange rate.
	// Quantity to sell
	//   = Scaled exchange rate coins to sell per coin to buy * Quantity to buy / Scaling factor
	//   = (Scaling factor * Quantity to sell / Quantity to buy) * Quantity to buy / Scaling factor
	//   = Quantity to sell

	if scaledExchangeRateCoinsToSellPerCoinToBuy == nil ||
		scaledExchangeRateCoinsToSellPerCoinToBuy.IsZero() {
		// This should never happen.
		return nil, fmt.Errorf("ComputeBaseUnitsToBuyUint256: passed invalid exchange rate")
	}

	if quantityToBuyBaseUnits == nil {
		// This should never happen.
		return nil, fmt.Errorf("ComputeBaseUnitsToBuyUint256: passed invalid quantity to buy")
	}

	// If the quantity to buy is zero then return zero (buying
	// zero means you should sell zero)
	if quantityToBuyBaseUnits.IsZero() {
		return uint256.NewInt(), nil
	}

	// Perform calculation.
	// Note that we account for overflow here. Not doing this could result
	// in a money printer bug. You need to check the following:
	// scaledExchangeRateCoinsToSellPerCoinToBuy * quantityToBuyBaseUnits < uint256max
	// -> scaledExchangeRateCoinsToSellPerCoinToBuy < uint256max / quantitybaseunits
	//
	// The division afterward is inherently safe so no need to check it.

	// Returns the total cost of the inputted price x quantity as a uint256.
	scaledQuantityToSellBigint := big.NewInt(0).Mul(
		scaledExchangeRateCoinsToSellPerCoinToBuy.ToBig(),
		quantityToBuyBaseUnits.ToBig())

	// Check for overflow.
	if scaledQuantityToSellBigint.Cmp(MaxUint256.ToBig()) > 0 {
		return nil, errors.Wrapf(
			RuleErrorDAOCoinLimitOrderTotalCostOverflowsUint256,
			"ComputeBaseUnitsToSellUint256: scaledExchangeRateCoinsToSellPerCoinToBuy: %v, "+
				"quantityToBuyBaseUnits: %v",
			scaledExchangeRateCoinsToSellPerCoinToBuy.Hex(),
			quantityToBuyBaseUnits.Hex())
	}

	// We don't trust the overflow checker in uint256. It's too risky because
	// it could cause a money printer bug if there's a problem with it. We
	// manually check for overflow above.
	scaledQuantityToSellUint256, _ := uint256.FromBig(scaledQuantityToSellBigint)
	quantityToSellUint256, err := SafeUint256().Div(scaledQuantityToSellUint256, OneE38)
	if err != nil {
		// This should never happen as we're dividing by a known constant.
		return nil, errors.Wrapf(err, "ComputeBaseUnitsToSellUint256: ")
	}

	return quantityToSellUint256, nil
}

type DAOCoinLimitOrderMapKey struct {
	// An OrderID uniquely identifies an order
	OrderID BlockHash
}

func (order *DAOCoinLimitOrderEntry) ToMapKey() DAOCoinLimitOrderMapKey {
	return DAOCoinLimitOrderMapKey{
		OrderID: *order.OrderID.NewBlockHash(),
	}
}

func (order *FilledDAOCoinLimitOrder) RawEncodeWithoutMetadata(blockHeight uint64, skipMetadata ...bool) []byte {
	var data []byte

	data = append(data, EncodeToBytes(blockHeight, order.OrderID, skipMetadata...)...)
	data = append(data, EncodeToBytes(blockHeight, order.TransactorPKID, skipMetadata...)...)
	data = append(data, EncodeToBytes(blockHeight, order.BuyingDAOCoinCreatorPKID, skipMetadata...)...)
	data = append(data, EncodeToBytes(blockHeight, order.SellingDAOCoinCreatorPKID, skipMetadata...)...)
	data = append(data, EncodeUint256(order.CoinQuantityInBaseUnitsBought)...)
	data = append(data, EncodeUint256(order.CoinQuantityInBaseUnitsSold)...)
	data = append(data, BoolToByte(order.IsFulfilled))

	return data
}

func (order *FilledDAOCoinLimitOrder) RawDecodeWithoutMetadata(blockHeight uint64, rr *bytes.Reader) error {
	var err error

	// OrderID
	orderID := &BlockHash{}
	if exist, err := DecodeFromBytes(orderID, rr); exist && err == nil {
		order.OrderID = orderID
	} else if err != nil {
		return errors.Wrapf(err, "FilledDAOCoinLimitOrder.Decode: Problem reading OrderID")
	}

	// TransactorPKID
	transactorPKID := &PKID{}
	if exist, err := DecodeFromBytes(transactorPKID, rr); exist && err == nil {
		order.TransactorPKID = transactorPKID
	} else if err != nil {
		return errors.Wrapf(err, "FilledDAOCoinLimiteOrder.Decode: Problem reading TransactorPKID")
	}

	// BuyingDAOCoinCreatorPKID
	buyingDAOCoinCreatorPKID := &PKID{}
	if exist, err := DecodeFromBytes(buyingDAOCoinCreatorPKID, rr); exist && err == nil {
		order.BuyingDAOCoinCreatorPKID = buyingDAOCoinCreatorPKID
	} else if err != nil {
		return errors.Wrapf(err, "FilledDAOCoinLimiteOrder.Decode: Problem reading BuyingDAOCoinCreatorPKID")
	}

	// SellingDAOCoinCreatorPKID
	sellingDAOCoinCreatorPKID := &PKID{}
	if exist, err := DecodeFromBytes(sellingDAOCoinCreatorPKID, rr); exist && err == nil {
		order.SellingDAOCoinCreatorPKID = sellingDAOCoinCreatorPKID
	} else if err != nil {
		return errors.Wrapf(err, "FilledDAOCoinLimiteOrder.Decode: Problem reading SellingDAOCoinCreatorPKID")
	}

	// CoinQuantityInBaseUnitsBought
	if order.CoinQuantityInBaseUnitsBought, err = DecodeUint256(rr); err != nil {
		return errors.Wrapf(err, "FilledDAOCoinLimiteOrder.Decode: Problem reading CoinQuantityInBaseUnitsBought")
	}

	// CoinQuantityInBaseUnitsSold
	if order.CoinQuantityInBaseUnitsSold, err = DecodeUint256(rr); err != nil {
		return errors.Wrapf(err, "FilledDAOCoinLimiteOrder.Decode: Problem reading CoinQuantityInBaseUnitsSold")
	}

	// IsFulfilled
	if order.IsFulfilled, err = ReadBoolByte(rr); err != nil {
		return errors.Wrapf(err, "FilledDAOCoinLimiteOrder.Decode: Problem reading IsFulfilled")
	}

	return nil
}

func (order *FilledDAOCoinLimitOrder) GetVersionByte(blockHeight uint64) byte {
	return byte(0)
}

func (order *FilledDAOCoinLimitOrder) GetEncoderType() EncoderType {
	return EncoderTypeFilledDAOCoinLimitOrder
}

// -----------------------------------
// Associations
// -----------------------------------

type UserAssociationEntry struct {
	AssociationID    *BlockHash
	TransactorPKID   *PKID
	TargetUserPKID   *PKID
	AppPKID          *PKID
	AssociationType  []byte
	AssociationValue []byte
	ExtraData        map[string][]byte
	BlockHeight      uint32
	isDeleted        bool
}

type PostAssociationEntry struct {
	AssociationID    *BlockHash
	TransactorPKID   *PKID
	PostHash         *BlockHash
	AppPKID          *PKID
	AssociationType  []byte
	AssociationValue []byte
	ExtraData        map[string][]byte
	BlockHeight      uint32
	isDeleted        bool
}

func (associationEntry *UserAssociationEntry) Copy() *UserAssociationEntry {
	// Copy ExtraData.
	extraDataCopy := make(map[string][]byte)
	for key, value := range associationEntry.ExtraData {
		extraDataCopy[key] = value
	}

	// Return new AssociationEntry.
	return &UserAssociationEntry{
		AssociationID:    associationEntry.AssociationID.NewBlockHash(),
		TransactorPKID:   associationEntry.TransactorPKID.NewPKID(),
		TargetUserPKID:   associationEntry.TargetUserPKID.NewPKID(),
		AppPKID:          associationEntry.AppPKID.NewPKID(),
		AssociationType:  append([]byte{}, associationEntry.AssociationType...),  // Makes a copy.
		AssociationValue: append([]byte{}, associationEntry.AssociationValue...), // Makes a copy.
		ExtraData:        extraDataCopy,
		BlockHeight:      associationEntry.BlockHeight,
		isDeleted:        associationEntry.isDeleted,
	}
}

func (associationEntry *PostAssociationEntry) Copy() *PostAssociationEntry {
	// Copy ExtraData.
	extraDataCopy := make(map[string][]byte)
	for key, value := range associationEntry.ExtraData {
		extraDataCopy[key] = value
	}

	// Return new AssociationEntry.
	return &PostAssociationEntry{
		AssociationID:    associationEntry.AssociationID.NewBlockHash(),
		TransactorPKID:   associationEntry.TransactorPKID.NewPKID(),
		PostHash:         associationEntry.PostHash.NewBlockHash(),
		AppPKID:          associationEntry.AppPKID.NewPKID(),
		AssociationType:  append([]byte{}, associationEntry.AssociationType...),  // Makes a copy.
		AssociationValue: append([]byte{}, associationEntry.AssociationValue...), // Makes a copy.
		ExtraData:        extraDataCopy,
		BlockHeight:      associationEntry.BlockHeight,
		isDeleted:        associationEntry.isDeleted,
	}
}

func (associationEntry *UserAssociationEntry) ToMapKey() AssociationMapKey {
	return AssociationMapKey{
		AssociationID: *associationEntry.AssociationID,
	}
}

func (associationEntry *PostAssociationEntry) ToMapKey() AssociationMapKey {
	return AssociationMapKey{
		AssociationID: *associationEntry.AssociationID,
	}
}

func (associationEntry *UserAssociationEntry) RawEncodeWithoutMetadata(blockHeight uint64, skipMetadata ...bool) []byte {
	var data []byte
	data = append(data, EncodeToBytes(blockHeight, associationEntry.AssociationID, skipMetadata...)...)
	data = append(data, EncodeToBytes(blockHeight, associationEntry.TransactorPKID, skipMetadata...)...)
	data = append(data, EncodeToBytes(blockHeight, associationEntry.TargetUserPKID, skipMetadata...)...)
	data = append(data, EncodeToBytes(blockHeight, associationEntry.AppPKID, skipMetadata...)...)
	data = append(data, EncodeByteArray(associationEntry.AssociationType)...)
	data = append(data, EncodeByteArray(associationEntry.AssociationValue)...)
	data = append(data, EncodeExtraData(associationEntry.ExtraData)...)
	data = append(data, UintToBuf(uint64(associationEntry.BlockHeight))...)
	return data
}

func (associationEntry *PostAssociationEntry) RawEncodeWithoutMetadata(blockHeight uint64, skipMetadata ...bool) []byte {
	var data []byte
	data = append(data, EncodeToBytes(blockHeight, associationEntry.AssociationID, skipMetadata...)...)
	data = append(data, EncodeToBytes(blockHeight, associationEntry.TransactorPKID, skipMetadata...)...)
	data = append(data, EncodeToBytes(blockHeight, associationEntry.PostHash, skipMetadata...)...)
	data = append(data, EncodeToBytes(blockHeight, associationEntry.AppPKID, skipMetadata...)...)
	data = append(data, EncodeByteArray(associationEntry.AssociationType)...)
	data = append(data, EncodeByteArray(associationEntry.AssociationValue)...)
	data = append(data, EncodeExtraData(associationEntry.ExtraData)...)
	data = append(data, UintToBuf(uint64(associationEntry.BlockHeight))...)
	return data
}

func (associationEntry *UserAssociationEntry) RawDecodeWithoutMetadata(blockHeight uint64, rr *bytes.Reader) error {
	var err error

	// AssociationID
	associationID := &BlockHash{}
	if exist, err := DecodeFromBytes(associationID, rr); exist && err == nil {
		associationEntry.AssociationID = associationID
	} else if err != nil {
		return errors.Wrapf(err, "UserAssociationEntry.Decode: Problem reading AssociationID: ")
	}

	// TransactorPKID
	transactorPKID := &PKID{}
	if exist, err := DecodeFromBytes(transactorPKID, rr); exist && err == nil {
		associationEntry.TransactorPKID = transactorPKID
	} else if err != nil {
		return errors.Wrapf(err, "UserAssociationEntry.Decode: Problem reading TransactorPKID: ")
	}

	// TargetUserPKID
	targetUserPKID := &PKID{}
	if exist, err := DecodeFromBytes(targetUserPKID, rr); exist && err == nil {
		associationEntry.TargetUserPKID = targetUserPKID
	} else if err != nil {
		return errors.Wrapf(err, "UserAssociationEntry.Decode: Problem reading TargetUserPKID: ")
	}

	// AppPKID
	appPKID := &PKID{}
	if exist, err := DecodeFromBytes(appPKID, rr); exist && err == nil {
		associationEntry.AppPKID = appPKID
	} else if err != nil {
		return errors.Wrapf(err, "UserAssociationEntry.Decode: Problem reading AppPKID: ")
	}

	// AssociationType
	associationEntry.AssociationType, err = DecodeByteArray(rr)
	if err != nil {
		return errors.Wrapf(err, "UserAssociationEntry.Decode: Problem reading AssociationType: ")
	}

	// AssociationValue
	associationEntry.AssociationValue, err = DecodeByteArray(rr)
	if err != nil {
		return errors.Wrapf(err, "UserAssociationEntry.Decode: Problem reading AssociationValue: ")
	}

	// ExtraData
	extraData, err := DecodeExtraData(rr)
	if err != nil {
		return errors.Wrapf(err, "UserAssociationEntry.Decode: Problem reading ExtraData: ")
	}
	associationEntry.ExtraData = extraData

	// BlockHeight
	entryBlockHeight, err := ReadUvarint(rr)
	if err != nil {
		return errors.Wrapf(err, "UserAssociationEntry.Decode: Problem reading BlockHeight: ")
	}
	if blockHeight > uint64(math.MaxUint32) {
		return fmt.Errorf("UserAssociationEntry.Decode: invalid block height %d: greater than max uint32", entryBlockHeight)
	}
	associationEntry.BlockHeight = uint32(entryBlockHeight)

	return nil
}

func (associationEntry *PostAssociationEntry) RawDecodeWithoutMetadata(blockHeight uint64, rr *bytes.Reader) error {
	var err error

	// AssociationID
	associationID := &BlockHash{}
	if exist, err := DecodeFromBytes(associationID, rr); exist && err == nil {
		associationEntry.AssociationID = associationID
	} else if err != nil {
		return errors.Wrapf(err, "PostAssociationEntry.Decode: Problem reading AssociationID: ")
	}

	// TransactorPKID
	transactorPKID := &PKID{}
	if exist, err := DecodeFromBytes(transactorPKID, rr); exist && err == nil {
		associationEntry.TransactorPKID = transactorPKID
	} else if err != nil {
		return errors.Wrapf(err, "PostAssociationEntry.Decode: Problem reading TransactorPKID: ")
	}

	// PostHash
	postHash := &BlockHash{}
	if exist, err := DecodeFromBytes(postHash, rr); exist && err == nil {
		associationEntry.PostHash = postHash
	} else if err != nil {
		return errors.Wrapf(err, "PostAssociationEntry.Decode: Problem reading PostHash: ")
	}

	// AppPKID
	appPKID := &PKID{}
	if exist, err := DecodeFromBytes(appPKID, rr); exist && err == nil {
		associationEntry.AppPKID = appPKID
	} else if err != nil {
		return errors.Wrapf(err, "PostAssociationEntry.Decode: Problem reading AppPKID: ")
	}

	// AssociationType
	associationEntry.AssociationType, err = DecodeByteArray(rr)
	if err != nil {
		return errors.Wrapf(err, "PostAssociationEntry.Decode: Problem reading AssociationType: ")
	}

	// AssociationValue
	associationEntry.AssociationValue, err = DecodeByteArray(rr)
	if err != nil {
		return errors.Wrapf(err, "PostAssociationEntry.Decode: Problem reading AssociationValue: ")
	}

	// ExtraData
	extraData, err := DecodeExtraData(rr)
	if err != nil {
		return errors.Wrapf(err, "PostAssociationEntry.Decode: Problem reading ExtraData: ")
	}
	associationEntry.ExtraData = extraData

	// BlockHeight
	entryBlockHeight, err := ReadUvarint(rr)
	if err != nil {
		return errors.Wrapf(err, "PostAssociationEntry.Decode: Problem reading BlockHeight: ")
	}
	if blockHeight > uint64(math.MaxUint32) {
		return fmt.Errorf("PostAssociationEntry.Decode: invalid block height %d: greater than max uint32", entryBlockHeight)
	}
	associationEntry.BlockHeight = uint32(entryBlockHeight)

	return nil
}

func (associationEntry *UserAssociationEntry) GetVersionByte(blockHeight uint64) byte {
	return 0
}

func (associationEntry *PostAssociationEntry) GetVersionByte(blockHeight uint64) byte {
	return 0
}

func (associationEntry *UserAssociationEntry) GetEncoderType() EncoderType {
	return EncoderTypeUserAssociationEntry
}

func (associationEntry *PostAssociationEntry) GetEncoderType() EncoderType {
	return EncoderTypePostAssociationEntry
}

type AssociationMapKey struct {
	AssociationID BlockHash
}

func (associationEntry *UserAssociationEntry) Eq(other *UserAssociationEntry) bool {
	// Compare if two user association entries are equal. Note that their ExtraData and
	// BlockHeights can differ, and we would still consider them equal. Also note that
	// AssociationType is case-insensitive while AssociationValue is case-sensitive.
	// Basically all of these nil checks can never happen. But they're safety checks.
	if other == nil {
		return false
	}
	return associationEntry.TransactorPKID != nil &&
		associationEntry.TransactorPKID.Eq(other.TransactorPKID) &&
		associationEntry.TargetUserPKID != nil &&
		associationEntry.TargetUserPKID.Eq(other.TargetUserPKID) &&
		associationEntry.AppPKID != nil &&
		associationEntry.AppPKID.Eq(other.AppPKID) &&
		_isMatchingAssociationType(associationEntry.AssociationType, other.AssociationType) &&
		bytes.Equal(associationEntry.AssociationValue, other.AssociationValue)
}

func (associationEntry *PostAssociationEntry) Eq(other *PostAssociationEntry) bool {
	// Compare if two post association entries are equal. Note that their ExtraData and
	// BlockHeights can differ, and we would still consider them equal. Also note that
	// AssociationType is case-insensitive while AssociationValue is case-sensitive.
	// Basically all of these nil checks can never happen. But they're safety checks.
	if other == nil {
		return false
	}
	return associationEntry.TransactorPKID != nil &&
		associationEntry.TransactorPKID.Eq(other.TransactorPKID) &&
		associationEntry.PostHash != nil &&
		associationEntry.PostHash.IsEqual(other.PostHash) &&
		associationEntry.AppPKID != nil &&
		associationEntry.AppPKID.Eq(other.AppPKID) &&
		_isMatchingAssociationType(associationEntry.AssociationType, other.AssociationType) &&
		bytes.Equal(associationEntry.AssociationValue, other.AssociationValue)
}

type CreateUserAssociationTxindexMetadata struct {
	TargetUserPublicKeyBase58Check string
	AppPublicKeyBase58Check        string
	AssociationType                string
	AssociationValue               string
}

type DeleteUserAssociationTxindexMetadata struct {
	AssociationIDHex               string
	TargetUserPublicKeyBase58Check string
	AppPublicKeyBase58Check        string
	AssociationType                string
	AssociationValue               string
}

type CreatePostAssociationTxindexMetadata struct {
	PostHashHex             string
	AppPublicKeyBase58Check string
	AssociationType         string
	AssociationValue        string
}

type DeletePostAssociationTxindexMetadata struct {
	AssociationIDHex        string
	PostHashHex             string
	AppPublicKeyBase58Check string
	AssociationType         string
	AssociationValue        string
}

func (associationTxindexMeta *CreateUserAssociationTxindexMetadata) RawEncodeWithoutMetadata(blockHeight uint64, skipMetadata ...bool) []byte {
	var data []byte
	data = append(data, EncodeByteArray([]byte(associationTxindexMeta.TargetUserPublicKeyBase58Check))...)
	data = append(data, EncodeByteArray([]byte(associationTxindexMeta.AppPublicKeyBase58Check))...)
	data = append(data, EncodeByteArray([]byte(associationTxindexMeta.AssociationType))...)
	data = append(data, EncodeByteArray([]byte(associationTxindexMeta.AssociationValue))...)
	return data
}

func (associationTxindexMeta *DeleteUserAssociationTxindexMetadata) RawEncodeWithoutMetadata(blockHeight uint64, skipMetadata ...bool) []byte {
	var data []byte
	data = append(data, EncodeByteArray([]byte(associationTxindexMeta.AssociationIDHex))...)
	data = append(data, EncodeByteArray([]byte(associationTxindexMeta.TargetUserPublicKeyBase58Check))...)
	data = append(data, EncodeByteArray([]byte(associationTxindexMeta.AppPublicKeyBase58Check))...)
	data = append(data, EncodeByteArray([]byte(associationTxindexMeta.AssociationType))...)
	data = append(data, EncodeByteArray([]byte(associationTxindexMeta.AssociationValue))...)
	return data
}

func (associationTxindexMeta *CreatePostAssociationTxindexMetadata) RawEncodeWithoutMetadata(blockHeight uint64, skipMetadata ...bool) []byte {
	var data []byte
	data = append(data, EncodeByteArray([]byte(associationTxindexMeta.PostHashHex))...)
	data = append(data, EncodeByteArray([]byte(associationTxindexMeta.AppPublicKeyBase58Check))...)
	data = append(data, EncodeByteArray([]byte(associationTxindexMeta.AssociationType))...)
	data = append(data, EncodeByteArray([]byte(associationTxindexMeta.AssociationValue))...)
	return data
}

func (associationTxindexMeta *DeletePostAssociationTxindexMetadata) RawEncodeWithoutMetadata(blockHeight uint64, skipMetadata ...bool) []byte {
	var data []byte
	data = append(data, EncodeByteArray([]byte(associationTxindexMeta.AssociationIDHex))...)
	data = append(data, EncodeByteArray([]byte(associationTxindexMeta.PostHashHex))...)
	data = append(data, EncodeByteArray([]byte(associationTxindexMeta.AppPublicKeyBase58Check))...)
	data = append(data, EncodeByteArray([]byte(associationTxindexMeta.AssociationType))...)
	data = append(data, EncodeByteArray([]byte(associationTxindexMeta.AssociationValue))...)
	return data
}

func (associationTxindexMeta *CreateUserAssociationTxindexMetadata) RawDecodeWithoutMetadata(blockHeight uint64, rr *bytes.Reader) error {
	// TargetUserPublicKeyBase58Check
	targetUserPublicKeyBase58CheckBytes, err := DecodeByteArray(rr)
	if err != nil {
		return errors.Wrapf(err, "CreateUserAssociationTxindexMetadata.Decode: Problem reading TargetUserPublicKeyBase58Check: ")
	}
	associationTxindexMeta.TargetUserPublicKeyBase58Check = string(targetUserPublicKeyBase58CheckBytes)

	// AppPublicKeyBase58Check
	appPublicKeyBase58CheckBytes, err := DecodeByteArray(rr)
	if err != nil {
		return errors.Wrapf(err, "CreateUserAssociationTxindexMetadata.Decode: Problem reading AppPublicKeyBase58Check: ")
	}
	associationTxindexMeta.AppPublicKeyBase58Check = string(appPublicKeyBase58CheckBytes)

	// AssociationType
	associationTypeBytes, err := DecodeByteArray(rr)
	if err != nil {
		return errors.Wrapf(err, "CreateUserAssociationTxindexMetadata.Decode: Problem reading AssociationType: ")
	}
	associationTxindexMeta.AssociationType = string(associationTypeBytes)

	// AssociationValue
	associationValueBytes, err := DecodeByteArray(rr)
	if err != nil {
		return errors.Wrapf(err, "CreateUserAssociationTxindexMetadata.Decode: Problem reading AssociationValue: ")
	}
	associationTxindexMeta.AssociationValue = string(associationValueBytes)

	return nil
}

func (associationTxindexMeta *DeleteUserAssociationTxindexMetadata) RawDecodeWithoutMetadata(blockHeight uint64, rr *bytes.Reader) error {
	// AssociationIDHex
	associationIDHexBytes, err := DecodeByteArray(rr)
	if err != nil {
		return errors.Wrapf(err, "DeleteUserAssociationTxindexMetadata.Decode: Problem reading AssociationIDHex: ")
	}
	associationTxindexMeta.AssociationIDHex = string(associationIDHexBytes)

	// TargetUserPublicKeyBase58Check
	targetUserPublicKeyBase58CheckBytes, err := DecodeByteArray(rr)
	if err != nil {
		return errors.Wrapf(err, "DeleteUserAssociationTxindexMetadata.Decode: Problem reading TargetUserPublicKeyBase58Check: ")
	}
	associationTxindexMeta.TargetUserPublicKeyBase58Check = string(targetUserPublicKeyBase58CheckBytes)

	// AppPublicKeyBase58Check
	appPublicKeyBase58CheckBytes, err := DecodeByteArray(rr)
	if err != nil {
		return errors.Wrapf(err, "DeleteUserAssociationTxindexMetadata.Decode: Problem reading AppPublicKeyBase58Check: ")
	}
	associationTxindexMeta.AppPublicKeyBase58Check = string(appPublicKeyBase58CheckBytes)

	// AssociationType
	associationTypeBytes, err := DecodeByteArray(rr)
	if err != nil {
		return errors.Wrapf(err, "DeleteUserAssociationTxindexMetadata.Decode: Problem reading AssociationType: ")
	}
	associationTxindexMeta.AssociationType = string(associationTypeBytes)

	// AssociationValue
	associationValueBytes, err := DecodeByteArray(rr)
	if err != nil {
		return errors.Wrapf(err, "DeleteUserAssociationTxindexMetadata.Decode: Problem reading AssociationValue: ")
	}
	associationTxindexMeta.AssociationValue = string(associationValueBytes)

	return nil
}

func (associationTxindexMeta *CreatePostAssociationTxindexMetadata) RawDecodeWithoutMetadata(blockHeight uint64, rr *bytes.Reader) error {
	// PostHashHex
	postHashHexBytes, err := DecodeByteArray(rr)
	if err != nil {
		return errors.Wrapf(err, "CreatePostAssociationTxindexMetadata.Decode: Problem reading PostHashHex: ")
	}
	associationTxindexMeta.PostHashHex = string(postHashHexBytes)

	// AppPublicKeyBase58Check
	appPublicKeyBase58CheckBytes, err := DecodeByteArray(rr)
	if err != nil {
		return errors.Wrapf(err, "CreatePostAssociationTxindexMetadata.Decode: Problem reading AppPublicKeyBase58Check: ")
	}
	associationTxindexMeta.AppPublicKeyBase58Check = string(appPublicKeyBase58CheckBytes)

	// AssociationType
	associationTypeBytes, err := DecodeByteArray(rr)
	if err != nil {
		return errors.Wrapf(err, "CreatePostAssociationTxindexMetadata.Decode: Problem reading AssociationType: ")
	}
	associationTxindexMeta.AssociationType = string(associationTypeBytes)

	// AssociationValue
	associationValueBytes, err := DecodeByteArray(rr)
	if err != nil {
		return errors.Wrapf(err, "CreatePostAssociationTxindexMetadata.Decode: Problem reading AssociationValue: ")
	}
	associationTxindexMeta.AssociationValue = string(associationValueBytes)

	return nil
}

func (associationTxindexMeta *DeletePostAssociationTxindexMetadata) RawDecodeWithoutMetadata(blockHeight uint64, rr *bytes.Reader) error {
	// AssociationIDHex
	associationIDHexBytes, err := DecodeByteArray(rr)
	if err != nil {
		return errors.Wrapf(err, "DeletePostAssociationTxindexMetadata.Decode: Problem reading AssociationIDHex: ")
	}
	associationTxindexMeta.AssociationIDHex = string(associationIDHexBytes)

	// PostHashHex
	postHashHexBytes, err := DecodeByteArray(rr)
	if err != nil {
		return errors.Wrapf(err, "DeletePostAssociationTxindexMetadata.Decode: Problem reading PostHashHex: ")
	}
	associationTxindexMeta.PostHashHex = string(postHashHexBytes)

	// AppPublicKeyBase58Check
	appPublicKeyBase58CheckBytes, err := DecodeByteArray(rr)
	if err != nil {
		return errors.Wrapf(err, "DeletePostAssociationTxindexMetadata.Decode: Problem reading AppPublicKeyBase58Check: ")
	}
	associationTxindexMeta.AppPublicKeyBase58Check = string(appPublicKeyBase58CheckBytes)

	// AssociationType
	associationTypeBytes, err := DecodeByteArray(rr)
	if err != nil {
		return errors.Wrapf(err, "DeletePostAssociationTxindexMetadata.Decode: Problem reading AssociationType: ")
	}
	associationTxindexMeta.AssociationType = string(associationTypeBytes)

	// AssociationValue
	associationValueBytes, err := DecodeByteArray(rr)
	if err != nil {
		return errors.Wrapf(err, "DeletePostAssociationTxindexMetadata.Decode: Problem reading AssociationValue: ")
	}
	associationTxindexMeta.AssociationValue = string(associationValueBytes)

	return nil
}

func (associationTxindexMeta *CreateUserAssociationTxindexMetadata) GetVersionByte(blockHeight uint64) byte {
	return 0
}

func (associationTxindexMeta *DeleteUserAssociationTxindexMetadata) GetVersionByte(blockHeight uint64) byte {
	return 0
}

func (associationTxindexMeta *CreatePostAssociationTxindexMetadata) GetVersionByte(blockHeight uint64) byte {
	return 0
}

func (associationTxindexMeta *DeletePostAssociationTxindexMetadata) GetVersionByte(blockHeight uint64) byte {
	return 0
}

func (associationTxindexMeta *CreateUserAssociationTxindexMetadata) GetEncoderType() EncoderType {
	return EncoderTypeCreateUserAssociationTxindexMetadata
}

func (associationTxindexMeta *DeleteUserAssociationTxindexMetadata) GetEncoderType() EncoderType {
	return EncoderTypeDeleteUserAssociationTxindexMetadata
}

func (associationTxindexMeta *CreatePostAssociationTxindexMetadata) GetEncoderType() EncoderType {
	return EncoderTypeCreatePostAssociationTxindexMetadata
}

func (associationTxindexMeta *DeletePostAssociationTxindexMetadata) GetEncoderType() EncoderType {
	return EncoderTypeDeletePostAssociationTxindexMetadata
}

type AccessGroupTxindexMetadata struct {
	AccessGroupOwnerPublicKey PublicKey
	AccessGroupPublicKey      PublicKey
	AccessGroupKeyName        GroupKeyName
	AccessGroupOperationType
}

func (accessGroupTxindexMetadata *AccessGroupTxindexMetadata) RawEncodeWithoutMetadata(blockHeight uint64, skipMetadata ...bool) []byte {
	var data []byte
	data = append(data, EncodeToBytes(blockHeight, &accessGroupTxindexMetadata.AccessGroupOwnerPublicKey, skipMetadata...)...)
	data = append(data, EncodeToBytes(blockHeight, &accessGroupTxindexMetadata.AccessGroupPublicKey, skipMetadata...)...)
	data = append(data, EncodeToBytes(blockHeight, &accessGroupTxindexMetadata.AccessGroupKeyName, skipMetadata...)...)
	data = append(data, UintToBuf(uint64(accessGroupTxindexMetadata.AccessGroupOperationType))...)
	return data
}

func (accessGroupTxindexMetadata *AccessGroupTxindexMetadata) RawDecodeWithoutMetadata(blockHeight uint64, rr *bytes.Reader) error {

	// AccessGroupOwnerPublicKey
	accessGroupOwnerPublicKey := &PublicKey{}
	if exist, err := DecodeFromBytes(accessGroupOwnerPublicKey, rr); exist && err == nil {
		accessGroupTxindexMetadata.AccessGroupOwnerPublicKey = *accessGroupOwnerPublicKey
	} else if err != nil {
		return errors.Wrapf(err, "AccessGroupTxindexMetadata.Decode: Problem reading AccessGroupOwnerPublicKey: ")
	}

	// AccessGroupPublicKey
	accessGroupPublicKey := &PublicKey{}
	if exist, err := DecodeFromBytes(accessGroupPublicKey, rr); exist && err == nil {
		accessGroupTxindexMetadata.AccessGroupPublicKey = *accessGroupPublicKey
	} else if err != nil {
		return errors.Wrapf(err, "AccessGroupTxindexMetadata.Decode: Problem reading AccessGroupPublicKey: ")
	}

	// AccessGroupKeyName
	accessGroupKeyName := &GroupKeyName{}
	if exist, err := DecodeFromBytes(accessGroupKeyName, rr); exist && err == nil {
		accessGroupTxindexMetadata.AccessGroupKeyName = *accessGroupKeyName
	} else if err != nil {
		return errors.Wrapf(err, "AccessGroupTxindexMetadata.Decode: Problem reading AccessGroupKeyName: ")
	}

	// AccessGroupOperationType
	accessGroupOperationType, err := ReadUvarint(rr)
	if err != nil {
		return errors.Wrapf(err, "AccessGroupTxindexMetadata.Decode: Problem reading AccessGroupOperationType: ")
	}
	accessGroupTxindexMetadata.AccessGroupOperationType = AccessGroupOperationType(accessGroupOperationType)

	return nil
}

func (accessGroupTxindexMetadata *AccessGroupTxindexMetadata) GetVersionByte(blockHeight uint64) byte {
	return 0
}

func (accessGroupTxindexMetadata *AccessGroupTxindexMetadata) GetEncoderType() EncoderType {
	return EncoderTypeAccessGroupTxindexMetadata
}

type AccessGroupMembersTxindexMetadata struct {
	AccessGroupOwnerPublicKey PublicKey
	AccessGroupKeyName        GroupKeyName
	AccessGroupMembersList    []*AccessGroupMember
	AccessGroupMemberOperationType
}

func (accessGroupMembersTxindexMetadata *AccessGroupMembersTxindexMetadata) RawEncodeWithoutMetadata(blockHeight uint64, skipMetadata ...bool) []byte {
	var data []byte
	data = append(data, EncodeToBytes(blockHeight, &accessGroupMembersTxindexMetadata.AccessGroupOwnerPublicKey, skipMetadata...)...)
	data = append(data, EncodeToBytes(blockHeight, &accessGroupMembersTxindexMetadata.AccessGroupKeyName, skipMetadata...)...)
	data = append(data, encodeAccessGroupMembersList(accessGroupMembersTxindexMetadata.AccessGroupMembersList)...)
	data = append(data, UintToBuf(uint64(accessGroupMembersTxindexMetadata.AccessGroupMemberOperationType))...)
	return data
}

func (accessGroupMembersTxindexMetadata *AccessGroupMembersTxindexMetadata) RawDecodeWithoutMetadata(blockHeight uint64, rr *bytes.Reader) error {

	// AccessGroupOwnerPublicKey
	accessGroupOwnerPublicKey := &PublicKey{}
	if exist, err := DecodeFromBytes(accessGroupOwnerPublicKey, rr); exist && err == nil {
		accessGroupMembersTxindexMetadata.AccessGroupOwnerPublicKey = *accessGroupOwnerPublicKey
	} else if err != nil {
		return errors.Wrapf(err, "AccessGroupMembersTxindexMetadata.Decode: Problem reading AccessGroupOwnerPublicKey: ")
	}

	// AccessGroupKeyName
	accessGroupKeyName := &GroupKeyName{}
	if exist, err := DecodeFromBytes(accessGroupKeyName, rr); exist && err == nil {
		accessGroupMembersTxindexMetadata.AccessGroupKeyName = *accessGroupKeyName
	} else if err != nil {
		return errors.Wrapf(err, "AccessGroupMembersTxindexMetadata.Decode: Problem reading AccessGroupKeyName: ")
	}

	// AccessGroupMembersList
	accessGroupMembersList, err := decodeAccessGroupMembersList(rr)
	if err != nil {
		return errors.Wrapf(err, "AccessGroupMembersTxindexMetadata.Decode: Problem reading AccessGroupMembersList: ")
	}
	accessGroupMembersTxindexMetadata.AccessGroupMembersList = accessGroupMembersList

	// AccessGroupMemberOperationType
	accessGroupMemberOperationType, err := ReadUvarint(rr)
	if err != nil {
		return errors.Wrapf(err, "AccessGroupMembersTxindexMetadata.Decode: Problem reading AccessGroupMemberOperationType: ")
	}
	accessGroupMembersTxindexMetadata.AccessGroupMemberOperationType = AccessGroupMemberOperationType(accessGroupMemberOperationType)

	return nil
}

func (accessGroupMembersTxindexMetadata *AccessGroupMembersTxindexMetadata) GetVersionByte(blockHeight uint64) byte {
	return 0
}

func (accessGroupMembersTxindexMetadata *AccessGroupMembersTxindexMetadata) GetEncoderType() EncoderType {
	return EncoderTypeAccessGroupMembersTxindexMetadata
}

type NewMessageTxindexMetadata struct {
	SenderAccessGroupOwnerPublicKey    PublicKey
	SenderAccessGroupKeyName           GroupKeyName
	RecipientAccessGroupOwnerPublicKey PublicKey
	RecipientAccessGroupKeyName        GroupKeyName
	TimestampNanos                     uint64
	NewMessageType
	NewMessageOperation
}

func (newMessageTxindexMetadata *NewMessageTxindexMetadata) RawEncodeWithoutMetadata(blockHeight uint64, skipMetadata ...bool) []byte {
	var data []byte
	data = append(data, EncodeToBytes(blockHeight, &newMessageTxindexMetadata.SenderAccessGroupOwnerPublicKey, skipMetadata...)...)
	data = append(data, EncodeToBytes(blockHeight, &newMessageTxindexMetadata.SenderAccessGroupKeyName, skipMetadata...)...)
	data = append(data, EncodeToBytes(blockHeight, &newMessageTxindexMetadata.RecipientAccessGroupOwnerPublicKey, skipMetadata...)...)
	data = append(data, EncodeToBytes(blockHeight, &newMessageTxindexMetadata.RecipientAccessGroupKeyName, skipMetadata...)...)
	data = append(data, UintToBuf(newMessageTxindexMetadata.TimestampNanos)...)
	data = append(data, UintToBuf(uint64(newMessageTxindexMetadata.NewMessageType))...)
	data = append(data, UintToBuf(uint64(newMessageTxindexMetadata.NewMessageOperation))...)
	return data
}

func (newMessageTxindexMetadata *NewMessageTxindexMetadata) RawDecodeWithoutMetadata(blockHeight uint64, rr *bytes.Reader) error {

	// SenderAccessGroupOwnerPublicKey
	senderAccessGroupOwnerPublicKey := &PublicKey{}
	if exist, err := DecodeFromBytes(senderAccessGroupOwnerPublicKey, rr); exist && err == nil {
		newMessageTxindexMetadata.SenderAccessGroupOwnerPublicKey = *senderAccessGroupOwnerPublicKey
	} else if err != nil {
		return errors.Wrapf(err, "NewMessageTxindexMetadata.Decode: Problem reading SenderAccessGroupOwnerPublicKey: ")
	}

	// SenderAccessGroupKeyName
	senderAccessGroupKeyName := &GroupKeyName{}
	if exist, err := DecodeFromBytes(senderAccessGroupKeyName, rr); exist && err == nil {
		newMessageTxindexMetadata.SenderAccessGroupKeyName = *senderAccessGroupKeyName
	} else if err != nil {
		return errors.Wrapf(err, "NewMessageTxindexMetadata.Decode: Problem reading SenderAccessGroupKeyName: ")
	}

	// RecipientAccessGroupOwnerPublicKey
	recipientAccessGroupOwnerPublicKey := &PublicKey{}
	if exist, err := DecodeFromBytes(recipientAccessGroupOwnerPublicKey, rr); exist && err == nil {
		newMessageTxindexMetadata.RecipientAccessGroupOwnerPublicKey = *recipientAccessGroupOwnerPublicKey
	} else if err != nil {
		return errors.Wrapf(err, "NewMessageTxindexMetadata.Decode: Problem reading RecipientAccessGroupOwnerPublicKey: ")
	}

	// RecipientAccessGroupKeyName
	recipientAccessGroupKeyName := &GroupKeyName{}
	if exist, err := DecodeFromBytes(recipientAccessGroupKeyName, rr); exist && err == nil {
		newMessageTxindexMetadata.RecipientAccessGroupKeyName = *recipientAccessGroupKeyName
	} else if err != nil {
		return errors.Wrapf(err, "NewMessageTxindexMetadata.Decode: Problem reading RecipientAccessGroupKeyName: ")
	}

	// TimestampNanos
	timestampNanos, err := ReadUvarint(rr)
	if err != nil {
		return errors.Wrapf(err, "NewMessageTxindexMetadata.Decode: Problem reading TimestampNanos: ")
	}
	newMessageTxindexMetadata.TimestampNanos = timestampNanos

	// NewMessageType
	newMessageType, err := ReadUvarint(rr)
	if err != nil {
		return errors.Wrapf(err, "NewMessageTxindexMetadata.Decode: Problem reading NewMessageType: ")
	}
	newMessageTxindexMetadata.NewMessageType = NewMessageType(newMessageType)

	// NewMessageOperation
	newMessageOperation, err := ReadUvarint(rr)
	if err != nil {
		return errors.Wrapf(err, "NewMessageTxindexMetadata.Decode: Problem reading NewMessageOperation: ")
	}
	newMessageTxindexMetadata.NewMessageOperation = NewMessageOperation(newMessageOperation)

	return nil
}

func (newMessageTxindexMetadata *NewMessageTxindexMetadata) GetVersionByte(blockHeight uint64) byte {
	return 0
}

func (newMessageTxindexMetadata *NewMessageTxindexMetadata) GetEncoderType() EncoderType {
	return EncoderTypeNewMessageTxindexMetadata
}

type TransactorNonceEntry struct {
	Nonce          *DeSoNonce
	TransactorPKID *PKID
	isDeleted      bool
}

func (tne *TransactorNonceEntry) RawEncodeWithoutMetadata(blockHeight uint64, skipMetadata ...bool) []byte {
	var data []byte
	data = append(data, EncodeToBytes(blockHeight, tne.Nonce, skipMetadata...)...)
	data = append(data, EncodeToBytes(blockHeight, tne.TransactorPKID, skipMetadata...)...)
	return data
}

func (tne *TransactorNonceEntry) RawDecodeWithoutMetadata(blockHeight uint64, rr *bytes.Reader) error {
	nonce := &DeSoNonce{}
	if exists, err := DecodeFromBytes(nonce, rr); exists && err == nil {
		tne.Nonce = nonce
	} else if err != nil {
		return err
	}

	transactorPKID := &PKID{}
	if exists, err := DecodeFromBytes(transactorPKID, rr); exists && err == nil {
		tne.TransactorPKID = transactorPKID
	} else if err != nil {
		return err
	}
	return nil
}

func (tne *TransactorNonceEntry) GetVersionByte(blockHeight uint64) byte {
	return 0
}

func (tne *TransactorNonceEntry) GetEncoderType() EncoderType {
	return EncoderTypeTransactorNonceEntry
}

func (tne *TransactorNonceEntry) ToMapKey() TransactorNonceMapKey {
	return TransactorNonceMapKey{
		Nonce:          *tne.Nonce,
		TransactorPKID: *tne.TransactorPKID,
	}
}

func (tne *TransactorNonceEntry) Copy() *TransactorNonceEntry {
	copiedNonce := *tne.Nonce
	return &TransactorNonceEntry{
		Nonce:          &copiedNonce,
		TransactorPKID: tne.TransactorPKID.NewPKID(),
		isDeleted:      tne.isDeleted,
	}
}

type TransactorNonceMapKey struct {
	Nonce          DeSoNonce
	TransactorPKID PKID
}<|MERGE_RESOLUTION|>--- conflicted
+++ resolved
@@ -70,51 +70,6 @@
 
 // Block view encoder types. These types to different structs implementing the DeSoEncoder interface.
 const (
-<<<<<<< HEAD
-	EncoderTypeUtxoEntry EncoderType = iota
-	EncoderTypeUtxoOperation
-	EncoderTypeUtxoOperationBundle
-	EncoderTypeMessageEntry
-	EncoderTypeGroupKeyName
-	EncoderTypeMessagingGroupEntry
-	EncoderTypeMessagingGroupMember
-	EncoderTypeForbiddenPubKeyEntry
-	EncoderTypeLikeEntry
-	EncoderTypeNFTEntry
-	EncoderTypeNFTBidEntry
-	EncoderTypeNFTBidEntryBundle
-	EncoderTypeDerivedKeyEntry
-	EncoderTypeDiamondEntry
-	EncoderTypeRepostEntry
-	EncoderTypeGlobalParamsEntry
-	EncoderTypePostEntry
-	EncoderTypeBalanceEntry
-	EncoderTypeCoinEntry
-	EncoderTypePublicKeyRoyaltyPair
-	EncoderTypePKIDEntry
-	EncoderTypeProfileEntry
-	EncoderTypeAffectedPublicKey
-	EncoderTypeUtxoKey
-	EncoderTypeDeSoOutput
-	EncoderTypePKID
-	EncoderTypePublicKey
-	EncoderTypeBlockHash
-	EncoderTypeDAOCoinLimitOrderEntry
-	EncoderTypeFilledDAOCoinLimitOrder
-	EncoderTypeUserAssociationEntry
-	EncoderTypePostAssociationEntry
-	EncoderTypeAccessGroupEntry
-	EncoderTypeAccessGroupMemberEntry
-	EncoderTypeGroupMembershipKey
-	EncoderTypeNewMessageEntry
-	EncoderTypeAccessGroupMemberEnumerationEntry
-	EncoderTypeDmThreadEntry
-	EncoderTypeDeSoNonce
-	EncoderTypeTransactorNonceEntry
-	EncoderTypeValidatorEntry
-	EncoderTypeStakeEntry
-	EncoderTypeLockedStakeEntry
-=======
 	EncoderTypeUtxoEntry                         EncoderType = 0
 	EncoderTypeUtxoOperation                     EncoderType = 1
 	EncoderTypeUtxoOperationBundle               EncoderType = 2
@@ -156,51 +111,15 @@
 	EncoderTypeDeSoNonce                         EncoderType = 38
 	EncoderTypeTransactorNonceEntry              EncoderType = 39
 	EncoderTypeValidatorEntry                    EncoderType = 40
->>>>>>> e59b6839
+	EncoderTypeStakeEntry                        EncoderType = 41
+	EncoderTypeLockedStakeEntry                  EncoderType = 42
 
 	// EncoderTypeEndBlockView encoder type should be at the end and is used for automated tests.
-	EncoderTypeEndBlockView EncoderType = 41
+	EncoderTypeEndBlockView EncoderType = 43
 )
 
 // Txindex encoder types.
 const (
-<<<<<<< HEAD
-	EncoderTypeTransactionMetadata EncoderType = 1000000 + iota
-	EncoderTypeBasicTransferTxindexMetadata
-	EncoderTypeBitcoinExchangeTxindexMetadata
-	EncoderTypeCreatorCoinTxindexMetadata
-	EncoderTypeCreatorCoinTransferTxindexMetadata
-	EncoderTypeDAOCoinTransferTxindexMetadata
-	EncoderTypeFilledDAOCoinLimitOrderMetadata
-	EncoderTypeDAOCoinLimitOrderTxindexMetadata
-	EncoderTypeUpdateProfileTxindexMetadata
-	EncoderTypeSubmitPostTxindexMetadata
-	EncoderTypeLikeTxindexMetadata
-	EncoderTypeFollowTxindexMetadata
-	EncoderTypePrivateMessageTxindexMetadata
-	EncoderTypeSwapIdentityTxindexMetadata
-	EncoderTypeNFTRoyaltiesMetadata
-	EncoderTypeNFTBidTxindexMetadata
-	EncoderTypeAcceptNFTBidTxindexMetadata
-	EncoderTypeNFTTransferTxindexMetadata
-	EncoderTypeAcceptNFTTransferTxindexMetadata
-	EncoderTypeBurnNFTTxindexMetadata
-	EncoderTypeDAOCoinTxindexMetadata
-	EncoderTypeCreateNFTTxindexMetadata
-	EncoderTypeUpdateNFTTxindexMetadata
-	EncoderTypeCreateUserAssociationTxindexMetadata
-	EncoderTypeDeleteUserAssociationTxindexMetadata
-	EncoderTypeCreatePostAssociationTxindexMetadata
-	EncoderTypeDeletePostAssociationTxindexMetadata
-	EncoderTypeAccessGroupTxindexMetadata
-	EncoderTypeAccessGroupMembersTxindexMetadata
-	EncoderTypeNewMessageTxindexMetadata
-	EncoderTypeRegisterAsValidatorTxindexMetadata
-	EncoderTypeUnregisterAsValidatorTxindexMetadata
-	EncoderTypeStakeTxindexMetadata
-	EncoderTypeUnstakeTxindexMetadata
-	EncoderTypeUnlockStakeTxindexMetadata
-=======
 	EncoderTypeTransactionMetadata                  EncoderType = 1000000
 	EncoderTypeBasicTransferTxindexMetadata         EncoderType = 1000001
 	EncoderTypeBitcoinExchangeTxindexMetadata       EncoderType = 1000002
@@ -233,10 +152,12 @@
 	EncoderTypeNewMessageTxindexMetadata            EncoderType = 1000029
 	EncoderTypeRegisterAsValidatorTxindexMetadata   EncoderType = 1000030
 	EncoderTypeUnregisterAsValidatorTxindexMetadata EncoderType = 1000031
->>>>>>> e59b6839
+	EncoderTypeStakeTxindexMetadata                 EncoderType = 1000032
+	EncoderTypeUnstakeTxindexMetadata               EncoderType = 1000033
+	EncoderTypeUnlockStakeTxindexMetadata           EncoderType = 1000034
 
 	// EncoderTypeEndTxIndex encoder type should be at the end and is used for automated tests.
-	EncoderTypeEndTxIndex EncoderType = 1000032
+	EncoderTypeEndTxIndex EncoderType = 1000035
 )
 
 // This function translates the EncoderType into an empty DeSoEncoder struct.
