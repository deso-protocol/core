--- conflicted
+++ resolved
@@ -2000,11 +2000,8 @@
 	var utxoOps [][]*UtxoOperation
 	var fullBlock *MsgDeSoBlock
 	for ii := len(uncommittedAncestors) - 1; ii >= 0; ii-- {
-<<<<<<< HEAD
 		glog.Infof("Connecting block %v", uncommittedAncestors[ii])
-=======
 		var err error
->>>>>>> 0fdecb83
 		// We need to get these blocks from badger
 		fullBlock, err = GetBlock(uncommittedAncestors[ii].Hash, bc.db, bc.snapshot)
 		if err != nil {
