package lib

import (
	"bytes"
	"encoding/hex"
	"fmt"
	"github.com/btcsuite/btcd/btcec"
	"github.com/davecgh/go-spew/spew"
	"github.com/dgraph-io/badger/v3"
	"github.com/golang/glog"
	"github.com/pkg/errors"
	"math"
	"reflect"
	"sort"
)

func (bav *UtxoView) _getRepostEntryForRepostKey(repostKey *RepostKey) *RepostEntry {
	// If an entry exists in the in-memory map, return the value of that mapping.
	mapValue, existsMapValue := bav.RepostKeyToRepostEntry[*repostKey]
	if existsMapValue {
		return mapValue
	}

	// If we get here it means no value exists in our in-memory map. In this case,
	// defer to the db. If a mapping exists in the db, return it. If not, return
	// nil. Either way, save the value to the in-memory view mapping got later.
	repostEntry := DbReposterPubKeyRepostedPostHashToRepostEntry(bav.Handle, bav.Snapshot,
		repostKey.ReposterPubKey[:], repostKey.RepostedPostHash)
	if repostEntry != nil {
		bav._setRepostEntryMappings(repostEntry)
	}
	return repostEntry
}

func (bav *UtxoView) _setRepostEntryMappings(repostEntry *RepostEntry) {
	// This function shouldn't be called with nil.
	if repostEntry == nil {
		glog.Errorf("_setRepostEntryMappings: Called with nil RepostEntry; " +
			"this should never happen.")
		return
	}

	repostKey := MakeRepostKey(repostEntry.ReposterPubKey, *repostEntry.RepostedPostHash)
	bav.RepostKeyToRepostEntry[repostKey] = repostEntry
}

func (bav *UtxoView) _deleteRepostEntryMappings(repostEntry *RepostEntry) {

	if repostEntry == nil {
		glog.Errorf("_deleteRepostEntryMappings: called with nil RepostEntry; " +
			"this should never happen")
		return
	}
	// Create a tombstone entry.
	tombstoneRepostEntry := *repostEntry
	tombstoneRepostEntry.isDeleted = true

	// Set the mappings to point to the tombstone entry.
	bav._setRepostEntryMappings(&tombstoneRepostEntry)
}

func (bav *UtxoView) _setDiamondEntryMappings(diamondEntry *DiamondEntry) {
	// This function shouldn't be called with nil.
	if diamondEntry == nil {
		glog.Errorf("_setDiamondEntryMappings: Called with nil DiamondEntry; " +
			"this should never happen.")
		return
	}

	diamondKey := MakeDiamondKey(
		diamondEntry.SenderPKID, diamondEntry.ReceiverPKID, diamondEntry.DiamondPostHash)
	bav.DiamondKeyToDiamondEntry[diamondKey] = diamondEntry
}

func (bav *UtxoView) _deleteDiamondEntryMappings(diamondEntry *DiamondEntry) {

	// Create a tombstone entry.
	tombstoneDiamondEntry := *diamondEntry
	tombstoneDiamondEntry.isDeleted = true

	// Set the mappings to point to the tombstone entry.
	bav._setDiamondEntryMappings(&tombstoneDiamondEntry)
}

func (bav *UtxoView) GetDiamondEntryForDiamondKey(diamondKey *DiamondKey) *DiamondEntry {
	// If an entry exists in the in-memory map, return the value of that mapping.
	bavDiamondEntry, existsMapValue := bav.DiamondKeyToDiamondEntry[*diamondKey]
	if existsMapValue {
		return bavDiamondEntry
	}

	// If we get here it means no value exists in our in-memory map. In this case,
	// defer to the db. If a mapping exists in the db, return it. If not, return
	// nil.
	var diamondEntry *DiamondEntry
	if bav.Postgres != nil {
		diamond := bav.Postgres.GetDiamond(&diamondKey.SenderPKID, &diamondKey.ReceiverPKID, &diamondKey.DiamondPostHash)
		if diamond != nil {
			diamondEntry = &DiamondEntry{
				SenderPKID:      diamond.SenderPKID,
				ReceiverPKID:    diamond.ReceiverPKID,
				DiamondPostHash: diamond.DiamondPostHash,
				DiamondLevel:    int64(diamond.DiamondLevel),
			}
		}
	} else {
		diamondEntry = DbGetDiamondMappings(bav.Handle, bav.Snapshot,
			&diamondKey.ReceiverPKID, &diamondKey.SenderPKID, &diamondKey.DiamondPostHash)
	}

	if diamondEntry != nil {
		bav._setDiamondEntryMappings(diamondEntry)
	}

	return diamondEntry
}

func (bav *UtxoView) GetPostEntryForPostHash(postHash *BlockHash) *PostEntry {
	// If an entry exists in the in-memory map, return the value of that mapping.
	mapValue, existsMapValue := bav.PostHashToPostEntry[*postHash]
	if existsMapValue {
		return mapValue
	}

	// If we get here it means no value exists in our in-memory map. In this case,
	// defer to the db. If a mapping exists in the db, return it. If not, return
	// nil.
	if bav.Postgres != nil {
		post := bav.Postgres.GetPost(postHash)
		if post != nil {
			return bav.setPostMappings(post)
		}
		return nil
	} else {
		dbPostEntry := DBGetPostEntryByPostHash(bav.Handle, bav.Snapshot, postHash)
		if dbPostEntry != nil {
			bav._setPostEntryMappings(dbPostEntry)
		}
		return dbPostEntry
	}
}

func (bav *UtxoView) GetDiamondEntryMapForPublicKey(publicKey []byte, fetchYouDiamonded bool,
) (_pkidToDiamondsMap map[PKID][]*DiamondEntry, _err error) {
	pkidEntry := bav.GetPKIDForPublicKey(publicKey)

	dbPKIDToDiamondsMap, err := DbGetPKIDsThatDiamondedYouMap(bav.Handle, pkidEntry.PKID, fetchYouDiamonded)
	if err != nil {
		return nil, errors.Wrapf(err, "GetDiamondEntryMapForPublicKey: Error Getting "+
			"PKIDs that diamonded you map from the DB.")
	}

	// Load all of the diamondEntries into the view.
	for _, diamondEntryList := range dbPKIDToDiamondsMap {
		for _, diamondEntry := range diamondEntryList {
			diamondKey := &DiamondKey{
				SenderPKID:      *diamondEntry.SenderPKID,
				ReceiverPKID:    *diamondEntry.ReceiverPKID,
				DiamondPostHash: *diamondEntry.DiamondPostHash,
			}
			// If the diamond key is not in the view, add it to the view.
			if _, ok := bav.DiamondKeyToDiamondEntry[*diamondKey]; !ok {
				bav._setDiamondEntryMappings(diamondEntry)
			}
		}
	}

	// Iterate over all the diamondEntries in the view and build the final map.
	pkidToDiamondsMap := make(map[PKID][]*DiamondEntry)
	for _, diamondEntry := range bav.DiamondKeyToDiamondEntry {
		if diamondEntry.isDeleted {
			continue
		}
		// Make sure the diamondEntry we are looking at is for the correct receiver public key.
		if !fetchYouDiamonded && reflect.DeepEqual(diamondEntry.ReceiverPKID, pkidEntry.PKID) {
			pkidToDiamondsMap[*diamondEntry.SenderPKID] = append(
				pkidToDiamondsMap[*diamondEntry.SenderPKID], diamondEntry)
		}

		// Make sure the diamondEntry we are looking at is for the correct sender public key.
		if fetchYouDiamonded && reflect.DeepEqual(diamondEntry.SenderPKID, pkidEntry.PKID) {
			pkidToDiamondsMap[*diamondEntry.ReceiverPKID] = append(
				pkidToDiamondsMap[*diamondEntry.ReceiverPKID], diamondEntry)
		}
	}

	return pkidToDiamondsMap, nil
}

func (bav *UtxoView) GetDiamondEntriesForSenderToReceiver(receiverPublicKey []byte, senderPublicKey []byte,
) (_diamondEntries []*DiamondEntry, _err error) {

	receiverPKIDEntry := bav.GetPKIDForPublicKey(receiverPublicKey)
	senderPKIDEntry := bav.GetPKIDForPublicKey(senderPublicKey)
	dbDiamondEntries, err := DbGetDiamondEntriesForSenderToReceiver(bav.Handle, receiverPKIDEntry.PKID, senderPKIDEntry.PKID)
	if err != nil {
		return nil, errors.Wrapf(err, "GetDiamondEntriesForGiverToReceiver: Error getting diamond entries from DB.")
	}

	// Load all of the diamondEntries into the view
	for _, diamondEntry := range dbDiamondEntries {
		diamondKey := &DiamondKey{
			SenderPKID:      *diamondEntry.SenderPKID,
			ReceiverPKID:    *diamondEntry.ReceiverPKID,
			DiamondPostHash: *diamondEntry.DiamondPostHash,
		}
		// If the diamond key is not in the view, add it to the view.
		if _, ok := bav.DiamondKeyToDiamondEntry[*diamondKey]; !ok {
			bav._setDiamondEntryMappings(diamondEntry)
		}
	}

	var diamondEntries []*DiamondEntry
	for _, diamondEntry := range bav.DiamondKeyToDiamondEntry {
		if diamondEntry.isDeleted {
			continue
		}

		// Make sure the diamondEntry we are looking at is for the correct sender and receiver pair
		if reflect.DeepEqual(diamondEntry.ReceiverPKID, receiverPKIDEntry.PKID) &&
			reflect.DeepEqual(diamondEntry.SenderPKID, senderPKIDEntry.PKID) {
			diamondEntries = append(diamondEntries, diamondEntry)
		}
	}

	return diamondEntries, nil
}

func (bav *UtxoView) _setPostEntryMappings(postEntry *PostEntry) {
	// This function shouldn't be called with nil.
	if postEntry == nil {
		glog.Errorf("_setPostEntryMappings: Called with nil PostEntry; this should never happen.")
		return
	}

	// Add a mapping for the post.
	bav.PostHashToPostEntry[*postEntry.PostHash] = postEntry
}

func (bav *UtxoView) _deletePostEntryMappings(postEntry *PostEntry) {

	// Create a tombstone entry.
	tombstonePostEntry := *postEntry
	tombstonePostEntry.isDeleted = true

	// Set the mappings to point to the tombstone entry.
	bav._setPostEntryMappings(&tombstonePostEntry)
}

func (bav *UtxoView) setPostMappings(post *PGPost) *PostEntry {
	postEntry := post.NewPostEntry()

	// Add a mapping for the post.
	bav.PostHashToPostEntry[*post.PostHash] = postEntry

	return postEntry
}

func (bav *UtxoView) GetPostEntryReaderState(
	readerPK []byte, postEntry *PostEntry) *PostEntryReaderState {
	postEntryReaderState := &PostEntryReaderState{}

	// Get like state.
	postEntryReaderState.LikedByReader = bav.GetLikedByReader(readerPK, postEntry.PostHash)

	// Get repost state.
	postEntryReaderState.RepostPostHashHex, postEntryReaderState.RepostedByReader = bav.GetRepostPostEntryStateForReader(readerPK, postEntry.PostHash)

	// Get diamond state.
	senderPKID := bav.GetPKIDForPublicKey(readerPK)
	receiverPKID := bav.GetPKIDForPublicKey(postEntry.PosterPublicKey)
	if senderPKID == nil || receiverPKID == nil {
		glog.V(2).Infof(
			"GetPostEntryReaderState: Could not find PKID for reader PK: %s or poster PK: %s",
			PkToString(readerPK, bav.Params), PkToString(postEntry.PosterPublicKey, bav.Params))
	} else {
		diamondKey := MakeDiamondKey(senderPKID.PKID, receiverPKID.PKID, postEntry.PostHash)
		diamondEntry := bav.GetDiamondEntryForDiamondKey(&diamondKey)
		if diamondEntry != nil {
			postEntryReaderState.DiamondLevelBestowed = diamondEntry.DiamondLevel
		}
	}

	return postEntryReaderState
}

func (bav *UtxoView) GetRepostPostEntryStateForReader(readerPK []byte, postHash *BlockHash) (string, bool) {
	repostKey := MakeRepostKey(readerPK, *postHash)
	repostEntry := bav._getRepostEntryForRepostKey(&repostKey)
	if repostEntry == nil {
		return "", false
	}
	repostPostEntry := bav.GetPostEntryForPostHash(repostEntry.RepostPostHash)
	if repostPostEntry == nil {
		glog.Errorf("Could not find repost post entry from post hash: %v", repostEntry.RepostedPostHash)
		return "", false
	}
	// We include the PostHashHex of this user's post that reposts the current post to
	// handle undo-ing (AKA hiding) a repost.
	// If the user's repost of this post is hidden, we set RepostedByReader to false.
	return hex.EncodeToString(repostEntry.RepostPostHash[:]), !repostPostEntry.IsHidden
}

func (bav *UtxoView) GetCommentEntriesForParentStakeID(parentStakeID []byte) ([]*PostEntry, error) {
	if bav.Postgres != nil {
		posts := bav.Postgres.GetComments(NewBlockHash(parentStakeID))
		for _, post := range posts {
			bav.setPostMappings(post)
		}
	} else {
		_, dbCommentHashes, _, err := DBGetCommentPostHashesForParentStakeID(
			bav.Handle, bav.Snapshot, parentStakeID, false)
		if err != nil {
			return nil, errors.Wrapf(err, "GetCommentEntriesForParentStakeID: Problem fetching comments: %v", err)
		}

		// Load comment hashes into the view.
		for _, commentHash := range dbCommentHashes {
			bav.GetPostEntryForPostHash(commentHash)
		}
	}

	commentEntries := []*PostEntry{}
	for _, postEntry := range bav.PostHashToPostEntry {
		// Ignore deleted or rolled-back posts.
		if postEntry.isDeleted {
			continue
		}

		if len(postEntry.ParentStakeID) == 0 || !reflect.DeepEqual(postEntry.ParentStakeID, parentStakeID) {
			continue // Skip posts that are not comments on the given parentStakeID.
		} else {
			// Add the comment to our map.
			commentEntries = append(commentEntries, postEntry)
		}
	}

	return commentEntries, nil
}

// Accepts a postEntry and returns as many parent posts as it can find up to maxDepth.
// This function never returns an error, only an empty list if it hits a non-post parentStakeID.
// If "rootFirst" is passed, the root of the tree will be returned first, not the 1st parent.
// _truncatedTree is a flag that is true when the root post was not reached before the maxDepth was hit.
func (bav *UtxoView) GetParentPostEntriesForPostEntry(postEntry *PostEntry, maxDepth uint32, rootFirst bool,
) (_parentPostEntries []*PostEntry, _truncatedTree bool) {

	parentStakeID := postEntry.ParentStakeID
	parentPostEntries := []*PostEntry{}

	// If the post passed has no parent or isn't a post, we return the empty list.
	if len(parentStakeID) != HashSizeBytes {
		return parentPostEntries, false
	}

	iterations := uint32(0)
	for len(parentStakeID) == HashSizeBytes && iterations < maxDepth {
		parentPostHash := &BlockHash{}
		copy(parentPostHash[:], parentStakeID)

		parentPostEntry := bav.GetPostEntryForPostHash(parentPostHash)
		if postEntry == nil {
			break
		}
		if rootFirst {
			parentPostEntries = append([]*PostEntry{parentPostEntry}, parentPostEntries...)
		} else {
			parentPostEntries = append(parentPostEntries, parentPostEntry)
		}

		// Set up the next iteration of the loop.
		parentStakeID = parentPostEntry.ParentStakeID
		iterations += 1
	}

	return parentPostEntries, iterations >= maxDepth
}

// Just fetch all the posts from the db and join them with all the posts
// in the mempool. Then sort them by their timestamp. This can be called
// on an empty view or a view that already has a lot of transactions
// applied to it.
func (bav *UtxoView) GetAllPosts() (_corePosts []*PostEntry, _commentsByPostHash map[BlockHash][]*PostEntry, _err error) {
	// Start by fetching all the posts we have in the db.
	//
	// TODO(performance): This currently fetches all posts. We should implement
	// some kind of pagination instead though.
	_, _, dbPostEntries, err := DBGetAllPostsByTstamp(bav.Handle, bav.Snapshot, true)
	if err != nil {
		return nil, nil, errors.Wrapf(err, "GetAllPosts: Problem fetching PostEntry's from db: ")
	}

	// Iterate through the entries found in the db and force the view to load them.
	// This fills in any gaps in the view so that, after this, the view should contain
	// the union of what it had before plus what was in the db.
	for _, dbPostEntry := range dbPostEntries {
		bav.GetPostEntryForPostHash(dbPostEntry.PostHash)
	}

	// Do one more pass to load all the comments from the DB.
	for _, postEntry := range bav.PostHashToPostEntry {
		// Ignore deleted or rolled-back posts.
		if postEntry.isDeleted {
			continue
		}

		// If we have a post in the view and if that post is not a comment
		// then fetch its attached comments from the db. We need to do this
		// because the tstamp index above only fetches "core" posts not
		// comments.

		if len(postEntry.ParentStakeID) == 0 {
			_, dbCommentHashes, _, err := DBGetCommentPostHashesForParentStakeID(
				bav.Handle, bav.Snapshot, postEntry.ParentStakeID, false)
			if err != nil {
				return nil, nil, errors.Wrapf(err, "GetAllPosts: Problem fetching comment PostEntry's from db: ")
			}
			for _, commentHash := range dbCommentHashes {
				bav.GetPostEntryForPostHash(commentHash)
			}
		}
	}

	allCorePosts := []*PostEntry{}
	commentsByPostHash := make(map[BlockHash][]*PostEntry)
	for _, postEntry := range bav.PostHashToPostEntry {
		// Ignore deleted or rolled-back posts.
		if postEntry.isDeleted {
			continue
		}

		// Every post is either a core post or a comment. If it has a stake ID
		// its a comment, and if it doesn't then it's a core post.
		if len(postEntry.ParentStakeID) == 0 {
			allCorePosts = append(allCorePosts, postEntry)
		} else {
			// Add the comment to our map.
			commentsForPost := commentsByPostHash[*NewBlockHash(postEntry.ParentStakeID)]
			commentsForPost = append(commentsForPost, postEntry)
			commentsByPostHash[*NewBlockHash(postEntry.ParentStakeID)] = commentsForPost
		}
	}
	// Sort all the comment lists as well. Here we put the latest comment at the
	// end.
	for _, commentList := range commentsByPostHash {
		sort.Slice(commentList, func(ii, jj int) bool {
			return commentList[ii].TimestampNanos < commentList[jj].TimestampNanos
		})
	}

	return allCorePosts, commentsByPostHash, nil
}

func (bav *UtxoView) GetPostsPaginatedForPublicKeyOrderedByTimestamp(publicKey []byte, startPostHash *BlockHash, limit uint64, mediaRequired bool, onlyNFTs bool, onlyPosts bool) (_posts []*PostEntry, _err error) {
	if onlyNFTs && onlyPosts {
		return nil, fmt.Errorf("GetPostsPaginatedForPublicKeyOrderedByTimestamp: onlyNFTs and onlyPosts can not be enabled both")
	}
	if bav.Postgres != nil {
		var startTime uint64 = math.MaxUint64
		if startPostHash != nil {
			startPostEntry := bav.GetPostEntryForPostHash(startPostHash)
			startTime = startPostEntry.TimestampNanos
		}
		posts := bav.Postgres.GetPostsForPublicKey(publicKey, startTime, limit)
		for _, post := range posts {
			// TODO: Normalize this field so we get the correct number of results from the DB
			if mediaRequired && !post.HasMedia() {
				continue
			}

			// onlyNFTs set to determine if we only want posts that are NFTs
			if onlyNFTs && !post.NFT {
				continue
			}
			if onlyPosts && post.NFT {
				continue
			}

			bav.setPostMappings(post)
		}
	} else {
		handle := bav.Handle
		// FIXME: Db operation like this shouldn't happen in utxoview.
		dbPrefix := append([]byte{}, Prefixes.PrefixPosterPublicKeyTimestampPostHash...)
		dbPrefix = append(dbPrefix, publicKey...)
		var prefix []byte
		if startPostHash != nil {
			startPostEntry := bav.GetPostEntryForPostHash(startPostHash)
			if startPostEntry == nil {
				return nil, fmt.Errorf("GetPostsPaginatedForPublicKeyOrderedByTimestamp: Invalid start post hash")
			}
			prefix = append(dbPrefix, EncodeUint64(startPostEntry.TimestampNanos)...)
			prefix = append(prefix, startPostEntry.PostHash[:]...)
		} else {
			maxBigEndianUint64Bytes := []byte{0xFF, 0xFF, 0xFF, 0xFF, 0xFF, 0xFF, 0xFF, 0xFF}
			prefix = append(dbPrefix, maxBigEndianUint64Bytes...)
		}
		timestampSizeBytes := 8
		var posts []*PostEntry
		err := handle.View(func(txn *badger.Txn) error {
			opts := badger.DefaultIteratorOptions

			opts.PrefetchValues = false

			// Go in reverse order
			opts.Reverse = true

			it := txn.NewIterator(opts)
			defer it.Close()
			it.Seek(prefix)
			if startPostHash != nil {
				// Skip the first post if we have a startPostHash.
				it.Next()
			}
			for ; it.ValidForPrefix(dbPrefix) && uint64(len(posts)) < limit; it.Next() {
				rawKey := it.Item().Key()

				keyWithoutPrefix := rawKey[1:]
				//posterPublicKey := keyWithoutPrefix[:HashSizeBytes]
				publicKeySizeBytes := HashSizeBytes + 1
				//tstampNanos := DecodeUint64(keyWithoutPrefix[publicKeySizeBytes:(publicKeySizeBytes + timestampSizeBytes)])

				postHash := &BlockHash{}
				copy(postHash[:], keyWithoutPrefix[(publicKeySizeBytes+timestampSizeBytes):])
				postEntry := bav.GetPostEntryForPostHash(postHash)
				if postEntry == nil {
					return fmt.Errorf("Missing post entry")
				}
				if postEntry.isDeleted || postEntry.ParentStakeID != nil || postEntry.IsHidden {
					continue
				}

				// mediaRequired set to determine if we only want posts that include media and ignore posts without
				if mediaRequired && !postEntry.HasMedia() {
					continue
				}

				// onlyNFTs set to determine if we only want posts that are NFTs
				if onlyNFTs && !postEntry.IsNFT {
					continue
				}
				if onlyPosts && postEntry.IsNFT {
					continue
				}

				posts = append(posts, postEntry)
			}
			return nil
		})
		if err != nil {
			return nil, err
		}
	}

	var postEntries []*PostEntry
	// Iterate over the view. Put all posts authored by the public key into our mempool posts slice
	for _, postEntry := range bav.PostHashToPostEntry {
		// Ignore deleted or hidden posts and any comments.
		if postEntry.isDeleted || postEntry.IsHidden || len(postEntry.ParentStakeID) != 0 {
			continue
		}

		// mediaRequired set to determine if we only want posts that include media and ignore posts without
		if mediaRequired && !postEntry.HasMedia() {
			continue
		}

		// onlyNFTs set to determine if we only want posts that are NFTs
		if onlyNFTs && !postEntry.IsNFT {
			continue
		}
		if onlyPosts && postEntry.IsNFT {
			continue
		}

		if reflect.DeepEqual(postEntry.PosterPublicKey, publicKey) {
			postEntries = append(postEntries, postEntry)
		}
	}

	return postEntries, nil
}

func (bav *UtxoView) GetDiamondSendersForPostHash(postHash *BlockHash) (_pkidToDiamondLevel map[PKID]int64, _err error) {
	handle := bav.Handle
	// FIXME: Db operation like this shouldn't happen in utxoview.
	dbPrefix := append([]byte{}, Prefixes.PrefixDiamondedPostHashDiamonderPKIDDiamondLevel...)
	dbPrefix = append(dbPrefix, postHash[:]...)
	keysFound, _ := EnumerateKeysForPrefix(handle, dbPrefix)

	diamondPostEntry := bav.GetPostEntryForPostHash(postHash)
	receiverPKIDEntry := bav.GetPKIDForPublicKey(diamondPostEntry.PosterPublicKey)

	// Iterate over all the db keys & values and load them into the view.
	expectedKeyLength := 1 + HashSizeBytes + btcec.PubKeyBytesLenCompressed + 8
	for _, key := range keysFound {
		// Sanity check that this is a reasonable key.
		if len(key) != expectedKeyLength {
			return nil, fmt.Errorf("UtxoView.GetDiamondsForPostHash: Invalid key length found: %d", len(key))
		}

		senderPKID := &PKID{}
		copy(senderPKID[:], key[1+HashSizeBytes:])

		diamondKey := &DiamondKey{
			SenderPKID:      *senderPKID,
			ReceiverPKID:    *receiverPKIDEntry.PKID,
			DiamondPostHash: *postHash,
		}

		bav.GetDiamondEntryForDiamondKey(diamondKey)
	}

	// Iterate over the view and create the final map to return.
	pkidToDiamondLevel := make(map[PKID]int64)
	for _, diamondEntry := range bav.DiamondKeyToDiamondEntry {
		if !diamondEntry.isDeleted && reflect.DeepEqual(diamondEntry.DiamondPostHash[:], postHash[:]) {
			pkidToDiamondLevel[*diamondEntry.SenderPKID] = diamondEntry.DiamondLevel
		}
	}

	return pkidToDiamondLevel, nil
}

func (bav *UtxoView) GetRepostsForPostHash(postHash *BlockHash) (_reposterPubKeys [][]byte, _err error) {
	handle := bav.Handle
	// FIXME: Db operation like this shouldn't happen in utxoview.
	dbPrefix := append([]byte{}, Prefixes.PrefixRepostedPostHashReposterPubKey...)
	dbPrefix = append(dbPrefix, postHash[:]...)
	keysFound, _ := EnumerateKeysForPrefix(handle, dbPrefix)

	// Iterate over all the db keys & values and load them into the view.
	expectedKeyLength := 1 + HashSizeBytes + btcec.PubKeyBytesLenCompressed
	for _, key := range keysFound {
		// Sanity check that this is a reasonable key.
		if len(key) != expectedKeyLength {
			return nil, fmt.Errorf("UtxoView.GetRepostersForPostHash: Invalid key length found: %d", len(key))
		}

		reposterPubKey := key[1+HashSizeBytes:]

		repostKey := &RepostKey{
			ReposterPubKey:   MakePkMapKey(reposterPubKey),
			RepostedPostHash: *postHash,
		}

		bav._getRepostEntryForRepostKey(repostKey)
	}

	// Iterate over the view and create the final list to return.
	reposterPubKeys := [][]byte{}
	for _, repostEntry := range bav.RepostKeyToRepostEntry {
		if !repostEntry.isDeleted && reflect.DeepEqual(repostEntry.RepostedPostHash[:], postHash[:]) {
			reposterPubKeys = append(reposterPubKeys, repostEntry.ReposterPubKey)
		}
	}

	return reposterPubKeys, nil
}

func (bav *UtxoView) GetQuoteRepostsForPostHash(postHash *BlockHash,
) (_quoteReposterPubKeys [][]byte, _quoteReposterPubKeyToPosts map[PkMapKey][]*PostEntry, _err error) {
	handle := bav.Handle
	// FIXME: Db operation like this shouldn't happen in utxoview.
	dbPrefix := append([]byte{}, Prefixes.PrefixRepostedPostHashReposterPubKeyRepostPostHash...)
	dbPrefix = append(dbPrefix, postHash[:]...)
	keysFound, _ := EnumerateKeysForPrefix(handle, dbPrefix)

	// Iterate over all the db keys & values and load them into the view.
	expectedKeyLength := 1 + HashSizeBytes + btcec.PubKeyBytesLenCompressed + HashSizeBytes

	repostPostHashIdx := 1 + HashSizeBytes + btcec.PubKeyBytesLenCompressed
	for _, key := range keysFound {
		// Sanity check that this is a reasonable key.
		if len(key) != expectedKeyLength {
			return nil, nil, fmt.Errorf("UtxoView.GetQuoteRepostsForPostHash: Invalid key length found: %d", len(key))
		}

		repostPostHash := &BlockHash{}
		copy(repostPostHash[:], key[repostPostHashIdx:])

		bav.GetPostEntryForPostHash(repostPostHash)
	}

	// Iterate over the view and create the final map to return.
	quoteReposterPubKeys := [][]byte{}
	quoteReposterPubKeyToPosts := make(map[PkMapKey][]*PostEntry)

	for _, postEntry := range bav.PostHashToPostEntry {
		if !postEntry.isDeleted && postEntry.IsQuotedRepost && reflect.DeepEqual(postEntry.RepostedPostHash[:], postHash[:]) {
			quoteReposterPubKeys = append(quoteReposterPubKeys, postEntry.PosterPublicKey)

			quoteRepostPosts, _ := quoteReposterPubKeyToPosts[MakePkMapKey(postEntry.PosterPublicKey)]
			quoteRepostPosts = append(quoteRepostPosts, postEntry)
			quoteReposterPubKeyToPosts[MakePkMapKey(postEntry.PosterPublicKey)] = quoteRepostPosts
		}
	}

	return quoteReposterPubKeys, quoteReposterPubKeyToPosts, nil
}

func (bav *UtxoView) _connectSubmitPost(
	txn *MsgDeSoTxn, txHash *BlockHash, blockHeight uint32,
	verifySignatures bool, ignoreUtxos bool) (
	_totalInput uint64, _totalOutput uint64, _utxoOps []*UtxoOperation, _err error) {

	// Check that the transaction has the right TxnType.
	if txn.TxnMeta.GetTxnType() != TxnTypeSubmitPost {
		return 0, 0, nil, fmt.Errorf("_connectSubmitPost: called with bad TxnType %s",
			txn.TxnMeta.GetTxnType().String())
	}
	txMeta := txn.TxnMeta.(*SubmitPostMetadata)

	// Connect basic txn to get the total input and the total output without
	// considering the transaction metadata.
	//
	// The ignoreUtxos flag is used to connect "seed" transactions when initializing
	// the blockchain. It allows us to "seed" the database with posts and profiles
	// when we do a hard fork, without having the transactions rejected due to their
	// not being spendable.
	var totalInput, totalOutput uint64
	var utxoOpsForTxn = []*UtxoOperation{}
	var err error
	if !ignoreUtxos {
		totalInput, totalOutput, utxoOpsForTxn, err = bav._connectBasicTransfer(
			txn, txHash, blockHeight, verifySignatures)
		if err != nil {
			return 0, 0, nil, errors.Wrapf(err, "_connectSubmitPost: ")
		}

		// Force the input to be non-zero so that we can prevent replay attacks.
		if totalInput == 0 {
			return 0, 0, nil, RuleErrorSubmitPostRequiresNonZeroInput
		}
	}

	// Transaction extra data contains both consensus-related, such as repost info, and additional information about a post,
	// whereas PostExtraData is an attribute of a PostEntry that contains only non-consensus related
	// information about a post, such as a link to a video that is embedded.
	extraData := make(map[string][]byte)
	for k, v := range txn.ExtraData {
		extraData[k] = v
	}
	// Set the IsQuotedRepost attribute of postEntry based on extra data
	isQuotedRepost := false
	if quotedRepost, hasQuotedRepost := extraData[IsQuotedRepostKey]; hasQuotedRepost {
		if reflect.DeepEqual(quotedRepost, QuotedRepostVal) {
			isQuotedRepost = true
		}
		// Delete key since it is not needed in the PostExtraData map as IsQuotedRepost is involved in consensus code.
		delete(extraData, IsQuotedRepostKey)
	}
	var repostedPostHash *BlockHash
	if repostedPostHashBytes, isRepost := extraData[RepostedPostHash]; isRepost {
		repostedPostHash = &BlockHash{}
		copy(repostedPostHash[:], repostedPostHashBytes)
		delete(extraData, RepostedPostHash)
	}
	isFrozen := false
<<<<<<< HEAD
	if blockHeight >= bav.Params.ForkHeights.AccessGroupsAndAssociationsBlockHeight {
=======
	if blockHeight >= bav.Params.ForkHeights.AssociationsAndAccessGroupsBlockHeight {
>>>>>>> 74899861
		if extraDataIsFrozen, exists := extraData[IsFrozenKey]; exists {
			isFrozen = bytes.Equal(extraDataIsFrozen, IsFrozenPostVal)
			delete(extraData, IsFrozenKey)
		}
	}

	// At this point the inputs and outputs have been processed. Now we
	// need to handle the metadata.

	// If the metadata has a PostHashToModify then treat it as modifying an
	// existing post rather than creating a new post.
	var prevPostEntry *PostEntry
	var prevParentPostEntry *PostEntry
	var prevGrandparentPostEntry *PostEntry
	var prevRepostedPostEntry *PostEntry
	var prevRepostEntry *RepostEntry

	var newPostEntry *PostEntry
	var newParentPostEntry *PostEntry
	var newGrandparentPostEntry *PostEntry
	var newRepostedPostEntry *PostEntry
	var newRepostEntry *RepostEntry
	if len(txMeta.PostHashToModify) != 0 {
		// Make sure the post hash is valid
		if len(txMeta.PostHashToModify) != HashSizeBytes {
			return 0, 0, nil, errors.Wrapf(
				RuleErrorSubmitPostInvalidPostHashToModify,
				"_connectSubmitPost: Bad post hash: %#v", txMeta.PostHashToModify)
		}

		// Get the existing post entry, which must exist and be undeleted.
		postHash := &BlockHash{}
		copy(postHash[:], txMeta.PostHashToModify[:])
		existingPostEntryy := bav.GetPostEntryForPostHash(postHash)
		if existingPostEntryy == nil || existingPostEntryy.isDeleted {
			return 0, 0, nil, errors.Wrapf(
				RuleErrorSubmitPostModifyingNonexistentPost,
				"_connectSubmitPost: Post hash: %v", postHash)
		}

		// Post modification is only allowed by the original poster.
		if !reflect.DeepEqual(txn.PublicKey, existingPostEntryy.PosterPublicKey) {

			return 0, 0, nil, errors.Wrapf(
				RuleErrorSubmitPostPostModificationNotAuthorized,
				"_connectSubmitPost: Post hash: %v, poster public key: %v, "+
					"txn public key: %v, paramUpdater: %v", postHash,
				PkToStringBoth(existingPostEntryy.PosterPublicKey),
				PkToStringBoth(txn.PublicKey), spew.Sdump(GetParamUpdaterPublicKeys(blockHeight, bav.Params)))
		}

<<<<<<< HEAD
		if blockHeight >= bav.Params.ForkHeights.AccessGroupsAndAssociationsBlockHeight {
=======
		if blockHeight >= bav.Params.ForkHeights.AssociationsAndAccessGroupsBlockHeight {
>>>>>>> 74899861
			// Modification of a frozen post is not allowed after the above block height.
			if existingPostEntryy.IsFrozen {
				return 0, 0, nil, errors.Wrapf(RuleErrorSubmitPostModifyingFrozenPost, "_connectSubmitPost: ")
			}
		} else {
			// Modification of an NFT is not allowed before the above block height.
			if existingPostEntryy.IsNFT {
				return 0, 0, nil, errors.Wrapf(RuleErrorSubmitPostCannotUpdateNFT, "_connectSubmitPost: ")
			}
		}

		// It's an error if we are updating the value of RepostedPostHash. A post can only ever repost a single post.
		if !reflect.DeepEqual(repostedPostHash, existingPostEntryy.RepostedPostHash) {
			return 0, 0, nil, errors.Wrapf(
				RuleErrorSubmitPostUpdateRepostHash,
				"_connectSubmitPost: cannot update reposted post hash when updating a post")
		}

		// It's an error if we are updating the value of IsQuotedRepost.
		if isQuotedRepost != existingPostEntryy.IsQuotedRepost {
			return 0, 0, nil, errors.Wrapf(
				RuleErrorSubmitPostUpdateIsQuotedRepost,
				"_connectSubmitPost: cannot update isQuotedRepost attribute of post when updating a post")
		}

		// Save the data from the post. Note that we don't make a deep copy
		// because all the fields that we modify are non-pointer fields.
		prevPostEntry = &PostEntry{}
		*prevPostEntry = *existingPostEntryy

		// Set the newPostEntry pointer to the existing entry
		newPostEntry = existingPostEntryy

		// The field values should have already been validated so set
		// them.
		if len(txMeta.Body) != 0 {
			newPostEntry.Body = txMeta.Body
		}

		// Merge the remaining attributes of the transaction's ExtraData into the postEntry's PostExtraData map.
		if len(extraData) > 0 {
			newPostExtraData := make(map[string][]byte)
			for k, v := range existingPostEntryy.PostExtraData {
				newPostExtraData[k] = v
			}
			for k, v := range extraData {
				// If we're given a value with length greater than 0, add it to the map.
				if len(v) > 0 {
					newPostExtraData[k] = v
				} else {
					// If the value we're given has a length of 0, this indicates that we should delete it if it exists.
					delete(newPostExtraData, k)
				}
			}
			newPostEntry.PostExtraData = newPostExtraData
		}
		// TODO: Right now a post can be undeleted by the owner of the post,
		// which seems like undesired behavior if a paramUpdater is trying to reduce
		// spam
		newPostEntry.IsHidden = txMeta.IsHidden
		newPostEntry.IsFrozen = isFrozen

		// Obtain the parent posts
		newParentPostEntry, newGrandparentPostEntry, err = bav._getParentAndGrandparentPostEntry(newPostEntry)
		if err != nil {
			return 0, 0, nil, errors.Wrapf(err, "_connectSubmitPost: error with _getParentAndGrandparentPostEntry: %v", postHash)
		}

		if newPostEntry.RepostedPostHash != nil {
			newRepostedPostEntry = bav.GetPostEntryForPostHash(newPostEntry.RepostedPostHash)
		}

		// Figure out how much we need to change the parent / grandparent's comment count by
		var commentCountUpdateAmount int
		repostCountUpdateAmount := 0
		quoteRepostCountUpdateAmount := 0
		hidingPostEntry := !prevPostEntry.IsHidden && newPostEntry.IsHidden
		if hidingPostEntry {
			// If we're hiding a post then we need to decrement the comment count of the parent
			// and grandparent posts.
			commentCountUpdateAmount = -1 * int(1+prevPostEntry.CommentCount)

			// If we're hiding a post that is a vanilla repost of another post, we decrement the repost count of the
			// post that was reposted.
			if IsVanillaRepost(newPostEntry) {
				repostCountUpdateAmount = -1
			} else if isQuotedRepost {
				quoteRepostCountUpdateAmount = -1
			}
		}

		unhidingPostEntry := prevPostEntry.IsHidden && !newPostEntry.IsHidden
		if unhidingPostEntry {
			// If we're unhiding a post then we need to increment the comment count of the parent
			// and grandparent posts.
			commentCountUpdateAmount = int(1 + prevPostEntry.CommentCount)
			// If we are unhiding a post that is a vanilla repost of another post, we increment the repost count of
			// the post that was reposted.
			if IsVanillaRepost(newPostEntry) {
				repostCountUpdateAmount = 1
			} else if isQuotedRepost {
				quoteRepostCountUpdateAmount = 1
			}
		}

		// Save the data from the parent post. Note that we don't make a deep copy
		// because all the fields that we modify are non-pointer fields.
		if newParentPostEntry != nil {
			prevParentPostEntry = &PostEntry{}
			*prevParentPostEntry = *newParentPostEntry
			bav._updateParentCommentCountForPost(newPostEntry, newParentPostEntry, commentCountUpdateAmount)
		}

		// Save the data from the grandparent post. Note that we don't make a deep copy
		// because all the fields that we modify are non-pointer fields.
		if newGrandparentPostEntry != nil {
			prevGrandparentPostEntry = &PostEntry{}
			*prevGrandparentPostEntry = *newGrandparentPostEntry
			bav._updateParentCommentCountForPost(newPostEntry, newGrandparentPostEntry, commentCountUpdateAmount)
		}
		if newRepostedPostEntry != nil {
			prevRepostedPostEntry = &PostEntry{}
			*prevRepostedPostEntry = *newRepostedPostEntry
			// If the previous post entry is a vanilla repost, we can set the prevRepostEntry.
			if IsVanillaRepost(prevPostEntry) {
				prevRepostKey := MakeRepostKey(prevPostEntry.PosterPublicKey, *prevPostEntry.RepostedPostHash)
				prevRepostEntry = bav._getRepostEntryForRepostKey(&prevRepostKey)
				if prevRepostEntry == nil {
					return 0, 0, nil, fmt.Errorf("prevRepostEntry not found for prevPostEntry")
				}
				// Generally prevRepostEntry is identical to newRepostEntry. Currently, we enforce a check that
				// the RepostedPostHash does not get modified when attempting to connect a submitPost transaction
				newRepostEntry = &RepostEntry{
					ReposterPubKey:   newPostEntry.PosterPublicKey,
					RepostedPostHash: newPostEntry.RepostedPostHash,
					RepostPostHash:   newPostEntry.PostHash,
				}

				// Update the repost count if it has changed.
				bav._updateRepostCount(newRepostedPostEntry, repostCountUpdateAmount)
			} else {
				// Update the quote repost count if it has changed.
				bav._updateQuoteRepostCount(newRepostedPostEntry, quoteRepostCountUpdateAmount)
			}
		}
	} else {
		// In this case we are creating a post from scratch so validate
		// all the fields.

		// StakeMultipleBasisPoints > 0 < max
		// Between 1x = 100% and 10x = 10,000%
		if txMeta.StakeMultipleBasisPoints < 100*100 ||
			txMeta.StakeMultipleBasisPoints > bav.Params.MaxStakeMultipleBasisPoints {

			return 0, 0, nil, errors.Wrapf(RuleErrorSubmitPostStakeMultipleSize,
				"_connectSubmitPost: Invalid StakeMultipleSize: %d",
				txMeta.StakeMultipleBasisPoints)
		}
		// CreatorBasisPoints > 0 < max
		if txMeta.CreatorBasisPoints < 0 ||
			txMeta.CreatorBasisPoints > bav.Params.MaxCreatorBasisPoints {

			return 0, 0, nil, errors.Wrapf(RuleErrorSubmitPostCreatorPercentageSize,
				"_connectSubmitPost: Invalid CreatorPercentageSize: %d",
				txMeta.CreatorBasisPoints)
		}
		// TstampNanos != 0
		if txMeta.TimestampNanos == 0 {
			return 0, 0, nil, errors.Wrapf(RuleErrorSubmitPostTimestampIsZero,
				"_connectSubmitPost: Invalid Timestamp: %d",
				txMeta.TimestampNanos)
		}
		// The parent stake id should be a block hash or profile public key if it's set.
		if len(txMeta.ParentStakeID) != 0 && len(txMeta.ParentStakeID) != HashSizeBytes &&
			len(txMeta.ParentStakeID) != btcec.PubKeyBytesLenCompressed {
			return 0, 0, nil, errors.Wrapf(RuleErrorSubmitPostInvalidParentStakeIDLength,
				"_connectSubmitPost: Parent stake ID length %v must be either 0 or %v or %v",
				len(txMeta.ParentStakeID), HashSizeBytes, btcec.PubKeyBytesLenCompressed)
		}

		// The PostHash is just the transaction hash.
		postHash := txHash
		existingPostEntry := bav.GetPostEntryForPostHash(postHash)
		if existingPostEntry != nil && !existingPostEntry.isDeleted {
			return 0, 0, nil, errors.Wrapf(
				RuleErrorPostAlreadyExists,
				"_connectSubmitPost: Post hash: %v", postHash)
		}

		if repostedPostHash != nil {
			newRepostedPostEntry = bav.GetPostEntryForPostHash(repostedPostHash)
			// It is an error if a post entry attempts to repost a post that does not exist.
			if newRepostedPostEntry == nil {
				return 0, 0, nil, RuleErrorSubmitPostRepostPostNotFound
			}
			// It is an error if a post is trying to repost a vanilla repost.
			if IsVanillaRepost(newRepostedPostEntry) {
				return 0, 0, nil, RuleErrorSubmitPostRepostOfRepost
			}
		}

		// Set the post entry pointer to a brand new post.
		newPostEntry = &PostEntry{
			PostHash:                 postHash,
			PosterPublicKey:          txn.PublicKey,
			ParentStakeID:            txMeta.ParentStakeID,
			Body:                     txMeta.Body,
			RepostedPostHash:         repostedPostHash,
			IsQuotedRepost:           isQuotedRepost,
			CreatorBasisPoints:       txMeta.CreatorBasisPoints,
			StakeMultipleBasisPoints: txMeta.StakeMultipleBasisPoints,
			TimestampNanos:           txMeta.TimestampNanos,
			ConfirmationBlockHeight:  blockHeight,
			PostExtraData:            extraData,
			IsFrozen:                 isFrozen,
			// Don't set IsHidden on new posts.
		}

		// Obtain the parent posts
		newParentPostEntry, newGrandparentPostEntry, err = bav._getParentAndGrandparentPostEntry(newPostEntry)
		if err != nil {
			return 0, 0, nil, errors.Wrapf(err, "_connectSubmitPost: error with _getParentAndGrandparentPostEntry: %v", postHash)
		}

		// Save the data from the parent posts. Note that we don't make a deep copy
		// because all the fields that we modify are non-pointer fields.
		if newParentPostEntry != nil {
			prevParentPostEntry = &PostEntry{}
			*prevParentPostEntry = *newParentPostEntry
			bav._updateParentCommentCountForPost(newPostEntry, newParentPostEntry, 1 /*amountToChangeParentBy*/)
		}

		if newGrandparentPostEntry != nil {
			prevGrandparentPostEntry = &PostEntry{}
			*prevGrandparentPostEntry = *newGrandparentPostEntry
			bav._updateParentCommentCountForPost(newPostEntry, newGrandparentPostEntry, 1 /*amountToChangeParentBy*/)
		}

		// Save the data from the reposted post.
		if newRepostedPostEntry != nil {
			prevRepostedPostEntry = &PostEntry{}
			*prevRepostedPostEntry = *newRepostedPostEntry

			// We only set repost entry mappings and increment counts for vanilla reposts.
			if !isQuotedRepost {
				// Increment the repost count of the post that was reposted by 1 as we are creating a new
				// vanilla repost.
				bav._updateRepostCount(newRepostedPostEntry, 1)
				// Create the new repostEntry
				newRepostEntry = &RepostEntry{
					ReposterPubKey:   newPostEntry.PosterPublicKey,
					RepostedPostHash: newPostEntry.RepostedPostHash,
					RepostPostHash:   newPostEntry.PostHash,
				}
			} else {
				// If it is a quote repost, we need to increment the corresponding count.
				bav._updateQuoteRepostCount(newRepostedPostEntry, 1)
			}
		}
	}

	if verifySignatures {
		// _connectBasicTransfer has already checked that the transaction is
		// signed by the top-level public key, which we take to be the poster's
		// public key.
	}

	// Set the mappings for the entry regardless of whether we modified it or
	// created it from scratch.
	bav._setPostEntryMappings(newPostEntry)
	if newParentPostEntry != nil {
		bav._setPostEntryMappings(newParentPostEntry)
	}
	if newGrandparentPostEntry != nil {
		bav._setPostEntryMappings(newGrandparentPostEntry)
	}
	if newRepostedPostEntry != nil {
		bav._setPostEntryMappings(newRepostedPostEntry)
	}

	if newRepostEntry != nil {
		bav._setRepostEntryMappings(newRepostEntry)
	}

	// Add an operation to the list at the end indicating we've added a post.
	utxoOpsForTxn = append(utxoOpsForTxn, &UtxoOperation{
		// PrevPostEntry should generally be nil when we created a new post from
		// scratch, but non-nil if we modified an existing post.
		PrevPostEntry:            prevPostEntry,
		PrevParentPostEntry:      prevParentPostEntry,
		PrevGrandparentPostEntry: prevGrandparentPostEntry,
		PrevRepostedPostEntry:    prevRepostedPostEntry,
		PrevRepostEntry:          prevRepostEntry,
		Type:                     OperationTypeSubmitPost,
	})

	return totalInput, totalOutput, utxoOpsForTxn, nil
}

func (bav *UtxoView) _getParentAndGrandparentPostEntry(postEntry *PostEntry) (
	_parentPostEntry *PostEntry, _grandparentPostEntry *PostEntry, _err error) {
	var parentPostEntry *PostEntry
	var grandparentPostEntry *PostEntry

	// This length check ensures that the parent is a post (and not something else, like a profile)
	//
	// If we ever allow commenting on something else such that the parent is not a post, but where
	// ParentStakeID is also HashSizeBytes, then this logic would likely need to be changed.
	if len(postEntry.ParentStakeID) == HashSizeBytes {
		parentPostEntry = bav.GetPostEntryForPostHash(NewBlockHash(postEntry.ParentStakeID))
		if parentPostEntry == nil {
			return nil, nil, errors.Wrapf(
				RuleErrorSubmitPostParentNotFound,
				"_getParentAndGrandparentPostEntry: failed to find parent post for post hash: %v, parentStakeId: %v",
				postEntry.PostHash, hex.EncodeToString(postEntry.ParentStakeID),
			)
		}
	}

	if parentPostEntry != nil && len(parentPostEntry.ParentStakeID) == HashSizeBytes {
		grandparentPostEntry = bav.GetPostEntryForPostHash(NewBlockHash(parentPostEntry.ParentStakeID))
		if grandparentPostEntry == nil {
			return nil, nil, errors.Wrapf(
				RuleErrorSubmitPostParentNotFound,
				"_getParentAndGrandparentPostEntry: failed to find grandparent post for post hash: %v, parentStakeId: %v, grandparentStakeId: %v",
				postEntry.PostHash, postEntry.ParentStakeID, parentPostEntry.ParentStakeID,
			)
		}
	}

	return parentPostEntry, grandparentPostEntry, nil
}

// Adds amount to the repost count of the post at repostPostHash
func (bav *UtxoView) _updateRepostCount(repostedPost *PostEntry, amount int) {
	result := int(repostedPost.RepostCount) + amount

	// Repost count should never be below 0.
	if result < 0 {
		glog.Errorf("_updateRepostCountForPost: RepostCount < 0 for result %v, repost post hash: %v, amount : %v",
			result, repostedPost, amount)
		result = 0
	}
	repostedPost.RepostCount = uint64(result)

}

// Adds amount to the quote repost count of the post at repostPostHash
func (bav *UtxoView) _updateQuoteRepostCount(repostedPost *PostEntry, amount int) {
	result := int(repostedPost.QuoteRepostCount) + amount

	// Repost count should never be below 0.
	if result < 0 {
		glog.Errorf("_updateQuoteRepostCountForPost: QuoteRepostCount < 0 for result %v, repost post hash: %v, amount : %v",
			result, repostedPost, amount)
		result = 0
	}
	repostedPost.QuoteRepostCount = uint64(result)

}

func (bav *UtxoView) _updateParentCommentCountForPost(postEntry *PostEntry, parentPostEntry *PostEntry, amountToChangeParentBy int) {
	result := int(parentPostEntry.CommentCount) + amountToChangeParentBy
	if result < 0 {
		glog.Errorf("_updateParentCommentCountForPost: CommentCount < 0 for result %v, postEntry hash: %v, parentPostEntry hash: %v, amountToChangeParentBy: %v",
			result, postEntry.PostHash, parentPostEntry.PostHash, amountToChangeParentBy)
		result = 0
	}

	parentPostEntry.CommentCount = uint64(result)
}

func (bav *UtxoView) _disconnectSubmitPost(
	operationType OperationType, currentTxn *MsgDeSoTxn, txnHash *BlockHash,
	utxoOpsForTxn []*UtxoOperation, blockHeight uint32) error {

	// Verify that the last operation is a SubmitPost operation
	if len(utxoOpsForTxn) == 0 {
		return fmt.Errorf("_disconnectSubmitPost: utxoOperations are missing")
	}
	operationIndex := len(utxoOpsForTxn) - 1
	currentOperation := utxoOpsForTxn[operationIndex]
	if currentOperation.Type != OperationTypeSubmitPost {
		return fmt.Errorf("_disconnectSubmitPost: Trying to revert "+
			"OperationTypeSubmitPost but found type %v",
			currentOperation.Type)
	}

	// Now we know the txMeta is SubmitPost
	txMeta := currentTxn.TxnMeta.(*SubmitPostMetadata)

	// The post hash is either the transaction hash or the hash set
	// in the metadata.
	postHashModified := txnHash
	if len(txMeta.PostHashToModify) != 0 {
		postHashModified = &BlockHash{}
		copy(postHashModified[:], txMeta.PostHashToModify[:])
	}

	// Get the PostEntry. If we don't find
	// it or if it has isDeleted=true that's an error.
	postEntry := bav.GetPostEntryForPostHash(postHashModified)
	if postEntry == nil || postEntry.isDeleted {
		return fmt.Errorf("_disconnectSubmitPost: PostEntry for "+
			"Post Hash %v was found to be nil or deleted: %v",
			&txnHash, postEntry)
	}

	// Delete repost mappings if they exist. They will be added back later if there is a previous version of this
	// postEntry
	if IsVanillaRepost(postEntry) {
		repostKey := MakeRepostKey(postEntry.PosterPublicKey, *postEntry.RepostedPostHash)
		repostEntry := bav._getRepostEntryForRepostKey(&repostKey)
		if repostEntry == nil {
			return fmt.Errorf("_disconnectSubmitPost: RepostEntry for "+
				"Post Has %v could not be found: %v", &txnHash, postEntry)
		}
		bav._deleteRepostEntryMappings(repostEntry)
	}

	// Now that we are confident the PostEntry lines up with the transaction we're
	// rolling back, use the entry to delete the mappings for this post.
	//
	// Note: We don't need to delete the existing PostEntry mappings for parent and grandparent
	// before setting the prev mappings because the only thing that could have changed is the
	// comment count, which isn't indexed.
	bav._deletePostEntryMappings(postEntry)

	// If we have a non-nil previous post entry then set the mappings for
	// that.
	if currentOperation.PrevPostEntry != nil {
		bav._setPostEntryMappings(currentOperation.PrevPostEntry)
	}
	if currentOperation.PrevParentPostEntry != nil {
		bav._setPostEntryMappings(currentOperation.PrevParentPostEntry)
	}
	if currentOperation.PrevGrandparentPostEntry != nil {
		bav._setPostEntryMappings(currentOperation.PrevGrandparentPostEntry)
	}
	if currentOperation.PrevRepostedPostEntry != nil {
		bav._setPostEntryMappings(currentOperation.PrevRepostedPostEntry)
	}
	if currentOperation.PrevRepostEntry != nil {
		bav._setRepostEntryMappings(currentOperation.PrevRepostEntry)
	}

	// Now revert the basic transfer with the remaining operations. Cut off
	// the SubmitPost operation at the end since we just reverted it.
	return bav._disconnectBasicTransfer(
		currentTxn, txnHash, utxoOpsForTxn[:operationIndex], blockHeight)
}<|MERGE_RESOLUTION|>--- conflicted
+++ resolved
@@ -757,11 +757,7 @@
 		delete(extraData, RepostedPostHash)
 	}
 	isFrozen := false
-<<<<<<< HEAD
-	if blockHeight >= bav.Params.ForkHeights.AccessGroupsAndAssociationsBlockHeight {
-=======
 	if blockHeight >= bav.Params.ForkHeights.AssociationsAndAccessGroupsBlockHeight {
->>>>>>> 74899861
 		if extraDataIsFrozen, exists := extraData[IsFrozenKey]; exists {
 			isFrozen = bytes.Equal(extraDataIsFrozen, IsFrozenPostVal)
 			delete(extraData, IsFrozenKey)
@@ -813,11 +809,7 @@
 				PkToStringBoth(txn.PublicKey), spew.Sdump(GetParamUpdaterPublicKeys(blockHeight, bav.Params)))
 		}
 
-<<<<<<< HEAD
-		if blockHeight >= bav.Params.ForkHeights.AccessGroupsAndAssociationsBlockHeight {
-=======
 		if blockHeight >= bav.Params.ForkHeights.AssociationsAndAccessGroupsBlockHeight {
->>>>>>> 74899861
 			// Modification of a frozen post is not allowed after the above block height.
 			if existingPostEntryy.IsFrozen {
 				return 0, 0, nil, errors.Wrapf(RuleErrorSubmitPostModifyingFrozenPost, "_connectSubmitPost: ")
