--- conflicted
+++ resolved
@@ -3208,7 +3208,6 @@
 	return txn, totalInput, changeAmount, fees, nil
 }
 
-<<<<<<< HEAD
 func (bc *Blockchain) CreateAuthorizeDerivedKeyTxn(
 	ownerPublicKey []byte,
 	derivedPublicKey []byte,
@@ -3259,7 +3258,23 @@
 		// inputs and change.
 	}
 
-=======
+	// We don't need to make any tweaks to the amount because it's basically
+	// a standard "pay per kilobyte" transaction.
+	totalInput, spendAmount, changeAmount, fees, err :=
+		bc.AddInputsAndChangeToTransaction(txn, minFeeRateNanosPerKB, mempool)
+	if err != nil {
+		return nil, 0, 0, 0, errors.Wrapf(err, "CreateAuthorizeDerivedKeyTxn: Problem adding inputs: ")
+	}
+
+	// Sanity-check that the spendAmount is zero.
+	if spendAmount != 0 {
+		return nil, 0, 0, 0, fmt.Errorf("CreateAuthorizeDerivedKeyTxn: Spend amount "+
+			"should be zero but was %d instead: ", spendAmount)
+	}
+
+	return txn, totalInput, changeAmount, fees, nil
+}
+
 func (bc *Blockchain) CreateBasicTransferTxnWithDiamonds(
 	SenderPublicKey []byte,
 	DiamondPostHash *BlockHash,
@@ -3321,24 +3336,11 @@
 	diamondsExtraData[DiamondPostHashKey] = DiamondPostHash[:]
 	txn.ExtraData = diamondsExtraData
 
->>>>>>> 51c2ab35
 	// We don't need to make any tweaks to the amount because it's basically
 	// a standard "pay per kilobyte" transaction.
 	totalInput, spendAmount, changeAmount, fees, err :=
 		bc.AddInputsAndChangeToTransaction(txn, minFeeRateNanosPerKB, mempool)
 	if err != nil {
-<<<<<<< HEAD
-		return nil, 0, 0, 0, errors.Wrapf(err, "CreateAuthorizeDerivedKeyTxn: Problem adding inputs: ")
-	}
-
-	// Sanity-check that the spendAmount is zero.
-	if spendAmount != 0 {
-		return nil, 0, 0, 0, fmt.Errorf("CreateAuthorizeDerivedKeyTxn: Spend amount "+
-			"should be zero but was %d instead: ", spendAmount)
-	}
-
-	return txn, totalInput, changeAmount, fees, nil
-=======
 		return nil, 0, 0, 0, 0, errors.Wrapf(
 			err, "CreateBasicTransferTxnWithDiamonds: Problem adding inputs: ")
 	}
@@ -3353,7 +3355,6 @@
 	}
 
 	return txn, totalInput, spendAmount, changeAmount, fees, nil
->>>>>>> 51c2ab35
 }
 
 func (bc *Blockchain) CreateMaxSpend(
