--- conflicted
+++ resolved
@@ -4855,13 +4855,8 @@
 }
 
 func (bc *Blockchain) CreateMaxSpend(
-<<<<<<< HEAD
-	senderPkBytes []byte, recipientPkBytes []byte, minFeeRateNanosPerKB uint64,
-	mempool Mempool, additionalOutputs []*DeSoOutput) (
-=======
 	senderPkBytes []byte, recipientPkBytes []byte, extraData map[string][]byte, minFeeRateNanosPerKB uint64,
 	mempool *DeSoMempool, additionalOutputs []*DeSoOutput) (
->>>>>>> 7393afdc
 	_txn *MsgDeSoTxn, _totalInputAdded uint64, _spendAmount uint64, _fee uint64, _err error) {
 
 	txn := &MsgDeSoTxn{
