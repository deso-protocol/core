package lib

import (
	"bytes"
	"container/list"
	"encoding/hex"
	"fmt"
	"github.com/holiman/uint256"
	"math"
	"math/big"
	"reflect"
	"runtime/debug"
	"sort"
	"strings"
	"time"

	btcdchain "github.com/btcsuite/btcd/blockchain"
	chainlib "github.com/btcsuite/btcd/blockchain"
	"github.com/btcsuite/btcd/btcec"
	"github.com/btcsuite/btcd/wire"
	"github.com/davecgh/go-spew/spew"
	"github.com/deso-protocol/go-deadlock"
	merkletree "github.com/deso-protocol/go-merkle-tree"
	"github.com/dgraph-io/badger/v3"
	"github.com/golang/glog"
	"github.com/pkg/errors"
)

// blockchain.go is the work-horse for validating DeSo blocks and updating the
// database after each block is processed. The ProcessBlock function is probably
// a good place to start to understand this file.

const (
	// MaxOrphansInMemory is the maximum number of orphan blocks that we're willing to keep in memory. We set
	// a maximum here in order to prevent memory exhaustion from someone sending us too
	// many unconnectedTxns.
	MaxOrphansInMemory = 100

	// MaxBlockIndexNodes needs to allow the block index to grow large enough to accommodate multiple
	// forks of material length while allowing us to avoid an out-of-memory issue due to
	// a "disk-fill" attack. Notice that because we will only ever download blocks
	// after we have a header chain that has beaten all other header chains we're aware
	// of, the common case for an attack will be someone sending us long useless header
	// chains that we never actually download blocks for. This results in the block index
	// bloating up (indefinitely if we don't prune it) due to storing useless headers
	// but not resulting in the downloading of any blocks, which is a good thing.
	//
	// At ten minute block times, 5,000,000 comes out to roughly 95 years worth of blocks,
	// which seems like a reasonable limit for now (if we had 25 years of blocks, we'd still
	// have room for multiple forks each an entire history's length with this value). If
	// each node takes up 100 bytes of space this amounts to around 500MB, which also seems
	// like a reasonable size.
	MaxBlockIndexNodes = 5000000
)

type BlockStatus uint32

const (
	StatusNone BlockStatus = 0

	// Headers must always be Validated or ValidateFailed. We
	// don't store orphan headers and therefore any header that we do
	// have in our node index will be known definitively to be valid or
	// invalid one way or the other.
	StatusHeaderValidated = 1 << iota
	StatusHeaderValidateFailed

	StatusBlockProcessed
	StatusBlockStored
	StatusBlockValidated
	StatusBlockValidateFailed

	StatusBitcoinHeaderValidated      // Deprecated
	StatusBitcoinHeaderValidateFailed // Deprecated
)

func (blockStatus BlockStatus) IsFullyProcessed() bool {
	return blockStatus&StatusHeaderValidated != 0 &&
		blockStatus&StatusBlockStored != 0 &&
		blockStatus&StatusBlockProcessed != 0 &&
		blockStatus&StatusBlockValidated != 0
}

func (blockStatus BlockStatus) String() string {
	if blockStatus == 0 {
		return "NONE"
	}

	statuses := []string{}
	if blockStatus&StatusHeaderValidated != 0 {
		statuses = append(statuses, "HEADER_VALIDATED")
		blockStatus ^= StatusHeaderValidated
	}
	if blockStatus&StatusHeaderValidateFailed != 0 {
		statuses = append(statuses, "HEADER_VALIDATE_FAILED")
		blockStatus ^= StatusHeaderValidateFailed
	}
	if blockStatus&StatusBlockProcessed != 0 {
		statuses = append(statuses, "BLOCK_PROCESSED")
		blockStatus ^= StatusBlockProcessed
	}
	if blockStatus&StatusBlockStored != 0 {
		statuses = append(statuses, "BLOCK_STORED")
		blockStatus ^= StatusBlockStored
	}
	if blockStatus&StatusBlockValidated != 0 {
		statuses = append(statuses, "BLOCK_VALIDATED")
		blockStatus ^= StatusBlockValidated
	}
	if blockStatus&StatusBlockValidateFailed != 0 {
		statuses = append(statuses, "BLOCK_VALIDATE_FAILED")
		blockStatus ^= StatusBlockValidateFailed
	}

	// If at this point the blockStatus isn't zeroed out then
	// we have an unknown status remaining.
	if blockStatus != 0 {
		statuses = append(statuses, "ERROR_UNKNOWN_STATUS!")
	}

	return strings.Join(statuses, " | ")
}

// Add some fields in addition to the header to aid in the selection
// of the best chain.
type BlockNode struct {
	// Pointer to a node representing the block's parent.
	Parent *BlockNode

	// The hash computed on this block.
	Hash *BlockHash

	// Height is the position in the block chain.
	Height uint32

	// The difficulty target for this block. Used to compute the next
	// block's difficulty target so it can be validated.
	DifficultyTarget *BlockHash

	// A computation of the total amount of work that has been performed
	// on this chain, including the current node.
	CumWork *big.Int

	// The block header.
	Header *MsgDeSoHeader

	// Status holds the validation state for the block and whether or not
	// it's stored in the database.
	Status BlockStatus
}

func _difficultyBitsToHash(diffBits uint32) (_diffHash *BlockHash) {
	diffBigint := btcdchain.CompactToBig(diffBits)
	return BigintToHash(diffBigint)
}

func ExtractBitcoinBurnTransactionsFromBitcoinBlock(
	bitcoinBlock *wire.MsgBlock, bitcoinBurnAddress string, params *DeSoParams) []*wire.MsgTx {

	burnTxns := []*wire.MsgTx{}
	for _, txn := range bitcoinBlock.Transactions {
		burnOutput, err := _computeBitcoinBurnOutput(
			txn, bitcoinBurnAddress, params.BitcoinBtcdParams)
		if err != nil {
			glog.Errorf("ExtractBitcoinBurnTransactionsFromBitcoinBlock: Problem "+
				"extracting Bitcoin transaction: %v", err)
			continue
		}

		if burnOutput > 0 {
			burnTxns = append(burnTxns, txn)
		}
	}

	return burnTxns
}

func ExtractBitcoinBurnTransactionsFromBitcoinBlockWithMerkleProofs(
	bitcoinBlock *wire.MsgBlock, burnAddress string, params *DeSoParams) (
	_txns []*wire.MsgTx, _merkleProofs [][]*merkletree.ProofPart, _err error) {

	// Extract the Bitcoin burn transactions.
	burnTxns := ExtractBitcoinBurnTransactionsFromBitcoinBlock(
		bitcoinBlock, burnAddress, params)

	// If there weren't any burn transactions then there's nothing to do.
	if len(burnTxns) == 0 {
		return nil, nil, nil
	}

	// Compute all of the transaction hashes for the block.
	txHashes := [][]byte{}
	for _, txn := range bitcoinBlock.Transactions {
		txnBytes := bytes.Buffer{}
		err := txn.SerializeNoWitness(&txnBytes)
		if err != nil {
			return nil, nil, fmt.Errorf(
				"ExtractBitcoinBurnTransactionsFromBitcoinBlockWithMerkleProofs: "+
					"Error computing all the txn hashes for block: %v",
				err)
		}
		txHashes = append(txHashes, txnBytes.Bytes())
	}

	// Compute a merkle tree for the block.
	merkleTree := merkletree.NewTree(merkletree.Sha256DoubleHash, txHashes)

	if !reflect.DeepEqual(merkleTree.Root.GetHash(), bitcoinBlock.Header.MerkleRoot[:]) {
		return nil, nil, fmt.Errorf(
			"ExtractBitcoinBurnTransactionsFromBitcoinBlockWithMerkleProofs: "+
				"Merkle proof computed from txns %#v != to Merkle proof in Bitcoin block %#v",
			merkleTree.Root.GetHash(), bitcoinBlock.Header.MerkleRoot[:])
	}

	// Use the Merkle tree to compute a Merkle proof for each transaction.
	burnTxnsWithProofs := []*wire.MsgTx{}
	merkleProofs := [][]*merkletree.ProofPart{}
	for _, txn := range burnTxns {
		txHash := txn.TxHash()
		proof, err := merkleTree.CreateProof(txHash[:])
		if err != nil {
			return nil, nil, fmt.Errorf(
				"ExtractBitcoinBurnTransactionsFromBitcoinBlockWithMerkleProofs: Problem "+
					"computing Merkle proof for txn %v for block %v: %v",
				txn, bitcoinBlock, err)
		}

		burnTxnsWithProofs = append(burnTxnsWithProofs, txn)
		merkleProofs = append(merkleProofs, proof.PathToRoot)
	}

	return burnTxnsWithProofs, merkleProofs, nil
}

func ExtractBitcoinExchangeTransactionsFromBitcoinBlock(
	bitcoinBlock *wire.MsgBlock, burnAddress string, params *DeSoParams) (
	_txns []*MsgDeSoTxn, _err error) {

	bitcoinBurnTxns, merkleProofs, err :=
		ExtractBitcoinBurnTransactionsFromBitcoinBlockWithMerkleProofs(
			bitcoinBlock, burnAddress, params)
	if err != nil {
		return nil, errors.Wrapf(err, "ExtractBitcoinExchangeTransactionsFromBitcoinBlock: "+
			"Problem extracting raw Bitcoin burn transactions from Bitcoin Block")
	}

	bitcoinExchangeTxns := []*MsgDeSoTxn{}
	blockHash := (BlockHash)(bitcoinBlock.BlockHash())
	merkleRoot := (BlockHash)(bitcoinBlock.Header.MerkleRoot)
	for ii := range bitcoinBurnTxns {
		bitcoinExchangeMetadata := &BitcoinExchangeMetadata{
			BitcoinTransaction: bitcoinBurnTxns[ii],
			BitcoinBlockHash:   &blockHash,
			BitcoinMerkleRoot:  &merkleRoot,
			BitcoinMerkleProof: merkleProofs[ii],
		}

		// The only thing a BitcoinExchange transaction has set is its TxnMeta.
		// Everything else is left blank because it is not needed. Note that the
		// recipient of the DeSo that will be created is the first valid input in
		// the BitcoinTransaction specified. Note also that the
		// fee is deducted as a percentage of the eventual DeSo that will get
		// created as a result of this transaction.
		currentTxn := &MsgDeSoTxn{
			TxnMeta: bitcoinExchangeMetadata,
		}
		bitcoinExchangeTxns = append(bitcoinExchangeTxns, currentTxn)
	}

	return bitcoinExchangeTxns, nil
}

func (nn *BlockNode) String() string {
	var parentHash *BlockHash
	if nn.Parent != nil {
		parentHash = nn.Parent.Hash
	}
	tstamp := uint32(0)
	if nn.Header != nil {
		tstamp = uint32(nn.Header.TstampSecs)
	}
	return fmt.Sprintf("< TstampSecs: %d, Height: %d, Hash: %s, ParentHash %s, Status: %s, CumWork: %v>",
		tstamp, nn.Header.Height, nn.Hash, parentHash, nn.Status, nn.CumWork)
}

// TODO: Height not needed in this since it's in the header.
func NewBlockNode(
	parent *BlockNode,
	hash *BlockHash,
	height uint32,
	difficultyTarget *BlockHash,
	cumWork *big.Int,
	header *MsgDeSoHeader,
	status BlockStatus) *BlockNode {

	return &BlockNode{
		Parent:           parent,
		Hash:             hash,
		Height:           height,
		DifficultyTarget: difficultyTarget,
		CumWork:          cumWork,
		Header:           header,
		Status:           status,
	}
}

func (nn *BlockNode) Ancestor(height uint32) *BlockNode {
	if height > nn.Height {
		return nil
	}

	node := nn
	for ; node != nil && node.Height != height; node = node.Parent {
		// Keep iterating node until the condition no longer holds.
	}

	return node
}

// RelativeAncestor returns the ancestor block node a relative 'distance' blocks
// before this node. This is equivalent to calling Ancestor with the node's
// height minus provided distance.
//
// This function is safe for concurrent access.
func (nn *BlockNode) RelativeAncestor(distance uint32) *BlockNode {
	return nn.Ancestor(nn.Height - distance)
}

// CalcNextDifficultyTarget computes the difficulty target expected of the
// next block.
func CalcNextDifficultyTarget(
	lastNode *BlockNode, version uint32, params *DeSoParams) (*BlockHash, error) {

	// Compute the blocks in each difficulty cycle.
	blocksPerRetarget := uint32(params.TimeBetweenDifficultyRetargets / params.TimeBetweenBlocks)

	// We effectively skip the first difficulty retarget by returning the default
	// difficulty value for the first cycle. Not doing this (or something like it)
	// would cause the genesis block's timestamp, which could be off by several days
	// to significantly skew the first cycle in a way that is mostly annoying for
	// testing but also suboptimal for the mainnet.
	minDiffBytes, err := hex.DecodeString(params.MinDifficultyTargetHex)
	if err != nil {
		return nil, errors.Wrapf(err, "CalcNextDifficultyTarget: Problem computing min difficulty")
	}
	var minDiffHash BlockHash
	copy(minDiffHash[:], minDiffBytes)
	if lastNode == nil || lastNode.Height <= blocksPerRetarget {
		return &minDiffHash, nil
	}

	// If we get here we know we are dealing with a block whose height exceeds
	// the height of the first difficulty adjustment, that is
	//   lastNode.Height > blocksPerRetarget

	// If we're not at a difficulty retarget point, return the previous
	// block's difficulty.
	if lastNode.Height%blocksPerRetarget != 0 {
		return lastNode.DifficultyTarget, nil
	}

	// If we get here it means we reached a difficulty retarget point.
	targetSecs := int64(params.TimeBetweenDifficultyRetargets / time.Second)
	minRetargetTimeSecs := targetSecs / params.MaxDifficultyRetargetFactor
	maxRetargetTimeSecs := targetSecs * params.MaxDifficultyRetargetFactor

	firstNodeHeight := lastNode.Height - blocksPerRetarget
	firstNode := lastNode.Ancestor(firstNodeHeight)
	if firstNode == nil {
		return nil, fmt.Errorf("CalcNextDifficultyTarget: Problem getting block at "+
			"beginning of retarget interval at height %d during retarget from height %d",
			firstNodeHeight, lastNode.Height)
	}

	actualTimeDiffSecs := int64(lastNode.Header.TstampSecs - firstNode.Header.TstampSecs)
	clippedTimeDiffSecs := actualTimeDiffSecs
	if actualTimeDiffSecs < minRetargetTimeSecs {
		clippedTimeDiffSecs = minRetargetTimeSecs
	} else if actualTimeDiffSecs > maxRetargetTimeSecs {
		clippedTimeDiffSecs = maxRetargetTimeSecs
	}

	numerator := new(big.Int).Mul(
		HashToBigint(lastNode.DifficultyTarget),
		big.NewInt(clippedTimeDiffSecs))
	nextDiffBigint := numerator.Div(numerator, big.NewInt(targetSecs))

	// If the next difficulty is nil or if it passes the min difficulty, set it equal
	// to the min difficulty. This should never happen except for weird instances where
	// we're testing edge cases.
	if nextDiffBigint == nil || nextDiffBigint.Cmp(HashToBigint(&minDiffHash)) > 0 {
		nextDiffBigint = HashToBigint(&minDiffHash)
	}

	return BigintToHash(nextDiffBigint), nil
}

type OrphanBlock struct {
	Block *MsgDeSoBlock
	Hash  *BlockHash
}

type Blockchain struct {
	db                              *badger.DB
	postgres                        *Postgres
	snapshot                        *Snapshot
	timeSource                      chainlib.MedianTimeSource
	trustedBlockProducerPublicKeys  map[PkMapKey]bool
	trustedBlockProducerStartHeight uint64
	MaxSyncBlockHeight              uint32
	params                          *DeSoParams
	eventManager                    *EventManager
	// Returns true once all of the housekeeping in creating the
	// blockchain is complete. This includes setting up the genesis block.
	isInitialized bool

	// Protects most of the fields below this point.
	ChainLock deadlock.RWMutex

	// These should only be accessed after acquiring the ChainLock.
	//
	// An in-memory index of the "tree" of blocks we are currently aware of.
	// This index includes forks and side-chains but does not include unconnectedTxns.
	blockIndex map[BlockHash]*BlockNode
	// An in-memory slice of the blocks on the main chain only. The end of
	// this slice is the best known tip that we have at any given time.
	bestChain    []*BlockNode
	bestChainMap map[BlockHash]*BlockNode

	bestHeaderChain    []*BlockNode
	bestHeaderChainMap map[BlockHash]*BlockNode

	// We keep track of orphan blocks with the following data structures. Orphans
	// are not written to disk and are only cached in memory. Moreover we only keep
	// up to MaxOrphansInMemory of them in order to prevent memory exhaustion.
	orphanList *list.List

	// We connect many blocks in the same view and flush every X number of blocks
	blockView *UtxoView

	// State checksum is used to verify integrity of state data and when
	// syncing from snapshot in the hyper sync protocol.
	//
	// TODO: These could be rolled into SyncState, or at least into a single
	// variable.
	syncingState    bool
	finishedSyncing bool

	timer *Timer
}

func (bc *Blockchain) CopyBlockIndex() map[BlockHash]*BlockNode {
	newBlockIndex := make(map[BlockHash]*BlockNode)
	for kk, vv := range bc.blockIndex {
		newBlockIndex[kk] = vv
	}
	return newBlockIndex
}

func (bc *Blockchain) CopyBestChain() ([]*BlockNode, map[BlockHash]*BlockNode) {
	newBestChain := []*BlockNode{}
	newBestChainMap := make(map[BlockHash]*BlockNode)
	newBestChain = append(newBestChain, bc.bestChain...)
	for kk, vv := range bc.bestChainMap {
		newBestChainMap[kk] = vv
	}

	return newBestChain, newBestChainMap
}

func (bc *Blockchain) CopyBestHeaderChain() ([]*BlockNode, map[BlockHash]*BlockNode) {
	newBestChain := []*BlockNode{}
	newBestChainMap := make(map[BlockHash]*BlockNode)
	newBestChain = append(newBestChain, bc.bestHeaderChain...)
	for kk, vv := range bc.bestHeaderChainMap {
		newBestChainMap[kk] = vv
	}

	return newBestChain, newBestChainMap
}

func (bc *Blockchain) IsFullyStored() bool {
	if bc.ChainState() == SyncStateFullyCurrent {
		for _, blockNode := range bc.bestChain {
			if !blockNode.Status.IsFullyProcessed() {
				return false
			}
		}
		return true
	}
	return false
}

// _initChain initializes the in-memory data structures for the Blockchain object
// by reading from the database. If the database has never been initialized before
// then _initChain will initialize it to contain only the genesis block before
// proceeding to read from it.
func (bc *Blockchain) _initChain() error {
	// See if we have a best chain hash stored in the db.
	var bestBlockHash *BlockHash
	if bc.postgres != nil {
		chain := bc.postgres.GetChain(MAIN_CHAIN)
		if chain != nil {
			bestBlockHash = chain.TipHash
		}
	} else {
		bestBlockHash = DbGetBestHash(bc.db, bc.snapshot, ChainTypeDeSoBlock)
	}
	// When we load up initially, the best header hash is just the tip of the best
	// block chain, since we don't store headers for which we don't have corresponding
	// blocks.
	bestHeaderHash := bestBlockHash

	// If there is no best chain hash in the db then it means we've never
	// initialized anything so take the time to do it now.
	if bestBlockHash == nil || bestHeaderHash == nil {
		var err error

		if bc.postgres != nil {
			err = bc.postgres.InitGenesisBlock(bc.params, bc.db)
		} else {
			err = InitDbWithDeSoGenesisBlock(bc.params, bc.db, bc.eventManager, bc.snapshot)
		}
		if err != nil {
			return errors.Wrapf(err, "_initChain: Problem initializing db with genesis block")
		}

		// After initializing the db to contain only the genesis block,
		// set the best hash we're aware of equal to it.
		bestBlockHash = MustDecodeHexBlockHash(bc.params.GenesisBlockHashHex)
		bestHeaderHash = bestBlockHash
	}

	// At this point we should have bestHashes set and the db should have been
	// initialized to contain a block index and a best chain that we can read
	// in.

	// Read in the nodes using the (<height, hash> -> node) index. The nodes will
	// be iterated over starting with height 0 and ending with the height of the
	// longest chain we're aware of. As we go, check that all the blocks connect
	// to previous blocks we've read in and error if they don't. This works because
	// reading blocks in height order as we do here ensures that we'll always
	// add a block's parents, if they exist, before adding the block itself.
	var err error
	if bc.postgres != nil {
		bc.blockIndex, err = bc.postgres.GetBlockIndex()
	} else {
		bc.blockIndex, err = GetBlockIndex(bc.db, false /*bitcoinNodes*/)
	}
	if err != nil {
		return errors.Wrapf(err, "_initChain: Problem reading block index from db")
	}

	// At this point the blockIndex should contain a full node tree with all
	// nodes pointing to valid parent nodes.
	{
		// Find the tip node with the best node hash.
		tipNode := bc.blockIndex[*bestBlockHash]
		if tipNode == nil {
			return fmt.Errorf("_initChain(block): Best hash (%#v) not found in block index", bestBlockHash)
		}

		// Walk back from the best node to the genesis block and store them all
		// in bestChain.
		bc.bestChain, err = GetBestChain(tipNode, bc.blockIndex)
		if err != nil {
			return errors.Wrapf(err, "_initChain(block): Problem reading best chain from db")
		}
		for _, bestChainNode := range bc.bestChain {
			bc.bestChainMap[*bestChainNode.Hash] = bestChainNode
		}
	}

	// TODO: This code is a bit repetitive but this seemed clearer than factoring it out.
	{
		// Find the tip node with the best node hash.
		tipNode := bc.blockIndex[*bestHeaderHash]
		if tipNode == nil {
			return fmt.Errorf("_initChain(header): Best hash (%#v) not found in block index", bestHeaderHash)
		}

		// Walk back from the best node to the genesis block and store them all
		// in bestChain.
		bc.bestHeaderChain, err = GetBestChain(tipNode, bc.blockIndex)
		if err != nil {
			return errors.Wrapf(err, "_initChain(header): Problem reading best chain from db")
		}
		for _, bestHeaderChainNode := range bc.bestHeaderChain {
			bc.bestHeaderChainMap[*bestHeaderChainNode.Hash] = bestHeaderChainNode
		}
	}

	bc.isInitialized = true

	return nil
}

// NewBlockchain returns a new blockchain object. It initializes some in-memory
// data structures by reading from the db. It also initializes the db if it hasn't
// been initialized in the past. This function should only be called once per
// db, and one should never run two blockchain objects over the same db at the same
// time as they will likely step on each other and become inconsistent.
func NewBlockchain(
	trustedBlockProducerPublicKeyStrs []string,
	trustedBlockProducerStartHeight uint64,
	maxSyncBlockHeight uint32,
	params *DeSoParams,
	timeSource chainlib.MedianTimeSource,
	db *badger.DB,
	postgres *Postgres,
	eventManager *EventManager,
	snapshot *Snapshot,
) (*Blockchain, error) {

	trustedBlockProducerPublicKeys := make(map[PkMapKey]bool)
	for _, keyStr := range trustedBlockProducerPublicKeyStrs {
		pkBytes, _, err := Base58CheckDecode(keyStr)
		if err != nil {
			return nil, fmt.Errorf("Error decoding trusted block producer public key: %v", err)
		}
		trustedBlockProducerPublicKeys[MakePkMapKey(pkBytes)] = true
	}

	timer := &Timer{}
	timer.Initialize()

	bc := &Blockchain{
		db:                              db,
		postgres:                        postgres,
		snapshot:                        snapshot,
		timeSource:                      timeSource,
		trustedBlockProducerPublicKeys:  trustedBlockProducerPublicKeys,
		trustedBlockProducerStartHeight: trustedBlockProducerStartHeight,
		MaxSyncBlockHeight:              maxSyncBlockHeight,
		params:                          params,
		eventManager:                    eventManager,

		blockIndex:   make(map[BlockHash]*BlockNode),
		bestChainMap: make(map[BlockHash]*BlockNode),

		bestHeaderChainMap: make(map[BlockHash]*BlockNode),

		orphanList: list.New(),
		timer:      timer,
	}

	// Hold the chain lock whenever we modify this object from now on.
	bc.ChainLock.Lock()
	defer bc.ChainLock.Unlock()

	// Initialize all the in-memory data structures by loading our state
	// from the db. This function creates an initial database state containing
	// only the genesis block if we've never initialized the database before.
	if err := bc._initChain(); err != nil {
		return nil, errors.Wrapf(err, "NewBlockchain: ")
	}

	return bc, nil
}

// log2FloorMasks defines the masks to use when quickly calculating
// floor(log2(x)) in a constant log2(32) = 5 steps, where x is a uint32, using
// shifts.  They are derived from (2^(2^x) - 1) * (2^(2^x)), for x in 4..0.
var log2FloorMasks = []uint32{0xffff0000, 0xff00, 0xf0, 0xc, 0x2}

// fastLog2Floor calculates and returns floor(log2(x)) in a constant 5 steps.
func fastLog2Floor(n uint32) uint8 {
	rv := uint8(0)
	exponent := uint8(16)
	for i := 0; i < 5; i++ {
		if n&log2FloorMasks[i] != 0 {
			rv += exponent
			n >>= exponent
		}
		exponent >>= 1
	}
	return rv
}

// locateInventory returns the node of the block after the first known block in
// the locator along with the number of subsequent nodes needed to either reach
// the provided stop hash or the provided max number of entries.
//
// In addition, there are two special cases:
//
// - When no locators are provided, the stop hash is treated as a request for
//   that block, so it will either return the node associated with the stop hash
//   if it is known, or nil if it is unknown
// - When locators are provided, but none of them are known, nodes starting
//   after the genesis block will be returned
//
// This is primarily a helper function for the locateBlocks and locateHeaders
// functions.
//
// This function MUST be called with the chain state lock held (for reads).
func locateInventory(locator []*BlockHash, stopHash *BlockHash, maxEntries uint32,
	blockIndex map[BlockHash]*BlockNode, bestChainList []*BlockNode,
	bestChainMap map[BlockHash]*BlockNode) (*BlockNode, uint32) {

	// There are no block locators so a specific block is being requested
	// as identified by the stop hash.
	stopNode, stopNodeExists := blockIndex[*stopHash]
	if len(locator) == 0 {
		if !stopNodeExists {
			// No blocks with the stop hash were found so there is
			// nothing to do.
			return nil, 0
		}
		return stopNode, 1
	}

	// Find the most recent locator block hash in the main chain. In the
	// case none of the hashes in the locator are in the main chain, fall
	// back to the genesis block.
	startNode := bestChainList[0]
	for _, hash := range locator {
		node, bestChainContainsNode := bestChainMap[*hash]
		if bestChainContainsNode {
			startNode = node
			break
		}
	}

	// Start at the block after the most recently known block. When there
	// is no next block it means the most recently known block is the tip of
	// the best chain, so there is nothing more to do.
	nextNodeHeight := uint32(startNode.Header.Height) + 1
	if uint32(len(bestChainList)) <= nextNodeHeight {
		return nil, 0
	}
	startNode = bestChainList[nextNodeHeight]

	// Calculate how many entries are needed.
	tip := bestChainList[len(bestChainList)-1]
	total := uint32((tip.Header.Height - startNode.Header.Height) + 1)
	if stopNodeExists && stopNode.Header.Height >= startNode.Header.Height {

		_, bestChainContainsStopNode := bestChainMap[*stopNode.Hash]
		if bestChainContainsStopNode {
			total = uint32((stopNode.Header.Height - startNode.Header.Height) + 1)
		}
	}
	if total > maxEntries {
		total = maxEntries
	}

	return startNode, total
}

// locateHeaders returns the headers of the blocks after the first known block
// in the locator until the provided stop hash is reached, or up to the provided
// max number of block headers.
//
// See the comment on the exported function for more details on special cases.
//
// This function MUST be called with the ChainLock held (for reads).
func locateHeaders(locator []*BlockHash, stopHash *BlockHash, maxHeaders uint32,
	blockIndex map[BlockHash]*BlockNode, bestChainList []*BlockNode,
	bestChainMap map[BlockHash]*BlockNode) []*MsgDeSoHeader {

	// Find the node after the first known block in the locator and the
	// total number of nodes after it needed while respecting the stop hash
	// and max entries.
	node, total := locateInventory(locator, stopHash, maxHeaders,
		blockIndex, bestChainList, bestChainMap)
	if total == 0 {
		return nil
	}

	// Populate and return the found headers.
	headers := make([]*MsgDeSoHeader, 0, total)
	for ii := uint32(0); ii < total; ii++ {
		headers = append(headers, node.Header)
		if uint32(len(headers)) == total {
			break
		}
		node = bestChainList[node.Header.Height+1]
	}
	return headers
}

// LocateBestBlockChainHeaders returns the headers of the blocks after the first known block
// in the locator until the provided stop hash is reached, or up to a max of
// wire.MaxBlockHeadersPerMsg headers. Note that it returns the best headers
// considering only headers for which we have blocks (that is, it considers the
// best *block* chain we have rather than the best *header* chain). This is
// the correct thing to do because in general this function is called in order
// to serve a response to a peer's GetHeaders request.
//
// In addition, there are two special cases:
//
// - When no locators are provided, the stop hash is treated as a request for
//   that header, so it will either return the header for the stop hash itself
//   if it is known, or nil if it is unknown
// - When locators are provided, but none of them are known, headers starting
//   after the genesis block will be returned
//
// This function is safe for concurrent access.
func (bc *Blockchain) LocateBestBlockChainHeaders(locator []*BlockHash, stopHash *BlockHash) []*MsgDeSoHeader {
	// TODO: Shouldn't we hold a ChainLock here? I think it's fine though because the place
	// where it's currently called is single-threaded via a channel in server.go. Going to
	// avoid messing with it for now.
	headers := locateHeaders(locator, stopHash, MaxHeadersPerMsg,
		bc.blockIndex, bc.bestChain, bc.bestChainMap)

	return headers
}

// LatestLocator returns a block locator for the passed block node. The passed
// node can be nil in which case the block locator for the current tip
// associated with the view will be returned.
//
// BlockLocator is used to help locate a specific block.  The algorithm for
// building the block locator is to add the hashes in reverse order until
// the genesis block is reached.  In order to keep the list of locator hashes
// to a reasonable number of entries, first the most recent previous 12 block
// hashes are added, then the step is doubled each loop iteration to
// exponentially decrease the number of hashes as a function of the distance
// from the block being located.
//
// For example, assume a block chain with a side chain as depicted below:
// 	genesis -> 1 -> 2 -> ... -> 15 -> 16  -> 17  -> 18
// 	                              \-> 16a -> 17a
//
// The block locator for block 17a would be the hashes of blocks:
// [17a 16a 15 14 13 12 11 10 9 8 7 6 4 genesis]
//
// Caller is responsible for acquiring the ChainLock before calling this function.
func (bc *Blockchain) LatestLocator(tip *BlockNode) []*BlockHash {

	// Calculate the max number of entries that will ultimately be in the
	// block locator. See the description of the algorithm for how these
	// numbers are derived.
	var maxEntries uint8
	if tip.Header.Height <= 12 {
		maxEntries = uint8(tip.Header.Height) + 1
	} else {
		// Requested hash itself + previous 10 entries + genesis block.
		// Then floor(log2(height-10)) entries for the skip portion.
		adjustedHeight := uint32(tip.Header.Height) - 10
		maxEntries = 12 + fastLog2Floor(adjustedHeight)
	}
	locator := make([]*BlockHash, 0, maxEntries)

	step := int32(1)
	for tip != nil {
		locator = append(locator, tip.Hash)

		// Nothing more to add once the genesis block has been added.
		if tip.Header.Height == 0 {
			break
		}

		// Calculate height of previous node to include ensuring the
		// final node is the genesis block.
		height := int32(tip.Header.Height) - step
		if height < 0 {
			height = 0
		}

		// When the node is in the current chain view, all of its
		// ancestors must be too, so use a much faster O(1) lookup in
		// that case.  Otherwise, fall back to walking backwards through
		// the nodes of the other chain to the correct ancestor.
		if _, exists := bc.bestHeaderChainMap[*tip.Hash]; exists {
			tip = bc.bestHeaderChain[height]
		} else {
			tip = tip.Ancestor(uint32(height))
		}

		// Once 11 entries have been included, start doubling the
		// distance between included hashes.
		if len(locator) > 10 {
			step *= 2
		}
	}

	return locator
}

func (bc *Blockchain) HeaderLocatorWithNodeHash(blockHash *BlockHash) ([]*BlockHash, error) {
	node, exists := bc.blockIndex[*blockHash]
	if !exists {
		return nil, fmt.Errorf("Blockchain.HeaderLocatorWithNodeHash: Node for hash %v is not in our blockIndex", blockHash)
	}

	return bc.LatestLocator(node), nil
}

// LatestHeaderLocator calls LatestLocator in order to fetch a locator
// for the best header chain.
func (bc *Blockchain) LatestHeaderLocator() []*BlockHash {
	headerTip := bc.headerTip()

	return bc.LatestLocator(headerTip)
}

func (bc *Blockchain) GetBlockNodesToFetch(
	numBlocks int, _maxHeight int, blocksToIgnore map[BlockHash]bool) []*BlockNode {

	// Get the tip of the main block chain.
	bestBlockTip := bc.blockTip()

	// If the maxHeight is set to < 0, then we don't want to use it as a constraint.
	maxHeight := uint32(math.MaxUint32)
	if _maxHeight >= 0 {
		maxHeight = uint32(_maxHeight)
	}

	// If the tip of the best block chain is in the main header chain, make that
	// the start point for our fetch.
	headerNodeStart, blockTipExistsInBestHeaderChain := bc.bestHeaderChainMap[*bestBlockTip.Hash]
	if !blockTipExistsInBestHeaderChain {
		// If the hash of the tip of the best blockchain is not in the best header chain, then
		// this is a case where the header chain has forked off from the best block
		// chain. In this situation, the best header chain is taken as the source of truth
		// and so we iterate backward over the best header chain starting at the tip
		// until we find the first block that has StatusBlockProcessed. Then we fetch
		// blocks starting from there. Note that, at minimum, the genesis block has
		// StatusBlockProcessed so this loop is guaranteed to terminate successfully.
		headerNodeStart = bc.headerTip()
		for headerNodeStart != nil && (headerNodeStart.Status&StatusBlockProcessed) == 0 {
			headerNodeStart = headerNodeStart.Parent
		}

		if headerNodeStart == nil {
			// If for some reason we ended up with the headerNode being nil, log
			// an error and set it to the genesis block.
			glog.Errorf("GetBlockToFetch: headerNode was nil after iterating " +
				"backward through best header chain; using genesis block")
			headerNodeStart = bc.bestHeaderChain[0]
		}
	}

	// At this point, headerNodeStart should point to a node in the best header
	// chain that has StatusBlockProcessed set. As such, the blocks we need to
	// fetch are those right after this one. Fetch the desired number.
	currentHeight := headerNodeStart.Height + 1
	blockNodesToFetch := []*BlockNode{}
	heightLimit := maxHeight
	if heightLimit >= uint32(len(bc.bestHeaderChain)) {
		heightLimit = uint32(len(bc.bestHeaderChain) - 1)
	}
	for currentHeight <= heightLimit &&
		len(blockNodesToFetch) < numBlocks {

		// Get the current hash and increment the height.
		currentNode := bc.bestHeaderChain[currentHeight]
		currentHeight++

		if _, exists := blocksToIgnore[*currentNode.Hash]; exists {
			continue
		}

		blockNodesToFetch = append(blockNodesToFetch, currentNode)
	}

	// Return the nodes for the blocks we should fetch.
	return blockNodesToFetch
}

func (bc *Blockchain) HasHeader(headerHash *BlockHash) bool {
	_, exists := bc.blockIndex[*headerHash]
	return exists
}

func (bc *Blockchain) HeaderAtHeight(blockHeight uint32) *BlockNode {
	if blockHeight >= uint32(len(bc.bestHeaderChain)) {
		return nil
	}

	return bc.bestHeaderChain[blockHeight]
}

func (bc *Blockchain) HasBlock(blockHash *BlockHash) bool {
	node, nodeExists := bc.blockIndex[*blockHash]
	if !nodeExists {
		glog.V(2).Infof("Blockchain.HasBlock: Node with hash %v does not exist in node index", blockHash)
		return false
	}

	if (node.Status & StatusBlockProcessed) == 0 {
		glog.V(2).Infof("Blockchain.HasBlock: Node %v does not have StatusBlockProcessed so we don't have the block", node)
		return false
	}

	// Node exists with StatusBlockProcess set means we have it.
	return true
}

// Don't need a lock because blocks don't get removed from the db after they're added
func (bc *Blockchain) GetBlock(blockHash *BlockHash) *MsgDeSoBlock {
	blk, err := GetBlock(blockHash, bc.db, bc.snapshot)
	if err != nil {
		glog.V(2).Infof("Blockchain.GetBlock: Failed to fetch node with hash %v from the db: %v", blockHash, err)
		return nil
	}

	return blk
}

func (bc *Blockchain) GetBlockAtHeight(height uint32) *MsgDeSoBlock {
	numBlocks := uint32(len(bc.bestChain))

	if height >= numBlocks {
		return nil
	}

	return bc.GetBlock(bc.bestChain[height].Hash)
}

// isTipMaxed compares the tip height to the MaxSyncBlockHeight height.
func (bc *Blockchain) isTipMaxed(tip *BlockNode) bool {
	if bc.MaxSyncBlockHeight > 0 {
		return tip.Height >= bc.MaxSyncBlockHeight
	}
	return false
}

func (bc *Blockchain) isTipCurrent(tip *BlockNode) bool {
	if bc.MaxSyncBlockHeight > 0 {
		return tip.Height >= bc.MaxSyncBlockHeight
	}

	minChainWorkBytes, _ := hex.DecodeString(bc.params.MinChainWorkHex)

	// Not current if the cumulative work is below the threshold.
	if tip.CumWork.Cmp(BytesToBigint(minChainWorkBytes)) < 0 {
		//glog.V(2).Infof("Blockchain.isTipCurrent: Tip not current because "+
		//"CumWork (%v) is less than minChainWorkBytes (%v)",
		//tip.CumWork, BytesToBigint(minChainWorkBytes))
		return false
	}

	// Not current if the tip has a timestamp older than the maximum
	// tip age.
	tipTime := time.Unix(int64(tip.Header.TstampSecs), 0)
	oldestAllowedTipTime := bc.timeSource.AdjustedTime().Add(-1 * bc.params.MaxTipAge)

	return !tipTime.Before(oldestAllowedTipTime)
}

type SyncState uint8

const (
	// SyncStateSyncingHeaders indicates that our header chain is not current.
	// This is the state a node will start in when it hasn't downloaded
	// anything from its peers. Because we always download headers and
	// validate them before we download blocks, SyncingHeaders implies that
	// the block tip is also not current yet.
	SyncStateSyncingHeaders SyncState = iota
	// SyncStateSyncingSnapshot indicates that our header chain is current, and
	// we're syncing state from a snapshot. This is part of the hyper sync
	// protocol, where the node first downloads the header chain and then
	// proceeds to download state from some recent point in time. After we
	// download the snapshot, we will continue downloading blocks from the
	// snapshot height, rather than from genesis.
	SyncStateSyncingSnapshot
	// SyncStateSyncingBlocks indicates that our header chain is current but
	// that the block chain we have is not current yet. In particular, it
	// means, among other things, that the tip of the block chain is still
	// older than max tip age.
	SyncStateSyncingBlocks
	// SyncStateNeedBlocksss indicates that our header chain is current and our
	// block chain is current but that there are headers in our main chain for
	// which we have not yet processed blocks.
	SyncStateNeedBlocksss
	// SyncStateFullyCurrent indicates that our header chain is current and that
	// we've fetched all the blocks corresponding to this chain.
	SyncStateFullyCurrent
)

func (ss SyncState) String() string {
	switch ss {
	case SyncStateSyncingHeaders:
		return "SYNCING_HEADERS"
	case SyncStateSyncingSnapshot:
		return "SYNCING_SNAPSHOT"
	case SyncStateSyncingBlocks:
		return "SYNCING_BLOCKS"
	case SyncStateNeedBlocksss:
		return "NEED_BLOCKS"
	case SyncStateFullyCurrent:
		return "FULLY_CURRENT"
	default:
		return fmt.Sprintf("UNRECOGNIZED(%d) - make sure String() is up to date", ss)
	}
}

//  - Latest block height is after the latest checkpoint (if enabled)
//  - Latest block has a timestamp newer than 24 hours ago
//
// This function MUST be called with the ChainLock held (for reads).
func (bc *Blockchain) chainState() SyncState {
	// If the header is not current, then we're in the SyncStateSyncingHeaders.
	headerTip := bc.headerTip()
	if headerTip == nil {
		return SyncStateSyncingHeaders
	}

	if !bc.isTipCurrent(headerTip) {
		return SyncStateSyncingHeaders
	}

	// If the header tip is current and we haven't finished syncing state,
	// we're in the SyncStateSyncingSnapshot state.
	if !bc.finishedSyncing && bc.syncingState {
		return SyncStateSyncingSnapshot
	}

	// If the header tip is current but the block tip isn't then we're in
	// the SyncStateSyncingBlocks state.
	blockTip := bc.blockTip()
	if !bc.isTipCurrent(blockTip) {
		return SyncStateSyncingBlocks
	}

	// If the header tip is current and the block tip is current but the block
	// tip is not equal to the header tip then we're in SyncStateNeedBlocks.
	if *blockTip.Hash != *headerTip.Hash {
		return SyncStateNeedBlocksss
	}

	// If none of the checks above returned it means we're current.
	return SyncStateFullyCurrent
}

func (bc *Blockchain) ChainState() SyncState {
	return bc.chainState()
}

func (bc *Blockchain) isSyncing() bool {
	syncState := bc.chainState()
	return syncState == SyncStateSyncingHeaders || syncState == SyncStateSyncingBlocks ||
		syncState == SyncStateSyncingSnapshot
}

func (bc *Blockchain) ChainFullyStored() bool {
	for _, blockNode := range bc.bestChain {
		if (blockNode.Status & StatusBlockStored) == 0 {
			return false
		}
	}
	return true
}

// headerTip returns the tip of the header chain. Because we fetch headers
// before we fetch blocks, we track a chain for headers as separate from the
// main chain for blocks, which is why separate functions are required for
// each of them.
func (bc *Blockchain) headerTip() *BlockNode {
	if len(bc.bestHeaderChain) == 0 {
		return nil
	}

	// Note this should always work because we should have the genesis block
	// in here.
	return bc.bestHeaderChain[len(bc.bestHeaderChain)-1]
}

func (bc *Blockchain) HeaderTip() *BlockNode {
	return bc.headerTip()
}

func (bc *Blockchain) DB() *badger.DB {
	return bc.db
}

func (bc *Blockchain) Snapshot() *Snapshot {
	return bc.snapshot
}

// blockTip returns the tip of the main block chain. We fetch headers first
// and then, once the header chain looks good, we fetch blocks. As such, we
// store two separate "best" chains: One containing the best headers, and
// the other containing the best blocks. The header chain is essentially a
// trail-blazer, validating headers as fast as it can before later fetching
// blocks for the headers that seem legitimate and adding them to the "real"
// best chain. If, while adding blocks to the best block chain, we realize
// some of the blocks are invalid, the best header chain is then adjusted to
// invalidate and chop off the headers corresponding to those blocks and
// their ancestors so the two generally stay in sync.
func (bc *Blockchain) blockTip() *BlockNode {
	var tip *BlockNode

	if len(bc.bestChain) == 0 {
		return nil
	}

	tip = bc.bestChain[len(bc.bestChain)-1]

	return tip
}

func (bc *Blockchain) BlockTip() *BlockNode {
	return bc.blockTip()
}

func (bc *Blockchain) BestChain() []*BlockNode {
	return bc.bestChain
}

func (bc *Blockchain) SetBestChain(bestChain []*BlockNode) {
	bc.bestChain = bestChain
}

func (bc *Blockchain) SetBestChainMap(bestChain []*BlockNode, bestChainMap map[BlockHash]*BlockNode, blockIndex map[BlockHash]*BlockNode) {
	bc.bestChain = bestChain
	bc.bestChainMap = bestChainMap
	bc.blockIndex = blockIndex
}

func (bc *Blockchain) _validateOrphanBlock(desoBlock *MsgDeSoBlock) error {
	// Error if the block is missing a parent hash or header.
	if desoBlock.Header == nil {
		return fmt.Errorf("_validateOrphanBlock: Block is missing header")
	}
	parentHash := desoBlock.Header.PrevBlockHash
	if parentHash == nil {
		return fmt.Errorf("_validateOrphanBlock: Block is missing parent hash")
	}

	// Check that the block size isn't bigger than the max allowed. This prevents
	// an attack vector where someone might try and send us very large orphan blocks in
	// an attempt to exhaust our memory.
	serializedBlock, err := desoBlock.ToBytes(false)
	if err != nil {
		return fmt.Errorf("_validateOrphanBlock: Could not serialize block")
	}
	if uint64(len(serializedBlock)) > bc.params.MaxBlockSizeBytes {
		return RuleErrorBlockTooBig
	}

	// No more validation is needed since the orphan will be properly validated
	// if and when we ever end up adding it to our block index either on the main
	// chain or on a side chain.
	//
	// TODO: It would be nice to do some kind of PoW check on unconnectedTxns, but it
	// seems useless because anyone who has access to MaxOrphansInMemory orphan
	// blocks has the ability to fill our orphan lists with garbage. Put another
	// way, a simple PoW check on orphan blocks doesn't seem to increase the cost
	// of an attack materially and could have negative effects if e.g. legitimate unconnectedTxns
	// earlier in the chain get filtered out because their difficulty is too low.
	// Moreover, while being attacked would be a minor inconvenience it doesn't
	// stop the node from reaching consensus eventually. So we'll punt on defending
	// against it unless/until it actually becomes a problem.

	return nil
}

// ProcessOrphanBlock runs some very basic validation on the orphan block and adds
// it to our orphan data structure if it passes. If there are too many orphan blocks
// in our data structure, it also evicts the oldest block to make room for this one.
//
// TODO: Currently we only remove orphan blocks if we have too many. This means in
// a steady state we are potentially keeping MaxOrphansInMemory at all times, which
// is wasteful of resources. Better would be to clean up orphan blocks once they're
// too old or something like that.
func (bc *Blockchain) ProcessOrphanBlock(desoBlock *MsgDeSoBlock, blockHash *BlockHash) error {
	err := bc._validateOrphanBlock(desoBlock)
	if err != nil {
		return errors.Wrapf(err, "ProcessOrphanBlock: Problem validating orphan block")
	}

	// If this block is already in the orphan list then don't add it.
	//
	// TODO: We do a basic linear search here because there are so few unconnectedTxns
	// in our list. If we want to track more unconnectedTxns in the future we would probably
	// want to manage this with a map.
	for orphanElem := bc.orphanList.Front(); orphanElem != nil; orphanElem = orphanElem.Next() {
		orphanBlock := orphanElem.Value.(*OrphanBlock)
		if *orphanBlock.Hash == *blockHash {
			return RuleErrorDuplicateOrphan
		}
	}

	// At this point we know we are adding a new orphan to the list.

	// If we are at capacity remove an orphan block by simply deleting the front
	// element of the orphan list, which is also the oldest orphan.
	if bc.orphanList.Len() >= MaxOrphansInMemory {
		elemToRemove := bc.orphanList.Front()
		bc.orphanList.Remove(elemToRemove)
	}

	// Add the orphan block to our data structure. We can also assume the orphan
	// is not a duplicate and therefore simply add a new entry to the end of the list.
	bc.orphanList.PushBack(&OrphanBlock{
		Block: desoBlock,
		Hash:  blockHash,
	})

	return nil
}

func (bc *Blockchain) MarkBlockInvalid(node *BlockNode, errOccurred RuleError) {
	// Print a stack trace when this happens
	glog.Errorf("MarkBlockInvalid: Block height: %v, Block hash: %v, Error: %v", node.Height, node.Hash, errOccurred)
	glog.Error("MarkBlockInvalid: Printing stack trace so error is easy to find: ")
	glog.Error(string(debug.Stack()))

	// TODO: Not marking blocks invalid makes debugging easier when we hit an issuse,
	// and makes it so that we don't need to start the node from scratch when it has a
	// problem. But it can also make connecting to a bad peer more risky. In the future, once
	// syncing issues are all resolved, bad blocks should be marked as such and probably
	// not reprocessed.
	glog.Error("MarkBlockInvalid: Not marking blocks invalid for now because it makes debugging easier")

	//panic(errOccurred)

	// Mark the node's block as invalid.
	//node.Status |= StatusBlockValidateFailed
	//
	//// If this node happens to be in the main header chain, mark
	//// every node after this one in the header chain as invalid and
	//// remove these nodes from the header chain to keep it in sync.
	//if _, nodeInHeaderChain := bc.bestHeaderChainMap[*node.Hash]; nodeInHeaderChain {
	//	for ii := node.Height; ii < uint32(len(bc.bestHeaderChain)); ii++ {
	//		// Update the status of the node. Mark it as processed since that's used
	//		// to determine whether we shoudl fetch the block.
	//		headerNode := bc.bestHeaderChain[ii]
	//		headerNode.Status |= (StatusBlockProcessed & StatusBlockValidateFailed)
	//		if err := PutHeightHashToNodeInfo(headerNode, bc.db, false /*bitcoinNodes*/); err != nil {
	//			// Log if an error occurs but no need to return it.
	//			glog.Error(errors.Wrapf(err,
	//				"MarkBlockInvalid: Problem calling PutHeightHashToNodeInfo on header node"))
	//		}
	//
	//		delete(bc.bestHeaderChainMap, *headerNode.Hash)
	//	}
	//	// Chop off the nodes now that we've updated the status of all of them.
	//	bc.bestHeaderChain = bc.bestHeaderChain[:node.Height]
	//
	//	// Note there is no need to update the db for the header chain because we don't
	//	// store nodes for headers on the db.
	//
	//	// At this point the header main chain should be fully updated in memory
	//	// and in the db to reflect that all nodes from this one onward are invalid
	//	// and should no longer be considered as part of the main chain.
	//}
	//
	//// Update the node on the db to reflect the status change.
	////
	//// Put the node in our node index in the db under the
	////   <height uin32, blockhash BlockHash> -> <node info>
	//// index.
	//if err := PutHeightHashToNodeInfo(node, bc.db, false /*bitcoinNodes*/); err != nil {
	//	// Log if an error occurs but no need to return it.
	//	glog.Error(errors.Wrapf(err,
	//		"MarkBlockInvalid: Problem calling PutHeightHashToNodeInfo"))
	//}
}

func _FindCommonAncestor(node1 *BlockNode, node2 *BlockNode) *BlockNode {
	if node1 == nil || node2 == nil {
		// If either node is nil then there can't be a common ancestor.
		return nil
	}

	// Get the two nodes to be at the same height.
	if node1.Height > node2.Height {
		node1 = node1.Ancestor(node2.Height)
	} else if node1.Height < node2.Height {
		node2 = node2.Ancestor(node1.Height)
	}

	// Iterate the nodes backward until they're either the same or we
	// reach the end of the lists. We only need to check node1 for nil
	// since they're the same height and we are iterating both back
	// in tandem.
	for node1 != nil && node1 != node2 {
		node1 = node1.Parent
		node2 = node2.Parent
	}

	// By now either node1 == node2 and we found the common ancestor or
	// both nodes are nil, which means we reached the bottom without finding
	// a common ancestor.
	return node1
}

func CheckTransactionSanity(txn *MsgDeSoTxn) error {
	// We don't check the sanity of block reward transactions.
	if txn.TxnMeta.GetTxnType() == TxnTypeBlockReward {
		return nil
	}

	// All transactions are required to have a valid public key set unless they are one
	// of the following:
	// - BitcoinExchange transactions don't need a PublicKey because the public key can
	//   easily be derived from the BitcoinTransaction embedded in the TxnMeta.
	requiresPublicKey := txn.TxnMeta.GetTxnType() != TxnTypeBitcoinExchange
	if requiresPublicKey {
		if len(txn.PublicKey) != btcec.PubKeyBytesLenCompressed {
			return errors.Wrapf(RuleErrorTransactionMissingPublicKey, "CheckTransactionSanity: ")
		}
	}

	// Every txn must have at least one input unless it is one of the following
	// transaction types.
	// - BitcoinExchange transactions will be rejected if they're duplicates in
	//   spite of the fact that they don't have inputs or outputs.
	//
	// Note this function isn't run on BlockReward transactions, but that they're
	// allowed to have zero inputs as well. In the case of BlockRewards, they could
	// have duplicates if someone uses the same public key without changing the
	// ExtraNonce field, but this is not the default behavior, and in general the
	// only thing a duplicate will do is make a previous transaction invalid, so
	// there's not much incentive to do it.
	//
	// TODO: The above is easily fixed by requiring something like block height to
	// be present in the ExtraNonce field.
	canHaveZeroInputs := (txn.TxnMeta.GetTxnType() == TxnTypeBitcoinExchange ||
		txn.TxnMeta.GetTxnType() == TxnTypePrivateMessage)
	if len(txn.TxInputs) == 0 && !canHaveZeroInputs {
		glog.V(2).Infof("CheckTransactionSanity: Txn needs at least one input: %v", spew.Sdump(txn))
		return RuleErrorTxnMustHaveAtLeastOneInput
	}

	// Loop through the outputs and do a few sanity checks.
	var totalOutNanos uint64
	for _, txout := range txn.TxOutputs {
		// Check that each output's amount is not bigger than the max as a
		// sanity check.
		if txout.AmountNanos > MaxNanos {
			return RuleErrorOutputExceedsMax
		}
		// Check that this output doesn't overflow the total as a sanity
		// check. This is frankly impossible since our maximum limit is
		// not close to the max size of a uint64 but check it nevertheless.
		if totalOutNanos >= math.MaxUint64-txout.AmountNanos {
			return RuleErrorOutputOverflowsTotal
		}
		// Check that the total isn't bigger than the max supply.
		if totalOutNanos > MaxNanos {
			return RuleErrorTotalOutputExceedsMax
		}
	}

	// Loop through the inputs and do a few sanity checks.
	existingInputs := make(map[DeSoInput]bool)
	for _, txin := range txn.TxInputs {
		if _, exists := existingInputs[*txin]; exists {
			return RuleErrorDuplicateInputs
		}
		existingInputs[*txin] = true
	}

	return nil
}

func GetReorgBlocks(tip *BlockNode, newNode *BlockNode) (_commonAncestor *BlockNode, _detachNodes []*BlockNode, _attachNodes []*BlockNode) {
	// Find the common ancestor of this block and the main header chain.
	commonAncestor := _FindCommonAncestor(tip, newNode)
	// Log a warning if the reorg is going to be a big one.
	numBlocks := tip.Height - commonAncestor.Height
	if numBlocks > 10 {
		glog.Warningf("GetReorgBlocks: Proceeding with reorg of (%d) blocks from "+
			"block (%v) at height (%d) to block (%v) at height of (%d)",
			numBlocks, tip, tip.Height, newNode, newNode.Height)
	}

	// Get the blocks to detach. Start at the tip and work backwards to the
	// common ancestor (but don't include the common ancestor since we don't
	// need to roll that back).
	//
	// detachBlocks will have the current tip as its first element and parents
	// of the tip thereafter.
	detachBlocks := []*BlockNode{}
	for currentBlock := tip; *currentBlock.Hash != *commonAncestor.Hash; currentBlock = currentBlock.Parent {
		detachBlocks = append(detachBlocks, currentBlock)
	}

	// Get the blocks to attach. Start at the new node and work backwards to
	// the common ancestor (but don't include the common ancestor since we'll
	// be using it as the new tip after we detach all the blocks from the current
	// tip).
	//
	// attachNodes will have the new node as its first element and work back to
	// the node right after the common ancestor as its last element.
	attachBlocks := []*BlockNode{}
	for currentBlock := newNode; *currentBlock.Hash != *commonAncestor.Hash; currentBlock = currentBlock.Parent {
		attachBlocks = append(attachBlocks, currentBlock)
	}
	// Reverse attachBlocks so that the node right after the common ancestor
	// will be the first element and the node at the end of the list will be
	// the new node.
	for i, j := 0, len(attachBlocks)-1; i < j; i, j = i+1, j-1 {
		attachBlocks[i], attachBlocks[j] = attachBlocks[j], attachBlocks[i]
	}

	return commonAncestor, detachBlocks, attachBlocks
}

func updateBestChainInMemory(mainChainList []*BlockNode, mainChainMap map[BlockHash]*BlockNode, detachBlocks []*BlockNode, attachBlocks []*BlockNode) (
	chainList []*BlockNode, chainMap map[BlockHash]*BlockNode) {

	// Remove the nodes we detached from the end of the best chain node list.
	tipIndex := len(mainChainList) - 1
	for blockOffset := 0; blockOffset < len(detachBlocks); blockOffset++ {
		blockIndex := tipIndex - blockOffset
		delete(mainChainMap, *mainChainList[blockIndex].Hash)
	}
	mainChainList = mainChainList[:len(mainChainList)-len(detachBlocks)]

	// Add the nodes we attached to the end of the list. Note that this loop iterates
	// forward because attachBlocks has the node right after the common ancestor
	// first, with the new tip at the end.
	for _, attachNode := range attachBlocks {
		mainChainList = append(mainChainList, attachNode)
		mainChainMap[*attachNode.Hash] = attachNode
	}

	return mainChainList, mainChainMap
}

// Caller must acquire the ChainLock for writing prior to calling this.
func (bc *Blockchain) processHeader(blockHeader *MsgDeSoHeader, headerHash *BlockHash) (_isMainChain bool, _isOrphan bool, _err error) {
	// Start by checking if the header already exists in our node
	// index. If it does, then return an error. We should generally
	// expect that processHeader will only be called on headers we
	// haven't seen before.
	_, nodeExists := bc.blockIndex[*headerHash]
	if nodeExists {
		return false, false, HeaderErrorDuplicateHeader
	}

	// If we're here then it means we're processing a header we haven't
	// seen before.

	// Reject the header if it is more than N seconds in the future.
	tstampDiff := int64(blockHeader.TstampSecs) - bc.timeSource.AdjustedTime().Unix()
	if tstampDiff > int64(bc.params.MaxTstampOffsetSeconds) {
		glog.V(1).Infof("HeaderErrorBlockTooFarInTheFuture: tstampDiff %d > "+
			"MaxTstampOffsetSeconds %d. blockHeader.TstampSecs=%d; adjustedTime=%d",
			tstampDiff, bc.params.MaxTstampOffsetSeconds, blockHeader.TstampSecs,
			bc.timeSource.AdjustedTime().Unix())
		return false, false, HeaderErrorBlockTooFarInTheFuture
	}

	// Try to find this header's parent in our block index.
	// If we can't find the parent then this header is an orphan and we
	// can return early because we don't process unconnectedTxns.
	// TODO: Should we just return an error if the header is an orphan?
	if blockHeader.PrevBlockHash == nil {
		return false, false, HeaderErrorNilPrevHash
	}
	parentNode, parentNodeExists := bc.blockIndex[*blockHeader.PrevBlockHash]
	if !parentNodeExists {
		// This block is an orphan if its parent doesn't exist and we don't
		// process unconnectedTxns.
		return false, true, nil
	}

	// If the parent node is invalid then this header is invalid as well. Note that
	// if the parent node exists then its header must either be Validated or
	// ValidateFailed.
	parentHeader := parentNode.Header
	if parentHeader == nil || (parentNode.Status&(StatusHeaderValidateFailed|StatusBlockValidateFailed)) != 0 {
		return false, false, errors.Wrapf(
			HeaderErrorInvalidParent, "Parent header: %v, Status check: %v, Parent node status: %v, Parent node header: %v",
			parentHeader, (parentNode.Status&(StatusHeaderValidateFailed|StatusBlockValidateFailed)) != 0,
			parentNode.Status,
			parentNode.Header)
	}

	// Verify that the height is one greater than the parent.
	prevHeight := parentHeader.Height
	if blockHeader.Height != prevHeight+1 {
		glog.Errorf("processHeader: Height of block (=%d) is not equal to one greater "+
			"than the parent height (=%d)", blockHeader.Height, prevHeight)
		return false, false, HeaderErrorHeightInvalid
	}

	// Make sure the block timestamp is greater than the previous block's timestamp.
	// Note Bitcoin checks that the timestamp is greater than the median
	// of the last 11 blocks. While this seems to work for Bitcoin for now it seems
	// vulnerable to a "time warp" attack (requires 51%) and
	// we can do a little better by forcing a harder constraint of making
	// sure a timestamp is larger than the of the previous block. It seems
	// the only real downside of this is some complexity on the miner side
	// of having to account for what happens if a block appears that is from
	// some nearby time in the future rather than the current time. But this
	// burden seems worth it in order to
	// preclude a known and fairly damaging attack from being possible. Moreover,
	// while there are more complicated schemes to fight other attacks based on
	// timestamp manipulation, their benefits seem marginal and not worth the
	// added complexity they entail for now.
	//
	// Discussion of time warp attack and potential fixes for BTC:
	// https://lists.linuxfoundation.org/pipermail/bitcoin-dev/2018-August/016342.html
	// Discussion of more complex attacks and potential fixes:
	// https://github.com/zawy12/difficulty-algorithms/issues/30
	//
	// TODO: Consider a per-block difficulty adjustment scheme like Ethereum has.
	// This commentary is useful to consider with regard to that:
	//   https://github.com/zawy12/difficulty-algorithms/issues/45
	if blockHeader.TstampSecs <= parentHeader.TstampSecs {
		glog.Warningf("processHeader: Rejecting header because timestamp %v is "+
			"before timestamp of previous block %v",
			time.Unix(int64(blockHeader.TstampSecs), 0),
			time.Unix(int64(parentHeader.TstampSecs), 0))
		return false, false, HeaderErrorTimestampTooEarly
	}

	// Check that the proof of work beats the difficulty as calculated from
	// the parent block. Note that if the parent block is in the block index
	// then it has necessarily had its difficulty validated, and so using it to
	// do this check makes sense.
	diffTarget, err := CalcNextDifficultyTarget(
		parentNode, blockHeader.Version, bc.params)
	if err != nil {
		return false, false, errors.Wrapf(err,
			"ProcessBlock: Problem computing difficulty "+
				"target from parent block %s", hex.EncodeToString(parentNode.Hash[:]))
	}
	diffTargetBigint := HashToBigint(diffTarget)
	blockHashBigint := HashToBigint(headerHash)
	if diffTargetBigint.Cmp(blockHashBigint) < 0 {
		return false, false,
			errors.Wrapf(HeaderErrorBlockDifficultyAboveTarget, "Target: %v, Actual: %v", diffTarget, headerHash)
	}

	// At this point the header seems sane so we store it in the db and add
	// it to our in-memory block index. Note we're not doing this atomically.
	// Worst-case, we have a block in our db with no pointer to it in our index,
	// which isn't a big deal.
	//
	// Note in the calculation of CumWork below we are adding the work specified
	// in the difficulty *target* rather than the work actually done to mine the
	// block. There is a very good reason for this, which is that it materially
	// increases a miner's incentive to reveal their block immediately after it's
	// been mined as opposed to try and play games where they withhold their block
	// and try to mine on top of it before revealing it to everyone.
	newWork := BytesToBigint(ExpectedWorkForBlockHash(diffTarget)[:])
	cumWork := newWork.Add(newWork, parentNode.CumWork)
	newNode := NewBlockNode(
		parentNode,
		headerHash,
		uint32(blockHeader.Height),
		diffTarget,
		cumWork,
		blockHeader,
		StatusHeaderValidated)

	// Note that we don't store a node for this header on the db until we have downloaded
	// a corresponding block. This has the effect of preventing us against disk-fill
	// attacks. If we instead stored headers on the db then we'd have to deal with an
	// attack that looks as follows:
	// - Attacker makes us download a lot of low-difficulty headers until we eventually
	//   get current and disconnect because the chainwork is too low (having stored all
	//   of those header nodes on the db).
	// - Attacker repeats this over and over again until our db on disk is really full.
	//
	// The above is mitigated because we don't download blocks until we have a header chain
	// with enough work, which means we won't store anything that doesn't have a lot of work
	// built on it.

	// If all went well with storing the header, set it in our in-memory
	// index. If we're still syncing then it's safe to just set it. Otherwise, we
	// need to make a copy first since there could be some concurrency issues.
	if bc.isSyncing() {
		bc.blockIndex[*newNode.Hash] = newNode
	} else {
		newBlockIndex := bc.CopyBlockIndex()
		newBlockIndex[*newNode.Hash] = newNode
		bc.blockIndex = newBlockIndex
	}

	// Update the header chain if this header has more cumulative work than
	// the header chain's tip. Note that we can assume all ancestors of this
	// header are valid at this point.
	isMainChain := false
	headerTip := bc.headerTip()
	if headerTip.CumWork.Cmp(newNode.CumWork) < 0 {
		isMainChain = true

		_, detachBlocks, attachBlocks := GetReorgBlocks(headerTip, newNode)
		bc.bestHeaderChain, bc.bestHeaderChainMap = updateBestChainInMemory(
			bc.bestHeaderChain, bc.bestHeaderChainMap, detachBlocks, attachBlocks)

		// Note that we don't store the best header hash here and so this is an
		// in-memory-only adjustment. See the comment above on preventing attacks.
	}

	return isMainChain, false, nil
}

// ProcessHeader is a wrapper around processHeader, which does the leg-work, that
// acquires the ChainLock first.
func (bc *Blockchain) ProcessHeader(blockHeader *MsgDeSoHeader, headerHash *BlockHash) (_isMainChain bool, _isOrphan bool, _err error) {
	bc.ChainLock.Lock()
	defer bc.ChainLock.Unlock()

	return bc.processHeader(blockHeader, headerHash)
}

func (bc *Blockchain) ProcessBlock(desoBlock *MsgDeSoBlock, verifySignatures bool) (_isMainChain bool, _isOrphan bool, _err error) {
	// TODO: Move this to be more isolated.
	bc.ChainLock.Lock()
	defer bc.ChainLock.Unlock()

	blockHeight := uint64(bc.BlockTip().Height + 1)

	bc.timer.Start("Blockchain.ProcessBlock: Initial")
	if desoBlock == nil {
		return false, false, fmt.Errorf("ProcessBlock: Block is nil")
	}

	// Start by getting and validating the block's header.
	blockHeader := desoBlock.Header
	if blockHeader == nil {
		return false, false, fmt.Errorf("ProcessBlock: Block header was nil")
	}
	blockHash, err := blockHeader.Hash()
	if err != nil {
		return false, false, errors.Wrapf(err, "ProcessBlock: Problem computing block hash")
	}
	// If a trusted block producer public key is set, then we only accept blocks
	// if they have been signed by one of these public keys.
	if len(bc.trustedBlockProducerPublicKeys) > 0 {
		if blockHeader.Height >= bc.trustedBlockProducerStartHeight {
			if desoBlock.BlockProducerInfo == nil ||
				desoBlock.BlockProducerInfo.Signature == nil {

				return false, false, errors.Wrapf(RuleErrorMissingBlockProducerSignature,
					"ProcessBlock: Block signature is required since "+
						"--trusted_block_producer_public_keys is set *and* block height "+
						"%v is >= --trusted_block_producer_block_height %v.", blockHeader.Height,
					bc.trustedBlockProducerStartHeight)
			}
			// At this point, we are confident that a signature is embedded in
			// the block.

			// Verify that the public key has the valid length
			publicKey := desoBlock.BlockProducerInfo.PublicKey
			if len(publicKey) != btcec.PubKeyBytesLenCompressed {
				return false, false, errors.Wrapf(RuleErrorInvalidBlockProducerPublicKey,
					"ProcessBlock: Block producer public key is invalid even though "+
						"--trusted_block_producer_public_keys is set *and* block height "+
						"%v is >= --trusted_block_producer_block_height %v.", blockHeader.Height,
					bc.trustedBlockProducerStartHeight)
			}

			// Verify that the public key is in the allowed set.
			if _, exists := bc.trustedBlockProducerPublicKeys[MakePkMapKey(publicKey)]; !exists {
				return false, false, errors.Wrapf(RuleErrorBlockProducerPublicKeyNotInWhitelist,
					"ProcessBlock: Block producer public key %v is not in the allowed list of "+
						"--trusted_block_producer_public_keys: %v.", PkToStringBoth(publicKey),
					bc.trustedBlockProducerPublicKeys)
			}

			// Verify that the public key has not been forbidden.
			dbEntry := DbGetForbiddenBlockSignaturePubKey(bc.db, bc.snapshot, publicKey)
			if dbEntry != nil {
				return false, false, errors.Wrapf(RuleErrorForbiddenBlockProducerPublicKey,
					"ProcessBlock: Block producer public key %v is forbidden", PkToStringBoth(publicKey))
			}

			// At this point we are confident that we have a valid public key that is
			// trusted.

			signature := desoBlock.BlockProducerInfo.Signature
			pkObj, err := btcec.ParsePubKey(publicKey, btcec.S256())
			if err != nil {
				return false, false, errors.Wrapf(err,
					"ProcessBlock: Error parsing block producer public key: %v.",
					PkToStringBoth(publicKey))
			}
			if !signature.Verify(blockHash[:], pkObj) {
				return false, false, errors.Wrapf(RuleErrorInvalidBlockProducerSIgnature,
					"ProcessBlock: Error validating signature %v for public key %v: %v.",
					hex.EncodeToString(signature.Serialize()),
					PkToStringBoth(publicKey),
					err)
			}
		}
	}
	bc.timer.End("Blockchain.ProcessBlock: Initial")
	bc.timer.Start("Blockchain.ProcessBlock: BlockNode")

	// See if a node for the block exists in our node index.
	nodeToValidate, nodeExists := bc.blockIndex[*blockHash]
	// If no node exists for this block at all, then process the header
	// first before we do anything. This should create a node and set
	// the header validation status for it.
	if !nodeExists {
		_, isOrphan, err := bc.processHeader(blockHeader, blockHash)
		if err != nil {
			// If an error occurred processing the header, then the header
			// should be marked as invalid, which should be sufficient.
			return false, false, err
		}
		// If the header is an orphan, return early. We don't process orphan
		// blocks. If the block and its header are truly legitimate then we
		// should re-request it and its parents from a peer and reprocess it
		// once it is no longer an orphan.
		if isOrphan {
			return false, true, nil
		}

		// Reset the pointers after having presumably added the header to the
		// block index.
		nodeToValidate, nodeExists = bc.blockIndex[*blockHash]
	}
	// At this point if the node still doesn't exist or if the header's validation
	// failed then we should return an error for the block. Note that at this point
	// the header must either be Validated or ValidateFailed.
	if !nodeExists || (nodeToValidate.Status&StatusHeaderValidated) == 0 {
		return false, false, RuleErrorInvalidBlockHeader
	}

	// At this point, we are sure that the block's header is not an orphan and
	// that its header has been properly validated. The block itself could still
	// be an orphan, however, for example if we've processed the header of the parent but
	// not the parent block itself.
	//
	// Find the parent node in our block index. If the node doesn't exist or if the
	// node exists without StatusBlockProcessed, then the current block is an orphan.
	// In this case go ahead and return early. If its parents are truly legitimate then we
	// should re-request it and its parents from a node and reprocess it
	// once it is no longer an orphan.
	parentNode, parentNodeExists := bc.blockIndex[*blockHeader.PrevBlockHash]
	if !parentNodeExists || (parentNode.Status&StatusBlockProcessed) == 0 {
		return false, true, nil
	}

	if nodeToValidate.Status.IsFullyProcessed() {
		return false, false, RuleErrorBlockAlreadyExists
	}

	// At this point, because we know the block isn't an orphan, go ahead and mark
	// it as processed. This flag is basically used to avoid situations in which we
	// continuously try to fetch and reprocess a block because we forgot to mark
	// it as invalid (which would be a bug but this behavior allows us to handle
	// it more gracefully).
	nodeToValidate.Status |= StatusBlockProcessed

	if bc.postgres != nil {
		if err := bc.postgres.UpsertBlock(nodeToValidate); err != nil {
			return false, false, errors.Wrapf(err,
				"ProcessBlock: Problem saving block with StatusBlockProcessed")
		}
	} else {
		if err := PutHeightHashToNodeInfo(bc.db, bc.snapshot, nodeToValidate, false /*bitcoinNodes*/); err != nil {
			return false, false, errors.Wrapf(
				err, "ProcessBlock: Problem calling PutHeightHashToNodeInfo with StatusBlockProcessed")
		}
	}

	// Reject the block if any of the following apply to the parent:
	// - Its header is nil.
	// - Its header or its block validation failed.
	if parentNode.Header == nil ||
		(parentNode.Status&(StatusHeaderValidateFailed|StatusBlockValidateFailed)) != 0 {

		bc.MarkBlockInvalid(nodeToValidate, RuleErrorPreviousBlockInvalid)
		return false, false, RuleErrorPreviousBlockInvalid
	}

	// At this point, we know that we are processing a block we haven't seen
	// before and we know that the parent block is stored and not invalid.

	// Make sure the block size is not too big.
	serializedBlock, err := desoBlock.ToBytes(false)
	if err != nil {
		// Don't mark the block invalid here since the serialization is
		// potentially a network issue not an issue with the actual block.
		return false, false, fmt.Errorf("ProcessBlock: Problem serializing block")
	}
	if uint64(len(serializedBlock)) > bc.params.MaxBlockSizeBytes {
		bc.MarkBlockInvalid(nodeToValidate, RuleErrorBlockTooBig)
		return false, false, RuleErrorBlockTooBig
	}

	// Block must have at least one transaction.
	if len(desoBlock.Txns) == 0 {
		bc.MarkBlockInvalid(nodeToValidate, RuleErrorNoTxns)
		return false, false, RuleErrorNoTxns
	}

	// The first transaction in a block must be a block reward.
	firstTxn := desoBlock.Txns[0]
	if firstTxn.TxnMeta.GetTxnType() != TxnTypeBlockReward {
		return false, false, RuleErrorFirstTxnMustBeBlockReward
	}

	// Do some txn sanity checks.
	for _, txn := range desoBlock.Txns[1:] {
		// There shouldn't be more than one block reward in the transaction list.
		if txn.TxnMeta.GetTxnType() == TxnTypeBlockReward {
			bc.MarkBlockInvalid(nodeToValidate, RuleErrorMoreThanOneBlockReward)
			return false, false, RuleErrorMoreThanOneBlockReward
		}

		if err := CheckTransactionSanity(txn); err != nil {
			bc.MarkBlockInvalid(
				nodeToValidate, RuleError(errors.Wrapf(RuleErrorTxnSanity, "Error: %v", err).Error()))
			return false, false, err
		}
	}

	// Compute and check the merkle root of all the txns.
	merkleRoot, txHashes, err := ComputeMerkleRoot(desoBlock.Txns)
	if err != nil {
		// Don't mark the block invalid here since the serialization is
		// potentially a network issue not an issue with the actual block.
		return false, false, errors.Wrapf(err, "ProcessBlock: Problem computing merkle root")
	}
	if *merkleRoot != *blockHeader.TransactionMerkleRoot {
		bc.MarkBlockInvalid(nodeToValidate, RuleErrorInvalidTxnMerkleRoot)
		glog.Errorf("ProcessBlock: Merkle root in block %v does not match computed "+
			"merkle root %v", blockHeader.TransactionMerkleRoot, merkleRoot)
		return false, false, RuleErrorInvalidTxnMerkleRoot
	}

	// Check for duplicate txns now that they're hashed.
	existingTxns := make(map[BlockHash]bool)
	for ii := range desoBlock.Txns {
		currentHash := *txHashes[ii]
		if _, exists := existingTxns[currentHash]; exists {
			bc.MarkBlockInvalid(nodeToValidate, RuleErrorDuplicateTxn)
			return false, false, RuleErrorDuplicateTxn
		}
		existingTxns[currentHash] = true
	}

	// Try and store the block and its corresponding node info since it has passed
	// basic validation.
	nodeToValidate.Status |= StatusBlockStored
	bc.timer.End("Blockchain.ProcessBlock: BlockNode")
	bc.timer.Start("Blockchain.ProcessBlock: Db Update")

	if bc.postgres != nil {
		if err = bc.postgres.UpsertBlock(nodeToValidate); err != nil {
			err = errors.Wrapf(err, "ProcessBlock: Problem saving block with StatusBlockStored")
		}
	} else {
		err = bc.db.Update(func(txn *badger.Txn) error {
			if bc.snapshot != nil {
				bc.snapshot.PrepareAncestralRecordsFlush()
				defer bc.snapshot.StartAncestralRecordsFlush(true)
				glog.V(2).Infof("ProcessBlock: Preparing snapshot flush")
			}
			// Store the new block in the db under the
			//   <blockHash> -> <serialized block>
			// index.
			if err := PutBlockWithTxn(txn, bc.snapshot, desoBlock); err != nil {
				return errors.Wrapf(err, "ProcessBlock: Problem calling PutBlock")
			}

			// Store the new block's node in our node index in the db under the
			//   <height uin32, blockhash BlockHash> -> <node info>
			// index.
			if err := PutHeightHashToNodeInfoWithTxn(txn, bc.snapshot, nodeToValidate, false /*bitcoinNodes*/); err != nil {
				return errors.Wrapf(err, "ProcessBlock: Problem calling PutHeightHashToNodeInfo before validation")
			}

			return nil
		})
	}

	if err != nil {
		return false, false, errors.Wrapf(err, "ProcessBlock: Problem storing block after basic validation")
	}

	if nodeToValidate.Status&StatusBlockValidated != 0 {
		return true, false, nil
	}

	// Now we try and add the block to the main block chain (note that it should
	// already be on the main header chain if we've made it this far).

	// Get the current tip.
	currentTip := bc.blockTip()

	// See if the current tip is equal to the block's parent.
	isMainChain := false

	bc.timer.End("Blockchain.ProcessBlock: Db Update")

	if *parentNode.Hash == *currentTip.Hash {
		bc.timer.Start("Blockchain.ProcessBlock: Transactions Validation")
		// Create a new UtxoView representing the current tip.
		//
		// TODO: An optimization can be made here where we pre-load all the inputs this txn
		// requires into the view before-hand. This basically requires two passes over
		// the txns to account for txns that spend previous txns in the block, but it would
		// almost certainly be more efficient than doing a separate db call for each input
		// and output.
		if bc.blockView == nil {
			utxoView, err := NewUtxoView(bc.db, bc.params, bc.postgres, bc.snapshot)
			if err != nil {
				return false, false, errors.Wrapf(err, "ProcessBlock: Problem initializing UtxoView in simple connect to tip")
			}

			bc.blockView = utxoView
		}

		// Preload the view with almost all of the data it will need to connect the block
		err := bc.blockView.Preload(desoBlock, blockHeight)
		if err != nil {
			glog.Errorf("ProcessBlock: Problem preloading the view: %v", err)
		}

		// Verify that the utxo view is pointing to the current tip.
		if *bc.blockView.TipHash != *currentTip.Hash {
			//return false, false, fmt.Errorf("ProcessBlock: Tip hash for utxo view (%v) is "+
			//	"not the current tip hash (%v)", utxoView.TipHash, currentTip.Hash)
			glog.Infof("ProcessBlock: Tip hash for utxo view (%v) is "+
				"not the current tip hash (%v)", bc.blockView.TipHash, currentTip.Hash)
		}

		utxoOpsForBlock, err := bc.blockView.ConnectBlock(desoBlock, txHashes, verifySignatures, nil, blockHeight)
		if err != nil {
			if IsRuleError(err) {
				// If we have a RuleError, mark the block as invalid before
				// returning.
				bc.MarkBlockInvalid(nodeToValidate, RuleError(err.Error()))
				return false, false, err
			}

			// If the error wasn't a RuleError, return without marking the
			// block as invalid, since this means the block may benefit from
			// being reprocessed in the future, which will happen if a reorg
			// puts this block on the main chain.
			return false, false, err
		}
		// If all of the above passed it means the block is valid. So set the
		// status flag on the block to indicate that and write the status to disk.
		nodeToValidate.Status |= StatusBlockValidated
		bc.timer.End("Blockchain.ProcessBlock: Transactions Validation")

		// Now that we have a valid block that we know is connecting to the tip,
		// update our data structures to actually make this connection. Do this
		// in a transaction so that it is atomic.
		if bc.postgres != nil {
			if err = bc.postgres.UpsertBlockAndTransactions(nodeToValidate, desoBlock); err != nil {
				return false, false, errors.Wrapf(err, "ProcessBlock: Problem upserting block and transactions")
			}

			// Write the modified utxo set to the view.
			// FIXME: This codepath breaks the balance computation in handleBlock for Rosetta
			// because it clears the UtxoView before balances can be snapshotted.
			if err := bc.blockView.FlushToDb(blockHeight); err != nil {
				return false, false, errors.Wrapf(err, "ProcessBlock: Problem flushing view to db")
			}

			// Since we don't have utxo operations in postgres, always write UTXO operations for the block to badger
			err = bc.db.Update(func(txn *badger.Txn) error {
				if err = PutUtxoOperationsForBlockWithTxn(txn, blockHash, utxoOpsForBlock); err != nil {
					return errors.Wrapf(err, "ProcessBlock: Problem writing utxo operations to db on simple add to tip")
				}
				return nil
			})
		} else {
			bc.timer.Start("Blockchain.ProcessBlock: Transactions Db put")
			err = bc.db.Update(func(txn *badger.Txn) error {
				// This will update the node's status.
				bc.timer.Start("Blockchain.ProcessBlock: Transactions Db height & hash")
				if err := PutHeightHashToNodeInfoWithTxn(txn, bc.snapshot, nodeToValidate, false /*bitcoinNodes*/); err != nil {
					return errors.Wrapf(
						err, "ProcessBlock: Problem calling PutHeightHashToNodeInfo after validation")
				}

				// Set the best node hash to this one. Note the header chain should already
				// be fully aware of this block so we shouldn't update it here.
				if err := PutBestHashWithTxn(txn, bc.snapshot, blockHash, ChainTypeDeSoBlock); err != nil {
					return err
				}
				bc.timer.End("Blockchain.ProcessBlock: Transactions Db height & hash")
				bc.timer.Start("Blockchain.ProcessBlock: Transactions Db utxo flush")

				// Write the modified utxo set to the view.
				if err := bc.blockView.FlushToDbWithTxn(txn, blockHeight); err != nil {
					return errors.Wrapf(err, "ProcessBlock: Problem writing utxo view to db on simple add to tip")
				}
				bc.timer.End("Blockchain.ProcessBlock: Transactions Db utxo flush")
				bc.timer.Start("Blockchain.ProcessBlock: Transactions Db snapshot & operations")

				// Write the utxo operations for this block to the db so we can have the
				// ability to roll it back in the future.
				if bc.snapshot != nil {
					bc.snapshot.PrepareAncestralRecordsFlush()
					defer bc.snapshot.StartAncestralRecordsFlush(true)
				}
				if err := PutUtxoOperationsForBlockWithTxn(txn, bc.snapshot, blockHeight, blockHash, utxoOpsForBlock); err != nil {
					return errors.Wrapf(err, "ProcessBlock: Problem writing utxo operations to db on simple add to tip")
				}
				bc.timer.End("Blockchain.ProcessBlock: Transactions Db snapshot & operations")

				return nil
			})
			bc.timer.End("Blockchain.ProcessBlock: Transactions Db put")
		}
		bc.timer.Start("Blockchain.ProcessBlock: Transactions Db end")

		if err != nil {
			return false, false, errors.Wrapf(err, "ProcessBlock: Problem writing block info to db on simple add to tip")
		}

		// Now that we've set the best chain in the db, update our in-memory data
		// structure to reflect this. Do a quick check first to make sure it's consistent.
		lastIndex := len(bc.bestChain) - 1
		bestChainHash := bc.bestChain[lastIndex].Hash

		if *bestChainHash != *nodeToValidate.Header.PrevBlockHash {
			return false, false, fmt.Errorf("ProcessBlock: Last block in bestChain "+
				"data structure (%v) is not equal to parent hash of block being "+
				"added to tip (%v)", bestChainHash, nodeToValidate.Header.PrevBlockHash)
		}

		// If we're syncing there's no risk of concurrency issues. Otherwise, we
		// need to make a copy in order to be save.
		if bc.isSyncing() {
			bc.bestChain = append(bc.bestChain, nodeToValidate)
			bc.bestChainMap[*nodeToValidate.Hash] = nodeToValidate
		} else {
			newBestChain, newBestChainMap := bc.CopyBestChain()
			newBestChain = append(newBestChain, nodeToValidate)
			newBestChainMap[*nodeToValidate.Hash] = nodeToValidate
			bc.bestChain, bc.bestChainMap = newBestChain, newBestChainMap
		}

		// This node is on the main chain so set this variable.
		isMainChain = true

		// At this point we should have the following:
		// * The block has been written to disk.
		// * The block is in our in-memory node tree data structure.
		// * The node tree has been updated on disk.
		// * The block is on our in-memory main chain data structure.
		// * The on-disk data structure should be updated too:
		//   - The best hash should now be set to this block.
		//   - The <height -> hash> index representing the main chain should be updated
		//     to have this block.
		//   - The utxo db should be updated to reflect the effects of adding this block.
		//   - The utxo operations performed for this block should also be stored so we
		//     can roll the block back in the future if needed.

		// Notify any listeners.
		if bc.eventManager != nil {
			bc.eventManager.blockConnected(&BlockEvent{
				Block:    desoBlock,
				UtxoView: bc.blockView,
				UtxoOps:  utxoOpsForBlock,
			})
		}

		bc.blockView = nil
		bc.timer.End("Blockchain.ProcessBlock: Transactions Db end")

	} else if nodeToValidate.CumWork.Cmp(currentTip.CumWork) <= 0 {
		// A block has less cumulative work than our tip. In this case, we just ignore
		// the block for now. It is stored in our <hash -> block_data> map on disk as well
		// as in our in-memory node tree data structure (which is also stored on disk).
		// Eventually, if enough work gets added to the block, then we'll
		// add it via a reorg.
	} else {
		// In this case the block is not attached to our tip and the cumulative work
		// of the block is greater than our tip. This means we have a fork that has
		// the potential to become our new main chain so we need to do a reorg to
		// process it. A reorg consists of the following:
		// 1) Find the common ancestor of this block and the main chain.
		// 2) Roll back all of the main chain blocks back to this common ancestor.
		// 3) Verify and add the new blocks up to this one.
		//
		// Note that if verification fails while trying to add the new blocks then
		// we will not wind up accepting the changes. For this reason all of the
		// above steps are processed using an in-memory view before writing anything
		// to the database.

		// Find the common ancestor of this block and the main chain.
		commonAncestor, detachBlocks, attachBlocks := GetReorgBlocks(currentTip, nodeToValidate)
		// Log a warning if the reorg is going to be a big one.
		numBlocks := currentTip.Height - commonAncestor.Height
		if numBlocks > 10 {
			glog.Warningf("ProcessBlock: Proceeding with reorg of (%d) blocks from "+
				"block (%v) at height (%d) to block (%v) at height of (%d)",
				numBlocks, currentTip, currentTip.Height, nodeToValidate, nodeToValidate.Height)
		}

		// Create an empty view referencing the current tip.
		//
		// TODO: An optimization can be made here where we pre-load all the inputs this txn
		// requires into the view before-hand. This basically requires two passes over
		// the txns to account for txns that spend previous txns in the block, but it would
		// almost certainly be more efficient than doing a separate db call for each input
		// and output
		utxoView, err := NewUtxoView(bc.db, bc.params, bc.postgres, bc.snapshot)
		if err != nil {
			return false, false, errors.Wrapf(err, "processblock: Problem initializing UtxoView in reorg")
		}
		// Verify that the utxo view is pointing to the current tip.
		if *utxoView.TipHash != *currentTip.Hash {
			return false, false, fmt.Errorf("ProcessBlock: Tip hash for utxo view (%v) is "+
				"not the current tip hash (%v)", *utxoView.TipHash, *currentTip)
		}

		// Go through and detach all of the blocks down to the common ancestor. We
		// shouldn't encounter any errors but if we do, return without marking the
		// block as invalid.
		var blocksToDetach []*MsgDeSoBlock
		for _, nodeToDetach := range detachBlocks {
			// Fetch the utxo operations for the block we're detaching. We need these
			// in order to be able to detach the block.
			utxoOps, err := GetUtxoOperationsForBlock(bc.db, bc.snapshot, nodeToDetach.Hash)
			if err != nil {
				return false, false, errors.Wrapf(err, "ProcessBlock: Problem fetching "+
					"utxo operations during detachment of block (%v) "+
					"in reorg", nodeToDetach)
			}

			// Fetch the block itself since we need some info from it to roll
			// it back.
			blockToDetach, err := GetBlock(nodeToDetach.Hash, bc.db, bc.snapshot)
			blocksToDetach = append(blocksToDetach, blockToDetach)
			if err != nil {
				return false, false, errors.Wrapf(err, "ProcessBlock: Problem fetching "+
					"block (%v) during detach in reorg", nodeToDetach)
			}

			// Compute the hashes for all the transactions.
			txHashes, err := ComputeTransactionHashes(blockToDetach.Txns)
			if err != nil {
				return false, false, errors.Wrapf(err, "ProcessBlock: Problem computing "+
					"transaction hashes during detachment of block (%v)", nodeToDetach)
			}

			// Now roll the block back in the view.
			if err := utxoView.DisconnectBlock(blockToDetach, txHashes, utxoOps, blockHeight); err != nil {
				return false, false, errors.Wrapf(err, "ProcessBlock: Problem rolling back "+
					"block (%v) during detachment in reorg", nodeToDetach)
			}
			// Double-check that the view's hash is now at the block's parent.
			if *utxoView.TipHash != *blockToDetach.Header.PrevBlockHash {
				return false, false, fmt.Errorf("ProcessBlock: Block hash in utxo view (%v) "+
					"does not match parent block hash (%v) after executing "+
					"DisconnectBlock", utxoView.TipHash, blockToDetach.Header.PrevBlockHash)
			}
		}

		// If we made it here, we were able to successfully detach all of the blocks
		// such that the view is now at the common ancestor. Double-check that this is
		// the case.
		if *utxoView.TipHash != *commonAncestor.Hash {
			return false, false, fmt.Errorf("ProcessBlock: Block hash in utxo view (%v) "+
				"does not match common ancestor hash (%v) after executing "+
				"DisconnectBlock", utxoView.TipHash, commonAncestor.Hash)
		}

		// Now that the view has the common ancestor as the tip, we can try and attach
		// each new block to it to see if the reorg will work.
		//
		// Keep track of the utxo operations we get from attaching the blocks.
		utxoOpsForAttachBlocks := [][][]*UtxoOperation{}
		// Also keep track of any errors that we might have come across.
		ruleErrorsFound := []RuleError{}
		// The first element will be the node right after the common ancestor and
		// the last element will be the new node we need to attach.
		var blocksToAttach []*MsgDeSoBlock
		for _, attachNode := range attachBlocks {

			// Fetch the block itself since we need some info from it to try and
			// connect it.
			blockToAttach, err := GetBlock(attachNode.Hash, bc.db, bc.snapshot)
			blocksToAttach = append(blocksToAttach, blockToAttach)
			if err != nil {
				return false, false, errors.Wrapf(err, "ProcessBlock: Problem fetching "+
					"block (%v) during attach in reorg", attachNode)
			}

			// If the parent node has been marked as invalid then mark this node as
			// invalid as well.
			if (attachNode.Parent.Status & StatusBlockValidateFailed) != 0 {
				bc.MarkBlockInvalid(attachNode, RuleErrorPreviousBlockInvalid)
				continue
			}

			// Compute the tx hashes for the block since we need them to perform
			// the connection.
			txHashes, err := ComputeTransactionHashes(blockToAttach.Txns)
			if err != nil {
				return false, false, errors.Wrapf(err, "ProcessBlock: Problem computing "+
					"transaction hashes during attachment of block (%v) in reorg", blockToAttach)
			}

			// Initialize the utxo operations slice.
			utxoOps, err := utxoView.ConnectBlock(
				blockToAttach, txHashes, verifySignatures, nil, blockHeight)
			if err != nil {
				if IsRuleError(err) {
					// If we have a RuleError, mark the block as invalid. But don't return
					// yet because we need to mark all of the child blocks as invalid as
					// well first.
					bc.MarkBlockInvalid(attachNode, RuleError(err.Error()))
					ruleErrorsFound = append(ruleErrorsFound, RuleError(err.Error()))
					continue
				} else {
					// If the error wasn't a RuleError, return without marking the
					// block as invalid, since this means the block may benefit from
					// being reprocessed in the future.
					return false, false, errors.Wrapf(err, "ProcessBlock: Problem trying to attach block (%v) in reorg", attachNode)
				}
			}

			// If we made it here then we were able to connect the block successfully.
			// So mark its status as valid and update the node index accordingly.
			attachNode.Status |= StatusBlockValidated
			if err := PutHeightHashToNodeInfo(bc.db, bc.snapshot, attachNode, false /*bitcoinNodes*/); err != nil {
				return false, false, errors.Wrapf(
					err, "ProcessBlock: Problem calling PutHeightHashToNodeInfo after validation in reorg")
			}

			// Add the utxo operations to our list.
			utxoOpsForAttachBlocks = append(utxoOpsForAttachBlocks, utxoOps)
		}

		// At this point, either we were able to attach all of the blocks OR the block
		// we are processing is invalid (possibly due to one of its parents to being
		// invalid). Regardless, because the attach worked if and only if the block we
		// are processing is valid, it is sufficient to use this block's validity to decide
		// if we want to perform this reorg.
		//
		// Recall that newNode is the node at the tip of the new chain we're trying to
		// reorg to which is also the last node in attachBlocks.
		newTipNode := attachBlocks[len(attachBlocks)-1]
		if (newTipNode.Status & StatusBlockValidateFailed) != 0 {
			// In the case where the new tip is invalid, we encountered an error while
			// processing. Return the first error we encountered. Note we should already
			// have marked all the blocks as invalid so no need to do it here.
			return false, false, ruleErrorsFound[0]
		}

		// If we made it this far, we know the reorg will succeed and the view contains
		// the state after applying the reorg. With this information, it is possible to
		// roll back the blocks and fast forward the db to the post-reorg state with a
		// single transaction.
		err = bc.db.Update(func(txn *badger.Txn) error {
			// Set the best node hash to the new tip.
			if err := PutBestHashWithTxn(txn, bc.snapshot, newTipNode.Hash, ChainTypeDeSoBlock); err != nil {
				return err
			}

			if bc.snapshot != nil {
				bc.snapshot.PrepareAncestralRecordsFlush()
			}
			for _, detachNode := range detachBlocks {
				// Delete the utxo operations for the blocks we're detaching since we don't need
				// them anymore.
				if err := DeleteUtxoOperationsForBlockWithTxn(txn, bc.snapshot, detachNode.Hash); err != nil {
					if bc.snapshot != nil {
						bc.snapshot.StartAncestralRecordsFlush(true)
					}
					return errors.Wrapf(err, "ProcessBlock: Problem deleting utxo operations for block")
				}

				// Note we could be even more aggressive here by deleting the nodes and
				// corresponding blocks from the db here (i.e. not storing any side chain
				// data on the db). But this seems like a minor optimization that comes at
				// the minor cost of side chains not being retained by the network as reliably.
			}

			for ii, attachNode := range attachBlocks {
				// Add the utxo operations for the blocks we're attaching so we can roll them back
				// in the future if necessary.
				if err := PutUtxoOperationsForBlockWithTxn(txn, bc.snapshot, blockHeight, attachNode.Hash, utxoOpsForAttachBlocks[ii]); err != nil {
					if bc.snapshot != nil {
						bc.snapshot.StartAncestralRecordsFlush(true)
					}
					return errors.Wrapf(err, "ProcessBlock: Problem putting utxo operations for block")
				}
			}
			if bc.snapshot != nil {
				bc.snapshot.StartAncestralRecordsFlush(true)
				bc.snapshot.PrintChecksum("Checksum after flush")
			}

			// Write the modified utxo set to the view.
			if err := utxoView.FlushToDbWithTxn(txn, blockHeight); err != nil {
				return errors.Wrapf(err, "ProcessBlock: Problem flushing to db")
			}

			return nil
		})
		if err != nil {
			return false, false, errors.Errorf("ProcessBlock: Problem updating: %v", err)
		}

		// Now the db has been updated, update our in-memory best chain. Note that there
		// is no need to update the node index because it was updated as we went along.
		newBestChain, newBestChainMap := bc.CopyBestChain()
		newBestChain, newBestChainMap = updateBestChainInMemory(
			newBestChain, newBestChainMap, detachBlocks, attachBlocks)
		bc.bestChain, bc.bestChainMap = newBestChain, newBestChainMap

		// If we made it here then this block is on the main chain.
		isMainChain = true

		// Signal to the server about all the blocks that were disconnected and
		// connected as a result of this operation. Do this in a goroutine so that
		// if ProcessBlock is called by a consumer of incomingMessages we don't
		// have any risk of deadlocking.
		for ii, nodeToDetach := range detachBlocks {

			// Fetch the block itself since we need some info from it to roll
			// it back.
			blockToDetach := blocksToDetach[ii]
			if err != nil {
				return false, false, errors.Wrapf(err, "ProcessBlock: Problem fetching "+
					"block (%v) during detach in server signal", nodeToDetach)
			}

			// If we have a Server object then call its function
			if bc.eventManager != nil {
				// FIXME: We need to add the UtxoOps here to handle reorgs properly in Rosetta
				// For now it's fine because reorgs are virtually impossible.
				bc.eventManager.blockDisconnected(&BlockEvent{Block: blockToDetach})
			}
		}
		for ii, attachNode := range attachBlocks {

			// Fetch the block itself since we need some info from it to try and
			// connect it.
			blockToAttach := blocksToAttach[ii]
			if err != nil {
				return false, false, errors.Wrapf(err, "ProcessBlock: Problem fetching "+
					"block (%v) during attach in server signal", attachNode)
			}
			// If we have a Server object then call its function
			if bc.eventManager != nil {
				// FIXME: We need to add the UtxoOps here to handle reorgs properly in Rosetta
				// For now it's fine because reorgs are virtually impossible.
				bc.eventManager.blockConnected(&BlockEvent{Block: blockToAttach})
			}
		}
	}

	if bc.snapshot != nil {
		bc.snapshot.FinishProcessBlock(bc.blockTip())
	}
	// If we've made it this far, the block has been validated and we have either added
	// the block to the tip, done nothing with it (because its cumwork isn't high enough)
	// or added it via a reorg and the db and our in-memory data structures reflect this
	// change.
	//
	// Now that we've done all of the above, we need to signal to the server that we've
	// accepted the block

	// Signal the server that we've accepted this block in some way.
	if bc.eventManager != nil {
		bc.eventManager.blockAccepted(&BlockEvent{Block: desoBlock})
	}

	bc.timer.Print("Blockchain.ProcessBlock: Initial")
	bc.timer.Print("Blockchain.ProcessBlock: BlockNode")
	bc.timer.Print("Blockchain.ProcessBlock: Db Update")
	bc.timer.Print("Blockchain.ProcessBlock: Transactions Validation")
	bc.timer.Print("Blockchain.ProcessBlock: Transactions Db put")
	bc.timer.Print("Blockchain.ProcessBlock: Transactions Db end")
	bc.timer.Print("Blockchain.ProcessBlock: Transactions Db height & hash")
	bc.timer.Print("Blockchain.ProcessBlock: Transactions Db utxo flush")

	// At this point, the block we were processing originally should have been added
	// to our data structures and any unconnectedTxns that are no longer unconnectedTxns should have
	// also been processed.
	return isMainChain, false, nil
}

func (bc *Blockchain) DisconnectBlocksToHeight(blockHeight uint64) error {
	// Roll back the block and make sure we don't hit any errors.
	bc.ChainLock.Lock()
	defer bc.ChainLock.Unlock()

	if blockHeight < 0 {
		blockHeight = 0
	}

	// NOTE: This function doesn't maintain the snapshot. The checksum should be recalculated after this.

	// There is this edge-case where a partial blockProcess can skew the state. This is because of block reward entries,
	// which are stored along with the block. In particular, if we've stored the block at blockTipHeight + 1, and the node
	// crashed in the middle of ProcessBlock, then the reward entry will be stored in the state, even thought the block tip
	// is at blockTipHeight. So we delete the block reward at the blockTipHeight + 1 to make sure the state is correct.
	// TODO: decouple block reward from PutBlockWithTxn.
	blockTipHeight := bc.bestChain[len(bc.bestChain)-1].Height
	for hashIter, node := range bc.blockIndex {
		hash := hashIter.NewBlockHash()
		if node.Height > blockTipHeight {
			glog.V(1).Info(CLog(Yellow, fmt.Sprintf("DisconnectBlocksToHeight: Found node in blockIndex with "+
				"larger height than the current block tip. Deleting the corresponding block reward. Node: (%v)", node)))
			blockToDetach, err := GetBlock(hash, bc.db, nil)
			if err != nil && err != badger.ErrKeyNotFound {
				return errors.Wrapf(err, "DisconnectBlocksToHeight: Problem getting block with hash: (%v) and "+
					"at height: (%v)", hash, node.Height)
			}
			if blockToDetach != nil {
				if err = DeleteBlockReward(bc.db, nil, blockToDetach); err != nil {
					return errors.Wrapf(err, "DisconnectBlocksToHeight: Problem deleting block reward with hash: "+
						"(%v) and at height: (%v)", hash, node.Height)
				}
			}
		}
	}

	for ii := len(bc.bestChain) - 1; ii > 0 && uint64(bc.bestChain[ii].Height) > blockHeight; ii-- {
		node := bc.bestChain[ii]
		prevHash := *bc.bestChain[ii-1].Hash
		hash := *bc.bestChain[ii].Hash
		height := uint64(bc.bestChain[ii].Height)
		err := bc.db.Update(func(txn *badger.Txn) error {
			utxoView, err := NewUtxoView(bc.db, bc.params, nil, nil)
			if err != nil {
				return err
			}

			if *utxoView.TipHash != hash {
				return fmt.Errorf("DisconnectBlocksToHeight: UtxovView tip hash doesn't match the bestChain hash")
			}
			// Fetch the utxo operations for the block we're detaching. We need these
			// in order to be able to detach the block.
			utxoOps, err := GetUtxoOperationsForBlock(bc.db, nil, &hash)
			if err != nil {
				return err
			}

			// Compute the hashes for all the transactions.
			blockToDetach, err := GetBlock(&hash, bc.db, nil)
			if err != nil {
				return err
			}
			txHashes, err := ComputeTransactionHashes(blockToDetach.Txns)
			if err != nil {
				return err
			}
			err = utxoView.DisconnectBlock(blockToDetach, txHashes, utxoOps, height)
			if err != nil {
				return err
			}

			// Flushing the view after applying and rolling back should work.
			err = utxoView.FlushToDb(height)
			if err != nil {
				return err
			}

			// Set the best node hash to the new tip.
			if err := PutBestHashWithTxn(txn, nil, &prevHash, ChainTypeDeSoBlock); err != nil {
				return err
			}

			// Delete the utxo operations for the blocks we're detaching since we don't need
			// them anymore.
			if err := DeleteUtxoOperationsForBlockWithTxn(txn, nil, &hash); err != nil {
				return errors.Wrapf(err, "DisconnectBlocksToHeight: Problem deleting utxo operations for block")
			}

			if err := DeleteBlockRewardWithTxn(txn, nil, blockToDetach); err != nil {
				return errors.Wrapf(err, "DisconnectBlocksToHeight: Problem deleting block reward")
			}

			node.Status = StatusHeaderValidated
			if err := PutHeightHashToNodeInfoWithTxn(txn, nil, node, false); err != nil {
				return errors.Wrapf(err, "DisconnectBlocksToHeight: Problem deleting height hash to node info")
			}

			// If we have a Server object then call its function
			if bc.eventManager != nil {
				// We need to add the UtxoOps here to handle reorgs properly in Rosetta
				// For now it's fine because reorgs are virtually impossible.
				bc.eventManager.blockDisconnected(&BlockEvent{Block: blockToDetach})
			}

			return nil
		})
		if err != nil {
			return errors.Wrapf(err, "DisconnectBlocksToHeight: Problem disconnecting block "+
				"with hash: (%v) at blockHeight: (%v)", hash, height)
		}

		bc.bestChain = bc.bestChain[:len(bc.bestChain)-1]
		delete(bc.bestChainMap, hash)
	}

	// Remove blocks we've disconnected from the bestHeaderChain.
	for ii := len(bc.bestHeaderChain) - 1; ii > 0 && uint64(bc.bestHeaderChain[ii].Height) > blockHeight; ii-- {
		hash := *bc.bestHeaderChain[ii].Hash
		bc.bestHeaderChain = bc.bestHeaderChain[:len(bc.bestHeaderChain)-1]
		delete(bc.bestHeaderChainMap, hash)
	}

	return nil
}

// ValidateTransaction creates a UtxoView and sees if the transaction can be connected
// to it. If a mempool is provided, this function tries to find dependencies of the
// passed-in transaction in the pool and connect them before trying to connect the
// passed-in transaction.
func (bc *Blockchain) ValidateTransaction(
	txnMsg *MsgDeSoTxn, blockHeight uint32, verifySignatures bool, mempool *DeSoMempool) error {

	// Create a new UtxoView. If we have access to a mempool object, use it to
	// get an augmented view that factors in pending transactions.
	utxoView, err := NewUtxoView(bc.db, bc.params, bc.postgres, bc.snapshot)
	if err != nil {
		return errors.Wrapf(err, "ValidateTransaction: Problem Problem creating new utxo view: ")
	}
	if mempool != nil {
		utxoView, err = mempool.GetAugmentedUtxoViewForPublicKey(txnMsg.PublicKey, txnMsg)
		if err != nil {
			return errors.Wrapf(err, "ValidateTransaction: Problem getting augmented UtxoView from mempool: ")
		}
	}

	// Hash the transaction.
	txHash := txnMsg.Hash()
	txnBytes, err := txnMsg.ToBytes(false)
	if err != nil {
		return errors.Wrapf(err, "ValidateTransaction: Error serializing txn: %v", err)
	}
	txnSize := int64(len(txnBytes))
	// We don't care about the utxoOps or the fee it returns.
	_, _, _, _, err = utxoView._connectTransaction(
		txnMsg,
		txHash,
		txnSize,
		blockHeight,
		verifySignatures,
		false, /*ignoreUtxos*/
	)
	if err != nil {
		return errors.Wrapf(err, "ValidateTransaction: Problem validating transaction: ")
	}

	return nil
}

var (
	maxHash = BlockHash{
		0xff, 0xff, 0xff, 0xff, 0xff, 0xff, 0xff, 0xff, 0xff, 0xff,
		0xff, 0xff, 0xff, 0xff, 0xff, 0xff, 0xff, 0xff, 0xff, 0xff,
		0xff, 0xff, 0xff, 0xff, 0xff, 0xff, 0xff, 0xff, 0xff, 0xff,
		0xff, 0xff}
	maxHashBigint = HashToBigint(&maxHash)
	bigOneInt     = big.NewInt(1)
)

// The number of hashing attempts in expectation it would take to produce the
// hash passed in. This is computed as:
//    E(min(X_i, ..., X_n)) where:
//    - n = (number of attempted hashes) and
//    - the X_i are all U(0, MAX_HASH)
// -> E(min(X_i, ..., X_n)) = MAX_HASH / (n + 1)
// -> E(n) ~= MAX_HASH / min_hash - 1
//    - where min_hash is the block hash
//
// We approximate this as MAX_HASH / (min_hash + 1), adding 1 to min_hash in
// order to mitigate the possibility of a divide-by-zero error.
//
// The value returned is the expected number of hashes performed to produce
// the input hash formatted as a big-endian big integer that uses the
// BlockHash type for convenience (though it is likely to be much lower
// in terms of magnitude than a typical BlockHash object).
func ExpectedWorkForBlockHash(hash *BlockHash) *BlockHash {
	hashBigint := HashToBigint(hash)
	ratioBigint := new(big.Int)
	ratioBigint.Div(maxHashBigint, hashBigint.Add(hashBigint, bigOneInt))
	return BigintToHash(ratioBigint)
}

func ComputeTransactionHashes(txns []*MsgDeSoTxn) ([]*BlockHash, error) {
	txHashes := make([]*BlockHash, len(txns))

	for ii, currentTxn := range txns {
		txHashes[ii] = currentTxn.Hash()
	}

	return txHashes, nil
}

func ComputeMerkleRoot(txns []*MsgDeSoTxn) (_merkle *BlockHash, _txHashes []*BlockHash, _err error) {
	if len(txns) == 0 {
		return nil, nil, fmt.Errorf("ComputeMerkleRoot: Block must contain at least one txn")
	}

	// Compute the hashes of all the transactions.
	hashes := [][]byte{}
	for _, txn := range txns {
		txHash := txn.Hash()
		hashes = append(hashes, txHash[:])
	}

	merkleTree := merkletree.NewTreeFromHashes(merkletree.Sha256DoubleHash, hashes)

	rootHash := &BlockHash{}
	copy(rootHash[:], merkleTree.Root.GetHash()[:])

	txHashes := []*BlockHash{}
	for _, leafNode := range merkleTree.Rows[0] {
		currentHash := &BlockHash{}
		copy(currentHash[:], leafNode.GetHash())
		txHashes = append(txHashes, currentHash)
	}

	return rootHash, txHashes, nil
}

func (bc *Blockchain) GetSpendableUtxosForPublicKey(spendPublicKeyBytes []byte, mempool *DeSoMempool, referenceUtxoView *UtxoView) ([]*UtxoEntry, error) {
	// If we have access to a mempool, use it to account for utxos we might not
	// get otherwise.
	utxoView, err := NewUtxoView(bc.db, bc.params, bc.postgres, bc.snapshot)
	if err != nil {
		return nil, errors.Wrapf(err, "Blockchain.GetSpendableUtxosForPublicKey: Problem initializing UtxoView: ")
	}
	// Use the reference UtxoView if provided. Otherwise try to get one from the mempool.
	// This improves efficiency when we have a UtxoView already handy.
	if referenceUtxoView != nil {
		utxoView = referenceUtxoView
	} else {
		if mempool != nil {
			utxoView, err = mempool.GetAugmentedUtxoViewForPublicKey(spendPublicKeyBytes, nil)
			if err != nil {
				return nil, errors.Wrapf(err, "Blockchain.GetSpendableUtxosForPublicKey: Problem getting augmented UtxoView from mempool: ")
			}
		}
	}

	// Get unspent utxos from the view.
	utxoEntriesFound, err := utxoView.GetUnspentUtxoEntrysForPublicKey(spendPublicKeyBytes)
	if err != nil {
		return nil, errors.Wrapf(err, "Blockchain.GetSpendableUtxosForPublicKey: Problem getting spendable utxos from UtxoView: ")
	}

	// Sort the UTXOs putting the smallest amounts first.
	//
	// TODO: There has generally been a lot of discussion and thought about
	// what the optimal coin selection algorithm should be over the years.
	// Here, we choose to keep things simple and just use the smallest UTXOs
	// first. It has its drawbacks and we should revisit it at some point,
	// but for now it seems like it should be fine, and the reduction of the
	// size of the UTXO set seems like a reasonable benefit of using it. See below
	// for more discussion:
	// https://bitcoin.stackexchange.com/questions/32145/what-are-the-trade-offs-between-the-different-algorithms-for-deciding-which-utxo
	sort.Slice(utxoEntriesFound, func(ii, jj int) bool {
		return utxoEntriesFound[ii].AmountNanos < utxoEntriesFound[jj].AmountNanos
	})

	// Add UtxoEntrys to our list filtering out ones that aren't valid for various
	// reasons.
	spendableUtxoEntries := []*UtxoEntry{}
	for _, utxoEntry := range utxoEntriesFound {
		// If the utxo is an immature block reward, skip it. Use the block chain height
		// not the header chain height since the transaction will need to be validated
		// against existing transactions which are present only if we have blocks.
		//
		// Note we add one to the current block height since it is presumed this
		// transaction will at best be mined into the next block.
		blockHeight := bc.blockTip().Height + 1
		if _isEntryImmatureBlockReward(utxoEntry, blockHeight, bc.params) {
			continue
		}

		// Don't consider utxos that are already consumed by the mempool.
		if mempool != nil && mempool.CheckSpend(*utxoEntry.UtxoKey) != nil {
			continue
		}

		// If we get here we know the utxo is spendable so add it to our list.
		spendableUtxoEntries = append(spendableUtxoEntries, utxoEntry)
	}

	return spendableUtxoEntries, nil
}

func amountEqualsAdditionalOutputs(spendAmount uint64, additionalOutputs []*DeSoOutput) error {
	expectedAdditionalOutputSum := uint64(0)
	for _, output := range additionalOutputs {
		expectedAdditionalOutputSum += output.AmountNanos
	}
	if spendAmount != expectedAdditionalOutputSum {
		return fmt.Errorf("expected spendAmount to be %d, instead got %d", expectedAdditionalOutputSum, spendAmount)
	}
	return nil
}

// Define a helper function for computing the upper bound of the size
// of a transaction and associated fees. This basically serializes the
// transaction without the signature and then accounts for the maximum possible
// size the signature could be.
func _computeMaxTxSize(_tx *MsgDeSoTxn) uint64 {
	// Compute the size of the transaction without the signature.
	txBytesNoSignature, _ := _tx.ToBytes(true /*preSignature*/)
	// Return the size the transaction would be if the signature had its
	// absolute maximum length.

	// MaxDERSigLen is the maximum size that a DER signature can be.
	//
	// Note: I am pretty sure the true maximum is 71. But since this value is
	// dependent on the size of R and S, and since it's generally used for
	// safety purposes (e.g. ensuring that enough space has been allocated),
	// it seems better to pad it a bit and stay on the safe side. You can see
	// some discussion on getting to this number here:
	// https://bitcoin.stackexchange.com/questions/77191/what-is-the-maximum-size-of-a-der-encoded-ecdsa-signature
	const MaxDERSigLen = 74

	return uint64(len(txBytesNoSignature)) + MaxDERSigLen
}

// A helper for computing the max fee given a txn. Assumes the longest signature
// length.
func _computeMaxTxFee(_tx *MsgDeSoTxn, minFeeRateNanosPerKB uint64) uint64 {
	maxSizeBytes := _computeMaxTxSize(_tx)
	return maxSizeBytes * minFeeRateNanosPerKB / 1000
}

// Computing maximum fee for tx that doesn't include change output yet.
func _computeMaxTxFeeWithMaxChange(_tx *MsgDeSoTxn, minFeeRateNanosPerKB uint64) uint64 {
	// TODO: This is a hack that we implement in order to remain backward-compatible with
	// hundreds of tests that rely on the change being ommitted from the max fee
	// computation. It shouldn't impact anything in PROD because the min fee rate is
	// significantly higher. Nevertheless, we should fix all the tests at some point
	// and then remove this quick-fix.
	if minFeeRateNanosPerKB <= 100 {
		return _computeMaxTxFee(_tx, minFeeRateNanosPerKB)
	}

	maxSizeBytes := _computeMaxTxSize(_tx)
	res := (maxSizeBytes + MaxDeSoOutputSizeBytes) * minFeeRateNanosPerKB / 1000
	// In the event that there is a remainder, we need to round up to
	// ensure that the fee EXCEEDS the min fee rate.
	// We skip this check if the networkMinFeeRate is zero to keep existing tests working.
	if (maxSizeBytes+MaxDeSoOutputSizeBytes)*minFeeRateNanosPerKB%1000 > 0 {
		res++
	}
	return res
}

func (bc *Blockchain) CreatePrivateMessageTxn(
	senderPublicKey []byte, recipientPublicKey []byte,
	unencryptedMessageText string, encryptedMessageText string,
	senderMessagingPublicKey []byte, senderMessagingKeyName []byte,
	recipientMessagingPublicKey []byte, recipientMessagingKeyName []byte,
	tstampNanos uint64, extraData map[string][]byte,
	minFeeRateNanosPerKB uint64, mempool *DeSoMempool, additionalOutputs []*DeSoOutput) (
	_txn *MsgDeSoTxn, _totalInput uint64, _changeAmount uint64, _fees uint64, _err error) {

	var encryptedMessageBytes []byte
	messageExtraData := make(map[string][]byte)

	if encryptedMessageText == "" {
		// Encrypt the passed-in message text with the recipient's public key.
		//
		// Parse the recipient public key.
		recipientPk, err := btcec.ParsePubKey(recipientPublicKey, btcec.S256())
		if err != nil {
			return nil, 0, 0, 0, errors.Wrapf(err, "CreatePrivateMessageTxn: Problem parsing "+
				"recipient public key: ")
		}
		encryptedMessageBytes, err = EncryptBytesWithPublicKey(
			[]byte(unencryptedMessageText), recipientPk.ToECDSA())
		if err != nil {
			return nil, 0, 0, 0, errors.Wrapf(err, "CreatePrivateMessageTxn: Problem "+
				"encrypting message text to hex: ")
		}

		// Add {V : 1} version field to ExtraData to indicate we are
		// encrypting using legacy public key method.
		messageExtraData[MessagesVersionString] = UintToBuf(MessagesVersion1)
	} else {
		var err error
		// Message is already encrypted, so just decode it to hex format
		encryptedMessageBytes, err = hex.DecodeString(encryptedMessageText)
		if err != nil {
			return nil, 0, 0, 0, errors.Wrapf(err, "CreatePrivateMessageTxn: Problem "+
				"decoding message text to hex: ")
		}

		// Add {V : 2} version field to ExtraData to indicate we are
		// encrypting using shared secret.
		messageExtraData[MessagesVersionString] = UintToBuf(MessagesVersion2)

		// Check for DeSo V3 Messages fields. Specifically, this request could be made with either sender
		// or recipient public keys and key names. Having one key present is sufficient to set V3.
		if len(senderMessagingPublicKey) > 0 || len(recipientMessagingPublicKey) > 0 {

			// If we're using rotating messaging keys, then we're on {V : 3} messages.
			if err = ValidateGroupPublicKeyAndName(senderMessagingPublicKey, senderMessagingKeyName); err == nil {
				messageExtraData[MessagesVersionString] = UintToBuf(MessagesVersion3)
				messageExtraData[SenderMessagingPublicKey] = senderMessagingPublicKey
				messageExtraData[SenderMessagingGroupKeyName] = senderMessagingKeyName
			}

			if err = ValidateGroupPublicKeyAndName(recipientMessagingPublicKey, recipientMessagingKeyName); err != nil {
				// If we didn't pass validation of either sender or recipient, then we return an error.
				if !reflect.DeepEqual(messageExtraData[MessagesVersionString], UintToBuf(MessagesVersion3)) {
					return nil, 0, 0, 0, err
				}
			} else {
				messageExtraData[MessagesVersionString] = UintToBuf(MessagesVersion3)
				messageExtraData[RecipientMessagingPublicKey] = recipientMessagingPublicKey
				messageExtraData[RecipientMessagingGroupKeyName] = recipientMessagingKeyName
			}
		}
	}

	// Delete protected keys
	if extraData != nil {
		delete(extraData, MessagesVersionString)
		delete(extraData, SenderMessagingPublicKey)
		delete(extraData, SenderMessagingGroupKeyName)
		delete(extraData, RecipientMessagingPublicKey)
		delete(extraData, RecipientMessagingGroupKeyName)
	}

	// Going to allow this to merge without a block height check because
	// it seems safe, and threading the block height check into here is pretty annoying.
	finalExtraData := mergeExtraData(extraData, messageExtraData)

	// Don't allow encryptedMessageBytes to be nil.
	if len(encryptedMessageBytes) == 0 {
		encryptedMessageBytes = []byte{}
	}

	// Create a transaction containing the encrypted message text.
	// A PrivateMessage transaction doesn't need any inputs or outputs (except additionalOutputs provided).
	txn := &MsgDeSoTxn{
		PublicKey: senderPublicKey,
		TxnMeta: &PrivateMessageMetadata{
			RecipientPublicKey: recipientPublicKey,
			EncryptedText:      encryptedMessageBytes,
			TimestampNanos:     tstampNanos,
		},
		ExtraData: finalExtraData,
		TxOutputs: additionalOutputs,

		// We wait to compute the signature until we've added all the
		// inputs and change.
	}

	totalInput, spendAmount, changeAmount, fees, err :=
		bc.AddInputsAndChangeToTransaction(txn, minFeeRateNanosPerKB, mempool)
	if err != nil {
		return nil, 0, 0, 0, errors.Wrapf(err, "CreatePrivateMessageTxn: Problem adding inputs: ")
	}

	// Sanity-check that the spendAmount is zero.
	if err = amountEqualsAdditionalOutputs(spendAmount, additionalOutputs); err != nil {
		return nil, 0, 0, 0, fmt.Errorf("CreatePrivateMessageTxn: %v", err)
	}

	return txn, totalInput, changeAmount, fees, nil
}

func (bc *Blockchain) CreateLikeTxn(
	userPublicKey []byte, likedPostHash BlockHash, isUnlike bool,
	minFeeRateNanosPerKB uint64, mempool *DeSoMempool, additionalOutputs []*DeSoOutput) (
	_txn *MsgDeSoTxn, _totalInput uint64, _changeAmount uint64, _fees uint64,
	_err error) {

	// A Like transaction doesn't need any inputs or outputs (except additionalOutputs provided).
	txn := &MsgDeSoTxn{
		PublicKey: userPublicKey,
		TxnMeta: &LikeMetadata{
			LikedPostHash: &likedPostHash,
			IsUnlike:      isUnlike,
		},
		TxOutputs: additionalOutputs,
		// We wait to compute the signature until we've added all the
		// inputs and change.
	}

	totalInput, spendAmount, changeAmount, fees, err :=
		bc.AddInputsAndChangeToTransaction(txn, minFeeRateNanosPerKB, mempool)
	if err != nil {
		return nil, 0, 0, 0, errors.Wrapf(
			err, "CreateLikeTxn: Problem adding inputs: ")
	}

	// Sanity-check that the spendAmount is zero.
	if err = amountEqualsAdditionalOutputs(spendAmount, additionalOutputs); err != nil {
		return nil, 0, 0, 0, fmt.Errorf("CreateLikeTxn: %v", err)
	}

	return txn, totalInput, changeAmount, fees, nil
}

func (bc *Blockchain) CreateFollowTxn(
	senderPublicKey []byte, followedPublicKey []byte, isUnfollow bool,
	minFeeRateNanosPerKB uint64, mempool *DeSoMempool, additionalOutputs []*DeSoOutput) (
	_txn *MsgDeSoTxn, _totalInput uint64, _changeAmount uint64, _fees uint64,
	_err error) {

	// A Follow transaction doesn't need any inputs or outputs (except additionalOutputs provided).
	txn := &MsgDeSoTxn{
		PublicKey: senderPublicKey,
		TxnMeta: &FollowMetadata{
			FollowedPublicKey: followedPublicKey,
			IsUnfollow:        isUnfollow,
		},
		TxOutputs: additionalOutputs,
		// We wait to compute the signature until we've added all the
		// inputs and change.
	}

	totalInput, spendAmount, changeAmount, fees, err :=
		bc.AddInputsAndChangeToTransaction(txn, minFeeRateNanosPerKB, mempool)
	if err != nil {
		return nil, 0, 0, 0, errors.Wrapf(
			err, "CreateFollowTxn: Problem adding inputs: ")
	}

	// Sanity-check that the spendAmount is zero.
	if err = amountEqualsAdditionalOutputs(spendAmount, additionalOutputs); err != nil {
		return nil, 0, 0, 0, fmt.Errorf("CreateFollowTxn: %v", err)
	}

	return txn, totalInput, changeAmount, fees, nil
}

func (bc *Blockchain) CreateUpdateGlobalParamsTxn(updaterPublicKey []byte,
	usdCentsPerBitcoin int64,
	createProfileFeesNanos int64,
	createNFTFeesNanos int64,
	maxCopiesPerNFT int64,
	minimumNetworkFeeNanosPerKb int64,
	forbiddenPubKey []byte,
	// Standard transaction fields
	minFeeRateNanosPerKB uint64, mempool *DeSoMempool, additionalOutputs []*DeSoOutput) (
	_txn *MsgDeSoTxn, _totalInput uint64, _changeAmount uint64, _fees uint64, _err error) {

	// Set RepostedPostHash and IsQuotedRepost on the extra data map as necessary to track reposting.
	extraData := make(map[string][]byte)
	if usdCentsPerBitcoin >= 0 {
		extraData[USDCentsPerBitcoinKey] = UintToBuf(uint64(usdCentsPerBitcoin))
	}
	if createProfileFeesNanos >= 0 {
		extraData[CreateProfileFeeNanosKey] = UintToBuf(uint64(createProfileFeesNanos))
	}
	if createNFTFeesNanos >= 0 {
		extraData[CreateNFTFeeNanosKey] = UintToBuf(uint64(createNFTFeesNanos))
	}
	if maxCopiesPerNFT >= 0 {
		extraData[MaxCopiesPerNFTKey] = UintToBuf(uint64(maxCopiesPerNFT))
	}
	if minimumNetworkFeeNanosPerKb >= 0 {
		extraData[MinNetworkFeeNanosPerKBKey] = UintToBuf(uint64(minimumNetworkFeeNanosPerKb))
	}
	if len(forbiddenPubKey) > 0 {
		extraData[ForbiddenBlockSignaturePubKeyKey] = forbiddenPubKey
	}

	txn := &MsgDeSoTxn{
		PublicKey: updaterPublicKey,
		TxnMeta:   &UpdateGlobalParamsMetadata{},
		ExtraData: extraData,
		TxOutputs: additionalOutputs,
	}

	// We don't need to make any tweaks to the amount because it's basically
	// a standard "pay per kilobyte" transaction.
	totalInput, spendAmount, changeAmount, fees, err :=
		bc.AddInputsAndChangeToTransaction(txn, minFeeRateNanosPerKB, mempool)
	if err != nil {
		return nil, 0, 0, 0, errors.Wrapf(err, "CreateUpdateGlobalParamsTxn: Problem adding inputs: ")
	}

	// The spend amount should be zero for these txns.
	if err = amountEqualsAdditionalOutputs(spendAmount, additionalOutputs); err != nil {
		return nil, 0, 0, 0, fmt.Errorf("CreateUpdateGlobalParamsTxn %v", err)
	}

	return txn, totalInput, changeAmount, fees, nil
}

func (bc *Blockchain) CreateUpdateBitcoinUSDExchangeRateTxn(
	// Exchange rate update fields
	updaterPublicKey []byte,
	usdCentsPerbitcoin uint64,
	// Standard transaction fields
	minFeeRateNanosPerKB uint64, mempool *DeSoMempool, additionalOutputs []*DeSoOutput) (
	_txn *MsgDeSoTxn, _totalInput uint64, _changeAmount uint64, _fees uint64, _err error) {

	// Create a transaction containing the UpdateBitcoinUSDExchangeRate fields.
	txn := &MsgDeSoTxn{
		PublicKey: updaterPublicKey,
		TxnMeta: &UpdateBitcoinUSDExchangeRateMetadataa{
			USDCentsPerBitcoin: usdCentsPerbitcoin,
		},
		TxOutputs: additionalOutputs,
		// We wait to compute the signature until we've added all the
		// inputs and change.
	}

	// We don't need to make any tweaks to the amount because it's basically
	// a standard "pay per kilobyte" transaction.
	totalInput, spendAmount, changeAmount, fees, err :=
		bc.AddInputsAndChangeToTransaction(txn, minFeeRateNanosPerKB, mempool)
	if err != nil {
		return nil, 0, 0, 0, errors.Wrapf(err, "CreateUpdateBitcoinUSDExchangeRateTxn: Problem adding inputs: ")
	}

	// The spend amount should be zero for these txns.
	if err = amountEqualsAdditionalOutputs(spendAmount, additionalOutputs); err != nil {
		return nil, 0, 0, 0, fmt.Errorf("CreateUpdateBitcoinUSDExchangeRateTxn: %v", err)
	}

	return txn, totalInput, changeAmount, fees, nil
}

func (bc *Blockchain) CreateSubmitPostTxn(
	// Post fields
	updaterPublicKey []byte,
	postHashToModify []byte,
	parentStakeID []byte,
	body []byte,
	repostPostHashBytes []byte,
	isQuotedRepost bool,
	tstampNanos uint64,
	postExtraData map[string][]byte,
	isHidden bool,
	// Standard transaction fields
	minFeeRateNanosPerKB uint64, mempool *DeSoMempool, additionalOutputs []*DeSoOutput) (
	_txn *MsgDeSoTxn, _totalInput uint64, _changeAmount uint64, _fees uint64, _err error) {

	// Initialize txnExtraData to postExtraData.
	txnExtraData := postExtraData
	// Remove consensus level attributes from TxnExtraData if they exist.  The consensus logic will set them correctly.
	for _, key := range PostExtraDataConsensusKeys {
		delete(txnExtraData, key)
	}

	// Set RepostedPostHash and IsQuotedRepost on the extra data map as necessary to track reposting.
	if len(repostPostHashBytes) > 0 {
		txnExtraData[RepostedPostHash] = repostPostHashBytes
		if isQuotedRepost {
			txnExtraData[IsQuotedRepostKey] = QuotedRepostVal
		} else {
			txnExtraData[IsQuotedRepostKey] = NotQuotedRepostVal
		}
	}

	// Create a transaction containing the post fields.
	txn := &MsgDeSoTxn{
		PublicKey: updaterPublicKey,
		TxnMeta: &SubmitPostMetadata{
			PostHashToModify:         postHashToModify,
			ParentStakeID:            parentStakeID,
			Body:                     body,
			CreatorBasisPoints:       10 * 100,
			StakeMultipleBasisPoints: 1.25 * 100 * 100,
			TimestampNanos:           tstampNanos,
			IsHidden:                 isHidden,
		},
		TxOutputs: additionalOutputs,
		// We wait to compute the signature until we've added all the
		// inputs and change.
	}
	// Only set transaction's ExtraData if there is at least one key in the extra data map.
	if len(txnExtraData) > 0 {
		txn.ExtraData = txnExtraData
	}

	// We don't need to make any tweaks to the amount because it's basically
	// a standard "pay per kilobyte" transaction.
	totalInput, spendAmount, changeAmount, fees, err :=
		bc.AddInputsAndChangeToTransaction(txn, minFeeRateNanosPerKB, mempool)
	if err != nil {
		return nil, 0, 0, 0, errors.Wrapf(err, "CreateSubmitPostTxn: Problem adding inputs: ")
	}

	// The spend amount should be zero for post submissions.
	if err = amountEqualsAdditionalOutputs(spendAmount, additionalOutputs); err != nil {
		return nil, 0, 0, 0, fmt.Errorf("CreateSubmitPostTxn: %v", err)
	}

	return txn, totalInput, changeAmount, fees, nil
}

func (bc *Blockchain) CreateUpdateProfileTxn(
	UpdaterPublicKeyBytes []byte,
	// Optional. Only set when the owner of the profile is != to the updater.
	OptionalProfilePublicKeyBytes []byte,
	NewUsername string,
	NewDescription string,
	NewProfilePic string,
	NewCreatorBasisPoints uint64,
	NewStakeMultipleBasisPoints uint64,
	IsHidden bool,
	AdditionalFees uint64,
	ExtraData map[string][]byte,
	// Standard transaction fields
	minFeeRateNanosPerKB uint64, mempool *DeSoMempool, additionalOutputs []*DeSoOutput) (
	_txn *MsgDeSoTxn, _totalInput uint64, _changeAmount uint64, _fees uint64, _err error) {

	// Create a transaction containing the profile fields.
	txn := &MsgDeSoTxn{
		PublicKey: UpdaterPublicKeyBytes,
		TxnMeta: &UpdateProfileMetadata{
			ProfilePublicKey:            OptionalProfilePublicKeyBytes,
			NewUsername:                 []byte(NewUsername),
			NewDescription:              []byte(NewDescription),
			NewProfilePic:               []byte(NewProfilePic),
			NewCreatorBasisPoints:       NewCreatorBasisPoints,
			NewStakeMultipleBasisPoints: NewStakeMultipleBasisPoints,
			IsHidden:                    IsHidden,
		},
		TxOutputs: additionalOutputs,
		ExtraData: ExtraData,
		// We wait to compute the signature until we've added all the
		// inputs and change.

	}

	// We directly call AddInputsAndChangeToTransactionWithSubsidy so we can pass through the create profile fee.
	totalInput, spendAmount, changeAmount, fees, err :=
		bc.AddInputsAndChangeToTransactionWithSubsidy(txn, minFeeRateNanosPerKB, 0, mempool, AdditionalFees)
	if err != nil {
		return nil, 0, 0, 0, errors.Wrapf(err, "CreateUpdateProfileTxn: Problem adding inputs: ")
	}

	// The spend amount should equal to the additional fees for profile submissions.
	if err = amountEqualsAdditionalOutputs(spendAmount-AdditionalFees, additionalOutputs); err != nil {
		return nil, 0, 0, 0, fmt.Errorf("CreateUpdateProfileTxn: %v", err)
	}

	return txn, totalInput, changeAmount, fees, nil
}

func (bc *Blockchain) CreateSwapIdentityTxn(
	UpdaterPublicKeyBytes []byte,
	FromPublicKeyBytes []byte,
	ToPublicKeyBytes []byte,

	// Standard transaction fields
	minFeeRateNanosPerKB uint64, mempool *DeSoMempool, additionalOutputs []*DeSoOutput) (
	_txn *MsgDeSoTxn, _totalInput uint64, _changeAmount uint64, _fees uint64, _err error) {

	// Create a transaction containing the profile fields.
	txn := &MsgDeSoTxn{
		PublicKey: UpdaterPublicKeyBytes,
		TxnMeta: &SwapIdentityMetadataa{
			FromPublicKey: FromPublicKeyBytes,
			ToPublicKey:   ToPublicKeyBytes,
		},
		TxOutputs: additionalOutputs,
		// We wait to compute the signature until we've added all the
		// inputs and change.
	}

	// We don't need to make any tweaks to the amount because it's basically
	// a standard "pay per kilobyte" transaction.
	totalInput, spendAmount, changeAmount, fees, err :=
		bc.AddInputsAndChangeToTransaction(txn, minFeeRateNanosPerKB, mempool)
	if err != nil {
		return nil, 0, 0, 0, errors.Wrapf(err, "CreateUpdateProfileTxn: Problem adding inputs: ")
	}

	// The spend amount should be zero for SwapIdentity txns.
	if err = amountEqualsAdditionalOutputs(spendAmount, additionalOutputs); err != nil {
		return nil, 0, 0, 0, fmt.Errorf("CreateUpdateProfileTxn: %v", err)
	}

	return txn, totalInput, changeAmount, fees, nil
}

func (bc *Blockchain) CreateCreatorCoinTxn(
	UpdaterPublicKey []byte,
	// See CreatorCoinMetadataa for an explanation of these fields.
	ProfilePublicKey []byte,
	OperationType CreatorCoinOperationType,
	DeSoToSellNanos uint64,
	CreatorCoinToSellNanos uint64,
	DeSoToAddNanos uint64,
	MinDeSoExpectedNanos uint64,
	MinCreatorCoinExpectedNanos uint64,
	// Standard transaction fields
	minFeeRateNanosPerKB uint64, mempool *DeSoMempool, additionalOutputs []*DeSoOutput) (
	_txn *MsgDeSoTxn, _totalInput uint64, _changeAmount uint64, _fees uint64, _err error) {

	// Create a transaction containing the creator coin fields.
	txn := &MsgDeSoTxn{
		PublicKey: UpdaterPublicKey,
		TxnMeta: &CreatorCoinMetadataa{
			ProfilePublicKey,
			OperationType,
			DeSoToSellNanos,
			CreatorCoinToSellNanos,
			DeSoToAddNanos,
			MinDeSoExpectedNanos,
			MinCreatorCoinExpectedNanos,
		},
		TxOutputs: additionalOutputs,
		// We wait to compute the signature until we've added all the
		// inputs and change.
	}

	// We don't need to make any tweaks to the amount because it's basically
	// a standard "pay per kilobyte" transaction.
	totalInput, spendAmount, changeAmount, fees, err :=
		bc.AddInputsAndChangeToTransaction(
			txn, minFeeRateNanosPerKB, mempool)
	if err != nil {
		return nil, 0, 0, 0, errors.Wrapf(err, "CreateCreatorCoinTxn: Problem adding inputs: ")
	}
	_ = spendAmount

	// We want our transaction to have at least one input, even if it all
	// goes to change. This ensures that the transaction will not be "replayable."
	if len(txn.TxInputs) == 0 {
		return nil, 0, 0, 0, fmt.Errorf("CreateCreatorCoinTxn: CreatorCoin txn " +
			"must have at least one input but had zero inputs " +
			"instead. Try increasing the fee rate.")
	}

	return txn, totalInput, changeAmount, fees, nil
}

func (bc *Blockchain) CreateCreatorCoinTransferTxn(
	UpdaterPublicKey []byte,
	ProfilePublicKey []byte,
	CreatorCoinToTransferNanos uint64,
	RecipientPublicKey []byte,
	// Standard transaction fields
	minFeeRateNanosPerKB uint64, mempool *DeSoMempool, additionalOutputs []*DeSoOutput) (
	_txn *MsgDeSoTxn, _totalInput uint64, _changeAmount uint64, _fees uint64, _err error) {

	// Create a transaction containing the creator coin fields.
	txn := &MsgDeSoTxn{
		PublicKey: UpdaterPublicKey,
		TxnMeta: &CreatorCoinTransferMetadataa{
			ProfilePublicKey,
			CreatorCoinToTransferNanos,
			RecipientPublicKey,
		},
		TxOutputs: additionalOutputs,
		// We wait to compute the signature until we've added all the
		// inputs and change.
	}

	// We don't need to make any tweaks to the amount because it's basically
	// a standard "pay per kilobyte" transaction.
	totalInput, spendAmount, changeAmount, fees, err :=
		bc.AddInputsAndChangeToTransaction(txn, minFeeRateNanosPerKB, mempool)
	if err != nil {
		return nil, 0, 0, 0, errors.Wrapf(err, "CreateCreatorCoinTransferTxn: Problem adding inputs: ")
	}
	_ = spendAmount

	// We want our transaction to have at least one input, even if it all
	// goes to change. This ensures that the transaction will not be "replayable."
	if len(txn.TxInputs) == 0 {
		return nil, 0, 0, 0, fmt.Errorf("CreateCreatorCoinTransferTxn: CreatorCoinTransfer txn " +
			"must have at least one input but had zero inputs " +
			"instead. Try increasing the fee rate.")
	}

	return txn, totalInput, changeAmount, fees, nil
}

func (bc *Blockchain) CreateDAOCoinTxn(
	UpdaterPublicKey []byte,
	// See CreatorCoinMetadataa for an explanation of these fields.
	metadata *DAOCoinMetadata,
	// Standard transaction fields
	minFeeRateNanosPerKB uint64, mempool *DeSoMempool, additionalOutputs []*DeSoOutput) (
	_txn *MsgDeSoTxn, _totalInput uint64, _changeAmount uint64, _fees uint64, _err error) {

	// Create a transaction containing the creator coin fields.
	txn := &MsgDeSoTxn{
		PublicKey: UpdaterPublicKey,
		TxnMeta:   metadata,
		TxOutputs: additionalOutputs,
		// We wait to compute the signature until we've added all the
		// inputs and change.
	}

	// We don't need to make any tweaks to the amount because it's basically
	// a standard "pay per kilobyte" transaction.
	totalInput, spendAmount, changeAmount, fees, err :=
		bc.AddInputsAndChangeToTransaction(
			txn, minFeeRateNanosPerKB, mempool)
	if err != nil {
		return nil, 0, 0, 0, errors.Wrapf(err, "CreateDAOCoinTxn: Problem adding inputs: ")
	}
	_ = spendAmount

	// We want our transaction to have at least one input, even if it all
	// goes to change. This ensures that the transaction will not be "replayable."
	if len(txn.TxInputs) == 0 {
		return nil, 0, 0, 0, fmt.Errorf("CreateDAOCoinTxn: DAOCoin txn " +
			"must have at least one input but had zero inputs " +
			"instead. Try increasing the fee rate.")
	}

	return txn, totalInput, changeAmount, fees, nil
}

func (bc *Blockchain) CreateDAOCoinTransferTxn(
	UpdaterPublicKey []byte,
	metadata *DAOCoinTransferMetadata,
	// Standard transaction fields
	minFeeRateNanosPerKB uint64, mempool *DeSoMempool, additionalOutputs []*DeSoOutput) (
	_txn *MsgDeSoTxn, _totalInput uint64, _changeAmount uint64, _fees uint64, _err error) {

	// Create a transaction containing the creator coin fields.
	txn := &MsgDeSoTxn{
		PublicKey: UpdaterPublicKey,
		TxnMeta:   metadata,
		TxOutputs: additionalOutputs,
		// We wait to compute the signature until we've added all the
		// inputs and change.
	}

	// We don't need to make any tweaks to the amount because it's basically
	// a standard "pay per kilobyte" transaction.
	totalInput, spendAmount, changeAmount, fees, err :=
		bc.AddInputsAndChangeToTransaction(txn, minFeeRateNanosPerKB, mempool)
	if err != nil {
		return nil, 0, 0, 0, errors.Wrapf(err, "CreateDAOCoinTransferTxn: Problem adding inputs: ")
	}
	_ = spendAmount

	// We want our transaction to have at least one input, even if it all
	// goes to change. This ensures that the transaction will not be "replayable."
	if len(txn.TxInputs) == 0 {
		return nil, 0, 0, 0, fmt.Errorf("CreateDAOCoinTransferTxn: DAOCoinTransfer txn " +
			"must have at least one input but had zero inputs " +
			"instead. Try increasing the fee rate.")
	}

	return txn, totalInput, changeAmount, fees, nil
}

func (bc *Blockchain) CreateDAOCoinLimitOrderTxn(
	UpdaterPublicKey []byte,
	// See DAOCoinLimitOrderMetadata for an explanation of these fields.
	metadata *DAOCoinLimitOrderMetadata,
	// Standard transaction fields
	minFeeRateNanosPerKB uint64, mempool *DeSoMempool, additionalOutputs []*DeSoOutput) (
	_txn *MsgDeSoTxn, _totalInput uint64, _changeAmount uint64, _fees uint64, _err error) {

	// Initialize FeeNanos to the maximum uint64 to provide an upper bound on the size of the transaction.
	// We will set FeeNanos to it's true value after we add inputs and outputs.
	metadata.FeeNanos = math.MaxUint64

	// Create a transaction containing the create DAO coin limit order fields.
	txn := &MsgDeSoTxn{
		PublicKey: UpdaterPublicKey,
		TxnMeta:   metadata,
		TxOutputs: additionalOutputs,
		// We wait to compute the signature until we've added all the
		// inputs and change.
	}

	// Create a new UtxoView. If we have access to a mempool object, use it to
	// get an augmented view that factors in pending transactions.
	utxoView, err := NewUtxoView(bc.db, bc.params, bc.postgres)
	if err != nil {
		return nil, 0, 0, 0, errors.Wrapf(err,
			"Blockchain.CreateDAOCoinLimitOrderTxn: Problem creating new utxo view: ")
	}
	if mempool != nil {
		utxoView, err = mempool.GetAugmentedUniversalView()
		if err != nil {
			return nil, 0, 0, 0, errors.Wrapf(err,
				"Blockchain.CreateDAOCoinLimitOrderTxn: Problem getting augmented UtxoView from mempool: ")

		}
	}

	// Construct transactor order
	transactorOrder := &DAOCoinLimitOrderEntry{
		TransactorPKID:                            utxoView.GetPKIDForPublicKey(UpdaterPublicKey).PKID,
		BuyingDAOCoinCreatorPKID:                  utxoView.GetPKIDForPublicKey(metadata.BuyingDAOCoinCreatorPublicKey.ToBytes()).PKID,
		SellingDAOCoinCreatorPKID:                 utxoView.GetPKIDForPublicKey(metadata.SellingDAOCoinCreatorPublicKey.ToBytes()).PKID,
		ScaledExchangeRateCoinsToSellPerCoinToBuy: metadata.ScaledExchangeRateCoinsToSellPerCoinToBuy.Clone(),
		QuantityToFillInBaseUnits:                 metadata.QuantityToFillInBaseUnits.Clone(),
		OperationType:                             metadata.OperationType,
		BlockHeight:                               bc.blockTip().Height + 1,
	}

	// We use "additionalFees" to track how much we need to spend to cover the transactor's bid in DESO.
	var additionalFees uint64
	if metadata.BuyingDAOCoinCreatorPublicKey.IsZeroPublicKey() {
		// If buying $DESO, we need to find inputs from all the orders that match.
		// This will move to txn construction as this will be put in the metadata.
		var lastSeenOrder *DAOCoinLimitOrderEntry
		desoNanosToConsumeMap := make(map[PKID]uint64)
		transactorQuantityToFill := transactorOrder.QuantityToFillInBaseUnits.Clone()

		for transactorQuantityToFill.GtUint64(0) {
			var matchingOrderEntries []*DAOCoinLimitOrderEntry
			matchingOrderEntries, err = utxoView._getNextLimitOrdersToFill(transactorOrder, lastSeenOrder)
			if err != nil {
				return nil, 0, 0, 0, errors.Wrapf(
					err, "Blockchain.CreateDAOCoinLimitOrderTxn: Error getting Bid orders to match: ")
			}
			if len(matchingOrderEntries) == 0 {
				break
			}
			for _, matchingOrder := range matchingOrderEntries {
				lastSeenOrder = matchingOrder

				var matchingOrderDESOBalanceNanos uint64
				matchingOrderDESOBalanceNanos, err = utxoView.GetDeSoBalanceNanosForPublicKey(
					utxoView.GetPublicKeyForPKID(matchingOrder.TransactorPKID))
				if err != nil {
					return nil, 0, 0, 0, errors.Wrapf(
						err, "Blockchain.CreateDAOCoinLimitOrderTxn: error getting DeSo balance for matching bid order: ")
				}

				// Transactor is buying $DESO so matching order is selling $DESO.
				// Calculate updated order quantities and coins exchanged.
				var desoNanosExchanged *uint256.Int

				transactorQuantityToFill,
					_, // matching order updated quantity, not used here
					desoNanosExchanged,
					_, // dao coin nanos exchanged, not used here
					err = _calculateDAOCoinsTransferredInLimitOrderMatch(
					matchingOrder, transactorOrder.OperationType, transactorQuantityToFill)
				if err != nil {
					return nil, 0, 0, 0, errors.Wrapf(err, "Blockchain.CreateDAOCoinLimitOrderTxn: ")
				}

				// Check for overflow in $DESO exchanged.
				if !desoNanosExchanged.IsUint64() {
					return nil, 0, 0, 0, fmt.Errorf("Blockchain.CreateDAOCoinLimitOrderTxn: order cost overflows $DESO")
				}

				// Check if matching order has enough $DESO to
				// fulfill their order. Skip if not.
				if desoNanosExchanged.GtUint64(matchingOrderDESOBalanceNanos) {
					continue
				}

				// Initialize map tracking total $DESO consumed if the matching
				// order transactor PKID hasn't been seen before.
				if _, exists := desoNanosToConsumeMap[*matchingOrder.TransactorPKID]; !exists {
					desoNanosToConsumeMap[*matchingOrder.TransactorPKID] = 0
				}

				// Update matching order's total $DESO consumed.
				desoNanosToConsumeMap[*matchingOrder.TransactorPKID], err = SafeUint64().Add(
					desoNanosToConsumeMap[*matchingOrder.TransactorPKID],
					desoNanosExchanged.Uint64())
				if err != nil {
					return nil, 0, 0, 0, errors.Wrapf(err, "Blockchain.CreateDAOCoinLimitOrderTxn: ")
				}
			}
		}

		for pkid, desoNanosToConsume := range desoNanosToConsumeMap {
			var inputs []*DeSoInput
			publicKey := NewPublicKey(utxoView.GetPublicKeyForPKID(&pkid))

			inputs, err = bc.GetInputsToCoverAmount(publicKey.ToBytes(), utxoView, desoNanosToConsume)
			if err != nil {
				return nil, 0, 0, 0, errors.Wrapf(err,
					"Blockchain.CreateDAOCoinLimitOrderTxn: Error getting inputs to cover amount: ")
			}

			inputsByTransactor := DeSoInputsByTransactor{
				TransactorPublicKey: &(*publicKey), // create a pointer to a copy of the public key
				Inputs:              inputs,
			}

			metadata.BidderInputs = append(metadata.BidderInputs, &inputsByTransactor)
		}
	} else if metadata.SellingDAOCoinCreatorPublicKey.IsZeroPublicKey() {
		// If selling $DESO for DAO coins, we need to find the matching orders
		// and add that as an additional fee when adding inputs and outputs.
		var lastSeenOrder *DAOCoinLimitOrderEntry

		desoNanosToFulfillOrders := uint256.NewInt()
		transactorQuantityToFill := transactorOrder.QuantityToFillInBaseUnits.Clone()

		for transactorQuantityToFill.GtUint64(0) {
			var matchingOrderEntries []*DAOCoinLimitOrderEntry
			matchingOrderEntries, err = utxoView._getNextLimitOrdersToFill(transactorOrder, lastSeenOrder)
			if err != nil {
				return nil, 0, 0, 0, errors.Wrapf(
					err, "Blockchain.CreateDAOCoinLimitOrderTxn: Error getting orders to match: ")
			}
			if len(matchingOrderEntries) == 0 {
				break
			}
			for _, matchingOrder := range matchingOrderEntries {
				lastSeenOrder = matchingOrder

				matchingOrderBalanceEntry := utxoView._getBalanceEntryForHODLerPKIDAndCreatorPKID(
					matchingOrder.TransactorPKID, matchingOrder.SellingDAOCoinCreatorPKID, true)

				// Skip if matching order doesn't own any of the DAO coins they're selling.
				if matchingOrderBalanceEntry == nil || matchingOrderBalanceEntry.isDeleted {
					continue
				}

				// Calculate updated order quantities and coins exchanged.
				var updatedTransactorQuantityToFill *uint256.Int
				var daoCoinNanosExchanged *uint256.Int
				var desoNanosExchanged *uint256.Int

				updatedTransactorQuantityToFill,
					_, // matching order updated quantity, not used here
					daoCoinNanosExchanged,
					desoNanosExchanged,
					err = _calculateDAOCoinsTransferredInLimitOrderMatch(
					matchingOrder, transactorOrder.OperationType, transactorQuantityToFill)
				if err != nil {
					return nil, 0, 0, 0, errors.Wrapf(err, "Blockchain.CreateDAOCoinLimitOrderTxn: ")
				}

				// Skip if matching order doesn't own enough of the DAO coins they're selling.
				if matchingOrderBalanceEntry.BalanceNanos.Lt(daoCoinNanosExchanged) {
					continue
				}

				// Now that we know this is a legitimate matching order
				// we can update the transactor quantity to fill.
				transactorQuantityToFill = updatedTransactorQuantityToFill

				// Track total $DESO exchanged across all matching orders.
				desoNanosToFulfillOrders, err = SafeUint256().Add(
					desoNanosToFulfillOrders, desoNanosExchanged)
				if err != nil {
					return nil, 0, 0, 0, errors.Wrapf(err,
						"Blockchain.CreateDAOCoinLimitOrderTxn: overflow when adding up $DESO to fill orders")
				}
			}
		}

		// Validate $DESO doesn't overflow uint64.
		if !desoNanosToFulfillOrders.IsUint64() {
			return nil, 0, 0, 0, fmt.Errorf(
				"Blockchain.CreateDAOCoinLimitOrderTxn: fulfilling order $DESO overflows uint64")
		}

		additionalFees = desoNanosToFulfillOrders.Uint64()
	}

	// Add inputs and change for a standard pay per KB transaction.
	totalInput, _, changeAmount, fees, err :=
		bc.AddInputsAndChangeToTransactionWithSubsidy(txn, minFeeRateNanosPerKB, 0, mempool, additionalFees)
	if err != nil {
		return nil, 0, 0, 0, errors.Wrapf(err,
			"CreateDAOCoinLimitOrderTxn: Problem adding inputs: ")
	}
	// Set fee to its actual value now that we've added inputs and outputs.
	txn.TxnMeta.(*DAOCoinLimitOrderMetadata).FeeNanos = fees

	// We want our transaction to have at least one input, even if it all
	// goes to change. This ensures that the transaction will not be "replayable."
	if len(txn.TxInputs) == 0 {
		return nil, 0, 0, 0, fmt.Errorf(
			"CreateDAOCoinLimitOrderTxn: DAOCoinLimitOrder txn must have at least one input" +
				" but had zero inputs instead. Try increasing the fee rate.")
	}

	return txn, totalInput, changeAmount, fees, nil
}

func (bc *Blockchain) CreateCreateNFTTxn(
	UpdaterPublicKey []byte,
	NFTPostHash *BlockHash,
	NumCopies uint64,
	HasUnlockable bool,
	IsForSale bool,
	MinBidAmountNanos uint64,
	NFTFee uint64,
	NFTRoyaltyToCreatorBasisPoints uint64,
	NFTRoyaltyToCoinBasisPoints uint64,
	IsBuyNow bool,
	BuyNowPriceNanos uint64,
	AdditionalDESORoyalties map[PublicKey]uint64,
	AdditionalCoinRoyalties map[PublicKey]uint64,
	ExtraData map[string][]byte,
	// Standard transaction fields
	minFeeRateNanosPerKB uint64, mempool *DeSoMempool, additionalOutputs []*DeSoOutput) (
	_txn *MsgDeSoTxn, _totalInput uint64, _changeAmount uint64, _fees uint64, _err error) {

	// Create a transaction containing the create NFT fields.
	txn := &MsgDeSoTxn{
		PublicKey: UpdaterPublicKey,
		TxnMeta: &CreateNFTMetadata{
			NFTPostHash,
			NumCopies,
			HasUnlockable,
			IsForSale,
			MinBidAmountNanos,
			NFTRoyaltyToCreatorBasisPoints,
			NFTRoyaltyToCoinBasisPoints,
		},
		TxOutputs: additionalOutputs,
		// We wait to compute the signature until we've added all the
		// inputs and change.
	}

	nftExtraData := make(map[string][]byte)
	// If this transactions creates a Buy Now NFT, set the extra data appropriately.
	if IsBuyNow {
		nftExtraData[BuyNowPriceKey] = UintToBuf(BuyNowPriceNanos)
	}

	// If this NFT has royalties that go to other users coins, set the extra data appropriately
	if len(AdditionalDESORoyalties) > 0 {
		additionalDESORoyaltiesBuf, err := SerializePubKeyToUint64Map(AdditionalDESORoyalties)
		if err != nil {
			return nil, 0, 0, 0, errors.Wrapf(err,
				"CreateCreateNFTTxn: Problem encoding additional DESO Royalties map: ")
		}
		nftExtraData[DESORoyaltiesMapKey] = additionalDESORoyaltiesBuf
	}

	// If this NFT has royalties that go to other users coins, set the extra data appropriately
	if len(AdditionalCoinRoyalties) > 0 {
		additionalCoinRoyaltiesBuf, err := SerializePubKeyToUint64Map(AdditionalCoinRoyalties)
		if err != nil {
			return nil, 0, 0, 0, errors.Wrapf(err,
				"CreateCreateNFTTxn: Problem encoding additional Coin Royalties map: ")
		}
		nftExtraData[CoinRoyaltiesMapKey] = additionalCoinRoyaltiesBuf
	}

	// Delete the protected keys from the ExtraData map
	if ExtraData != nil {
		delete(ExtraData, BuyNowPriceKey)
		delete(ExtraData, DESORoyaltiesMapKey)
		delete(ExtraData, CoinRoyaltiesMapKey)
	}

	finalExtraData := mergeExtraData(ExtraData, nftExtraData)

	if len(finalExtraData) > 0 {
		txn.ExtraData = finalExtraData
	}

	// We directly call AddInputsAndChangeToTransactionWithSubsidy so we can pass through the NFT fee.
	totalInput, _, changeAmount, fees, err :=
		bc.AddInputsAndChangeToTransactionWithSubsidy(txn, minFeeRateNanosPerKB, 0, mempool, NFTFee)
	if err != nil {
		return nil, 0, 0, 0, errors.Wrapf(err, "CreateCreateNFTTxn: Problem adding inputs: ")
	}

	// We want our transaction to have at least one input, even if it all
	// goes to change. This ensures that the transaction will not be "replayable."
	if len(txn.TxInputs) == 0 {
		return nil, 0, 0, 0, fmt.Errorf("CreateCreateNFTTxn: CreateNFT txn " +
			"must have at least one input but had zero inputs " +
			"instead. Try increasing the fee rate.")
	}

	return txn, totalInput, changeAmount, fees, nil
}

func (bc *Blockchain) GetInputsToCoverAmount(spenderPublicKey []byte, utxoView *UtxoView, amountToCover uint64) (
	_inputs []*DeSoInput, _err error) {
	// Get the spendable UtxoEntrys.
	spenderSpendableUtxos, err := bc.GetSpendableUtxosForPublicKey(spenderPublicKey, nil, utxoView)
	if err != nil {
		return nil, errors.Wrapf(err, "Problem getting spendable UtxoEntrys: ")
	}

	// Add input utxos to the transaction until we have enough total input to cover
	// the amount we want to spend plus the maximum fee (or until we've exhausted
	// all the utxos available).
	spenderInputs := []*DeSoInput{}
	totalSpenderInput := uint64(0)
	for _, utxoEntry := range spenderSpendableUtxos {

		// If the amount of input we have isn't enough to cover the bid amount, add an input and continue.
		if totalSpenderInput < amountToCover {
			spenderInputs = append(spenderInputs, (*DeSoInput)(utxoEntry.UtxoKey))

			amountToAdd := utxoEntry.AmountNanos
			// For Bitcoin burns, we subtract a tiny amount of slippage to the amount we can
			// spend. This makes reorderings more forgiving.
			if utxoEntry.UtxoType == UtxoTypeBitcoinBurn {
				amountToAdd = uint64(float64(amountToAdd) * .999)
			}

			totalSpenderInput += amountToAdd
			continue
		}

		// If we get here, we know we have enough input to cover the upper bound
		// estimate of our amount needed so break.
		break
	}
	// If we get here and we don't have sufficient input to cover the bid, error.
	if totalSpenderInput < amountToCover {
		return nil, fmt.Errorf("Spender has insufficient "+
			"UTXOs (%d total) to cover amount %d: ", totalSpenderInput, amountToCover)
	}
	return spenderInputs, nil
}

func (bc *Blockchain) CreateNFTBidTxn(
	UpdaterPublicKey []byte,
	NFTPostHash *BlockHash,
	SerialNumber uint64,
	BidAmountNanos uint64,
	// Standard transaction fields
	minFeeRateNanosPerKB uint64, mempool *DeSoMempool, additionalOutputs []*DeSoOutput) (
	_txn *MsgDeSoTxn, _totalInput uint64, _changeAmount uint64, _fees uint64, _err error) {
	// Create a transaction containing the NFT bid fields.
	txn := &MsgDeSoTxn{
		PublicKey: UpdaterPublicKey,
		TxnMeta: &NFTBidMetadata{
			NFTPostHash,
			SerialNumber,
			BidAmountNanos,
		},
		TxOutputs: additionalOutputs,
		// We wait to compute the signature until we've added all the
		// inputs and change.
	}

	// Add inputs and change for a standard pay per KB transaction.
	totalInput, _, changeAmount, fees, err :=
		bc.AddInputsAndChangeToTransaction(txn, minFeeRateNanosPerKB, mempool)
	if err != nil {
		return nil, 0, 0, 0, errors.Wrapf(err, "CreateNFTBidTxn: Problem adding inputs: ")
	}

	// We want our transaction to have at least one input, even if it all
	// goes to change. This ensures that the transaction will not be "replayable."
	if len(txn.TxInputs) == 0 {
		return nil, 0, 0, 0, fmt.Errorf("CreateNFTBidTxn: NFTBid txn " +
			"must have at least one input but had zero inputs " +
			"instead. Try increasing the fee rate.")
	}

	return txn, totalInput, changeAmount, fees, nil
}

func (bc *Blockchain) CreateNFTTransferTxn(
	SenderPublicKey []byte,
	ReceiverPublicKey []byte,
	NFTPostHash *BlockHash,
	SerialNumber uint64,
	EncryptedUnlockableTextBytes []byte,
	// Standard transaction fields
	minFeeRateNanosPerKB uint64, mempool *DeSoMempool, additionalOutputs []*DeSoOutput) (
	_txn *MsgDeSoTxn, _totalInput uint64, _changeAmount uint64, _fees uint64, _err error) {

	// Create a transaction containing the NFT transfer fields.
	txn := &MsgDeSoTxn{
		PublicKey: SenderPublicKey,
		TxnMeta: &NFTTransferMetadata{
			NFTPostHash,
			SerialNumber,
			ReceiverPublicKey,
			EncryptedUnlockableTextBytes,
		},
		TxOutputs: additionalOutputs,
		// We wait to compute the signature until we've added all the
		// inputs and change.
	}

	// Add inputs and change for a standard pay per KB transaction.
	totalInput, _, changeAmount, fees, err :=
		bc.AddInputsAndChangeToTransaction(txn, minFeeRateNanosPerKB, mempool)
	if err != nil {
		return nil, 0, 0, 0, errors.Wrapf(err, "CreateNFTTransferTxn: Problem adding inputs: ")
	}

	// We want our transaction to have at least one input, even if it all
	// goes to change. This ensures that the transaction will not be "replayable."
	if len(txn.TxInputs) == 0 {
		return nil, 0, 0, 0, fmt.Errorf("CreateNFTTransferTxn: NFTTransfer txn must have " +
			"at least one input but had zero inputs instead. Try increasing the fee rate.")
	}

	return txn, totalInput, changeAmount, fees, nil
}

func (bc *Blockchain) CreateAcceptNFTTransferTxn(
	UpdaterPublicKey []byte,
	NFTPostHash *BlockHash,
	SerialNumber uint64,
	// Standard transaction fields
	minFeeRateNanosPerKB uint64, mempool *DeSoMempool, additionalOutputs []*DeSoOutput) (
	_txn *MsgDeSoTxn, _totalInput uint64, _changeAmount uint64, _fees uint64, _err error) {

	// Create a transaction containing the accept NFT transfer fields.
	txn := &MsgDeSoTxn{
		PublicKey: UpdaterPublicKey,
		TxnMeta: &AcceptNFTTransferMetadata{
			NFTPostHash,
			SerialNumber,
		},
		TxOutputs: additionalOutputs,
		// We wait to compute the signature until we've added all the
		// inputs and change.
	}

	// Add inputs and change for a standard pay per KB transaction.
	totalInput, _, changeAmount, fees, err :=
		bc.AddInputsAndChangeToTransaction(txn, minFeeRateNanosPerKB, mempool)
	if err != nil {
		return nil, 0, 0, 0, errors.Wrapf(err,
			"CreateAcceptNFTTransferTxn: Problem adding inputs: ")
	}

	// We want our transaction to have at least one input, even if it all
	// goes to change. This ensures that the transaction will not be "replayable."
	if len(txn.TxInputs) == 0 {
		return nil, 0, 0, 0, fmt.Errorf(
			"CreateAcceptNFTTransferTxn: AcceptNFTTransfer txn must have at least one input" +
				" but had zero inputs instead. Try increasing the fee rate.")
	}

	return txn, totalInput, changeAmount, fees, nil
}

func (bc *Blockchain) CreateBurnNFTTxn(
	UpdaterPublicKey []byte,
	NFTPostHash *BlockHash,
	SerialNumber uint64,
	// Standard transaction fields
	minFeeRateNanosPerKB uint64, mempool *DeSoMempool, additionalOutputs []*DeSoOutput) (
	_txn *MsgDeSoTxn, _totalInput uint64, _changeAmount uint64, _fees uint64, _err error) {

	// Create a transaction containing the burn NFT fields.
	txn := &MsgDeSoTxn{
		PublicKey: UpdaterPublicKey,
		TxnMeta: &BurnNFTMetadata{
			NFTPostHash,
			SerialNumber,
		},
		TxOutputs: additionalOutputs,
		// We wait to compute the signature until we've added all the
		// inputs and change.
	}

	// Add inputs and change for a standard pay per KB transaction.
	totalInput, _, changeAmount, fees, err :=
		bc.AddInputsAndChangeToTransaction(txn, minFeeRateNanosPerKB, mempool)
	if err != nil {
		return nil, 0, 0, 0, errors.Wrapf(err, "CreateBurnNFTTxn: Problem adding inputs: ")
	}

	// We want our transaction to have at least one input, even if it all
	// goes to change. This ensures that the transaction will not be "replayable."
	if len(txn.TxInputs) == 0 {
		return nil, 0, 0, 0, fmt.Errorf("CreateBurnNFTTxn: BurnNFT txn must have at least " +
			"one input but had zero inputs instead. Try increasing the fee rate.")
	}

	return txn, totalInput, changeAmount, fees, nil
}

func (bc *Blockchain) CreateAcceptNFTBidTxn(
	UpdaterPublicKey []byte,
	NFTPostHash *BlockHash,
	SerialNumber uint64,
	BidderPKID *PKID,
	BidAmountNanos uint64,
	EncryptedUnlockableTextBytes []byte,
	// Standard transaction fields
	minFeeRateNanosPerKB uint64, mempool *DeSoMempool, additionalOutputs []*DeSoOutput) (
	_txn *MsgDeSoTxn, _totalInput uint64, _changeAmount uint64, _fees uint64, _err error) {

	// Create a new UtxoView. If we have access to a mempool object, use it to
	// get an augmented view that factors in pending transactions.
	utxoView, err := NewUtxoView(bc.db, bc.params, bc.postgres, bc.snapshot)
	if err != nil {
		return nil, 0, 0, 0, errors.Wrapf(err,
			"Blockchain.CreateAcceptNFTBidTxn: Problem creating new utxo view: ")
	}
	if mempool != nil {
		utxoView, err = mempool.GetAugmentedUniversalView()
		if err != nil {
			return nil, 0, 0, 0, errors.Wrapf(err,
				"Blockchain.CreateAcceptNFTBidTxn: Problem getting augmented UtxoView from mempool: ")
		}
	}

	bidderPublicKey := utxoView.GetPublicKeyForPKID(BidderPKID)
	bidderInputs, err := bc.GetInputsToCoverAmount(bidderPublicKey, utxoView, BidAmountNanos)
	if err != nil {
		return nil, 0, 0, 0, errors.Wrapf(err,
			"Blockchain.CreateAcceptNFTBidTxn: Error getting inputs for spend amount: ")
	}

	// Create a transaction containing the accept nft bid fields.
	txn := &MsgDeSoTxn{
		PublicKey: UpdaterPublicKey,
		TxnMeta: &AcceptNFTBidMetadata{
			NFTPostHash,
			SerialNumber,
			BidderPKID,
			BidAmountNanos,
			EncryptedUnlockableTextBytes,
			bidderInputs,
		},
		TxOutputs: additionalOutputs,
		// We wait to compute the signature until we've added all the
		// inputs and change.
	}

	// Add inputs and change for a standard pay per KB transaction.
	totalInput, _, changeAmount, fees, err :=
		bc.AddInputsAndChangeToTransaction(txn, minFeeRateNanosPerKB, mempool)
	if err != nil {
		return nil, 0, 0, 0, errors.Wrapf(err, "CreateAcceptNFTBidTxn: Problem adding inputs: ")
	}

	// We want our transaction to have at least one input, even if it all
	// goes to change. This ensures that the transaction will not be "replayable."
	if len(txn.TxInputs) == 0 {
		return nil, 0, 0, 0, fmt.Errorf("CreateAcceptNFTBidTxn: AcceptNFTBid txn " +
			"must have at least one input but had zero inputs " +
			"instead. Try increasing the fee rate.")
	}

	return txn, totalInput, changeAmount, fees, nil
}

func (bc *Blockchain) CreateUpdateNFTTxn(
	UpdaterPublicKey []byte,
	NFTPostHash *BlockHash,
	SerialNumber uint64,
	IsForSale bool,
	MinBidAmountNanos uint64,
	IsBuyNow bool,
	BuyNowPriceNanos uint64,
	// Standard transaction fields
	minFeeRateNanosPerKB uint64, mempool *DeSoMempool, additionalOutputs []*DeSoOutput) (
	_txn *MsgDeSoTxn, _totalInput uint64, _changeAmount uint64, _fees uint64, _err error) {

	// Create a transaction containing the update NFT fields.
	txn := &MsgDeSoTxn{
		PublicKey: UpdaterPublicKey,
		TxnMeta: &UpdateNFTMetadata{
			NFTPostHash,
			SerialNumber,
			IsForSale,
			MinBidAmountNanos,
		},
		TxOutputs: additionalOutputs,
		// We wait to compute the signature until we've added all the
		// inputs and change.
	}

	// If this update makes the NFT a Buy Now NFT, set the extra data appropriately.
	if IsBuyNow {
		extraData := make(map[string][]byte)
		extraData[BuyNowPriceKey] = UintToBuf(BuyNowPriceNanos)
		txn.ExtraData = extraData
	}

	// Add inputs and change for a standard pay per KB transaction.
	totalInput, spendAmount, changeAmount, fees, err :=
		bc.AddInputsAndChangeToTransaction(txn, minFeeRateNanosPerKB, mempool)
	if err != nil {
		return nil, 0, 0, 0, errors.Wrapf(err, "CreateUpdateNFTTxn: Problem adding inputs: ")
	}
	_ = spendAmount

	// We want our transaction to have at least one input, even if it all
	// goes to change. This ensures that the transaction will not be "replayable."
	if len(txn.TxInputs) == 0 {
		return nil, 0, 0, 0, fmt.Errorf("CreateUpdateNFTTxn: AcceptNFTBid txn " +
			"must have at least one input but had zero inputs " +
			"instead. Try increasing the fee rate.")
	}

	return txn, totalInput, changeAmount, fees, nil
}

// Each diamond level is worth a fixed amount of DeSo. These amounts can be changed
// in the future by simply returning a new set of values after a particular block height.
func GetDeSoNanosDiamondLevelMapAtBlockHeight(
	blockHeight int64) map[int64]uint64 {

	return map[int64]uint64{
		1: 50000,
		2: 500000,
		3: 5000000,
		4: 50000000,
		5: 500000000,
		6: 5000000000,
		7: 50000000000,
		8: 500000000000,
	}
}

func GetDeSoNanosForDiamondLevelAtBlockHeight(
	diamondLevel int64, blockHeight int64) uint64 {

	// Caller is responsible for passing a valid diamond level.
	desoNanosMap := GetDeSoNanosDiamondLevelMapAtBlockHeight(blockHeight)
	desoNanosForLevel, levelExists := desoNanosMap[diamondLevel]
	if !levelExists {
		// We allow a special case for diamondLevel zero, in which case we
		// know that the value should also be zero.
		if diamondLevel != 0 {
			// If a non-existent level is requested, return zero
			glog.Errorf("GetDeSoNanosForDiamondLevelAtBlockHeight: "+
				"Diamond level %v does not exist in map %v; this should never happen",
				diamondLevel, desoNanosMap)
		}
		return 0
	}

	return desoNanosForLevel
}

// At a particular diamond level, a fixed amount of DeSo is converted into creator coins
// and then sent to a user. This function computes the amount of creator coins required for
// a particular level.
func GetCreatorCoinNanosForDiamondLevelAtBlockHeight(
	coinsInCirculationNanos uint64, desoLockedNanos uint64,
	diamondLevel int64, blockHeight int64, params *DeSoParams) uint64 {

	// No creator coins are required at level zero
	if diamondLevel == 0 {
		return 0
	}

	// First get the amount of DeSo required by this level.
	desoNanosForLevel := GetDeSoNanosForDiamondLevelAtBlockHeight(
		diamondLevel, blockHeight)

	// Figure out the amount of creator coins to print based on the user's CreatorCoinEntry.
	return CalculateCreatorCoinToMint(
		desoNanosForLevel, coinsInCirculationNanos,
		desoLockedNanos, params)
}

func (bc *Blockchain) CreateCreatorCoinTransferTxnWithDiamonds(
	SenderPublicKey []byte,
	ReceiverPublicKey []byte,
	DiamondPostHash *BlockHash,
	DiamondLevel int64,
	// Standard transaction fields
	minFeeRateNanosPerKB uint64, mempool *DeSoMempool, additionalOutputs []*DeSoOutput) (
	_txn *MsgDeSoTxn, _totalInput uint64, _changeAmount uint64, _fees uint64, _err error) {

	// Create a new UtxoView. If we have access to a mempool object, use it to
	// get an augmented view that factors in pending transactions.
	utxoView, err := NewUtxoView(bc.db, bc.params, bc.postgres, bc.snapshot)
	if err != nil {
		return nil, 0, 0, 0, errors.Wrapf(err,
			"Blockchain.CreateCreatorCoinTransferTxnWithDiamonds: "+
				"Problem creating new utxo view: ")
	}
	if mempool != nil {
		utxoView, err = mempool.GetAugmentedUniversalView()
		if err != nil {
			return nil, 0, 0, 0, errors.Wrapf(err,
				"Blockchain.CreateCreatorCoinTransferTxnWithDiamonds: "+
					"Problem getting augmented UtxoView from mempool: ")
		}
	}

	blockHeight := bc.blockTip().Height + 1
	creatorCoinToTransferNanos, _, err := utxoView.ValidateDiamondsAndGetNumCreatorCoinNanos(
		SenderPublicKey, ReceiverPublicKey, DiamondPostHash, DiamondLevel, blockHeight)
	if err != nil {
		return nil, 0, 0, 0, errors.Wrapf(
			err, "Blockchain.CreateCreatorCoinTransferTxnWithDiamonds: Problem getting creator coin nanos: ")
	}

	// Create a transaction containing the creator coin fields.
	txn := &MsgDeSoTxn{
		PublicKey: SenderPublicKey,
		TxnMeta: &CreatorCoinTransferMetadataa{
			SenderPublicKey,
			// Buffer the creatorCoinToTransferNanos to factor in some slippage in the
			// creator coin price. Transferring more than is needed is allowed, but
			// undershooting will cause the transaction to be rejected.
			uint64(float64(creatorCoinToTransferNanos) * 1.05),
			ReceiverPublicKey,
		},
		TxOutputs: additionalOutputs,
		// We wait to compute the signature until we've added all the
		// inputs and change.
	}

	// Make a map for the diamond extra data.
	diamondsExtraData := make(map[string][]byte)
	diamondsExtraData[DiamondLevelKey] = IntToBuf(DiamondLevel)
	diamondsExtraData[DiamondPostHashKey] = DiamondPostHash[:]
	txn.ExtraData = diamondsExtraData

	// We don't need to make any tweaks to the amount because it's basically
	// a standard "pay per kilobyte" transaction.
	totalInput, spendAmount, changeAmount, fees, err :=
		bc.AddInputsAndChangeToTransaction(txn, minFeeRateNanosPerKB, mempool)
	if err != nil {
		return nil, 0, 0, 0, errors.Wrapf(
			err, "CreateCreatorCoinTransferTxnWithDiamonds: Problem adding inputs: ")
	}
	_ = spendAmount

	// We want our transaction to have at least one input, even if it all
	// goes to change. This ensures that the transaction will not be "replayable."
	if len(txn.TxInputs) == 0 {
		return nil, 0, 0, 0, fmt.Errorf(
			"CreateCreatorCoinTransferTxnWithDiamonds: CreatorCoinTransfer txn must have at" +
				" least one input but had zero inputs instead. Try increasing the fee rate.")
	}

	return txn, totalInput, changeAmount, fees, nil
}

func (bc *Blockchain) CreateAuthorizeDerivedKeyTxn(
	ownerPublicKey []byte,
	derivedPublicKey []byte,
	expirationBlock uint64,
	accessSignature []byte,
	deleteKey bool,
	derivedKeySignature bool,
	extraData map[string][]byte,
	memo []byte,
	transactionSpendingLimitHex string,
	// Standard transaction fields
	minFeeRateNanosPerKB uint64, mempool *DeSoMempool, additionalOutputs []*DeSoOutput) (
	_txn *MsgDeSoTxn, _totalInput uint64, _changeAmount uint64, _fees uint64, _err error) {

	blockHeight := bc.blockTip().Height + 1

	transactionSpendingLimitBytes, err := hex.DecodeString(transactionSpendingLimitHex)
	if err != nil {
		return nil, 0, 0, 0, errors.Wrapf(err,
			"Blockchain.CreateAuthorizeDerivedKeyTxn: Problem decoding transactionSpendingLimitHex")
	}
	if blockHeight >= bc.params.ForkHeights.DerivedKeySetSpendingLimitsBlockHeight {
		if err := _verifyAccessSignatureWithTransactionSpendingLimit(ownerPublicKey, derivedPublicKey,
			expirationBlock, transactionSpendingLimitBytes, accessSignature, uint64(blockHeight)); err != nil {
			return nil, 0, 0, 0, errors.Wrapf(err,
				"Blockchain.CreateAuthorizeDerivedKeyTxn: Problem verifying access signature with transaction"+
					" spending limit")
		}
	} else {
		// Verify that the signature is valid.
		if err := _verifyAccessSignature(ownerPublicKey, derivedPublicKey,
			expirationBlock, accessSignature); err != nil {
			return nil, 0, 0, 0, errors.Wrapf(err,
				"Blockchain.CreateAuthorizeDerivedKeyTxn: Problem verifying access signature")
		}
	}

	// Check that the expiration block is valid.
	if expirationBlock <= uint64(blockHeight) {
		return nil, 0, 0, 0, fmt.Errorf(
			"Blockchain.CreateAuthorizeDerivedKeyTxn: Expired access signature")
	}

	// Get the appropriate operation type.
	var operationType AuthorizeDerivedKeyOperationType
	if deleteKey {
		operationType = AuthorizeDerivedKeyOperationNotValid
	} else {
		operationType = AuthorizeDerivedKeyOperationValid
	}

	derivedKeyExtraData := make(map[string][]byte)
	if derivedKeySignature {
		derivedKeyExtraData[DerivedPublicKey] = derivedPublicKey
	}

	if blockHeight >= bc.params.ForkHeights.DerivedKeySetSpendingLimitsBlockHeight {
		if len(memo) != 0 {
			derivedKeyExtraData[DerivedKeyMemoKey] = memo
		}
		if len(transactionSpendingLimitBytes) != 0 {
			derivedKeyExtraData[TransactionSpendingLimitKey] = transactionSpendingLimitBytes
		}
	}

	// Delete protected keys
	if extraData != nil {
		delete(extraData, DerivedPublicKey)
		delete(extraData, DerivedKeyMemoKey)
		delete(extraData, TransactionSpendingLimitKey)
	}

	finalExtraData := mergeExtraData(extraData, derivedKeyExtraData)

	// Create a transaction containing the authorize derived key fields.
	txn := &MsgDeSoTxn{
		PublicKey: ownerPublicKey,
		TxnMeta: &AuthorizeDerivedKeyMetadata{
			derivedPublicKey,
			expirationBlock,
			operationType,
			accessSignature,
		},
		TxOutputs: additionalOutputs,
		ExtraData: finalExtraData,
		// We wait to compute the signature until we've added all the
		// inputs and change.
	}

	// We don't need to make any tweaks to the amount because it's basically
	// a standard "pay per kilobyte" transaction.
	totalInput, spendAmount, changeAmount, fees, err :=
		bc.AddInputsAndChangeToTransaction(txn, minFeeRateNanosPerKB, mempool)
	if err != nil {
		return nil, 0, 0, 0, errors.Wrapf(err, "CreateAuthorizeDerivedKeyTxn: Problem adding inputs: ")
	}

	// Sanity-check that the spendAmount is zero.
	if spendAmount != 0 {
		return nil, 0, 0, 0, fmt.Errorf("CreateAuthorizeDerivedKeyTxn: Spend amount "+
			"should be zero but was %d instead: ", spendAmount)
	}

	return txn, totalInput, changeAmount, fees, nil
}

func (bc *Blockchain) CreateMessagingKeyTxn(
	senderPublicKey []byte,
	messagingPublicKey []byte,
	messagingGroupKeyName []byte,
	messagingOwnerKeySignature []byte,
	members []*MessagingGroupMember,
	extraData map[string][]byte,
	minFeeRateNanosPerKB uint64, mempool *DeSoMempool, additionalOutputs []*DeSoOutput) (
	_txn *MsgDeSoTxn, _totalInput uint64, _changeAmount uint64, _fees uint64, _err error) {

	// We don't need to validate info here, so just construct the transaction instead.
	txn := &MsgDeSoTxn{
		PublicKey: senderPublicKey,
		TxnMeta: &MessagingGroupMetadata{
			MessagingPublicKey:    messagingPublicKey,
			MessagingGroupKeyName: messagingGroupKeyName,
			GroupOwnerSignature:   messagingOwnerKeySignature,
			MessagingGroupMembers: members,
		},
		ExtraData: extraData,
		TxOutputs: additionalOutputs,
	}

	// We don't need to make any tweaks to the amount because it's basically
	// a standard "pay per kilobyte" transaction.
	totalInput, spendAmount, changeAmount, fees, err :=
		bc.AddInputsAndChangeToTransaction(txn, minFeeRateNanosPerKB, mempool)
	if err != nil {
		return nil, 0, 0, 0, errors.Wrapf(err, "Blockchain.CreateMessagingKeyTxn: Problem adding inputs: ")
	}

	// Sanity-check that the spendAmount is zero.
	if spendAmount != 0 {
		return nil, 0, 0, 0, fmt.Errorf("Blockchain.CreateMessagingKeyTxn: Spend amount "+
			"should be zero but was %d instead: ", spendAmount)
	}

	return txn, totalInput, changeAmount, fees, nil
}

func (bc *Blockchain) CreateBasicTransferTxnWithDiamonds(
	SenderPublicKey []byte,
	DiamondPostHash *BlockHash,
	DiamondLevel int64,
	// Standard transaction fields
	minFeeRateNanosPerKB uint64, mempool *DeSoMempool, additionalOutputs []*DeSoOutput) (
	_txn *MsgDeSoTxn, _totalInput uint64, _spendAmount uint64, _changeAmount uint64, _fees uint64, _err error) {

	// Create a new UtxoView. If we have access to a mempool object, use it to
	// get an augmented view that factors in pending transactions.
	utxoView, err := NewUtxoView(bc.db, bc.params, bc.postgres, bc.snapshot)
	if err != nil {
		return nil, 0, 0, 0, 0, errors.Wrapf(err,
			"Blockchain.CreateBasicTransferTxnWithDiamonds: "+
				"Problem creating new utxo view: ")
	}
	if mempool != nil {
		utxoView, err = mempool.GetAugmentedUniversalView()
		if err != nil {
			return nil, 0, 0, 0, 0, errors.Wrapf(err,
				"Blockchain.CreateBasicTransferTxnWithDiamonds: "+
					"Problem getting augmented UtxoView from mempool: ")
		}
	}

	// Get the post that we are trying to diamond so that we have the receiver public key.
	diamondPostEntry := utxoView.GetPostEntryForPostHash(DiamondPostHash)
	if diamondPostEntry == nil || diamondPostEntry.isDeleted {
		return nil, 0, 0, 0, 0, fmt.Errorf(
			"Blockchain.CreateBasicTransferTxnWithDiamonds: " +
				"Problem getting post entry for post hash")
	}

	blockHeight := bc.blockTip().Height + 1
	desoToTransferNanos, _, err := utxoView.ValidateDiamondsAndGetNumDeSoNanos(
		SenderPublicKey, diamondPostEntry.PosterPublicKey, DiamondPostHash, DiamondLevel, blockHeight)
	if err != nil {
		return nil, 0, 0, 0, 0, errors.Wrapf(
			err, "Blockchain.CreateBasicTransferTxnWithDiamonds: Problem getting deso nanos: ")
	}

	// Build the basic transfer txn.
	txn := &MsgDeSoTxn{
		PublicKey: SenderPublicKey,
		TxnMeta:   &BasicTransferMetadata{},
		TxOutputs: append(additionalOutputs, &DeSoOutput{
			PublicKey:   diamondPostEntry.PosterPublicKey,
			AmountNanos: desoToTransferNanos,
		}),
		// TxInputs and TxOutputs will be set below.
		// This function does not compute a signature.
	}

	// Make a map for the diamond extra data and add it.
	diamondsExtraData := make(map[string][]byte)
	diamondsExtraData[DiamondLevelKey] = IntToBuf(DiamondLevel)
	diamondsExtraData[DiamondPostHashKey] = DiamondPostHash[:]
	txn.ExtraData = diamondsExtraData

	// We don't need to make any tweaks to the amount because it's basically
	// a standard "pay per kilobyte" transaction.
	totalInput, spendAmount, changeAmount, fees, err :=
		bc.AddInputsAndChangeToTransaction(txn, minFeeRateNanosPerKB, mempool)
	if err != nil {
		return nil, 0, 0, 0, 0, errors.Wrapf(
			err, "CreateBasicTransferTxnWithDiamonds: Problem adding inputs: ")
	}
	_ = spendAmount

	// We want our transaction to have at least one input, even if it all
	// goes to change. This ensures that the transaction will not be "replayable."
	if len(txn.TxInputs) == 0 {
		return nil, 0, 0, 0, 0, fmt.Errorf(
			"CreateBasicTransferTxnWithDiamonds: CreatorCoinTransfer txn must have at" +
				" least one input but had zero inputs instead. Try increasing the fee rate.")
	}

	return txn, totalInput, spendAmount, changeAmount, fees, nil
}

func (bc *Blockchain) CreateMaxSpend(
	senderPkBytes []byte, recipientPkBytes []byte, minFeeRateNanosPerKB uint64,
	mempool *DeSoMempool, additionalOutputs []*DeSoOutput) (
	_txn *MsgDeSoTxn, _totalInputAdded uint64, _spendAmount uint64, _fee uint64, _err error) {

	txn := &MsgDeSoTxn{
		PublicKey: senderPkBytes,
		TxnMeta:   &BasicTransferMetadata{},
		// Set a single output with the maximum possible size to ensure we don't
		// underestimate the fee. Note it must be a max size output because outputs
		// are encoded as uvarints.
		TxOutputs: append(additionalOutputs, &DeSoOutput{
			PublicKey:   recipientPkBytes,
			AmountNanos: math.MaxUint64,
		}),
		// TxInputs and TxOutputs will be set below.
		// This function does not compute a signature.
	}

	// Get the spendable UtxoEntrys.
	spendableUtxos, err := bc.GetSpendableUtxosForPublicKey(senderPkBytes, mempool, nil)
	if err != nil {
		return nil, 0, 0, 0, errors.Wrapf(err, "CreateMaxSpend: Problem getting spendable UtxoEntrys: ")
	}

	totalInput := uint64(0)
	for _, utxoEntry := range spendableUtxos {
		amountToAdd := utxoEntry.AmountNanos
		// For Bitcoin burns, we subtract a tiny amount of slippage to the amount we can
		// spend. This makes reorderings more forgiving.
		if utxoEntry.UtxoType == UtxoTypeBitcoinBurn {
			amountToAdd = uint64(float64(amountToAdd) * .999)
		}
		totalInput += amountToAdd
		txn.TxInputs = append(txn.TxInputs, (*DeSoInput)(utxoEntry.UtxoKey))

		// Avoid creating transactions that are ridiculously huge. Note this is smaller
		// than what AddInputsAndChangeToTransaction will allow because we want to leave
		// some breathing room to avoid this transaction getting rejected.
		currentTxnSize := _computeMaxTxSize(txn)
		if currentTxnSize > bc.params.MaxBlockSizeBytes/3 {
			if len(txn.TxInputs) > 0 {
				// Cut off the last input if the transaction just became too large.
				txn.TxInputs = txn.TxInputs[:len(txn.TxInputs)-1]
			}
			break
		}
	}

	txnFee := _computeMaxTxFee(txn, minFeeRateNanosPerKB)

	if totalInput < txnFee {
		return nil, 0, 0, 0, fmt.Errorf("CreateMaxSpend: Total input value %d would "+
			"be less than the fee required to spend it %d", totalInput, txnFee)
	}

	// We have multiple outputs, the last one of which pays the receiver whatever is left after subtracting off
	// the fee. We can just set the value of the dummy output we set up earlier.
	txn.TxOutputs[len(txn.TxOutputs)-1].AmountNanos = totalInput - txnFee

	return txn, totalInput, totalInput - txnFee, txnFee, nil
}

// AddInputsAndChangeToTransaction fetches and adds utxos to the transaction passed
// in to meet the desired spend amount while also satisfying the desired minimum fee
// rate. Additionally, if it's worth it, this function will add a change output
// sending excess DeSo back to the spend public key. Note that the final feerate of the
// transaction after calling this function may exceed the minimum feerate requested.
// This can happen if the signature occupies fewer bytes than the expected maximum
// number of bytes or if the change output occupies fewer bytes than the expected
// maximum (though there could be other ways for this to happen).
//
// The transaction passed in should not have any inputs on it before calling this
// function (an error is returned if it does). Additionally, the output of the
// transaction passed in is assumed to be the amount the caller wishes us to find
// inputs for.
//
// An error is returned if there is not enough input associated with this
// public key to satisfy the transaction's output (subject to the minimum feerate).
func (bc *Blockchain) AddInputsAndChangeToTransaction(
	txArg *MsgDeSoTxn, minFeeRateNanosPerKB uint64, mempool *DeSoMempool) (
	_totalInputAdded uint64, _spendAmount uint64, _totalChangeAdded uint64, _fee uint64, _err error) {

	return bc.AddInputsAndChangeToTransactionWithSubsidy(txArg, minFeeRateNanosPerKB, 0, mempool, 0)
}

func (bc *Blockchain) AddInputsAndChangeToTransactionWithSubsidy(
	txArg *MsgDeSoTxn, minFeeRateNanosPerKB uint64, inputSubsidy uint64, mempool *DeSoMempool, additionalFees uint64) (
	_totalInputAdded uint64, _spendAmount uint64, _totalChangeAdded uint64, _fee uint64, _err error) {

	// The transaction we're working with should never have any inputs
	// set since we'll be setting the inputs here and dealing with a case where
	// inputs are partially set before-hand would significantly complicate this
	// function. So return an error if we find any inputs.
	if len(txArg.TxInputs) > 0 {
		return 0, 0, 0, 0, fmt.Errorf("_computeInputsForTxn: Transaction passed in "+
			"txArg should not have any inputs set but found the found %d inputs",
			len(txArg.TxInputs))
	}

	// The output of the transaction is assumed to be the desired amount the
	// caller wants to find inputs for. Start by computing it.
	spendAmount := uint64(0)
	for _, desoOutput := range txArg.TxOutputs {
		spendAmount += desoOutput.AmountNanos
	}
	// If this is a CreatorCoin buy transaction, add the amount of DeSo the
	// user wants to spend on the buy to the amount of output we're asking this
	// function to provide for us.
	if txArg.TxnMeta.GetTxnType() == TxnTypeCreatorCoin {
		txMeta := txArg.TxnMeta.(*CreatorCoinMetadataa)
		if txMeta.OperationType == CreatorCoinOperationTypeBuy {
			// If this transaction is a buy then we need enough DeSo to
			// cover the buy.
			spendAmount += txMeta.DeSoToSellNanos
		}
	}

	// If this is an NFT Bid txn and the NFT entry is a Buy Now, we add inputs to cover the bid amount.
	if txArg.TxnMeta.GetTxnType() == TxnTypeNFTBid && txArg.TxnMeta.(*NFTBidMetadata).SerialNumber > 0 {
		// Create a new UtxoView. If we have access to a mempool object, use it to
		// get an augmented view that factors in pending transactions.
<<<<<<< HEAD
		utxoView, err := NewUtxoView(bc.db, bc.params, bc.postgres, bc.snapshot)
		if err != nil {
			return 0, 0, 0, 0, errors.Wrapf(err,
				"_computeInputsForTxn: Problem creating new utxo view: ")
		}
=======
		var utxoView *UtxoView
>>>>>>> ca30aa9d
		if mempool != nil {
			var err error
			utxoView, err = mempool.GetAugmentedUniversalView()
			if err != nil {
				return 0, 0, 0, 0, errors.Wrapf(err,
					"_computeInputsForTxn: Problem getting augmented UtxoView from mempool: ")
			}
		} else {
			var err error
			utxoView, err = NewUtxoView(bc.db, bc.params, bc.postgres)
			if err != nil {
				return 0, 0, 0, 0, errors.Wrapf(err,
					"_computeInputsForTxn: Problem creating new utxo view: ")
			}
		}

		txMeta := txArg.TxnMeta.(*NFTBidMetadata)

		nftKey := MakeNFTKey(txMeta.NFTPostHash, txMeta.SerialNumber)
		nftEntry := utxoView.GetNFTEntryForNFTKey(&nftKey)

		if nftEntry != nil && nftEntry.isDeleted {
			return 0, 0, 0, 0, errors.New(
				"_computeInputsForTxn: nftEntry is deleted")
		}

		if nftEntry != nil && nftEntry.IsBuyNow && nftEntry.BuyNowPriceNanos <= txMeta.BidAmountNanos {
			spendAmount += txMeta.BidAmountNanos
		}
	}

	// Add additional fees to the spend amount.
	spendAmount += additionalFees
	// The public key of the transaction is assumed to be the one set at its
	// top level.
	spendPublicKeyBytes := txArg.PublicKey

	// Make a copy of the transaction. This makes it so that we don't need
	// to modify the passed-in transaction until we're absolutely sure we don't
	// have an error.
	txCopyWithChangeOutput, err := txArg.Copy()
	if err != nil {
		return 0, 0, 0, 0, errors.Wrapf(err, "AddInputsAndChangeToTransaction: ")
	}
	// Since we generally want to compute an upper bound on the transaction
	// size, add a change output to the transaction to factor in the
	// worst-case situation in which a change output is required. This
	// assignment and ones like it that follow should leave the original
	// transaction's outputs/slices unchanged.
	changeOutput := &DeSoOutput{
		PublicKey: make([]byte, btcec.PubKeyBytesLenCompressed),
		// Since we want an upper bound on the transaction size, set the amount
		// to the maximum value since that will induce the serializer to encode
		// a maximum-sized uvarint.
		AmountNanos: math.MaxUint64,
	}
	txCopyWithChangeOutput.TxOutputs = append(txCopyWithChangeOutput.TxOutputs, changeOutput)

	// Get the spendable UtxoEntrys.
	spendableUtxos, err := bc.GetSpendableUtxosForPublicKey(spendPublicKeyBytes, mempool, nil)
	if err != nil {
		return 0, 0, 0, 0, errors.Wrapf(err, "AddInputsAndChangeToTransaction: Problem getting spendable UtxoEntrys: ")
	}

	// Add input utxos to the transaction until we have enough total input to cover
	// the amount we want to spend plus the maximum fee (or until we've exhausted
	// all the utxos available).
	utxoEntriesBeingUsed := []*UtxoEntry{}
	totalInput := inputSubsidy
	for _, utxoEntry := range spendableUtxos {
		// As an optimization, don't worry about the fee until the total input has
		// definitively exceeded the amount we want to spend. We do this because computing
		// the fee each time we add an input would result in N^2 behavior.
		maxAmountNeeded := spendAmount
		if totalInput >= spendAmount {
			maxAmountNeeded += _computeMaxTxFeeWithMaxChange(txCopyWithChangeOutput, minFeeRateNanosPerKB)
		}

		// If the amount of input we have isn't enough to cover our upper bound on
		// the total amount we could need, add an input and continue.
		if totalInput < maxAmountNeeded {
			txCopyWithChangeOutput.TxInputs = append(txCopyWithChangeOutput.TxInputs, (*DeSoInput)(utxoEntry.UtxoKey))
			utxoEntriesBeingUsed = append(utxoEntriesBeingUsed, utxoEntry)

			amountToAdd := utxoEntry.AmountNanos
			// For Bitcoin burns, we subtract a tiny amount of slippage to the amount we can
			// spend. This makes reorderings more forgiving.
			if utxoEntry.UtxoType == UtxoTypeBitcoinBurn {
				amountToAdd = uint64(float64(amountToAdd) * .999)
			}
			totalInput += amountToAdd
			continue
		}

		// If we get here, we know we have enough input to cover the upper bound
		// estimate of our amount needed so break.
		break
	}

	// At this point, utxoEntriesBeingUsed should contain enough to cover the
	// maximum amount we'd need in a worst-case scenario (or as close as we could
	// get to that point). Now we add these utxos to a new transaction in order
	// to properly compute the change we might need.

	// Re-copy the passed-in transaction and re-add all the inputs we deemed
	// were necessary but this time don't add a change output unless it's strictly
	// necessary.
	finalTxCopy, _ := txArg.Copy()
	for _, utxoEntry := range utxoEntriesBeingUsed {
		finalTxCopy.TxInputs = append(finalTxCopy.TxInputs, (*DeSoInput)(utxoEntry.UtxoKey))
	}
	maxFeeWithMaxChange := _computeMaxTxFeeWithMaxChange(finalTxCopy, minFeeRateNanosPerKB)
	if totalInput < (spendAmount + maxFeeWithMaxChange) {
		// In this case the total input we were able to gather for the
		// transaction is insufficient to cover the amount we want to
		// spend plus the fee. Return an error in this case so that
		// either the spend amount or the fee rate can be adjusted.
		return 0, 0, 0, 0, fmt.Errorf("AddInputsAndChangeToTransaction: Sanity check failed: Total "+
			"input %d is not sufficient to "+
			"cover the spend amount (=%d) plus the fee (=%d, feerate=%d, txsize=%d), "+
			"total=%d", totalInput, spendAmount, maxFeeWithMaxChange, minFeeRateNanosPerKB,
			_computeMaxTxSize(finalTxCopy), spendAmount+maxFeeWithMaxChange)
	}

	// Now that we know the input will cover the spend amount plus the fee, add
	// a change output if the value of including one definitely exceeds the cost.
	//
	// Note this is an approximation that will result in change not being included
	// in circumstances where the value of including it is very marginal but that
	// seems OK. It also will short-change the user a bit if their output is not
	// at the maximum size but that seems OK as well. In all of these circumstances
	// the user will get a slightly higher feerate than they asked for which isn't
	// really a problem.
	changeAmount := int64(totalInput) - int64(spendAmount) - int64(maxFeeWithMaxChange)
	if changeAmount > 0 {
		finalTxCopy.TxOutputs = append(finalTxCopy.TxOutputs, &DeSoOutput{
			PublicKey:   spendPublicKeyBytes,
			AmountNanos: uint64(changeAmount),
		})
	} else {
		changeAmount = 0
	}

	// The final fee is what's left after subtracting the spend amount and the
	// change from the total input.
	finalFee := totalInput - spendAmount - uint64(changeAmount)

	// If the final transaction is absolutely huge, return an error.
	finalTxnSize := _computeMaxTxSize(finalTxCopy)
	if finalTxnSize > bc.params.MaxBlockSizeBytes/2 {
		return 0, 0, 0, 0, fmt.Errorf("AddInputsAndChangeToTransaction: "+
			"Transaction size (%d bytes) exceeds the maximum sane amount "+
			"allowed (%d bytes)", finalTxnSize, bc.params.MaxBlockSizeBytes/2)
	}

	// At this point, the inputs cover the (spend amount plus transaction fee)
	// and the change output has been added if needed, with the total fees of
	// the transaction set such that the feerate exceeds the minFeeRatePerKB
	// passed in. Set the inputs and outputs of the transaction passed in and
	// return.
	txArg.TxInputs = finalTxCopy.TxInputs
	txArg.TxOutputs = finalTxCopy.TxOutputs

	return totalInput, spendAmount, uint64(changeAmount), finalFee, nil
}

func (bc *Blockchain) EstimateDefaultFeeRateNanosPerKB(
	medianThreshold float64, minFeeRateNanosPerKB uint64) uint64 {

	// Get the block at the tip of our block chain.
	tipNode := bc.blockTip()
	blockHeight := uint64(tipNode.Height + 1)
	blk, err := GetBlock(tipNode.Hash, bc.db, bc.snapshot)
	if err != nil {
		return minFeeRateNanosPerKB
	}

	// If the block is less than X% full, use the min fee rate.
	blockBytes, err := blk.ToBytes(false /*preSignature*/)
	if err != nil {
		return minFeeRateNanosPerKB
	}
	numBytes := len(blockBytes)
	if float64(numBytes)/float64(bc.params.MaxBlockSizeBytes) < medianThreshold {
		return minFeeRateNanosPerKB
	}

	// If the block is more than X% full, use the maximum between the min
	// fee rate and the median fees of all the transactions in the block.
	utxoView, err := NewUtxoView(bc.db, bc.params, bc.postgres, bc.snapshot)
	if err != nil {
		return minFeeRateNanosPerKB
	}
	utxoOps, err := GetUtxoOperationsForBlock(bc.db, bc.snapshot, tipNode.Hash)
	if err != nil {
		return minFeeRateNanosPerKB
	}
	// Compute the hashes for all the transactions.
	txHashes, err := ComputeTransactionHashes(blk.Txns)
	if err != nil {
		return minFeeRateNanosPerKB
	}
	if err := utxoView.DisconnectBlock(blk, txHashes, utxoOps, blockHeight); err != nil {
		return minFeeRateNanosPerKB
	}

	allFeesNanosPerKB := []uint64{}
	for _, txn := range blk.Txns {
		txnBytes, err := txn.ToBytes(false /*preSignature*/)
		if err != nil {
			return minFeeRateNanosPerKB
		}
		numBytesInTxn := len(txnBytes)
		_, _, _, fees, err := utxoView.ConnectTransaction(
			txn, txn.Hash(), int64(numBytesInTxn), tipNode.Height, false /*verifySignatures*/, false /*ignoreUtxos*/)
		if err != nil {
			return minFeeRateNanosPerKB
		}
		allFeesNanosPerKB = append(
			allFeesNanosPerKB, uint64(fees)*1000/uint64(numBytesInTxn))
	}

	// Sort all the fees.
	sort.Slice(allFeesNanosPerKB, func(ii, jj int) bool {
		return allFeesNanosPerKB[ii] < allFeesNanosPerKB[jj]
	})

	// Choose a fee at the middle of the range, which represents the median.
	medianPos := len(allFeesNanosPerKB) / 2

	// Useful for debugging.
	/*
		for _, val := range allFeesNanosPerKB {
			fmt.Printf("%d ", val)
		}
		fmt.Println()
	*/

	if minFeeRateNanosPerKB > allFeesNanosPerKB[medianPos] {
		return minFeeRateNanosPerKB
	}
	return allFeesNanosPerKB[medianPos]
}<|MERGE_RESOLUTION|>--- conflicted
+++ resolved
@@ -2048,7 +2048,7 @@
 
 			// Since we don't have utxo operations in postgres, always write UTXO operations for the block to badger
 			err = bc.db.Update(func(txn *badger.Txn) error {
-				if err = PutUtxoOperationsForBlockWithTxn(txn, blockHash, utxoOpsForBlock); err != nil {
+				if err = PutUtxoOperationsForBlockWithTxn(txn, bc.snapshot, blockHeight, blockHash, utxoOpsForBlock); err != nil {
 					return errors.Wrapf(err, "ProcessBlock: Problem writing utxo operations to db on simple add to tip")
 				}
 				return nil
@@ -3454,7 +3454,7 @@
 
 	// Create a new UtxoView. If we have access to a mempool object, use it to
 	// get an augmented view that factors in pending transactions.
-	utxoView, err := NewUtxoView(bc.db, bc.params, bc.postgres)
+	utxoView, err := NewUtxoView(bc.db, bc.params, bc.postgres, bc.snapshot)
 	if err != nil {
 		return nil, 0, 0, 0, errors.Wrapf(err,
 			"Blockchain.CreateDAOCoinLimitOrderTxn: Problem creating new utxo view: ")
@@ -4555,25 +4555,16 @@
 	if txArg.TxnMeta.GetTxnType() == TxnTypeNFTBid && txArg.TxnMeta.(*NFTBidMetadata).SerialNumber > 0 {
 		// Create a new UtxoView. If we have access to a mempool object, use it to
 		// get an augmented view that factors in pending transactions.
-<<<<<<< HEAD
-		utxoView, err := NewUtxoView(bc.db, bc.params, bc.postgres, bc.snapshot)
-		if err != nil {
-			return 0, 0, 0, 0, errors.Wrapf(err,
-				"_computeInputsForTxn: Problem creating new utxo view: ")
-		}
-=======
+		var err error
 		var utxoView *UtxoView
->>>>>>> ca30aa9d
 		if mempool != nil {
-			var err error
 			utxoView, err = mempool.GetAugmentedUniversalView()
 			if err != nil {
 				return 0, 0, 0, 0, errors.Wrapf(err,
 					"_computeInputsForTxn: Problem getting augmented UtxoView from mempool: ")
 			}
 		} else {
-			var err error
-			utxoView, err = NewUtxoView(bc.db, bc.params, bc.postgres)
+			utxoView, err = NewUtxoView(bc.db, bc.params, bc.postgres, bc.snapshot)
 			if err != nil {
 				return 0, 0, 0, 0, errors.Wrapf(err,
 					"_computeInputsForTxn: Problem creating new utxo view: ")
@@ -4581,7 +4572,6 @@
 		}
 
 		txMeta := txArg.TxnMeta.(*NFTBidMetadata)
-
 		nftKey := MakeNFTKey(txMeta.NFTPostHash, txMeta.SerialNumber)
 		nftEntry := utxoView.GetNFTEntryForNFTKey(&nftKey)
 
