--- conflicted
+++ resolved
@@ -3689,12 +3689,9 @@
 	accessSignature []byte,
 	deleteKey bool,
 	derivedKeySignature bool,
-<<<<<<< HEAD
 	extraData map[string][]byte,
-=======
 	memo []byte,
 	transactionSpendingLimit *TransactionSpendingLimit,
->>>>>>> c971166f
 	// Standard transaction fields
 	minFeeRateNanosPerKB uint64, mempool *DeSoMempool, additionalOutputs []*DeSoOutput) (
 	_txn *MsgDeSoTxn, _totalInput uint64, _changeAmount uint64, _fees uint64, _err error) {
@@ -3736,27 +3733,29 @@
 		derivedKeyExtraData[DerivedPublicKey] = derivedPublicKey
 	}
 
-	// Delete protected keys
-	if extraData != nil {
-		delete(extraData, DerivedPublicKey)
-	}
-
-<<<<<<< HEAD
-	finalExtraData := mergeExtraData(extraData, derivedKeyExtraData)
-=======
+	spendingLimitsExtraData := make(map[string][]byte)
 	if blockHeight >= bc.params.ForkHeights.DerivedKeySetSpendingLimitsBlockHeight {
 		if len(memo) != 0 {
-			extraData[DerivedKeyMemoKey] = memo
+			spendingLimitsExtraData[DerivedKeyMemoKey] = memo
 		}
 		if transactionSpendingLimit != nil {
 			transactionSpendingLimitBytes, err := transactionSpendingLimit.ToBytes()
 			if err != nil {
 				return nil, 0, 0, 0, err
 			}
-			extraData[TransactionSpendingLimitKey] = transactionSpendingLimitBytes
-		}
-	}
->>>>>>> c971166f
+			spendingLimitsExtraData[TransactionSpendingLimitKey] = transactionSpendingLimitBytes
+		}
+	}
+
+	// Delete protected keys
+	if extraData != nil {
+		delete(extraData, DerivedPublicKey)
+		delete(extraData, DerivedKeyMemoKey)
+		delete(extraData, TransactionSpendingLimitKey)
+	}
+
+	finalExtraData := mergeExtraData(extraData, derivedKeyExtraData)
+	finalExtraData = mergeExtraData(finalExtraData, spendingLimitsExtraData)
 
 	// Create a transaction containing the authorize derived key fields.
 	txn := &MsgDeSoTxn{
