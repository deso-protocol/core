package lib

import (
	"bytes"
	"container/list"
	"encoding/hex"
	"encoding/json"
	"fmt"
	"math"
	"math/big"
	"net/http"
	"reflect"
	"runtime/debug"
	"sort"
	"strings"
	"sync"
	"time"

<<<<<<< HEAD
	"github.com/decred/dcrd/container/lru"
=======
	"github.com/hashicorp/golang-lru/v2"
>>>>>>> ea243f37

	"github.com/deso-protocol/core/collections"

	"github.com/google/uuid"
	"github.com/holiman/uint256"

	btcdchain "github.com/btcsuite/btcd/blockchain"
	chainlib "github.com/btcsuite/btcd/blockchain"
	"github.com/btcsuite/btcd/btcec/v2"
	"github.com/btcsuite/btcd/wire"
	"github.com/davecgh/go-spew/spew"
	"github.com/deso-protocol/go-deadlock"
	merkletree "github.com/deso-protocol/go-merkle-tree"
	"github.com/dgraph-io/badger/v4"
	"github.com/golang/glog"
	"github.com/pkg/errors"
)

// blockchain.go is the work-horse for validating DeSo blocks and updating the
// database after each block is processed. The ProcessBlock function is probably
// a good place to start to understand this file.

const (
	// MaxOrphansInMemory is the maximum number of orphan blocks that we're willing to keep in memory. We set
	// a maximum here in order to prevent memory exhaustion from someone sending us too
	// many unconnectedTxns.
	MaxOrphansInMemory = 100

	// MaxBlockIndexNodes needs to allow the block index to grow large enough to accommodate multiple
	// forks of material length while allowing us to avoid an out-of-memory issue due to
	// a "disk-fill" attack. Notice that because we will only ever download blocks
	// after we have a header chain that has beaten all other header chains we're aware
	// of, the common case for an attack will be someone sending us long useless header
	// chains that we never actually download blocks for. This results in the block index
	// bloating up (indefinitely if we don't prune it) due to storing useless headers
	// but not resulting in the downloading of any blocks, which is a good thing.
	//
	// At ten minute block times, 5,000,000 comes out to roughly 95 years worth of blocks,
	// which seems like a reasonable limit for now (if we had 25 years of blocks, we'd still
	// have room for multiple forks each an entire history's length with this value). If
	// each node takes up 100 bytes of space this amounts to around 500MB, which also seems
	// like a reasonable size.
	MaxBlockIndexNodes = 50000000 // TODO: trim this down somehow...
)

type BlockStatus uint32

const (
	StatusNone BlockStatus = 0

	// Headers must always be Validated or ValidateFailed. We
	// don't store orphan headers and therefore any header that we do
	// have in our node index will be known definitively to be valid or
	// invalid one way or the other.
	StatusHeaderValidated      = 1 << 1
	StatusHeaderValidateFailed = 1 << 2

	StatusBlockProcessed      = 1 << 3 // Process means that the block is not an orphan and has been processed. This helps prevent us from reprocessing a block that we've already attempted to validate and add to the block index.
	StatusBlockStored         = 1 << 4 // Stored means that the block has been added to the block index and stored in the DB.
	StatusBlockValidated      = 1 << 5 // Validated means that the block has passed validations and is eligible to be part of the best chain.
	StatusBlockValidateFailed = 1 << 6 // Validate Failed means that the block did not pass validations and will never be part of the best chain.

	StatusBitcoinHeaderValidated      = 1 << 7 // Deprecated
	StatusBitcoinHeaderValidateFailed = 1 << 8 // Deprecated

	StatusBlockCommitted = 1 << 9 // Committed means that the block has been committed to the blockchain according to the Fast HotStuff commit rule. Only set on blocks after the cutover for PoS
)

// IsHeaderValidated returns true if a BlockNode has passed all the block header integrity checks.
func (nn *BlockNode) IsHeaderValidated() bool {
	return nn.Status&StatusHeaderValidated != 0
}

// IsHeaderValidateFailed returns true if a BlockNode has failed any block header integrity checks.
func (nn *BlockNode) IsHeaderValidateFailed() bool {
	return nn.Status&StatusHeaderValidateFailed != 0
}

// IsStored returns true if the BlockNode has been added to the blockIndexByHash and stored in the DB.
func (nn *BlockNode) IsStored() bool {
	return nn.Status&StatusBlockStored != 0
}

// IsProcessed returns true if the BlockNode has been processed and is not an orphan.
// This status is effectively replaced with IsStored for PoS, but is applied to
// blocks once validated to ensure checks for the processed status behave as expected
// in other portions of the codebase.
func (nn *BlockNode) IsProcessed() bool {
	return nn.Status&StatusBlockProcessed != 0
}

// IsValidated returns true if a BlockNode has passed all validations. A BlockNode that is validated is
// generally always stored first.
func (nn *BlockNode) IsValidated() bool {
	return nn.Status&StatusBlockValidated != 0
}

// IsValidateFailed returns true if a BlockNode has failed validations. A BlockNode that is validate failed
// will never be added to the best chain.
func (nn *BlockNode) IsValidateFailed() bool {
	return nn.Status&StatusBlockValidateFailed != 0
}

// IsCommitted returns true if a BlockNode has passed all validations, and it has been committed to
// the Blockchain according to the Fast HotStuff commit rule.
func (nn *BlockNode) IsCommitted() bool {
	//return nn.Status&StatusBlockCommitted != 0 || !blockNodeProofOfStakeCutoverMigrationTriggered(nn.Height)
	return nn.Status&StatusBlockCommitted != 0
}

func (nn *BlockNode) ClearCommittedStatus() {
	nn.Status &= BlockStatus(^uint32(StatusBlockCommitted))
}

// IsFullyProcessed determines if the BlockStatus corresponds to a fully processed and stored block.
func (blockStatus BlockStatus) IsFullyProcessed() bool {
	return blockStatus&StatusHeaderValidated != 0 &&
		blockStatus&StatusBlockStored != 0 &&
		blockStatus&StatusBlockProcessed != 0 &&
		blockStatus&StatusBlockValidated != 0
}

func (blockStatus BlockStatus) String() string {
	if blockStatus == 0 {
		return "NONE"
	}

	statuses := []string{}
	if blockStatus&StatusHeaderValidated != 0 {
		statuses = append(statuses, "HEADER_VALIDATED")
		blockStatus ^= StatusHeaderValidated
	}
	if blockStatus&StatusHeaderValidateFailed != 0 {
		statuses = append(statuses, "HEADER_VALIDATE_FAILED")
		blockStatus ^= StatusHeaderValidateFailed
	}
	if blockStatus&StatusBlockProcessed != 0 {
		statuses = append(statuses, "BLOCK_PROCESSED")
		blockStatus ^= StatusBlockProcessed
	}
	if blockStatus&StatusBlockStored != 0 {
		statuses = append(statuses, "BLOCK_STORED")
		blockStatus ^= StatusBlockStored
	}
	if blockStatus&StatusBlockValidated != 0 {
		statuses = append(statuses, "BLOCK_VALIDATED")
		blockStatus ^= StatusBlockValidated
	}
	if blockStatus&StatusBlockValidateFailed != 0 {
		statuses = append(statuses, "BLOCK_VALIDATE_FAILED")
		blockStatus ^= StatusBlockValidateFailed
	}
	if blockStatus&StatusBlockCommitted != 0 {
		statuses = append(statuses, "BLOCK_COMMITTED")
		blockStatus ^= StatusBlockCommitted
	}

	// If at this point the blockStatus isn't zeroed out then
	// we have an unknown status remaining.
	if blockStatus != 0 {
		statuses = append(statuses, "ERROR_UNKNOWN_STATUS!")
	}

	return strings.Join(statuses, " | ")
}

// Add some fields in addition to the header to aid in the selection
// of the best chain.
type BlockNode struct {
	// Pointer to a node representing the block's parent.
	Parent *BlockNode `fake:"skip"`

	// The hash computed on this block.
	Hash *BlockHash

	// Height is the position in the block chain.
	Height uint32

	// The difficulty target for this block. Used to compute the next
	// block's difficulty target so it can be validated.
	DifficultyTarget *BlockHash

	// A computation of the total amount of work that has been performed
	// on this chain, including the current node.
	CumWork *big.Int

	// The block header.
	Header *MsgDeSoHeader

	// Status holds the validation state for the block and whether or not
	// it's stored in the database.
	Status BlockStatus
}

func (nn *BlockNode) RawEncodeWithoutMetadata(blockHeight uint64, skipMetadata ...bool) []byte {
	nnBytes, err := SerializeBlockNode(nn)
	if err != nil {
		glog.Errorf("BlockNode.RawEncodeWithoutMetadata: Problem serializing BlockNode: %v", err)
		return []byte{}
	}
	return EncodeByteArray(nnBytes)
}

func (nn *BlockNode) RawDecodeWithoutMetadata(blockHeight uint64, rr *bytes.Reader) error {
	blockNodeBytes, err := DecodeByteArray(rr)
	if err != nil {
		return errors.Wrapf(err, "BlockNode.RawDecodeWithoutMetadata: Problem decoding block node")
	}
	blockNode, err := DeserializeBlockNode(blockNodeBytes)
	if err != nil {
		return errors.Wrapf(err, "BlockNode.RawDecodeWithoutMetadata: Problem deserializing block node")
	}
	*nn = *blockNode
	return nil
}

func (nn *BlockNode) GetVersionByte(blockHeight uint64) byte {
	return 0
}

func (nn *BlockNode) GetEncoderType() EncoderType {
	return EncoderTypeBlockNode
}

func (nn *BlockNode) GetParent(blockIndex *BlockIndex) *BlockNode {
	if nn.Parent != nil {
		return nn.Parent
	}
	// If we don't have a parent, try to get it from the block index.
	parentNode, exists := blockIndex.GetBlockNodeByHashAndHeight(nn.Header.PrevBlockHash, uint64(nn.Height-1))
	if !exists {
		return nil
	}

	nn.Parent = parentNode
	return parentNode
}

// Append DeSo Encoder Metadata bytes to BlockNode bytes.
func AddEncoderMetadataToBlockNodeBytes(blockNodeBytes []byte, blockHeight uint64) []byte {
	var blockData []byte
	blockData = append(blockData, BoolToByte(true))
	blockData = append(blockData, UintToBuf(uint64((&BlockNode{}).GetEncoderType()))...)
	blockData = append(blockData, UintToBuf(uint64((&BlockNode{}).GetVersionByte(blockHeight)))...)
	blockData = append(blockData, EncodeByteArray(blockNodeBytes)...)
	return blockData
}

func _difficultyBitsToHash(diffBits uint32) (_diffHash *BlockHash) {
	diffBigint := btcdchain.CompactToBig(diffBits)
	return BigintToHash(diffBigint)
}

func ExtractBitcoinBurnTransactionsFromBitcoinBlock(
	bitcoinBlock *wire.MsgBlock, bitcoinBurnAddress string, params *DeSoParams) []*wire.MsgTx {

	burnTxns := []*wire.MsgTx{}
	for _, txn := range bitcoinBlock.Transactions {
		burnOutput, err := _computeBitcoinBurnOutput(
			txn, bitcoinBurnAddress, params.BitcoinBtcdParams)
		if err != nil {
			glog.Errorf("ExtractBitcoinBurnTransactionsFromBitcoinBlock: Problem "+
				"extracting Bitcoin transaction: %v", err)
			continue
		}

		if burnOutput > 0 {
			burnTxns = append(burnTxns, txn)
		}
	}

	return burnTxns
}

func ExtractBitcoinBurnTransactionsFromBitcoinBlockWithMerkleProofs(
	bitcoinBlock *wire.MsgBlock, burnAddress string, params *DeSoParams) (
	_txns []*wire.MsgTx, _merkleProofs [][]*merkletree.ProofPart, _err error) {

	// Extract the Bitcoin burn transactions.
	burnTxns := ExtractBitcoinBurnTransactionsFromBitcoinBlock(
		bitcoinBlock, burnAddress, params)

	// If there weren't any burn transactions then there's nothing to do.
	if len(burnTxns) == 0 {
		return nil, nil, nil
	}

	// Compute all of the transaction hashes for the block.
	txHashes := [][]byte{}
	for _, txn := range bitcoinBlock.Transactions {
		txnBytes := bytes.Buffer{}
		err := txn.SerializeNoWitness(&txnBytes)
		if err != nil {
			return nil, nil, fmt.Errorf(
				"ExtractBitcoinBurnTransactionsFromBitcoinBlockWithMerkleProofs: "+
					"Error computing all the txn hashes for block: %v",
				err)
		}
		txHashes = append(txHashes, txnBytes.Bytes())
	}

	// Compute a merkle tree for the block.
	merkleTree := merkletree.NewTree(merkletree.Sha256DoubleHash, txHashes)

	if !reflect.DeepEqual(merkleTree.Root.GetHash(), bitcoinBlock.Header.MerkleRoot[:]) {
		return nil, nil, fmt.Errorf(
			"ExtractBitcoinBurnTransactionsFromBitcoinBlockWithMerkleProofs: "+
				"Merkle proof computed from txns %#v != to Merkle proof in Bitcoin block %#v",
			merkleTree.Root.GetHash(), bitcoinBlock.Header.MerkleRoot[:])
	}

	// Use the Merkle tree to compute a Merkle proof for each transaction.
	burnTxnsWithProofs := []*wire.MsgTx{}
	merkleProofs := [][]*merkletree.ProofPart{}
	for _, txn := range burnTxns {
		txHash := txn.TxHash()
		proof, err := merkleTree.CreateProof(txHash[:])
		if err != nil {
			return nil, nil, fmt.Errorf(
				"ExtractBitcoinBurnTransactionsFromBitcoinBlockWithMerkleProofs: Problem "+
					"computing Merkle proof for txn %v for block %v: %v",
				txn, bitcoinBlock, err)
		}

		burnTxnsWithProofs = append(burnTxnsWithProofs, txn)
		merkleProofs = append(merkleProofs, proof.PathToRoot)
	}

	return burnTxnsWithProofs, merkleProofs, nil
}

func ExtractBitcoinExchangeTransactionsFromBitcoinBlock(
	bitcoinBlock *wire.MsgBlock, burnAddress string, params *DeSoParams) (
	_txns []*MsgDeSoTxn, _err error) {

	bitcoinBurnTxns, merkleProofs, err :=
		ExtractBitcoinBurnTransactionsFromBitcoinBlockWithMerkleProofs(
			bitcoinBlock, burnAddress, params)
	if err != nil {
		return nil, errors.Wrapf(err, "ExtractBitcoinExchangeTransactionsFromBitcoinBlock: "+
			"Problem extracting raw Bitcoin burn transactions from Bitcoin Block")
	}

	bitcoinExchangeTxns := []*MsgDeSoTxn{}
	blockHash := (BlockHash)(bitcoinBlock.BlockHash())
	merkleRoot := (BlockHash)(bitcoinBlock.Header.MerkleRoot)
	for ii := range bitcoinBurnTxns {
		bitcoinExchangeMetadata := &BitcoinExchangeMetadata{
			BitcoinTransaction: bitcoinBurnTxns[ii],
			BitcoinBlockHash:   &blockHash,
			BitcoinMerkleRoot:  &merkleRoot,
			BitcoinMerkleProof: merkleProofs[ii],
		}

		// The only thing a BitcoinExchange transaction has set is its TxnMeta.
		// Everything else is left blank because it is not needed. Note that the
		// recipient of the DeSo that will be created is the first valid input in
		// the BitcoinTransaction specified. Note also that the
		// fee is deducted as a percentage of the eventual DeSo that will get
		// created as a result of this transaction.
		currentTxn := &MsgDeSoTxn{
			TxnMeta: bitcoinExchangeMetadata,
		}
		bitcoinExchangeTxns = append(bitcoinExchangeTxns, currentTxn)
	}

	return bitcoinExchangeTxns, nil
}

func (nn *BlockNode) String() string {
	var parentHash *BlockHash
	if nn.Parent != nil {
		parentHash = nn.Parent.Hash
	}
	tstamp := uint32(0)
	if nn.Header != nil {
		tstamp = uint32(nn.Header.GetTstampSecs())
	}
	return fmt.Sprintf("< TstampSecs: %d, Height: %d, Hash: %s, ParentHash %s, Status: %s, CumWork: %v>",
		tstamp, nn.Header.Height, nn.Hash, parentHash, nn.Status, nn.CumWork)
}

// NewBlockNode is a helper function to create a BlockNode
// when running PoW consensus. All blocks in the PoW consensus
// have a committed status of COMMITTED.
// TODO: Height not needed in this since it's in the header.
func NewBlockNode(
	parent *BlockNode,
	hash *BlockHash,
	height uint32,
	difficultyTarget *BlockHash,
	cumWork *big.Int,
	header *MsgDeSoHeader,
	status BlockStatus) *BlockNode {

	return &BlockNode{
		Parent:           parent,
		Hash:             hash,
		Height:           height,
		DifficultyTarget: difficultyTarget,
		CumWork:          cumWork,
		Header:           header,
		Status:           status,
	}
}

func (nn *BlockNode) Ancestor(height uint32, blockIndex *BlockIndex) *BlockNode {
	if height > nn.Height {
		return nil
	}

	node := nn
	for ; node != nil && node.Height != height; node = node.Parent {
		// Keep iterating node until the condition no longer holds.
		if node.Parent == nil {
			var exists bool
			node.Parent, exists = blockIndex.GetBlockNodeByHashAndHeight(
				node.Header.PrevBlockHash, uint64(node.Height-1))
			if !exists {
				return nil
			}
		}
	}

	return node
}

// RelativeAncestor returns the ancestor block node a relative 'distance' blocks
// before this node. This is equivalent to calling Ancestor with the node's
// height minus provided distance.
//
// This function is safe for concurrent access.
func (nn *BlockNode) RelativeAncestor(distance uint32, blockIndex *BlockIndex) *BlockNode {
	return nn.Ancestor(nn.Height-distance, blockIndex)
}

// CalcNextDifficultyTarget computes the difficulty target expected of the
// next block.
func (bc *Blockchain) CalcNextDifficultyTarget(
	lastNode *BlockNode, version uint32) (*BlockHash, error) {

	// Compute the blocks in each difficulty cycle.
	blocksPerRetarget := uint32(bc.params.TimeBetweenDifficultyRetargets / bc.params.TimeBetweenBlocks)

	// We effectively skip the first difficulty retarget by returning the default
	// difficulty value for the first cycle. Not doing this (or something like it)
	// would cause the genesis block's timestamp, which could be off by several days
	// to significantly skew the first cycle in a way that is mostly annoying for
	// testing but also suboptimal for the mainnet.
	minDiffBytes, err := hex.DecodeString(bc.params.MinDifficultyTargetHex)
	if err != nil {
		return nil, errors.Wrapf(err, "CalcNextDifficultyTarget: Problem computing min difficulty")
	}
	var minDiffHash BlockHash
	copy(minDiffHash[:], minDiffBytes)
	if lastNode == nil || lastNode.Height <= blocksPerRetarget {
		return &minDiffHash, nil
	}

	// If we get here we know we are dealing with a block whose height exceeds
	// the height of the first difficulty adjustment, that is
	//   lastNode.Height > blocksPerRetarget

	// If we're not at a difficulty retarget point, return the previous
	// block's difficulty.
	if lastNode.Height%blocksPerRetarget != 0 {
		return lastNode.DifficultyTarget, nil
	}

	// If we get here it means we reached a difficulty retarget point.
	targetSecs := int64(bc.params.TimeBetweenDifficultyRetargets / time.Second)
	minRetargetTimeSecs := targetSecs / bc.params.MaxDifficultyRetargetFactor
	maxRetargetTimeSecs := targetSecs * bc.params.MaxDifficultyRetargetFactor

	firstNodeHeight := lastNode.Height - blocksPerRetarget
	// TODO: we need to write the migration to only have committed blocks from PoW.
	// This code is dead for PoS.
	// TODO: do we need to do something if we need to get this from the header chain?
	firstNode, exists, err := bc.GetBlockFromBestChainByHeight(uint64(firstNodeHeight), true)
	if err != nil {
		return nil, errors.Wrapf(err, "CalcNextDifficultyTarget: Problem getting block at "+
			"beginning of retarget interval at height %d during retarget from height %d",
			firstNodeHeight, lastNode.Height)
	}
	if firstNode == nil || !exists {
		return nil, fmt.Errorf("CalcNextDifficultyTarget: Problem getting block at "+
			"beginning of retarget interval at height %d during retarget from height %d",
			firstNodeHeight, lastNode.Height)
	}

	actualTimeDiffSecs := lastNode.Header.GetTstampSecs() - firstNode.Header.GetTstampSecs()
	clippedTimeDiffSecs := actualTimeDiffSecs
	if actualTimeDiffSecs < minRetargetTimeSecs {
		clippedTimeDiffSecs = minRetargetTimeSecs
	} else if actualTimeDiffSecs > maxRetargetTimeSecs {
		clippedTimeDiffSecs = maxRetargetTimeSecs
	}

	if lastNode.DifficultyTarget == nil {
		return nil, fmt.Errorf("CalcNextDifficultyTarget: Difficulty target for last node is nil")
	}

	numerator := new(big.Int).Mul(
		HashToBigint(lastNode.DifficultyTarget),
		big.NewInt(clippedTimeDiffSecs))
	nextDiffBigint := numerator.Div(numerator, big.NewInt(targetSecs))

	// If the next difficulty is nil or if it passes the min difficulty, set it equal
	// to the min difficulty. This should never happen except for weird instances where
	// we're testing edge cases.
	if nextDiffBigint == nil || nextDiffBigint.Cmp(HashToBigint(&minDiffHash)) > 0 {
		nextDiffBigint = HashToBigint(&minDiffHash)
	}

	return BigintToHash(nextDiffBigint), nil
}

type OrphanBlock struct {
	Block *MsgDeSoBlock
	Hash  *BlockHash
}

type CheckpointBlockInfo struct {
	Height     uint64
	Hash       *BlockHash
	HashHex    string
	LatestView uint64
}

func (checkpointBlockInfo *CheckpointBlockInfo) String() string {
	if checkpointBlockInfo == nil {
		return "<nil>"
	}
	return fmt.Sprintf(
		"< Height: %d, Hash: %v, Latest View: %v >",
		checkpointBlockInfo.Height,
		checkpointBlockInfo.HashHex,
		checkpointBlockInfo.LatestView)
}

type CheckpointBlockInfoAndError struct {
	CheckpointBlockInfo *CheckpointBlockInfo
	Error               error
}

type BlockIndex struct {
	db                 *badger.DB
	snapshot           *Snapshot
	blockIndexByHash   *lru.Cache[BlockHash, *BlockNode]
	blockIndexByHeight *lru.Cache[uint64, []*BlockNode]
	tip                *BlockNode
	headerTip          *BlockNode
}

func NewBlockIndex(db *badger.DB, snapshot *Snapshot, tipNode *BlockNode) *BlockIndex {
	blockIndexByHash, _ := lru.New[BlockHash, *BlockNode](MaxBlockIndexNodes)  // TODO: parameterize this?
	blockIndexByHeight, _ := lru.New[uint64, []*BlockNode](MaxBlockIndexNodes) // TODO: parameterize this?
	return &BlockIndex{
		db:                 db,
		snapshot:           snapshot,
		blockIndexByHash:   blockIndexByHash,
		blockIndexByHeight: blockIndexByHeight,
		tip:                tipNode,
	}
}

func (bi *BlockIndex) setBlockIndexFromMap(input map[BlockHash]*BlockNode) {
	newHashToBlockNodeMap, _ := lru.New[BlockHash, *BlockNode](MaxBlockIndexNodes)
	newHeightToBlockNodeMap, _ := lru.New[uint64, []*BlockNode](MaxBlockIndexNodes)
	bi.blockIndexByHash = newHashToBlockNodeMap
	bi.blockIndexByHeight = newHeightToBlockNodeMap
	for _, val := range input {
		bi.addNewBlockNodeToBlockIndex(val)
		// This function is always used for tests.
		// We assume that the tip is just the highest block in the block index.
		if bi.tip == nil {
			bi.tip = val
		} else if val.Height > bi.tip.Height {
			bi.tip = val
		}
	}
}

func (bi *BlockIndex) setHeaderTip(tip *BlockNode) {
	// Just to be safe, we also add it to the block index.
	bi.addNewBlockNodeToBlockIndex(tip)
	bi.headerTip = tip
}

func (bi *BlockIndex) setTip(tip *BlockNode) {
	// Just to be safe, we also add it to the block index.
	bi.addNewBlockNodeToBlockIndex(tip)
	bi.tip = tip
}

func (bi *BlockIndex) addNewBlockNodeToBlockIndex(blockNode *BlockNode) {
	bi.blockIndexByHash.Add(*blockNode.Hash, blockNode)
	blocksAtHeight, exists := bi.blockIndexByHeight.Get(uint64(blockNode.Height))
	if !exists {
		blocksAtHeight = []*BlockNode{}
	} else {
		// Make sure we don't add the same block node twice.
		for ii, blockAtHeight := range blocksAtHeight {
			if blockAtHeight.Hash.IsEqual(blockNode.Hash) {
				blocksAtHeight[ii] = blockNode
				break
			}
		}
	}
	bi.blockIndexByHeight.Add(uint64(blockNode.Height), append(blocksAtHeight, blockNode))
}

func (bi *BlockIndex) GetBlockNodeByHashOnly(blockHash *BlockHash) (*BlockNode, bool, error) {
	val, exists := bi.blockIndexByHash.Get(*blockHash)
	if exists {
		return val, true, nil
	}
	height, err := GetHeightForHash(bi.db, bi.snapshot, blockHash)
	if err != nil {
		if errors.Is(err, badger.ErrKeyNotFound) {
			return nil, false, nil
		}
		return nil, false, errors.Wrapf(err, "GetBlockNodeByHashOnly: Problem getting height for hash")
	}
	blockNode := GetHeightHashToNodeInfo(bi.db, bi.snapshot, uint32(height), blockHash, false)
	if blockNode == nil {
		return nil, false, nil
	}
	bi.addNewBlockNodeToBlockIndex(blockNode)
	return blockNode, true, nil
}

func (bi *BlockIndex) GetBlockNodeByHashAndHeight(blockHash *BlockHash, height uint64) (*BlockNode, bool) {
	val, exists := bi.blockIndexByHash.Get(*blockHash)
	if exists {
		return val, true
	}
	if height > math.MaxUint32 {
		glog.Fatalf("GetBlockNodeByHashAndHeight: Height %d is greater than math.MaxUint32", height)
	}
	bn := GetHeightHashToNodeInfo(bi.db, bi.snapshot, uint32(height), blockHash, false)
	if bn == nil {
		return nil, false
	}
	bi.addNewBlockNodeToBlockIndex(bn)
	return bn, true
}

func (bi *BlockIndex) GetBlockNodesByHeight(height uint64) []*BlockNode {
	if height > math.MaxUint32 {
		glog.Fatalf("GetBlockNodesByHeight: Height %d is greater than math.MaxUint32", height)
	}
	//if height > bi.maxHeightSeen {
	//	return []*BlockNode{}
	//}
	blockNodesAtHeight, exists := bi.blockIndexByHeight.Get(height)
	if exists {
		return blockNodesAtHeight
	}
	// TODO: cache current height to exit early?
	prefixKey := _heightHashToNodePrefixByHeight(uint32(height), false)
	_, valsFound := EnumerateKeysForPrefix(bi.db, prefixKey, false)
	blockNodes := []*BlockNode{}
	for _, val := range valsFound {
		blockNode, err := DeserializeBlockNode(val)
		if err != nil {
			glog.Errorf("GetBlockNodesByHeight: Problem deserializing block node: %v", err)
			continue
		}
		bi.addNewBlockNodeToBlockIndex(blockNode)
		blockNodes = append(blockNodes, blockNode)
	}
	return blockNodes
}

func (bi *BlockIndex) GetTip() *BlockNode {
	return bi.tip
}

func (bi *BlockIndex) GetHeaderTip() *BlockNode {
	return bi.headerTip
}

type Blockchain struct {
	db                              *badger.DB
	postgres                        *Postgres
	snapshot                        *Snapshot
	timeSource                      chainlib.MedianTimeSource
	trustedBlockProducerPublicKeys  map[PkMapKey]bool
	trustedBlockProducerStartHeight uint64
	MaxSyncBlockHeight              uint32
	params                          *DeSoParams
	eventManager                    *EventManager

	// Archival mode determines if we'll be downloading historical blocks after finishing hypersync.
	// It is turned off by default, meaning we won't be downloading blocks prior to the first snapshot
	// height, nor we'll be downloading utxoops for these blocks. This is OK because we're assuming a
	// reorg reverting a last snapshot is extremely unlikely. If it does happen, it would require the
	// syncing node to re-run hypersync, which is a tiny overhead. Moreover, we are moving away from
	// utxoops overall. They'll only be needed close to the tip to handle reorgs and nowhere else.
	archivalMode bool
	// Returns true once all of the housekeeping in creating the
	// blockchain is complete. This includes setting up the genesis block.
	isInitialized bool

	// Protects most of the fields below this point.
	ChainLock deadlock.RWMutex

	// These should only be accessed after acquiring the ChainLock.
	blockIndex           *BlockIndex
	lowestBlockNotStored uint64

	// We keep track of orphan blocks with the following data structures. Orphans
	// are not written to disk and are only cached in memory. Moreover we only keep
	// up to MaxOrphansInMemory of them in order to prevent memory exhaustion.
	orphanList *list.List

	// We connect many blocks in the same view and flush every X number of blocks
	blockView *UtxoView

	// cache block view for each block
<<<<<<< HEAD
	blockViewCache lru.Map[BlockHash, *BlockViewAndUtxoOps]
=======
	blockViewCache *lru.Cache[BlockHash, *BlockViewAndUtxoOps]
>>>>>>> ea243f37

	// snapshot cache
	snapshotCache *SnapshotCache

	// State checksum is used to verify integrity of state data and when
	// syncing from snapshot in the hyper sync protocol.
	//
	// TODO: These could be rolled into SyncState, or at least into a single
	// variable.
	syncingState                bool
	downloadingHistoricalBlocks bool

	// checkpointSyncingProviders is a list of providers from which we will request the committed tip block info
	// when syncing. The committed tip block info is used to designate a checkpoint before which signature
	// verification will be skipped. These checkpoint providers should be trusted and should be able to provide
	// the committed tip block info for the chain we are syncing.
	checkpointSyncingProviders []string
	// checkpointBlockInfo is the latest checkpoint block info that we have received from the checkpoint syncing
	// providers.
	checkpointBlockInfo *CheckpointBlockInfo
	//
	checkpointBlockInfoLock sync.RWMutex

	timer *Timer
}

func (bc *Blockchain) getHighestCheckpointView() uint64 {
	bc.checkpointBlockInfoLock.RLock()
	defer bc.checkpointBlockInfoLock.RUnlock()

	if bc.checkpointBlockInfo != nil {
		return bc.checkpointBlockInfo.LatestView
	}
	return uint64(0)
}

func (bc *Blockchain) updateCheckpointBlockInfo() {
	if len(bc.checkpointSyncingProviders) == 0 {
		glog.V(2).Info("updateCheckpointBlockInfo: No checkpoint syncing providers set. Skipping update.")
		return
	}
	ch := make(chan *CheckpointBlockInfoAndError, len(bc.checkpointSyncingProviders))
	for _, provider := range bc.checkpointSyncingProviders {
		go getCheckpointBlockInfoFromProvider(provider, ch)
	}

	// Collect the results from the channel
	checkpointBlockInfos := make([]*CheckpointBlockInfoAndError, len(bc.checkpointSyncingProviders))
	for ii := range bc.checkpointSyncingProviders {
		checkpointBlockInfos[ii] = <-ch
	}

	// Find the checkpoint block info with the highest height and find the highest view reported
	// from the checkpoint syncing providers. We'll combine these two pieces of information to
	// form the final checkpoint block info.
	var highestHeightCheckpointBlockInfo *CheckpointBlockInfo
	highestView := bc.getHighestCheckpointView()
	for _, checkpointBlockInfo := range checkpointBlockInfos {
		if checkpointBlockInfo.Error != nil {
			glog.Errorf("updateCheckpointBlockInfo: Error getting checkpoint block info: %v", checkpointBlockInfo.Error)
			continue
		}
		if highestHeightCheckpointBlockInfo == nil ||
			checkpointBlockInfo.CheckpointBlockInfo.Height > highestHeightCheckpointBlockInfo.Height {
			highestHeightCheckpointBlockInfo = checkpointBlockInfo.CheckpointBlockInfo
		}
		if highestView < checkpointBlockInfo.CheckpointBlockInfo.LatestView {
			highestView = checkpointBlockInfo.CheckpointBlockInfo.LatestView
		}
	}
	if highestHeightCheckpointBlockInfo == nil {
		glog.Errorf("updateCheckpointBlockInfo: No valid checkpoint block info found.")
		return
	}
	glog.V(2).Infof("updateCheckpointBlockInfo: Setting checkpoint block info to: %v", highestHeightCheckpointBlockInfo)
	bc.checkpointBlockInfoLock.Lock()
	bc.checkpointBlockInfo = highestHeightCheckpointBlockInfo
	bc.checkpointBlockInfo.LatestView = highestView
	bc.checkpointBlockInfoLock.Unlock()
}

func (bc *Blockchain) GetCheckpointBlockInfo() *CheckpointBlockInfo {
	bc.checkpointBlockInfoLock.RLock()
	defer bc.checkpointBlockInfoLock.RUnlock()
	return bc.checkpointBlockInfo
}

func getCheckpointBlockInfoFromProvider(provider string, ch chan<- *CheckpointBlockInfoAndError) {
	ch <- getCheckpointBlockInfoFromProviderHelper(provider)
}

func getCheckpointBlockInfoFromProviderHelper(provider string) *CheckpointBlockInfoAndError {
	url := fmt.Sprintf("%s%s", provider, RoutePathGetCommittedTipBlockInfo)
	req, err := http.NewRequest("GET", url, nil)
	if err != nil {
		return &CheckpointBlockInfoAndError{
			Error: errors.Wrapf(err, "getCheckpointBlockInfoFromProvider: Problem creating HTTP request"),
		}
	}
	client := &http.Client{}
	resp, err := client.Do(req)
	if err != nil {
		return &CheckpointBlockInfoAndError{
			Error: errors.Wrapf(err, "getCheckpointBlockInfoFromProvider: Problem sending HTTP request"),
		}
	}
	if resp.StatusCode != 200 {
		return &CheckpointBlockInfoAndError{
			Error: fmt.Errorf(
				"getCheckpointBlockInfoFromProvider: Problem getting checkpoint block info from provider: %s",
				provider,
			),
		}
	}
	defer resp.Body.Close()
	responseData := &CheckpointBlockInfo{}
	if err = json.NewDecoder(resp.Body).Decode(responseData); err != nil {
		return &CheckpointBlockInfoAndError{
			Error: errors.Wrapf(err, "getCheckpointBlockInfoFromProvider: Problem decoding response data"),
		}
	}
	return &CheckpointBlockInfoAndError{
		CheckpointBlockInfo: responseData,
	}
}

func (bc *Blockchain) addNewBlockNodeToBlockIndex(blockNode *BlockNode) {
	bc.blockIndex.addNewBlockNodeToBlockIndex(blockNode)
}

func (bc *Blockchain) CopyBlockIndexes() (
	_blockIndexByHash *lru.Cache[BlockHash, *BlockNode],
) {
	newBlockIndexByHash, _ := lru.New[BlockHash, *BlockNode](MaxBlockIndexNodes)
	for _, key := range bc.blockIndex.blockIndexByHash.Keys() {
		val, _ := bc.blockIndex.blockIndexByHash.Get(key)
		newBlockIndexByHash.Add(key, val)
	}
	return newBlockIndexByHash
}

func (bc *Blockchain) GetBlockIndex() *BlockIndex {
	return bc.blockIndex
}

// TODO: read through to DB.
func (bc *Blockchain) getAllBlockNodesIndexedAtHeight(blockHeight uint64) []*BlockNode {
	return bc.blockIndex.GetBlockNodesByHeight(blockHeight)
}

func (bc *Blockchain) hasBlockNodesIndexedAtHeight(blockHeight uint64) bool {
	blockNodes := bc.blockIndex.GetBlockNodesByHeight(blockHeight)
	return len(blockNodes) > 0
}

// IsFullyStored determines if there are block nodes that haven't been fully stored or processed in the best block chain.
func (bc *Blockchain) IsFullyStored() bool {
	// TODO: figure out how to iterate over best chain w/o having entire thing in memory.
	chainState := bc.ChainState()
	if chainState == SyncStateFullyCurrent || (chainState == SyncStateNeedBlocksss &&
		bc.headerTip().Height-bc.blockTip().Height < 10) {
		// Get a sampling of blocks from the best chain and check if they are fully stored.
		// We only need to check a few blocks to determine if the chain is fully stored.
		blockTipHeight := uint64(bc.BlockTip().Height)
		increment := blockTipHeight / 20
		if increment == 0 {
			increment = 1
		}
		blockHeights := []uint64{}
		for ii := uint64(0); ii < blockTipHeight; ii += increment {
			blockHeights = append(blockHeights, ii)
		}
		if blockTipHeight > 100 {
			for ii := blockTipHeight - 20; ii < blockTipHeight; ii++ {
				blockHeights = append(blockHeights, ii)
			}
		}
		blockHeights = append(blockHeights, blockTipHeight)
		blockHeightSet := NewSet(blockHeights)
		for _, blockHeight := range blockHeightSet.ToSlice() {
			blockNode, exists, err := bc.GetBlockFromBestChainByHeight(blockHeight, false)
			if err != nil {
				glog.Errorf("IsFullyStored: Problem getting block at height %d: %v", blockHeight, err)
				return false
			}
			if !exists {
				return false
			}
			if !blockNode.Status.IsFullyProcessed() {
				return false
			}
		}
		return true
	}
	return false
}

// _initChain initializes the in-memory data structures for the Blockchain object
// by reading from the database. If the database has never been initialized before
// then _initChain will initialize it to contain only the genesis block before
// proceeding to read from it.
func (bc *Blockchain) _initChain() error {
	// See if we have a best chain hash stored in the db.
	var bestBlockHash *BlockHash
	if bc.postgres != nil {
		chain := bc.postgres.GetChain(MAIN_CHAIN)
		if chain != nil {
			bestBlockHash = chain.TipHash
		}
	} else {
		bestBlockHash = DbGetBestHash(bc.db, bc.snapshot, ChainTypeDeSoBlock)
	}
	// When we load up initially, the best header hash is just the tip of the best
	// block chain, since we don't store headers for which we don't have corresponding
	// blocks.
	bestHeaderHash := bestBlockHash

	// If there is no best chain hash in the db then it means we've never
	// initialized anything so take the time to do it now.
	if bestBlockHash == nil || bestHeaderHash == nil {
		var err error

		if bc.postgres != nil {
			err = bc.postgres.InitGenesisBlock(bc.params, bc.db)
			if err != nil {
				return errors.Wrapf(err, "_initChain: Problem initializing postgres with genesis block")
			}
		}
		err = InitDbWithDeSoGenesisBlock(bc.params, bc.db, bc.eventManager, bc.snapshot, bc.postgres)
		if err != nil {
			return errors.Wrapf(err, "_initChain: Problem initializing db with genesis block")
		}

		// After initializing the db to contain only the genesis block,
		// set the best hash we're aware of equal to it.
		bestBlockHash = MustDecodeHexBlockHash(bc.params.GenesisBlockHashHex)
		bestHeaderHash = bestBlockHash
	}

	// At this point we should have bestHashes set and the db should have been
	// initialized to contain a block index and a best chain that we can read
	// in.

	// Read in the nodes using the (<height, hash> -> node) index. The nodes will
	// be iterated over starting with height 0 and ending with the height of the
	// longest chain we're aware of. As we go, check that all the blocks connect
	// to previous blocks we've read in and error if they don't. This works because
	// reading blocks in height order as we do here ensures that we'll always
	// add a block's parents, if they exist, before adding the block itself.
	//var err error
	//if bc.postgres != nil {
	//	bc.blockIndexByHash, err = bc.postgres.GetBlockIndex()
	//} else {
	//	bc.blockIndexByHash, err = GetBlockIndex(bc.db, false /*bitcoinNodes*/, bc.params)
	//}
	//if err != nil {
	//	return errors.Wrapf(err, "_initChain: Problem reading block index from db")
	//}
	//bc.blockIndexByHeight = bc.constructBlockIndexByHeight()

	// For postgres, we still load the entire block index into memory. This is because
	var err error
	var tipNode *BlockNode
	if bc.postgres != nil {
		bc.blockIndex.blockIndexByHash, err = bc.postgres.GetBlockIndex()
		var exists bool
		tipNode, exists = bc.blockIndex.blockIndexByHash.Get(*bestBlockHash)
		if !exists {
			return fmt.Errorf("_initChain: Best hash (%#v) not found in block index", bestBlockHash)
		}
	} else {
		var tipNodeExists bool
		// For badger, we only need the tip block to get started.
		// Weird hack required for the genesis block.
		if bestBlockHash.IsEqual(GenesisBlockHash) {
			tipNode, tipNodeExists = bc.blockIndex.GetBlockNodeByHashAndHeight(bestBlockHash, 0)
		} else {
			tipNode, tipNodeExists, err = bc.blockIndex.GetBlockNodeByHashOnly(bestBlockHash)
			if err != nil {
				return errors.Wrapf(err, "_initChain: Problem reading best block from db")
			}
			if !tipNodeExists {
				return fmt.Errorf("_initChain: Best hash (%#v) not found in block index", bestBlockHash)
			}
			// Walk back the last 24 hours of blocks.
			currBlockCounter := 1
			for currBlockCounter < 3600*24 && tipNode.Header.PrevBlockHash != nil {
				bc.blockIndex.GetBlockNodeByHashAndHeight(tipNode.Header.PrevBlockHash, tipNode.Header.Height-1)
				currBlockCounter++
			}
		}
		if err = bc.blockIndex.LoadBlockIndexFromHeight(tipNode.Height, bc.params); err != nil {
			return errors.Wrapf(err, "_initChain: Problem loading block index from db")
		}

		// We start by simply setting the chain tip and header tip to the tip node.
		bc.blockIndex.setTip(tipNode)
		bc.blockIndex.setHeaderTip(tipNode)
	}
	bc.isInitialized = true

	return nil
}

func (bc *Blockchain) _applyUncommittedBlocksToBestChain() error {
	// For Proof of Stake, we need to update the in-memory data structures to
	// include uncommitted blocks that are part of the best chain. This is because
	// the initialization above only includes blocks that have been committed.
	safeBlockNodes, err := bc.getSafeBlockNodes()
	if err != nil {
		return errors.Wrapf(err, "_applyUncommittedBlocksToBestChain: ")
	}

	// Filter out the committed tip from the safe block nodes.
	safeBlockNodes = collections.Filter(safeBlockNodes, func(node *BlockNode) bool {
		return !node.IsCommitted()
	})

	// If there are no uncommitted blocks, we're done.
	if len(safeBlockNodes) == 0 {
		return nil
	}

	// Find the safe block with the highest view. That block is the uncommitted tip.
	uncommittedTipBlockNode := safeBlockNodes[0]
	for _, blockNode := range safeBlockNodes {
		if blockNode.Header.ProposedInView > uncommittedTipBlockNode.Header.ProposedInView {
			uncommittedTipBlockNode = blockNode
		}
	}

	////////////////////////// Update the bestChain in-memory data structures //////////////////////////

	// Fetch the lineage of blocks from the committed tip through the uncommitted tip.
	lineageFromCommittedTip, _, err := bc.getStoredLineageFromCommittedTip(uncommittedTipBlockNode.Header)
	if err != nil {
		return errors.Wrapf(err, "_applyUncommittedBlocksToBestChain: ")
	}

	// Add the uncommitted blocks to the in-memory data structures.
	if _, _, _, err = bc.tryApplyNewTip(uncommittedTipBlockNode, 0, lineageFromCommittedTip); err != nil {
		return errors.Wrapf(err, "_applyUncommittedBlocksToBestChain: ")
	}

	bc.blockIndex.setTip(uncommittedTipBlockNode)
	bc.blockIndex.setHeaderTip(uncommittedTipBlockNode)
	return nil
}

// NewBlockchain returns a new blockchain object. It initializes some in-memory
// data structures by reading from the db. It also initializes the db if it hasn't
// been initialized in the past. This function should only be called once per
// db, and one should never run two blockchain objects over the same db at the same
// time as they will likely step on each other and become inconsistent.
func NewBlockchain(
	trustedBlockProducerPublicKeyStrs []string,
	trustedBlockProducerStartHeight uint64,
	maxSyncBlockHeight uint32,
	params *DeSoParams,
	timeSource chainlib.MedianTimeSource,
	db *badger.DB,
	postgres *Postgres,
	eventManager *EventManager,
	snapshot *Snapshot,
	archivalMode bool,
	checkpointSyncingProviders []string,
) (*Blockchain, error) {
	if err := RunBlockIndexMigrationOnce(db, params); err != nil {
		return nil, errors.Wrapf(err, "NewBlockchain: Problem running block index migration")
	}

	trustedBlockProducerPublicKeys := make(map[PkMapKey]bool)
	for _, keyStr := range trustedBlockProducerPublicKeyStrs {
		pkBytes, _, err := Base58CheckDecode(keyStr)
		if err != nil {
			return nil, fmt.Errorf("Error decoding trusted block producer "+
				"public key: %v, %v", trustedBlockProducerPublicKeyStrs, err)
		}
		trustedBlockProducerPublicKeys[MakePkMapKey(pkBytes)] = true
	}

	timer := &Timer{}
	timer.Initialize()
	blockViewCache, _ := lru.New[BlockHash, *BlockViewAndUtxoOps](100) // TODO: parameterize
	bc := &Blockchain{
		db:                              db,
		postgres:                        postgres,
		snapshot:                        snapshot,
		timeSource:                      timeSource,
		trustedBlockProducerPublicKeys:  trustedBlockProducerPublicKeys,
		trustedBlockProducerStartHeight: trustedBlockProducerStartHeight,
		MaxSyncBlockHeight:              maxSyncBlockHeight,
		params:                          params,
		eventManager:                    eventManager,
		archivalMode:                    archivalMode,

<<<<<<< HEAD
		blockIndexByHash:   collections.NewConcurrentMap[BlockHash, *BlockNode](),
		blockIndexByHeight: make(map[uint64]map[BlockHash]*BlockNode),
		bestChainMap:       make(map[BlockHash]*BlockNode),

		bestHeaderChainMap: make(map[BlockHash]*BlockNode),

		blockViewCache: *lru.NewMap[BlockHash, *BlockViewAndUtxoOps](100), // TODO: parameterize
=======
		blockIndex:     NewBlockIndex(db, snapshot, nil), // TODO: replace with actual tip.
		blockViewCache: blockViewCache,
>>>>>>> ea243f37
		snapshotCache:  NewSnapshotCache(),

		checkpointSyncingProviders: checkpointSyncingProviders,

		orphanList: list.New(),
		timer:      timer,
	}

	// Hold the chain lock whenever we modify this object from now on.
	bc.ChainLock.Lock()
	defer bc.ChainLock.Unlock()

	// Initialize all the in-memory data structures by loading our state
	// from the db. This function creates an initial database state containing
	// only the genesis block if we've never initialized the database before.
	if err := bc._initChain(); err != nil {
		return nil, errors.Wrapf(err, "NewBlockchain: ")
	}

	// Update the best chain and best header chain to include uncommitted blocks.
	if err := bc._applyUncommittedBlocksToBestChain(); err != nil {
		return nil, errors.Wrapf(err, "NewBlockchain: ")
	}

	// always update the checkpoint block info when creating a new blockchain
	bc.updateCheckpointBlockInfo()

	return bc, nil
}

// log2FloorMasks defines the masks to use when quickly calculating
// floor(log2(x)) in a constant log2(32) = 5 steps, where x is a uint32, using
// shifts.  They are derived from (2^(2^x) - 1) * (2^(2^x)), for x in 4..0.
var log2FloorMasks = []uint32{0xffff0000, 0xff00, 0xf0, 0xc, 0x2}

// fastLog2Floor calculates and returns floor(log2(x)) in a constant 5 steps.
func fastLog2Floor(n uint32) uint8 {
	rv := uint8(0)
	exponent := uint8(16)
	for i := 0; i < 5; i++ {
		if n&log2FloorMasks[i] != 0 {
			rv += exponent
			n >>= exponent
		}
		exponent >>= 1
	}
	return rv
}

// locateInventory returns the node of the block after the first known block in
// the locator along with the number of subsequent nodes needed to either reach
// the provided stop hash or the provided max number of entries.
//
// In addition, there are two special cases:
//
//   - When no locators are provided, the stop hash is treated as a request for
//     that block, so it will either return the node associated with the stop hash
//     if it is known, or nil if it is unknown
//   - When locators are provided, but none of them are known, nodes starting
//     after the genesis block will be returned
//
// This is primarily a helper function for the locateBlocks and locateHeaders
// functions.
//
// This function MUST be called with the chain state lock held (for reads).
// TODO: this function needs a whole bunch of work.
func (bc *Blockchain) locateInventory(locator []*BlockHash, stopHash *BlockHash, maxEntries uint32) (*BlockNode, uint32) {

	// There are no block locators so a specific block is being requested
	// as identified by the stop hash.
	stopNode, stopNodeExists, stopNodeError := bc.GetBlockFromBestChainByHash(stopHash, true)
	if len(locator) == 0 {
		if stopNodeError != nil || !stopNodeExists || stopNode == nil {
			// TODO: what should we really do here?
			glog.Errorf("locateInventory: Block %v is not known", stopHash)
			// No blocks with the stop hash were found so there is
			// nothing to do.
			return nil, 0
		}
		return stopNode, 1
	}

	// Find the most recent locator block hash in the main chain. In the
	// case none of the hashes in the locator are in the main chain, fall
	// back to the genesis block.
	startNode, startNodeExists, err := bc.GetBlockFromBestChainByHeight(0, true)
	if err != nil {
		glog.Errorf("locateInventory: Problem getting block by height: %v", err)
		return nil, 0
	}
	if !startNodeExists {
		glog.Errorf("locateInventory: Genesis block not found")
		return nil, 0
	}
	for _, hash := range locator {
		// TODO: replace w/ read-through cache call.
		node := bc.GetBlockNodeWithHash(hash)
		if node != nil {
			startNode = node
			break
		}
	}

	// Start at the block after the most recently known block. When there
	// is no next block it means the most recently known block is the tip of
	// the best chain, so there is nothing more to do.
	nextNodeHeight := uint32(startNode.Header.Height) + 1
	startNode, startNodeExists, err = bc.GetBlockFromBestChainByHeight(uint64(nextNodeHeight), true)
	if err != nil {
		glog.Errorf("locateInventory: Problem getting block by height: %v", err)
		return nil, 0
	}
	if !startNodeExists {
		return nil, 0
	}

	// Calculate how many entries are needed.
	total := (bc.blockIndex.GetTip().Height - startNode.Height) + 1
	if stopNodeError != nil && stopNodeExists && stopNode != nil &&
		stopNode.Header.Height >= startNode.Header.Height {

		_, bestChainContainsStopNode, err := bc.blockIndex.GetBlockNodeByHashOnly(stopNode.Hash)
		if err != nil {
			glog.Errorf("locateInventory: Problem getting block by hash: %v", err)
			return nil, 0
		}
		if bestChainContainsStopNode {
			total = uint32((stopNode.Header.Height - startNode.Header.Height) + 1)
		}
	}
	if total > maxEntries {
		total = maxEntries
	}

	return startNode, total
}

// locateHeaders returns the headers of the blocks after the first known block
// in the locator until the provided stop hash is reached, or up to the provided
// max number of block headers.
//
// See the comment on the exported function for more details on special cases.
//
// This function MUST be called with the ChainLock held (for reads).
func (bc *Blockchain) locateHeaders(locator []*BlockHash, stopHash *BlockHash, maxHeaders uint32) []*MsgDeSoHeader {

	// Find the node after the first known block in the locator and the
	// total number of nodes after it needed while respecting the stop hash
	// and max entries.
	node, total := bc.locateInventory(locator, stopHash, maxHeaders)
	if total == 0 {
		return nil
	}

	// Populate and return the found headers.
	headers, err := SafeMakeSliceWithLengthAndCapacity[*MsgDeSoHeader](0, uint64(total))
	if err != nil {
		// TODO: do we really want to introduce an error here?
	}
	for ii := uint32(0); ii < total; ii++ {
		headers = append(headers, node.Header)
		if uint32(len(headers)) == total {
			break
		}
		var nodeExists bool
		node, nodeExists, err = bc.GetBlockFromBestChainByHeight(node.Header.Height+1, true)
		if err != nil {
			glog.Errorf("locateHeaders: Problem getting block by height: %v", err)
			break
		}
		if !nodeExists {
			break
		}
	}
	return headers
}

// LocateBestBlockChainHeaders returns the headers of the blocks after the first known block
// in the locator until the provided stop hash is reached, or up to a max of
// wire.MaxBlockHeadersPerMsg headers. Note that it returns the best headers
// considering only headers for which we have blocks (that is, it considers the
// best *block* chain we have rather than the best *header* chain). This is
// the correct thing to do because in general this function is called in order
// to serve a response to a peer's GetHeaders request.
//
// In addition, there are two special cases:
//
//   - When no locators are provided, the stop hash is treated as a request for
//     that header, so it will either return the header for the stop hash itself
//     if it is known, or nil if it is unknown
//   - When locators are provided, but none of them are known, headers starting
//     after the genesis block will be returned
//
// This function is safe for concurrent access.
func (bc *Blockchain) LocateBestBlockChainHeaders(
	locator []*BlockHash, stopHash *BlockHash, maxHeaders uint32) []*MsgDeSoHeader {

	// TODO: Shouldn't we hold a ChainLock here? I think it's fine though because the place
	// where it's currently called is single-threaded via a channel in server.go. Going to
	// avoid messing with it for now.
	headers := bc.locateHeaders(locator, stopHash, maxHeaders)

	return headers
}

// LatestLocator returns a block locator for the passed block node. The passed
// node can be nil in which case the block locator for the current tip
// associated with the view will be returned.
//
// BlockLocator is used to help locate a specific block.  The algorithm for
// building the block locator is to add the hashes in reverse order until
// the genesis block is reached.  In order to keep the list of locator hashes
// to a reasonable number of entries, first the most recent previous 12 block
// hashes are added, then the step is doubled each loop iteration to
// exponentially decrease the number of hashes as a function of the distance
// from the block being located.
//
// For example, assume a block chain with a side chain as depicted below:
//
//	genesis -> 1 -> 2 -> ... -> 15 -> 16  -> 17  -> 18
//	                              \-> 16a -> 17a
//
// The block locator for block 17a would be the hashes of blocks:
// [17a 16a 15 14 13 12 11 10 9 8 7 6 4 genesis]
//
// Caller is responsible for acquiring the ChainLock before calling this function.
func (bc *Blockchain) LatestLocator(tip *BlockNode) []*BlockHash {

	// Calculate the max number of entries that will ultimately be in the
	// block locator. See the description of the algorithm for how these
	// numbers are derived.
	var maxEntries uint8
	if tip.Header.Height <= 12 {
		maxEntries = uint8(tip.Header.Height) + 1
	} else {
		// Requested hash itself + previous 10 entries + genesis block.
		// Then floor(log2(height-10)) entries for the skip portion.
		adjustedHeight := uint32(tip.Header.Height) - 10
		maxEntries = 12 + fastLog2Floor(adjustedHeight)
	}
	locator := make([]*BlockHash, 0, maxEntries)

	step := int32(1)
	for tip != nil {
		locator = append(locator, tip.Hash)

		// Nothing more to add once the genesis block has been added.
		if tip.Header.Height == 0 {
			break
		}

		// Calculate height of previous node to include ensuring the
		// final node is the genesis block.
		height := int32(tip.Header.Height) - step
		if height < 0 {
			height = 0
		}

		// When the node is in the current chain view, all of its
		// ancestors must be too, so use a much faster O(1) lookup in
		// that case.  Otherwise, fall back to walking backwards through
		// the nodes of the other chain to the correct ancestor.
		_, exists, err := bc.blockIndex.GetBlockNodeByHashOnly(tip.Hash)
		if err != nil {
			glog.Errorf("LatestLocator: Problem getting block by hash: %v", err)
			exists = false
		}
		if exists {
			var innerExists bool
			tip, innerExists, err = bc.GetBlockFromBestChainByHeight(uint64(height), true)
			if err != nil {
				glog.Errorf("LatestLocator: Problem getting block by height: %v", err)
				break
			}
			if !innerExists {
				glog.Errorf("LatestLocator: Block %v not found in best header chain", height)
				break
			}
		} else {
			tip = tip.Ancestor(uint32(height), bc.blockIndex)
		}

		// Once 11 entries have been included, start doubling the
		// distance between included hashes.
		if len(locator) > 10 {
			step *= 2
		}
	}

	return locator
}

func (bc *Blockchain) HeaderLocatorWithNodeHash(blockHash *BlockHash) ([]*BlockHash, error) {
	node, exists, err := bc.blockIndex.GetBlockNodeByHashOnly(blockHash)
	if err != nil {
		return nil, fmt.Errorf("Blockchain.HeaderLocatorWithNodeHash: Problem getting node for hash %v: %v", blockHash, err)
	}
	if !exists || node == nil {
		return nil, fmt.Errorf("Blockchain.HeaderLocatorWithNodeHash: Node for hash %v is not in our blockIndexByHash", blockHash)
	}

	return bc.LatestLocator(node), nil
}

// LatestHeaderLocator calls LatestLocator in order to fetch a locator
// for the best header chain.
func (bc *Blockchain) LatestHeaderLocator() []*BlockHash {
	headerTip := bc.headerTip()

	return bc.LatestLocator(headerTip)
}

func (bc *Blockchain) GetBlockNodesToFetch(
	numBlocks int, _maxHeight int, blocksToIgnore map[BlockHash]bool) []*BlockNode {

	// Get the tip of the main block chain.
	bestBlockTip := bc.blockTip()

	// If the maxHeight is set to < 0, then we don't want to use it as a constraint.
	maxHeight := uint32(math.MaxUint32)
	if _maxHeight >= 0 {
		maxHeight = uint32(_maxHeight)
	}

	// If the tip of the best block chain is in the main header chain, make that
	// the start point for our fetch.
	headerNodeStart, blockTipExistsInBestHeaderChain, err := bc.GetBlockFromBestChainByHeight(uint64(bestBlockTip.Height), true)
	if err != nil {
		glog.Errorf("GetBlockToFetch: Problem getting block by height: %v", err)
		return nil
	}
	if !blockTipExistsInBestHeaderChain {
		// If the hash of the tip of the best blockchain is not in the best header chain, then
		// this is a case where the header chain has forked off from the best block
		// chain. In this situation, the best header chain is taken as the source of truth
		// and so we iterate backward over the best header chain starting at the tip
		// until we find the first block that has StatusBlockProcessed. Then we fetch
		// blocks starting from there. Note that, at minimum, the genesis block has
		// StatusBlockProcessed so this loop is guaranteed to terminate successfully.
		headerNodeStart = bc.headerTip()
		for headerNodeStart != nil && (headerNodeStart.Status&StatusBlockProcessed) == 0 {
			headerNodeStart = headerNodeStart.Parent
		}

		if headerNodeStart == nil {
			// If for some reason we ended up with the headerNode being nil, log
			// an error and set it to the genesis block.
			glog.Errorf("GetBlockToFetch: headerNode was nil after iterating " +
				"backward through best header chain; using genesis block")
			var err error
			var genesisBlockExists bool
			headerNodeStart, genesisBlockExists, err = bc.GetBlockFromBestChainByHeight(0, true)
			if err != nil {
				glog.Errorf("GetBlockToFetch: Problem getting genesis block: %v", err)
				return nil
			}
			if !genesisBlockExists {
				glog.Errorf("GetBlockToFetch: Genesis block not found")
				return nil
			}
		}
	}

	// At this point, headerNodeStart should point to a node in the best header
	// chain that has StatusBlockProcessed set. As such, the blocks we need to
	// fetch are those right after this one. Fetch the desired number.
	currentHeight := headerNodeStart.Height + 1
	blockNodesToFetch := []*BlockNode{}
	heightLimit := maxHeight
	if heightLimit >= bc.blockIndex.GetHeaderTip().Height {
		heightLimit = bc.blockIndex.GetHeaderTip().Height - 1
	}
	for currentHeight <= heightLimit &&
		len(blockNodesToFetch) < numBlocks {

		// Get the current hash and increment the height.
		currentNode, currentNodeExists, err := bc.GetBlockFromBestChainByHeight(uint64(currentHeight), true)
		if err != nil {
			glog.Errorf("GetBlockToFetch: Problem getting block by height: %v", err)
			return nil
		}
		if !currentNodeExists {
			glog.Errorf("GetBlockToFetch: Block at height %d not found", currentHeight)
			return nil
		}
		currentHeight++

		if _, exists := blocksToIgnore[*currentNode.Hash]; exists {
			continue
		}

		blockNodesToFetch = append(blockNodesToFetch, currentNode)
	}

	// Return the nodes for the blocks we should fetch.
	return blockNodesToFetch
}

func (bc *Blockchain) HasHeader(headerHash *BlockHash) (bool, error) {
	_, exists, err := bc.blockIndex.GetBlockNodeByHashOnly(headerHash)
	return exists, errors.Wrap(err, "Blockchain.HasHeader: ")
}

func (bc *Blockchain) HasHeaderByHashAndHeight(headerHash *BlockHash, height uint64) bool {
	if height > uint64(bc.headerTip().Height) {
		return false
	}
	_, exists := bc.blockIndex.GetBlockNodeByHashAndHeight(headerHash, height)
	return exists
}

// TODO: delete me?
func (bc *Blockchain) HeaderAtHeight(blockHeight uint32) (*BlockNode, bool, error) {
	if blockHeight >= bc.blockIndex.GetHeaderTip().Height {
		return nil, false, nil
	}
	return bc.GetBlockFromBestChainByHeight(uint64(blockHeight), true)
}

func (bc *Blockchain) HasBlockInBlockIndex(blockHash *BlockHash) (bool, error) {
	bc.ChainLock.RLock()
	defer bc.ChainLock.RUnlock()

	_, exists, err := bc.blockIndex.GetBlockNodeByHashOnly(blockHash)
	return exists, errors.Wrap(err, "Blockchain.HasBlockInBlockIndex: ")
}

// Don't need a lock because blocks don't get removed from the db after they're added
func (bc *Blockchain) GetBlock(blockHash *BlockHash) *MsgDeSoBlock {
	blk, err := GetBlock(blockHash, bc.db, bc.snapshot)
	if err != nil {
		glog.V(2).Infof("Blockchain.GetBlock: Failed to fetch node with hash %v from the db: %v", blockHash, err)
		return nil
	}

	return blk
}

func (bc *Blockchain) GetBlockAtHeight(height uint32, isHeaderChain bool) (*MsgDeSoBlock, error) {
	bn, bnExists, err := bc.GetBlockFromBestChainByHeight(uint64(height), isHeaderChain)
	if !bnExists || err != nil {
		glog.Errorf("Blockchain.GetBlockAtHeight: Problem getting block by height: %v", err)
		return nil, err
	}

	return bc.GetBlock(bn.Hash), nil
}

// GetBlockNodeWithHash looks for a block node in the bestChain list that matches the hash.
func (bc *Blockchain) GetBlockNodeWithHash(hash *BlockHash) *BlockNode {
	if hash == nil {
		return nil
	}
	bn, bnExists, err := bc.blockIndex.GetBlockNodeByHashOnly(hash)
	if !bnExists || err != nil {
		return nil
	}
	return bn
}

// isTipMaxed compares the tip height to the MaxSyncBlockHeight height.
func (bc *Blockchain) isTipMaxed(tip *BlockNode) bool {
	if bc.MaxSyncBlockHeight > 0 {
		return tip.Height >= bc.MaxSyncBlockHeight
	}
	return false
}

func (bc *Blockchain) getMaxTipAge(tip *BlockNode) time.Duration {
	if bc.params.IsPoSBlockHeight(uint64(tip.Height)) {
		return bc.params.MaxTipAgePoS
	}
	return bc.params.MaxTipAgePoW
}

func (bc *Blockchain) isTipCurrent(tip *BlockNode) bool {
	if bc.MaxSyncBlockHeight > 0 {
		return tip.Height >= bc.MaxSyncBlockHeight
	}

	// Not current if the cumulative work is below the threshold.
	if bc.params.IsPoWBlockHeight(uint64(tip.Height)) {
		minChainWorkBytes, _ := hex.DecodeString(bc.params.MinChainWorkHex)

		if tip.CumWork.Cmp(BytesToBigint(minChainWorkBytes)) < 0 {
			//glog.V(2).Infof("Blockchain.isTipCurrent: Tip not current because "+
			//"CumWork (%v) is less than minChainWorkBytes (%v)",
			//tip.CumWork, BytesToBigint(minChainWorkBytes))
			return false
		}
	}

	// Not current if the tip has a timestamp older than the maximum
	// tip age.
	tipTime := time.Unix(tip.Header.GetTstampSecs(), 0)
	oldestAllowedTipTime := bc.timeSource.AdjustedTime().Add(-1 * bc.getMaxTipAge(tip))

	return !tipTime.Before(oldestAllowedTipTime)
}

type SyncState uint8

const (
	// SyncStateSyncingHeaders indicates that our header chain is not current.
	// This is the state a node will start in when it hasn't downloaded
	// anything from its peers. Because we always download headers and
	// validate them before we download blocks, SyncingHeaders implies that
	// the block tip is also not current yet.
	SyncStateSyncingHeaders SyncState = iota
	// SyncStateSyncingSnapshot indicates that our header chain is current, and
	// we're syncing state from a snapshot. This is part of the hyper sync
	// protocol, where the node first downloads the header chain and then
	// proceeds to download state from some recent point in time. After we
	// download the snapshot, we will continue downloading blocks from the
	// snapshot height, rather than from genesis.
	SyncStateSyncingSnapshot
	// SyncStateSyncingBlocks indicates that our header chain is current but
	// that the block chain we have is not current yet. In particular, it
	// means, among other things, that the tip of the block chain is still
	// older than max tip age.
	SyncStateSyncingBlocks
	// SyncStateNeedBlocksss indicates that our header chain is current and our
	// block chain is current but that there are headers in our main chain for
	// which we have not yet processed blocks.
	SyncStateNeedBlocksss
	// SyncStateSyncingHistoricalBlocks indicates that our node was bootstrapped using
	// hypersync and that we're currently downloading historical blocks
	SyncStateSyncingHistoricalBlocks
	// SyncStateFullyCurrent indicates that our header chain is current and that
	// we've fetched all the blocks corresponding to this chain.
	SyncStateFullyCurrent
)

func (ss SyncState) String() string {
	switch ss {
	case SyncStateSyncingHeaders:
		return "SYNCING_HEADERS"
	case SyncStateSyncingSnapshot:
		return "SYNCING_SNAPSHOT"
	case SyncStateSyncingBlocks:
		return "SYNCING_BLOCKS"
	case SyncStateNeedBlocksss:
		return "NEED_BLOCKS"
	case SyncStateSyncingHistoricalBlocks:
		return "SYNCING_HISTORICAL_BLOCKS"
	case SyncStateFullyCurrent:
		return "FULLY_CURRENT"
	default:
		return fmt.Sprintf("UNRECOGNIZED(%d) - make sure String() is up to date", ss)
	}
}

//   - Latest block height is after the latest checkpoint (if enabled)
//   - Latest block has a timestamp newer than 24 hours ago
//
// This function MUST be called with the ChainLock held (for reads).
func (bc *Blockchain) chainState() SyncState {
	// If the header is not current, then we're in the SyncStateSyncingHeaders.
	headerTip := bc.headerTip()
	if headerTip == nil {
		return SyncStateSyncingHeaders
	}

	if !bc.isTipCurrent(headerTip) {
		return SyncStateSyncingHeaders
	}

	// If the header tip is current and the block tip is far in the past, then we're in the SyncStateSyncingSnapshot state.
	if bc.syncingState {
		return SyncStateSyncingSnapshot
	}

	// If we get here that means that the block tip is pretty much up to date, so we'll either be downloading historical
	// blocks if we're in the archival mode, or we'll download the remaining, most recent blocks.

	// If the node is the archival mode and we're downloading historical blocks,
	// then we're in the SyncStateSyncingHistoricalBlocks state.
	if bc.downloadingHistoricalBlocks {
		return SyncStateSyncingHistoricalBlocks
	}

	// If the header tip is current but the block tip isn't then we're in
	// the SyncStateSyncingBlocks state.
	blockTip := bc.blockTip()
	if !bc.isTipCurrent(blockTip) {
		return SyncStateSyncingBlocks
	}

	// If the header tip is current and the block tip is current but the block
	// tip is not equal to the header tip then we're in SyncStateNeedBlocks.
	if *blockTip.Hash != *headerTip.Hash {
		return SyncStateNeedBlocksss
	}

	// If none of the checks above returned it means we're current.
	return SyncStateFullyCurrent
}

func (bc *Blockchain) ChainState() SyncState {
	return bc.chainState()
}

func (bc *Blockchain) isSyncing() bool {
	syncState := bc.chainState()
	return syncState == SyncStateSyncingHeaders || syncState == SyncStateSyncingBlocks ||
		syncState == SyncStateSyncingSnapshot || syncState == SyncStateSyncingHistoricalBlocks
}

// Check if the node is in the archival mode by going through blocks in the best chain and looking up their status.
func (bc *Blockchain) checkArchivalMode() bool {
	// If node is not in the archival mode or if snapshot is nil then there is nothing to check.
	if !bc.archivalMode || bc.snapshot == nil {
		return false
	}

	// If for some reason snapshot metadata is not initialized then we should also return false.
	if bc.snapshot.CurrentEpochSnapshotMetadata == nil {
		glog.Errorf("checkArchivalMode: Snapshot epoch metadata is nil, this should generally not happen.")
		return false
	}

	firstSnapshotHeight := bc.snapshot.CurrentEpochSnapshotMetadata.FirstSnapshotBlockHeight
	_ = firstSnapshotHeight
	// @diamondhands - can we spot check just a few blocks such as firstSnapshotHeight - 1,
	// firstSnapshotHeight / 2 - 1, and firstSnapshotHeight / 4 - 1 to see if they are stored?
	// We take a sampling of blocks to determine if we've downloaded all the blocks up to the first snapshot height.
	blockHeights := []uint64{}
	increment := firstSnapshotHeight / 10
	for ii := uint64(0); ii < firstSnapshotHeight; ii += increment {
		blockHeights = append(blockHeights, ii)
	}
	for ii := firstSnapshotHeight - 10; ii < firstSnapshotHeight; ii++ {
		blockHeights = append(blockHeights, ii)
	}
	blockHeights = append(blockHeights, firstSnapshotHeight)
	for _, height := range blockHeights {
		blockNode, exists, err := bc.GetBlockFromBestChainByHeight(height, false)
		if err != nil {
			glog.Errorf("checkArchivalMode: Problem getting block by height: %v", err)
			return false
		}
		if !exists {
			return false
		}
		if uint64(blockNode.Height) > firstSnapshotHeight {
			return false
		}

		// Check if we have blocks that have been processed and validated but not stored. This would indicate that there
		// are historical blocks that we are yet to download.
		if (blockNode.Status&StatusBlockProcessed) == 1 &&
			(blockNode.Status&StatusBlockValidated) == 1 &&
			(blockNode.Status&StatusBlockStored) == 0 {

			return true
		}
	}

	// If we get here, it means that all blocks have been processed and stored, so there is nothing to do.
	return false
}

// isHyperSyncCondition checks if the block tip is more than a snapshot period away from the header tip. If that's the case
// then it is likely faster to delete the entire database and HyperSync the state from scratch, rather than syncing blocks.
func (bc *Blockchain) isHyperSyncCondition() bool {
	// If HyperSync is turned off then there's nothing to do.
	if bc.snapshot == nil {
		return false
	}

	blockTip := bc.blockTip()
	headerTip := bc.headerTip()
	headerTipHeight := uint64(headerTip.Height)
	snapshotBlockHeightPeriod := bc.params.GetSnapshotBlockHeightPeriod(
		uint64(headerTip.Height),
		bc.Snapshot().GetSnapshotBlockHeightPeriod(),
	)
	posSetupForkHeight := uint64(bc.params.ForkHeights.ProofOfStake1StateSetupBlockHeight)
	if headerTipHeight > posSetupForkHeight &&
		headerTipHeight-(headerTipHeight%snapshotBlockHeightPeriod) < posSetupForkHeight {
		snapshotBlockHeightPeriod = bc.params.DefaultPoWSnapshotBlockHeightPeriod
	}
	if uint64(headerTip.Height-blockTip.Height) >= snapshotBlockHeightPeriod {
		return true
	}
	return false
}

// headerTip returns the tip of the header chain. Because we fetch headers
// before we fetch blocks, we track a chain for headers as separate from the
// main chain for blocks, which is why separate functions are required for
// each of them.
func (bc *Blockchain) headerTip() *BlockNode {
	return bc.blockIndex.GetHeaderTip()
}

func (bc *Blockchain) HeaderTip() *BlockNode {
	return bc.headerTip()
}

// TODO: This breaks law of demeter and we should fix it
func (bc *Blockchain) DB() *badger.DB {
	return bc.db
}

// TODO: This breaks law of demeter and we should fix it
func (bc *Blockchain) Postgres() *Postgres {
	return bc.postgres
}

func (bc *Blockchain) Snapshot() *Snapshot {
	return bc.snapshot
}

// blockTip returns the tip of the main block chain. We fetch headers first
// and then, once the header chain looks good, we fetch blocks. As such, we
// store two separate "best" chains: One containing the best headers, and
// the other containing the best blocks. The header chain is essentially a
// trail-blazer, validating headers as fast as it can before later fetching
// blocks for the headers that seem legitimate and adding them to the "real"
// best chain. If, while adding blocks to the best block chain, we realize
// some of the blocks are invalid, the best header chain is then adjusted to
// invalidate and chop off the headers corresponding to those blocks and
// their ancestors so the two generally stay in sync.
func (bc *Blockchain) blockTip() *BlockNode {
	return bc.blockIndex.GetTip()
}

func (bc *Blockchain) BlockTip() *BlockNode {
	return bc.blockTip()
}

// TODO: this won't work for now. Need to figure out how to handle this.
func (bc *Blockchain) BestChain() []*BlockNode {
	panic("BestChain not supported.")
}

func (bc *Blockchain) GetBlockFromBestChainByHash(blockHash *BlockHash, useHeaderChain bool) (*BlockNode, bool, error) {
	bn, exists, err := bc.blockIndex.GetBlockNodeByHashOnly(blockHash)
	if err != nil {
		return nil, false, err
	}
	if !exists {
		return nil, false, nil
	}
	if bn.IsCommitted() {
		return bn, true, nil // TODO: what do we do about header chain? they're not committed so we're going to
		// have to get a bunch of parents in order to be sure it is part of the best header chain. I guess we could
		// have a map, but kinda defeats the purpose of this refactor.
	}
	// TODO: is this legit? It seems like it's fair game...
	if bc.isSyncing() && useHeaderChain && bn.IsHeaderValidated() {
		return bn, true, nil
	}
	blockTip := bc.BlockTip()
	if useHeaderChain {
		blockTip = bc.HeaderTip()
	}
	if blockTip == nil {
		return nil, false, fmt.Errorf("GetBlockFromBestChainByHash: Block tip not found: use header chain: %v", useHeaderChain)
	}
	committedTip, exists := bc.GetCommittedTip()
	if !exists {
		return nil, false, errors.New("GetBlockFromBestChainByHash: Committed tip not found")
	}
	if uint64(bn.Height) > uint64(blockTip.Height) || uint64(bn.Height) < uint64(committedTip.Height) {
		return nil, false, nil
	}
	currNode := &BlockNode{}
	*currNode = *blockTip
	for currNode != nil && currNode.Height >= bn.Height {
		if currNode.Height == bn.Height {
			if currNode.Hash.IsEqual(blockHash) {
				return currNode, true, nil
			}
			return nil, false, nil
		}
		currNode = currNode.GetParent(bc.blockIndex)
	}
	return nil, false, nil
}

func (bc *Blockchain) GetBlockFromBestChainByHeight(height uint64, useHeaderChain bool) (*BlockNode, bool, error) {
	if !useHeaderChain {
		committedTip, exists := bc.GetCommittedTip()
		if !exists {
			return nil, false, nil
		}
		if height >= uint64(committedTip.Height) {
			// For this, we can just loop back from the tip block.
			currentNode := bc.blockIndex.GetTip()
			if useHeaderChain {
				currentNode = bc.blockIndex.GetHeaderTip()
			}
			for currentNode != nil {
				if uint64(currentNode.Height) == height {
					return currentNode, true, nil
				}
				if currentNode.Height < committedTip.Height {
					break
				}
				currentNode = currentNode.GetParent(bc.blockIndex)
			}
			return nil, false, nil
		}
	}
	blockNodes := bc.blockIndex.GetBlockNodesByHeight(height)
	if len(blockNodes) == 0 {
		return nil, false, nil
	}
	for _, blockNode := range blockNodes {
		if !useHeaderChain && blockNode.IsCommitted() {
			return blockNode, true, nil
		}
		// TODO: this is crude and incorrect.
		if useHeaderChain && blockNode.IsHeaderValidated() {
			return blockNode, true, nil
		}
	}
	return nil, false, nil
}

// TODO: need to figure out how to handle this for exchange api tests.
func (bc *Blockchain) SetBestChain(bestChain []*BlockNode) {
	for _, blockNode := range bestChain {
		bc.blockIndex.addNewBlockNodeToBlockIndex(blockNode)
		if bc.blockIndex.GetTip() == nil {
			bc.blockIndex.setTip(blockNode)
		} else if bc.blockIndex.GetTip().Height < blockNode.Height {
			bc.blockIndex.setTip(blockNode)
		}
	}
}

func (bc *Blockchain) setBestChainMap(
	blockIndexByHash *lru.Cache[BlockHash, *BlockNode],
	tipNode *BlockNode,
) {
	bc.blockIndex.blockIndexByHash = blockIndexByHash
	bc.blockIndex.setTip(tipNode)
}

func (bc *Blockchain) _validateOrphanBlockPoW(desoBlock *MsgDeSoBlock) error {
	// Error if the block is missing a parent hash or header.
	if desoBlock.Header == nil {
		return fmt.Errorf("_validateOrphanBlockPoW: Block is missing header")
	}
	parentHash := desoBlock.Header.PrevBlockHash
	if parentHash == nil {
		return fmt.Errorf("_validateOrphanBlockPoW: Block is missing parent hash")
	}

	// Check that the block size isn't bigger than the max allowed. This prevents
	// an attack vector where someone might try and send us very large orphan blocks in
	// an attempt to exhaust our memory.
	serializedBlock, err := desoBlock.ToBytes(false)
	if err != nil {
		return fmt.Errorf("_validateOrphanBlockPoW: Could not serialize block")
	}
	// It's safe to leave this as a direct access to MaxBlockSizeBytesPoW since this is a PoW only function.
	if uint64(len(serializedBlock)) > bc.params.MaxBlockSizeBytesPoW {
		return RuleErrorBlockTooBig
	}

	// No more validation is needed since the orphan will be properly validated
	// if and when we ever end up adding it to our block index either on the main
	// chain or on a side chain.
	//
	// TODO: It would be nice to do some kind of PoW check on unconnectedTxns, but it
	// seems useless because anyone who has access to MaxOrphansInMemory orphan
	// blocks has the ability to fill our orphan lists with garbage. Put another
	// way, a simple PoW check on orphan blocks doesn't seem to increase the cost
	// of an attack materially and could have negative effects if e.g. legitimate unconnectedTxns
	// earlier in the chain get filtered out because their difficulty is too low.
	// Moreover, while being attacked would be a minor inconvenience it doesn't
	// stop the node from reaching consensus eventually. So we'll punt on defending
	// against it unless/until it actually becomes a problem.

	return nil
}

// ProcessOrphanBlock runs some very basic validation on the orphan block and adds
// it to our orphan data structure if it passes. If there are too many orphan blocks
// in our data structure, it also evicts the oldest block to make room for this one.
//
// TODO: Currently we only remove orphan blocks if we have too many. This means in
// a steady state we are potentially keeping MaxOrphansInMemory at all times, which
// is wasteful of resources. Better would be to clean up orphan blocks once they're
// too old or something like that.
func (bc *Blockchain) ProcessOrphanBlock(desoBlock *MsgDeSoBlock, blockHash *BlockHash) error {
	err := bc._validateOrphanBlockPoW(desoBlock)
	if err != nil {
		return errors.Wrapf(err, "ProcessOrphanBlock: Problem validating orphan block")
	}

	// If this block is already in the orphan list then don't add it.
	//
	// TODO: We do a basic linear search here because there are so few unconnectedTxns
	// in our list. If we want to track more unconnectedTxns in the future we would probably
	// want to manage this with a map.
	for orphanElem := bc.orphanList.Front(); orphanElem != nil; orphanElem = orphanElem.Next() {
		orphanBlock := orphanElem.Value.(*OrphanBlock)
		if *orphanBlock.Hash == *blockHash {
			return RuleErrorDuplicateOrphan
		}
	}

	// At this point we know we are adding a new orphan to the list.

	// If we are at capacity remove an orphan block by simply deleting the front
	// element of the orphan list, which is also the oldest orphan.
	if bc.orphanList.Len() >= MaxOrphansInMemory {
		elemToRemove := bc.orphanList.Front()
		bc.orphanList.Remove(elemToRemove)
	}

	// Add the orphan block to our data structure. We can also assume the orphan
	// is not a duplicate and therefore simply add a new entry to the end of the list.
	bc.orphanList.PushBack(&OrphanBlock{
		Block: desoBlock,
		Hash:  blockHash,
	})

	return nil
}

func (bc *Blockchain) MarkBlockInvalid(node *BlockNode, errOccurred RuleError) {
	// Print a stack trace when this happens
	glog.Errorf("MarkBlockInvalid: Block height: %v, Block hash: %v, Error: %v", node.Height, node.Hash, errOccurred)
	glog.Error("MarkBlockInvalid: Printing stack trace so error is easy to find: ")
	glog.Error(string(debug.Stack()))

	// TODO: Not marking blocks invalid makes debugging easier when we hit an issuse,
	// and makes it so that we don't need to start the node from scratch when it has a
	// problem. But it can also make connecting to a bad peer more risky. In the future, once
	// syncing issues are all resolved, bad blocks should be marked as such and probably
	// not reprocessed.
	glog.Error("MarkBlockInvalid: Not marking blocks invalid for now because it makes debugging easier")

	//panic(errOccurred)

	// Mark the node's block as invalid.
	//node.Status |= StatusBlockValidateFailed
	//
	//// If this node happens to be in the main header chain, mark
	//// every node after this one in the header chain as invalid and
	//// remove these nodes from the header chain to keep it in sync.
	//if _, nodeInHeaderChain := bc.bestHeaderChainMap[*node.Hash]; nodeInHeaderChain {
	//	for ii := node.Height; ii < uint32(len(bc.bestHeaderChain)); ii++ {
	//		// Update the status of the node. Mark it as processed since that's used
	//		// to determine whether we shoudl fetch the block.
	//		headerNode := bc.bestHeaderChain[ii]
	//		headerNode.Status |= (StatusBlockProcessed & StatusBlockValidateFailed)
	//		if err := PutHeightHashToNodeInfo(headerNode, bc.db, false /*bitcoinNodes*/); err != nil {
	//			// Log if an error occurs but no need to return it.
	//			glog.Error(errors.Wrapf(err,
	//				"MarkBlockInvalid: Problem calling PutHeightHashToNodeInfo on header node"))
	//		}
	//
	//		delete(bc.bestHeaderChainMap, *headerNode.Hash)
	//	}
	//	// Chop off the nodes now that we've updated the status of all of them.
	//	bc.bestHeaderChain = bc.bestHeaderChain[:node.Height]
	//
	//	// Note there is no need to update the db for the header chain because we don't
	//	// store nodes for headers on the db.
	//
	//	// At this point the header main chain should be fully updated in memory
	//	// and in the db to reflect that all nodes from this one onward are invalid
	//	// and should no longer be considered as part of the main chain.
	//}
	//
	//// Update the node on the db to reflect the status change.
	////
	//// Put the node in our node index in the db under the
	////   <height uin32, blockhash BlockHash> -> <node info>
	//// index.
	//if err := PutHeightHashToNodeInfo(node, bc.db, false /*bitcoinNodes*/); err != nil {
	//	// Log if an error occurs but no need to return it.
	//	glog.Error(errors.Wrapf(err,
	//		"MarkBlockInvalid: Problem calling PutHeightHashToNodeInfo"))
	//}
}

// Note: we make some assumptions that we only care about ancestors in the best chain.
func (bc *Blockchain) _FindCommonAncestor(node1 *BlockNode, node2 *BlockNode) *BlockNode {
	if node1 == nil || node2 == nil {
		// If either node is nil then there can't be a common ancestor.
		return nil
	}

	// If both nodes are at a height greater than the committed tip, then we know that
	// we have valid parent pointers and can use the Ancestor function to get use to the right place.
	if node1.Height > node2.Height {
		node1 = node1.Ancestor(node2.Height, bc.blockIndex)
	} else if node2.Height > node1.Height {
		node2 = node2.Ancestor(node1.Height, bc.blockIndex)
	}

	// Iterate the nodes backward until they're either the same or we
	// reach the end of the lists. We only need to check node1 for nil
	// since they're the same height and we are iterating both back
	// in tandem.
	var exists bool
	for !node1.Hash.IsEqual(node2.Hash) {
		node1, exists = bc.blockIndex.GetBlockNodeByHashAndHeight(node1.Header.PrevBlockHash, uint64(node1.Height-1))
		if !exists {
			return nil
		}
		node2, exists = bc.blockIndex.GetBlockNodeByHashAndHeight(node2.Header.PrevBlockHash, uint64(node2.Height-1))
		if !exists {
			return nil
		}
	}

	// By now either node1 == node2 and we found the common ancestor or
	// both nodes are nil, which means we reached the bottom without finding
	// a common ancestor.
	return node1
}

func CheckTransactionSanity(txn *MsgDeSoTxn, blockHeight uint32, params *DeSoParams) error {
	// We don't check the sanity of block reward transactions.
	if txn.TxnMeta.GetTxnType() == TxnTypeBlockReward {
		return nil
	}

	// Prior to the switch from UTXOs to a balance model, every txn was required to have
	// least one input unless it is one of the following transaction types:
	// - BitcoinExchange transactions don't need a PublicKey because the public key can
	//   easily be derived from the BitcoinTransaction embedded in the TxnMeta.
	requiresPublicKey := txn.TxnMeta.GetTxnType() != TxnTypeBitcoinExchange
	if requiresPublicKey {
		if len(txn.PublicKey) != btcec.PubKeyBytesLenCompressed {
			return errors.Wrapf(RuleErrorTransactionMissingPublicKey, "CheckTransactionSanity: ")
		}
	}

	// Every txn must have at least one input unless it is one of the following
	// transaction types.
	// - BitcoinExchange transactions will be rejected if they're duplicates in
	//   spite of the fact that they don't have inputs or outputs.
	//
	// Note this function isn't run on BlockReward transactions, but that they're
	// allowed to have zero inputs as well. In the case of BlockRewards, they could
	// have duplicates if someone uses the same public key without changing the
	// ExtraNonce field, but this is not the default behavior, and in general the
	// only thing a duplicate will do is make a previous transaction invalid, so
	// there's not much incentive to do it.
	//
	// TODO: The above is easily fixed by requiring something like block height to
	// be present in the ExtraNonce field.
	canHaveZeroInputs := blockHeight >= params.ForkHeights.BalanceModelBlockHeight ||
		txn.TxnMeta.GetTxnType() == TxnTypeBitcoinExchange ||
		txn.TxnMeta.GetTxnType() == TxnTypePrivateMessage
	if len(txn.TxInputs) == 0 && !canHaveZeroInputs {
		glog.V(2).Infof("CheckTransactionSanity: Txn needs at least one input: %v", spew.Sdump(txn))
		return RuleErrorTxnMustHaveAtLeastOneInput
	}

	// Loop through the outputs and do a few sanity checks.
	var totalOutNanos uint64
	for _, txout := range txn.TxOutputs {
		// Check that each output's amount is not bigger than the max as a
		// sanity check.
		if txout.AmountNanos > MaxNanos {
			return RuleErrorOutputExceedsMax
		}
		// Check that this output doesn't overflow the total as a sanity
		// check. This is frankly impossible since our maximum limit is
		// not close to the max size of a uint64 but check it nevertheless.
		if totalOutNanos >= math.MaxUint64-txout.AmountNanos {
			return RuleErrorOutputOverflowsTotal
		}
		// Check that the total isn't bigger than the max supply.
		if totalOutNanos > MaxNanos {
			return RuleErrorTotalOutputExceedsMax
		}
	}

	// Loop through the inputs and do a few sanity checks.
	existingInputs := make(map[DeSoInput]bool)
	for _, txin := range txn.TxInputs {
		if _, exists := existingInputs[*txin]; exists {
			return RuleErrorDuplicateInputs
		}
		existingInputs[*txin] = true
	}

	return nil
}

func (bc *Blockchain) GetReorgBlocks(tip *BlockNode, newNode *BlockNode) (
	_commonAncestor *BlockNode, _detachNodes []*BlockNode, _attachNodes []*BlockNode) {
	// TODO: finding common ancestors is very expensive for txindex when txindex is very far
	// behind. Currently, it requires loading the entire chain into memory.
	// Find the common ancestor of this block and the main header chain.
	commonAncestor := bc._FindCommonAncestor(tip, newNode)

	if commonAncestor == nil {
		glog.Fatalf("No common ancestor found between tip and new node: tip hash (%v), newNode hash (%v)", tip.Hash, newNode.Hash)
		return
	}

	// Log a warning if the reorg is going to be a big one.
	if tip != nil {
		numBlocks := tip.Height - commonAncestor.Height
		if numBlocks > 10 {
			glog.Warningf("GetReorgBlocks: Proceeding with reorg of (%d) blocks from "+
				"block (%v) at height (%d) to block (%v) at height of (%d)",
				numBlocks, tip, tip.Height, newNode, newNode.Height)
		}
	} else {
		glog.Fatal("GetReorgBlocks: Tip is nil")
		return
	}

	// Get the blocks to detach. Start at the tip and work backwards to the
	// common ancestor (but don't include the common ancestor since we don't
	// need to roll that back).
	//
	// detachBlocks will have the current tip as its first element and parents
	// of the tip thereafter.
	detachBlocks := []*BlockNode{}
	currentBlock := &BlockNode{}
	*currentBlock = *tip
	for currentBlock != nil && *currentBlock.Hash != *commonAncestor.Hash {
		detachBlocks = append(detachBlocks, currentBlock)
		var exists bool
		currentBlock, exists = bc.blockIndex.GetBlockNodeByHashAndHeight(currentBlock.Header.PrevBlockHash, uint64(currentBlock.Height-1))
		if !exists {
			glog.Fatalf("GetReorgBlocks: Failed to find parent of block. Parent hash %v", currentBlock.Header.PrevBlockHash)
		}
	}

	// Get the blocks to attach. Start at the new node and work backwards to
	// the common ancestor (but don't include the common ancestor since we'll
	// be using it as the new tip after we detach all the blocks from the current
	// tip).
	//
	// attachNodes will have the new node as its first element and work back to
	// the node right after the common ancestor as its last element.
	attachBlocks := []*BlockNode{}
	currentBlock = &BlockNode{}
	*currentBlock = *newNode
	for *currentBlock.Hash != *commonAncestor.Hash {
		attachBlocks = append(attachBlocks, currentBlock)
		var exists bool
		currentBlock, exists = bc.blockIndex.GetBlockNodeByHashAndHeight(currentBlock.Header.PrevBlockHash, uint64(currentBlock.Height-1))
		if !exists {
			// TODO: what should we do here?
			glog.Fatal("GetReorgBlocks: Failed to find parent of block")
		}
	}
	// Reverse attachBlocks so that the node right after the common ancestor
	// will be the first element and the node at the end of the list will be
	// the new node.
	for i, j := 0, len(attachBlocks)-1; i < j; i, j = i+1, j-1 {
		attachBlocks[i], attachBlocks[j] = attachBlocks[j], attachBlocks[i]
	}

	return commonAncestor, detachBlocks, attachBlocks
}

func updateBestChainInMemory(mainChainList []*BlockNode, mainChainMap *lru.Cache[BlockHash, *BlockNode], detachBlocks []*BlockNode, attachBlocks []*BlockNode) (
	chainList []*BlockNode, chainMap *lru.Cache[BlockHash, *BlockNode]) {

	// Remove the nodes we detached from the end of the best chain node list.
	tipIndex := len(mainChainList) - 1
	for blockOffset := 0; blockOffset < len(detachBlocks); blockOffset++ {
		blockIndex := tipIndex - blockOffset
		mainChainMap.Remove(*mainChainList[blockIndex].Hash)
	}
	mainChainList = mainChainList[:len(mainChainList)-len(detachBlocks)]

	// Add the nodes we attached to the end of the list. Note that this loop iterates
	// forward because attachBlocks has the node right after the common ancestor
	// first, with the new tip at the end.
	for _, attachNode := range attachBlocks {
		mainChainList = append(mainChainList, attachNode)
		mainChainMap.Add(*attachNode.Hash, attachNode)
	}

	return mainChainList, mainChainMap
}

// Caller must acquire the ChainLock for writing prior to calling this.
func (bc *Blockchain) processHeaderPoW(blockHeader *MsgDeSoHeader, headerHash *BlockHash) (_isMainChain bool, _isOrphan bool, _err error) {
	// Only accept the header if its height is below the PoS cutover height.
	if !bc.params.IsPoWBlockHeight(blockHeader.Height) {
		return false, false, HeaderErrorBlockHeightAfterProofOfStakeCutover
	}

	// Only accept headers if the best chain is still in PoW. Once the best chain reaches the final
	// height of the PoW protocol, it will transition to the PoS. We should not accept any more PoW
	// headers past this point because they will un-commit blocks that are already committed to the PoS
	// chain.
	if bc.BlockTip().Header.Height >= bc.params.GetFinalPoWBlockHeight() {
		return false, false, HeaderErrorBestChainIsAtProofOfStakeCutover
	}

	// Start by checking if the header already exists in our node
	// index. If it does, then return an error. We should generally
	// expect that processHeaderPoW will only be called on headers we
	// haven't seen before.
	_, nodeExists := bc.blockIndex.GetBlockNodeByHashAndHeight(headerHash, blockHeader.Height)
	if nodeExists {
		return false, false, HeaderErrorDuplicateHeader
	}

	// If we're here then it means we're processing a header we haven't
	// seen before.

	// Reject the header if it is more than N seconds in the future.
	tstampDiff := int64(blockHeader.GetTstampSecs()) - bc.timeSource.AdjustedTime().Unix()
	if tstampDiff > int64(bc.params.MaxTstampOffsetSeconds) {
		glog.V(1).Infof("HeaderErrorBlockTooFarInTheFuture: tstampDiff %d > "+
			"MaxTstampOffsetSeconds %d. blockHeader.TstampSecs=%d; adjustedTime=%d",
			tstampDiff, bc.params.MaxTstampOffsetSeconds, blockHeader.GetTstampSecs(),
			bc.timeSource.AdjustedTime().Unix())
		return false, false, HeaderErrorBlockTooFarInTheFuture
	}

	// Try to find this header's parent in our block index.
	// If we can't find the parent then this header is an orphan and we
	// can return early because we don't process unconnectedTxns.
	// TODO: Should we just return an error if the header is an orphan?
	if blockHeader.PrevBlockHash == nil {
		return false, false, HeaderErrorNilPrevHash
	}
	parentNode, parentNodeExists := bc.blockIndex.GetBlockNodeByHashAndHeight(blockHeader.PrevBlockHash, blockHeader.Height-1)
	if !parentNodeExists {
		// This block is an orphan if its parent doesn't exist and we don't
		// process unconnectedTxns.
		return false, true, nil
	}

	// If the parent node is invalid then this header is invalid as well. Note that
	// if the parent node exists then its header must either be Validated or
	// ValidateFailed.
	parentHeader := parentNode.Header
	if parentHeader == nil || (parentNode.Status&(StatusHeaderValidateFailed|StatusBlockValidateFailed)) != 0 {
		return false, false, errors.Wrapf(
			HeaderErrorInvalidParent, "Parent header: %v, Status check: %v, Parent node status: %v, Parent node header: %v",
			parentHeader, (parentNode.Status&(StatusHeaderValidateFailed|StatusBlockValidateFailed)) != 0,
			parentNode.Status,
			parentNode.Header)
	}

	// Verify that the height is one greater than the parent.
	prevHeight := parentHeader.Height
	if blockHeader.Height != prevHeight+1 {
		glog.Errorf("processHeaderPoW: Height of block (=%d) is not equal to one greater "+
			"than the parent height (=%d)", blockHeader.Height, prevHeight)
		return false, false, HeaderErrorHeightInvalid
	}

	// Make sure the block timestamp is greater than the previous block's timestamp.
	// Note Bitcoin checks that the timestamp is greater than the median
	// of the last 11 blocks. While this seems to work for Bitcoin for now it seems
	// vulnerable to a "time warp" attack (requires 51%) and
	// we can do a little better by forcing a harder constraint of making
	// sure a timestamp is larger than the of the previous block. It seems
	// the only real downside of this is some complexity on the miner side
	// of having to account for what happens if a block appears that is from
	// some nearby time in the future rather than the current time. But this
	// burden seems worth it in order to
	// preclude a known and fairly damaging attack from being possible. Moreover,
	// while there are more complicated schemes to fight other attacks based on
	// timestamp manipulation, their benefits seem marginal and not worth the
	// added complexity they entail for now.
	//
	// Discussion of time warp attack and potential fixes for BTC:
	// https://lists.linuxfoundation.org/pipermail/bitcoin-dev/2018-August/016342.html
	// Discussion of more complex attacks and potential fixes:
	// https://github.com/zawy12/difficulty-algorithms/issues/30
	//
	// TODO: Consider a per-block difficulty adjustment scheme like Ethereum has.
	// This commentary is useful to consider with regard to that:
	//   https://github.com/zawy12/difficulty-algorithms/issues/45
	if blockHeader.GetTstampSecs() <= parentHeader.GetTstampSecs() {
		glog.Warningf("processHeaderPoW: Rejecting header because timestamp %v is "+
			"before timestamp of previous block %v",
			time.Unix(int64(blockHeader.GetTstampSecs()), 0),
			time.Unix(int64(parentHeader.GetTstampSecs()), 0))
		return false, false, HeaderErrorTimestampTooEarly
	}

	// Check that the proof of work beats the difficulty as calculated from
	// the parent block. Note that if the parent block is in the block index
	// then it has necessarily had its difficulty validated, and so using it to
	// do this check makes sense.
	diffTarget, err := bc.CalcNextDifficultyTarget(
		parentNode, blockHeader.Version)
	if err != nil {
		return false, false, errors.Wrapf(err,
			"ProcessBlock: Problem computing difficulty "+
				"target from parent block %s", hex.EncodeToString(parentNode.Hash[:]))
	}
	diffTargetBigint := HashToBigint(diffTarget)
	blockHashBigint := HashToBigint(headerHash)
	if diffTargetBigint.Cmp(blockHashBigint) < 0 {
		return false, false,
			errors.Wrapf(HeaderErrorBlockDifficultyAboveTarget, "Target: %v, Actual: %v", diffTarget, headerHash)
	}

	// At this point the header seems sane so we store it in the db and add
	// it to our in-memory block index. Note we're not doing this atomically.
	// Worst-case, we have a block in our db with no pointer to it in our index,
	// which isn't a big deal.
	//
	// Note in the calculation of CumWork below we are adding the work specified
	// in the difficulty *target* rather than the work actually done to mine the
	// block. There is a very good reason for this, which is that it materially
	// increases a miner's incentive to reveal their block immediately after it's
	// been mined as opposed to try and play games where they withhold their block
	// and try to mine on top of it before revealing it to everyone.
	newWork := BytesToBigint(ExpectedWorkForBlockHash(diffTarget)[:])
	cumWork := newWork.Add(newWork, parentNode.CumWork)
	newNode := NewBlockNode(
		parentNode,
		headerHash,
		uint32(blockHeader.Height),
		diffTarget,
		cumWork,
		blockHeader,
		StatusHeaderValidated)

	// Note that we don't store a node for this header on the db until we have downloaded
	// a corresponding block. This has the effect of preventing us against disk-fill
	// attacks. If we instead stored headers on the db then we'd have to deal with an
	// attack that looks as follows:
	// - Attacker makes us download a lot of low-difficulty headers until we eventually
	//   get current and disconnect because the chainwork is too low (having stored all
	//   of those header nodes on the db).
	// - Attacker repeats this over and over again until our db on disk is really full.
	//
	// The above is mitigated because we don't download blocks until we have a header chain
	// with enough work, which means we won't store anything that doesn't have a lot of work
	// built on it.

	// If all went well with storing the header, set it in our in-memory
	// index. If we're still syncing then it's safe to just set it. Otherwise, we
	// need to make a copy first since there could be some concurrency issues.
	if bc.isSyncing() {
		bc.addNewBlockNodeToBlockIndex(newNode)
	} else {
		newBlockIndexByHash := bc.CopyBlockIndexes()
		bc.blockIndex.blockIndexByHash = newBlockIndexByHash
		bc.addNewBlockNodeToBlockIndex(newNode)
	}

	// Update the header chain if this header has more cumulative work than
	// the header chain's tip. Note that we can assume all ancestors of this
	// header are valid at this point.
	isMainChain := false
	headerTip := bc.headerTip()
	if headerTip.CumWork.Cmp(newNode.CumWork) < 0 {
		isMainChain = true
		bc.blockIndex.setHeaderTip(newNode)
	}

	return isMainChain, false, nil
}

// ProcessHeader is a wrapper around processHeaderPoW and processHeaderPoS, which do the leg-work.
func (bc *Blockchain) ProcessHeader(blockHeader *MsgDeSoHeader, headerHash *BlockHash, verifySignatures bool) (_isMainChain bool, _isOrphan bool, _err error) {
	bc.ChainLock.Lock()
	defer bc.ChainLock.Unlock()

	if blockHeader == nil {
		// If the header is nil then we return an error. Nothing we can do here.
		return false, false, fmt.Errorf("ProcessHeader: Header is nil")
	}

	// If the header's height is after the PoS cut-over fork height, then we use the PoS header processing logic.
	// Otherwise, fall back to the PoW logic.
	if bc.params.IsPoSBlockHeight(blockHeader.Height) {
		return bc.processHeaderPoS(blockHeader, headerHash, verifySignatures)
	}

	return bc.processHeaderPoW(blockHeader, headerHash)
}

func (bc *Blockchain) ProcessBlock(desoBlock *MsgDeSoBlock, verifySignatures bool) (_isMainChain bool, _isOrphan bool, _missingBlockHashes []*BlockHash, _err error) {
	bc.ChainLock.Lock()
	defer bc.ChainLock.Unlock()

	if desoBlock == nil {
		// If the block is nil then we return an error. Nothing we can do here.
		return false, false, nil, fmt.Errorf("ProcessBlock: Block is nil")
	}

	// If the block's height is after the PoS cut-over fork height, then we use the PoS block processing logic.
	// Otherwise, fall back to the PoW logic.
	if bc.params.IsPoSBlockHeight(desoBlock.Header.Height) {
		return bc.processBlockPoS(desoBlock, 1, verifySignatures)
	}

	isMainChain, isOrphan, err := bc.processBlockPoW(desoBlock, verifySignatures)
	return isMainChain, isOrphan, nil, err
}

func (bc *Blockchain) processBlockPoW(desoBlock *MsgDeSoBlock, verifySignatures bool) (_isMainChain bool, _isOrphan bool, err error) {
	// Only accept the block if its height is below the PoS cutover height.
	if !bc.params.IsPoWBlockHeight(desoBlock.Header.Height) {
		return false, false, RuleErrorBlockHeightAfterProofOfStakeCutover
	}

	blockHeight := uint64(bc.BlockTip().Height + 1)
	bc.timer.Start("Blockchain.ProcessBlock: Initial")

	// Start by getting and validating the block's header.
	blockHeader := desoBlock.Header
	if blockHeader == nil {
		return false, false, fmt.Errorf("ProcessBlock: Block header was nil")
	}
	blockHash, err := blockHeader.Hash()
	if err != nil {
		return false, false, errors.Wrapf(err, "ProcessBlock: Problem computing block hash")
	}
	// If a trusted block producer public key is set, then we only accept blocks
	// if they have been signed by one of these public keys.
	if len(bc.trustedBlockProducerPublicKeys) > 0 {
		if blockHeader.Height >= bc.trustedBlockProducerStartHeight {
			if desoBlock.BlockProducerInfo == nil ||
				desoBlock.BlockProducerInfo.Signature == nil {

				return false, false, errors.Wrapf(RuleErrorMissingBlockProducerSignature,
					"ProcessBlock: Block signature is required since "+
						"--trusted_block_producer_public_keys is set *and* block height "+
						"%v is >= --trusted_block_producer_block_height %v.", blockHeader.Height,
					bc.trustedBlockProducerStartHeight)
			}
			// At this point, we are confident that a signature is embedded in
			// the block.

			// Verify that the public key has the valid length
			publicKey := desoBlock.BlockProducerInfo.PublicKey
			if len(publicKey) != btcec.PubKeyBytesLenCompressed {
				return false, false, errors.Wrapf(RuleErrorInvalidBlockProducerPublicKey,
					"ProcessBlock: Block producer public key is invalid even though "+
						"--trusted_block_producer_public_keys is set *and* block height "+
						"%v is >= --trusted_block_producer_block_height %v.", blockHeader.Height,
					bc.trustedBlockProducerStartHeight)
			}

			// Verify that the public key is in the allowed set.
			if _, exists := bc.trustedBlockProducerPublicKeys[MakePkMapKey(publicKey)]; !exists {
				return false, false, errors.Wrapf(RuleErrorBlockProducerPublicKeyNotInWhitelist,
					"ProcessBlock: Block producer public key %v is not in the allowed list of "+
						"--trusted_block_producer_public_keys: %v.", PkToStringBoth(publicKey),
					bc.trustedBlockProducerPublicKeys)
			}

			// Verify that the public key has not been forbidden.
			dbEntry := DbGetForbiddenBlockSignaturePubKey(bc.db, bc.snapshot, publicKey)
			if dbEntry != nil {
				return false, false, errors.Wrapf(RuleErrorForbiddenBlockProducerPublicKey,
					"ProcessBlock: Block producer public key %v is forbidden", PkToStringBoth(publicKey))
			}

			// At this point we are confident that we have a valid public key that is
			// trusted.

			signature := desoBlock.BlockProducerInfo.Signature
			pkObj, err := btcec.ParsePubKey(publicKey)
			if err != nil {
				return false, false, errors.Wrapf(err,
					"ProcessBlock: Error parsing block producer public key: %v.",
					PkToStringBoth(publicKey))
			}
			if !signature.Verify(blockHash[:], pkObj) {
				return false, false, errors.Wrapf(RuleErrorInvalidBlockProducerSIgnature,
					"ProcessBlock: Error validating signature %v for public key %v: %v.",
					hex.EncodeToString(signature.Serialize()),
					PkToStringBoth(publicKey),
					err)
			}
		}
	}
	bc.timer.End("Blockchain.ProcessBlock: Initial")
	bc.timer.Start("Blockchain.ProcessBlock: BlockNode")

	// See if a node for the block exists in our node index.
	// TODO: validate that current height - 1 > 0
	nodeToValidate, nodeExists := bc.blockIndex.GetBlockNodeByHashAndHeight(blockHash, blockHeader.Height)
	// If no node exists for this block at all, then process the header
	// first before we do anything. This should create a node and set
	// the header validation status for it.
	if !nodeExists {
		_, isOrphan, err := bc.processHeaderPoW(blockHeader, blockHash)
		if err != nil {
			// If an error occurred processing the header, then the header
			// should be marked as invalid, which should be sufficient.
			return false, false, err
		}
		// If the header is an orphan, return early. We don't process orphan
		// blocks. If the block and its header are truly legitimate then we
		// should re-request it and its parents from a peer and reprocess it
		// once it is no longer an orphan.
		if isOrphan {
			return false, true, nil
		}

		// Reset the pointers after having presumably added the header to the
		// block index.
		// TODO: validate that current height - 1 > 0
		nodeToValidate, nodeExists = bc.blockIndex.GetBlockNodeByHashAndHeight(blockHash, blockHeader.Height)
	}
	// At this point if the node still doesn't exist or if the header's validation
	// failed then we should return an error for the block. Note that at this point
	// the header must either be Validated or ValidateFailed.
	if !nodeExists || (nodeToValidate.Status&StatusHeaderValidated) == 0 {
		return false, false, RuleErrorInvalidBlockHeader
	}

	// At this point, we are sure that the block's header is not an orphan and
	// that its header has been properly validated. The block itself could still
	// be an orphan, however, for example if we've processed the header of the parent but
	// not the parent block itself.
	//
	// Find the parent node in our block index. If the node doesn't exist or if the
	// node exists without StatusBlockProcessed, then the current block is an orphan.
	// In this case go ahead and return early. If its parents are truly legitimate then we
	// should re-request it and its parents from a node and reprocess it
	// once it is no longer an orphan.
	// TODO: validate that current height - 1 > 0
	parentNode, parentNodeExists := bc.blockIndex.GetBlockNodeByHashAndHeight(blockHeader.PrevBlockHash, blockHeader.Height-1)
	if !parentNodeExists || (parentNode.Status&StatusBlockProcessed) == 0 {
		return false, true, nil
	}

	if nodeToValidate.Status.IsFullyProcessed() {
		glog.Infof("Node is not fully processed - current statuses are: %+v", nodeToValidate.Status)
		return false, false, RuleErrorBlockAlreadyExists
	}

	// At this point, because we know the block isn't an orphan, go ahead and mark
	// it as processed. This flag is basically used to avoid situations in which we
	// continuously try to fetch and reprocess a block because we forgot to mark
	// it as invalid (which would be a bug but this behavior allows us to handle
	// it more gracefully).
	nodeToValidate.Status |= StatusBlockProcessed

	if bc.postgres != nil {
		if err := bc.postgres.UpsertBlock(nodeToValidate); err != nil {
			return false, false, errors.Wrapf(err,
				"ProcessBlock: Problem saving block with StatusBlockProcessed")
		}
	} else {
		if err := PutHeightHashToNodeInfo(bc.db, bc.snapshot, nodeToValidate, false /*bitcoinNodes*/, bc.eventManager); err != nil {
			return false, false, errors.Wrapf(
				err, "ProcessBlock: Problem calling PutHeightHashToNodeInfo with StatusBlockProcessed")
		}
	}

	// Reject the block if any of the following apply to the parent:
	// - Its header is nil.
	// - Its header or its block validation failed.
	if parentNode.Header == nil ||
		(parentNode.Status&(StatusHeaderValidateFailed|StatusBlockValidateFailed)) != 0 {

		bc.MarkBlockInvalid(nodeToValidate, RuleErrorPreviousBlockInvalid)
		return false, false, RuleErrorPreviousBlockInvalid
	}

	// At this point, we know that we are processing a block we haven't seen
	// before and we know that the parent block is stored and not invalid.

	// Make sure the block size is not too big.
	serializedBlock, err := desoBlock.ToBytes(false)
	if err != nil {
		// Don't mark the block invalid here since the serialization is
		// potentially a network issue not an issue with the actual block.
		return false, false, fmt.Errorf("ProcessBlock: Problem serializing block")
	}
	// Since this is a PoW-only function, it's safe to leave direct access
	// to MaxBlockSizeBytesPoW through the params instead of using the GlobalParamsEntry.
	if uint64(len(serializedBlock)) > bc.params.MaxBlockSizeBytesPoW {
		bc.MarkBlockInvalid(nodeToValidate, RuleErrorBlockTooBig)
		return false, false, RuleErrorBlockTooBig
	}

	// Block must have at least one transaction.
	if len(desoBlock.Txns) == 0 {
		bc.MarkBlockInvalid(nodeToValidate, RuleErrorNoTxns)
		return false, false, RuleErrorNoTxns
	}

	// The first transaction in a block must be a block reward.
	firstTxn := desoBlock.Txns[0]
	if firstTxn.TxnMeta.GetTxnType() != TxnTypeBlockReward {
		return false, false, RuleErrorFirstTxnMustBeBlockReward
	}

	// Do some txn sanity checks.
	for _, txn := range desoBlock.Txns[1:] {
		// There shouldn't be more than one block reward in the transaction list.
		if txn.TxnMeta.GetTxnType() == TxnTypeBlockReward {
			bc.MarkBlockInvalid(nodeToValidate, RuleErrorMoreThanOneBlockReward)
			return false, false, RuleErrorMoreThanOneBlockReward
		}

		if err = CheckTransactionSanity(txn, uint32(blockHeight), bc.params); err != nil {
			bc.MarkBlockInvalid(
				nodeToValidate, RuleError(errors.Wrapf(RuleErrorTxnSanity, "Error: %v", err).Error()))
			return false, false, err
		}
	}

	// Compute and check the merkle root of all the txns.
	merkleRoot, txHashes, err := ComputeMerkleRoot(desoBlock.Txns)
	if err != nil {
		// Don't mark the block invalid here since the serialization is
		// potentially a network issue not an issue with the actual block.
		return false, false, errors.Wrapf(err, "ProcessBlock: Problem computing merkle root")
	}
	if *merkleRoot != *blockHeader.TransactionMerkleRoot {
		bc.MarkBlockInvalid(nodeToValidate, RuleErrorInvalidTxnMerkleRoot)
		glog.Errorf("ProcessBlock: Merkle root in block %v does not match computed "+
			"merkle root %v", blockHeader.TransactionMerkleRoot, merkleRoot)
		return false, false, RuleErrorInvalidTxnMerkleRoot
	}

	// Check for duplicate txns now that they're hashed.
	existingTxns := make(map[BlockHash]bool)
	for ii := range desoBlock.Txns {
		currentHash := *txHashes[ii]
		if _, exists := existingTxns[currentHash]; exists {
			bc.MarkBlockInvalid(nodeToValidate, RuleErrorDuplicateTxn)
			return false, false, RuleErrorDuplicateTxn
		}
		existingTxns[currentHash] = true
	}

	// Try and store the block and its corresponding node info since it has passed
	// basic validation.
	nodeToValidate.Status |= StatusBlockStored
	bc.timer.End("Blockchain.ProcessBlock: BlockNode")
	bc.timer.Start("Blockchain.ProcessBlock: Db Update")

	if bc.postgres != nil {
		if err = bc.postgres.UpsertBlock(nodeToValidate); err != nil {
			err = errors.Wrapf(err, "ProcessBlock: Problem saving block with StatusBlockStored")
		}

		// We're not storing blocks in postgres, so we should store the actual blocks in the badgerdb.
		// This is needed for disconnects, otherwise GetBlock() will fail (e.g. when we reorg).
		if err == nil {
			err = bc.db.Update(func(txn *badger.Txn) error {
				if err := PutBlockWithTxn(txn, nil, desoBlock, bc.eventManager); err != nil {
					return errors.Wrapf(err, "ProcessBlock: Problem putting block with txns")
				}
				return nil
			})
		}
	} else {
		err = bc.db.Update(func(txn *badger.Txn) error {
			if bc.snapshot != nil {
				bc.snapshot.PrepareAncestralRecordsFlush()
				glog.V(2).Infof("ProcessBlock: Preparing snapshot flush")
			}
			// Store the new block in the db under the
			//   <blockHash> -> <serialized block>
			// index.
			// TODO: In the archival mode, we'll be setting ancestral entries for the block reward. Note that it is
			// 	set in PutBlockWithTxn. Block rewards are part of the state, and they should be identical to the ones
			// 	we've fetched during Hypersync. Is there an edge-case where for some reason they're not identical? Or
			// 	somehow ancestral records get corrupted?
			if innerErr := PutBlockWithTxn(txn, bc.snapshot, desoBlock, bc.eventManager); innerErr != nil {
				return errors.Wrapf(err, "ProcessBlock: Problem calling PutBlock")
			}

			// Store the new block's node in our node index in the db under the
			//   <height uin32, blockhash BlockHash> -> <node info>
			// index.
			if innerErr := PutHeightHashToNodeInfoWithTxn(
				txn,
				bc.snapshot,
				nodeToValidate,
				false, /*bitcoinNodes*/
				bc.eventManager,
			); innerErr != nil {
				return errors.Wrapf(err, "ProcessBlock: Problem calling PutHeightHashToNodeInfo before validation")
			}
			// We can exit early if we're not using a snapshot.
			if bc.snapshot == nil {
				return nil
			}
			glog.V(2).Infof("ProcessBlock: Flushing ancestral records")
			innerErr := bc.snapshot.FlushAncestralRecordsWithTxn(txn)
			if innerErr != nil {
				return innerErr
			}
			return nil
		})
	}

	if err != nil {
		return false, false, errors.Wrapf(err, "ProcessBlock: Problem storing block after basic validation")
	}

	// If we've already validated this block, there's no need to do that again. This in particular gets triggered in the
	// archival mode, where we actually skip block validation altogether for historical blocks.
	if nodeToValidate.Status&StatusBlockValidated != 0 {
		return true, false, nil
	}

	// Now we try and add the block to the main block chain (note that it should
	// already be on the main header chain if we've made it this far).

	// Get the current tip.
	currentTip := bc.blockTip()

	// See if the current tip is equal to the block's parent.
	isMainChain := false

	bc.timer.End("Blockchain.ProcessBlock: Db Update")

	// Only connect blocks if the best chain is still in PoW. Once the best chain reaches the final
	// height of the PoW protocol, it will transition to the PoS. We should not accept any more PoW
	// blocks past this point because they will un-commit blocks that are already committed to the
	// PoS chain.
	if currentTip.Header.Height >= bc.params.GetFinalPoWBlockHeight() {
		return false, false, RuleErrorBestChainIsAtProofOfStakeCutover
	}

	if *parentNode.Hash == *currentTip.Hash {
		bc.timer.Start("Blockchain.ProcessBlock: Transactions Validation")
		// Create a new UtxoView representing the current tip.
		//
		// TODO: An optimization can be made here where we pre-load all the inputs this txn
		// requires into the view before-hand. This basically requires two passes over
		// the txns to account for txns that spend previous txns in the block, but it would
		// almost certainly be more efficient than doing a separate db call for each input
		// and output.
		if bc.blockView == nil {
			bc.blockView = NewUtxoView(bc.db, bc.params, bc.postgres, bc.snapshot, bc.eventManager)
		}

		// Preload the view with almost all of the data it will need to connect the block
		err := bc.blockView.Preload(desoBlock, blockHeight)
		if err != nil {
			glog.Errorf("ProcessBlock: Problem preloading the view: %v", err)
		}

		// Verify that the utxo view is pointing to the current tip.
		if *bc.blockView.TipHash != *currentTip.Hash {
			//return false, false, fmt.Errorf("ProcessBlock: Tip hash for utxo view (%v) is "+
			//	"not the current tip hash (%v)", utxoView.TipHash, currentTip.Hash)
			glog.Infof("ProcessBlock: Tip hash for utxo view (%v) is "+
				"not the current tip hash (%v)", bc.blockView.TipHash, currentTip.Hash)
		}

		utxoOpsForBlock, err := bc.blockView.ConnectBlock(desoBlock, txHashes, verifySignatures, nil, blockHeight)
		if err != nil {
			if IsRuleError(err) {
				// If we have a RuleError, mark the block as invalid before
				// returning.
				bc.MarkBlockInvalid(nodeToValidate, RuleError(err.Error()))
				return false, false, err
			}

			// If the error wasn't a RuleError, return without marking the
			// block as invalid, since this means the block may benefit from
			// being reprocessed in the future, which will happen if a reorg
			// puts this block on the main chain.
			return false, false, err
		}
		// If all of the above passed it means the block is valid. So set the
		// status flag on the block to indicate that and write the status to disk.
		nodeToValidate.Status |= StatusBlockValidated
		bc.timer.End("Blockchain.ProcessBlock: Transactions Validation")

		// Now that we have a valid block that we know is connecting to the tip,
		// update our data structures to actually make this connection. Do this
		// in a transaction so that it is atomic.
		if bc.postgres != nil {
			if !nodeToValidate.IsCommitted() {
				nodeToValidate.Status |= StatusBlockCommitted
				bc.blockIndex.addNewBlockNodeToBlockIndex(nodeToValidate)
			}

			if err = bc.postgres.UpsertBlockAndTransactions(nodeToValidate, desoBlock); err != nil {
				return false, false, errors.Wrapf(err, "ProcessBlock: Problem upserting block and transactions")
			}

			// Write the modified utxo set to the view.
			// FIXME: This codepath breaks the balance computation in handleBlock for Rosetta
			// because it clears the UtxoView before balances can be snapshotted.
			if err := bc.blockView.FlushToDb(blockHeight); err != nil {
				return false, false, errors.Wrapf(err, "ProcessBlock: Problem flushing view to db")
			}

			// Since we don't have utxo operations in postgres, always write UTXO operations for the block to badger
			err = bc.db.Update(func(txn *badger.Txn) error {
				return errors.Wrapf(PutUtxoOperationsForBlockWithTxn(txn, bc.snapshot, blockHeight, blockHash, utxoOpsForBlock, bc.eventManager),
					"ProcessBlock: Problem writing utxo operations to db on simple add to tip")
			})
		} else {
			bc.timer.Start("Blockchain.ProcessBlock: Transactions Db put")
			err = bc.db.Update(func(txn *badger.Txn) error {
				// This will update the node's status.
				bc.timer.Start("Blockchain.ProcessBlock: Transactions Db height & hash")
				if !nodeToValidate.IsCommitted() {
					nodeToValidate.Status |= StatusBlockCommitted
					bc.blockIndex.addNewBlockNodeToBlockIndex(nodeToValidate)
				}
				if innerErr := PutHeightHashToNodeInfoWithTxn(txn, bc.snapshot, nodeToValidate, false /*bitcoinNodes*/, bc.eventManager); innerErr != nil {
					return errors.Wrapf(
						innerErr, "ProcessBlock: Problem calling PutHeightHashToNodeInfo after validation")
				}

				// Set the best node hash to this one. Note the header chain should already
				// be fully aware of this block so we shouldn't update it here.
				if innerErr := PutBestHashWithTxn(txn, bc.snapshot, blockHash, ChainTypeDeSoBlock, bc.eventManager); innerErr != nil {
					return errors.Wrapf(innerErr, "ProcessBlock: Problem calling PutBestHash after validation")
				}
				bc.timer.End("Blockchain.ProcessBlock: Transactions Db height & hash")
				bc.timer.Start("Blockchain.ProcessBlock: Transactions Db utxo flush")

				// Write the utxo operations for this block to the db so we can have the
				// ability to roll it back in the future.
				var innerErr error
				if innerErr = PutUtxoOperationsForBlockWithTxn(txn, bc.snapshot, blockHeight, blockHash, utxoOpsForBlock, bc.eventManager); innerErr != nil {
					return errors.Wrapf(innerErr, "ProcessBlock: Problem writing utxo operations to db on simple add to tip")
				}
				bc.timer.End("Blockchain.ProcessBlock: Transactions Db snapshot & operations")
				if innerErr = bc.blockView.FlushToDbWithTxn(txn, blockHeight); innerErr != nil {
					// If we're in the middle of a sync, we should notify the event manager that we failed to sync the block.
					if bc.eventManager != nil && !bc.eventManager.isMempoolManager {
						bc.eventManager.stateSyncerFlushed(&StateSyncerFlushedEvent{
							FlushId:   uuid.Nil,
							Succeeded: false,
						})
					}
					return errors.Wrapf(innerErr, "ProcessBlock: Problem writing utxo view to db on simple add to tip")
				}

				bc.timer.End("Blockchain.ProcessBlock: Transactions Db utxo flush")
				bc.timer.Start("Blockchain.ProcessBlock: Transactions Db snapshot & operations")

				return nil
			})
			bc.timer.End("Blockchain.ProcessBlock: Transactions Db put")
		}
		bc.timer.Start("Blockchain.ProcessBlock: Transactions Db end")

		if err != nil {
			return false, false, errors.Wrapf(err, "ProcessBlock: Problem writing block info to db on simple add to tip")
		}

		// Now that we've set the best chain in the db, update our in-memory data
		// structure to reflect this. Do a quick check first to make sure it's consistent.
		bestChainTip := bc.blockIndex.GetTip()
		if bestChainTip == nil {
			return false, false, fmt.Errorf("ProcessBlock: Best chain tip is nil")
		}
		bestChainHash := bestChainTip.Hash

		if !bestChainHash.IsEqual(nodeToValidate.Header.PrevBlockHash) {
			return false, false, fmt.Errorf("ProcessBlock: Last block in bestChain "+
				"data structure (%v) is not equal to parent hash of block being "+
				"added to tip (%v)", bestChainHash, nodeToValidate.Header.PrevBlockHash)
		}

		// If we're syncing there's no risk of concurrency issues. Otherwise, we
		// need to make a copy in order to be save.
		if bc.isSyncing() {
			bc.blockIndex.setTip(nodeToValidate)
		} else {
			bc.blockIndex.setTip(nodeToValidate)
		}

		// This node is on the main chain so set this variable.
		isMainChain = true

		// At this point we should have the following:
		// * The block has been written to disk.
		// * The block is in our in-memory node tree data structure.
		// * The node tree has been updated on disk.
		// * The block is on our in-memory main chain data structure.
		// * The on-disk data structure should be updated too:
		//   - The best hash should now be set to this block.
		//   - The <height -> hash> index representing the main chain should be updated
		//     to have this block.
		//   - The utxo db should be updated to reflect the effects of adding this block.
		//   - The utxo operations performed for this block should also be stored so we
		//     can roll the block back in the future if needed.

		// Notify any listeners.
		if bc.eventManager != nil {
			bc.eventManager.blockConnected(&BlockEvent{
				Block:    desoBlock,
				UtxoView: bc.blockView,
				UtxoOps:  utxoOpsForBlock,
			})
			bc.eventManager.blockCommitted(&BlockEvent{
				Block:    desoBlock,
				UtxoView: bc.blockView,
				UtxoOps:  utxoOpsForBlock,
			})
		}

		bc.blockView = nil
		bc.timer.End("Blockchain.ProcessBlock: Transactions Db end")
	} else if nodeToValidate.CumWork.Cmp(currentTip.CumWork) <= 0 {
		// A block has less cumulative work than our tip. In this case, we just ignore
		// the block for now. It is stored in our <hash -> block_data> map on disk as well
		// as in our in-memory node tree data structure (which is also stored on disk).
		// Eventually, if enough work gets added to the block, then we'll
		// add it via a reorg.
	} else {
		// In this case the block is not attached to our tip and the cumulative work
		// of the block is greater than our tip. This means we have a fork that has
		// the potential to become our new main chain so we need to do a reorg to
		// process it. A reorg consists of the following:
		// 1) Find the common ancestor of this block and the main chain.
		// 2) Roll back all of the main chain blocks back to this common ancestor.
		// 3) Verify and add the new blocks up to this one.
		//
		// Note that if verification fails while trying to add the new blocks then
		// we will not wind up accepting the changes. For this reason all of the
		// above steps are processed using an in-memory view before writing anything
		// to the database.

		// Find the common ancestor of this block and the main chain.
		// TODO: Reorgs with postgres?
		commonAncestor, detachBlocks, attachBlocks := bc.GetReorgBlocks(currentTip, nodeToValidate)
		// Log a warning if the reorg is going to be a big one.
		numBlocks := currentTip.Height - commonAncestor.Height
		if numBlocks > 10 {
			glog.Warningf("ProcessBlock: Proceeding with reorg of (%d) blocks from "+
				"block (%v) at height (%d) to block (%v) at height of (%d)",
				numBlocks, currentTip, currentTip.Height, nodeToValidate, nodeToValidate.Height)
		}

		// Create an empty view referencing the current tip.
		//
		// TODO: An optimization can be made here where we pre-load all the inputs this txn
		// requires into the view before-hand. This basically requires two passes over
		// the txns to account for txns that spend previous txns in the block, but it would
		// almost certainly be more efficient than doing a separate db call for each input
		// and output
		utxoView := NewUtxoView(bc.db, bc.params, bc.postgres, bc.snapshot, bc.eventManager)

		// Verify that the utxo view is pointing to the current tip.
		if *utxoView.TipHash != *currentTip.Hash {
			return false, false, fmt.Errorf("ProcessBlock: Tip hash for utxo view (%v) is "+
				"not the current tip hash (%v)", *utxoView.TipHash, *currentTip)
		}

		// Go through and detach all of the blocks down to the common ancestor. We
		// shouldn't encounter any errors but if we do, return without marking the
		// block as invalid.
		var blocksToDetach []*MsgDeSoBlock
		for _, nodeToDetach := range detachBlocks {
			// Fetch the utxo operations for the block we're detaching. We need these
			// in order to be able to detach the block.
			utxoOps, err := GetUtxoOperationsForBlock(bc.db, bc.snapshot, nodeToDetach.Hash)
			if err != nil {
				return false, false, errors.Wrapf(err, "ProcessBlock: Problem fetching "+
					"utxo operations during detachment of block (%v) "+
					"in reorg", nodeToDetach)
			}

			// Fetch the block itself since we need some info from it to roll
			// it back.
			blockToDetach, err := GetBlock(nodeToDetach.Hash, bc.db, bc.snapshot)
			blocksToDetach = append(blocksToDetach, blockToDetach)
			if err != nil {
				return false, false, errors.Wrapf(err, "ProcessBlock: Problem fetching "+
					"block (%v) during detach in reorg", nodeToDetach)
			}

			// Compute the hashes for all the transactions.
			txHashes, err := ComputeTransactionHashes(blockToDetach.Txns)
			if err != nil {
				return false, false, errors.Wrapf(err, "ProcessBlock: Problem computing "+
					"transaction hashes during detachment of block (%v)", nodeToDetach)
			}

			// Now roll the block back in the view.
			if err := utxoView.DisconnectBlock(blockToDetach, txHashes, utxoOps, blockHeight); err != nil {
				return false, false, errors.Wrapf(err, "ProcessBlock: Problem rolling back "+
					"block (%v) during detachment in reorg", nodeToDetach)
			}
			// Double-check that the view's hash is now at the block's parent.
			if *utxoView.TipHash != *blockToDetach.Header.PrevBlockHash {
				return false, false, fmt.Errorf("ProcessBlock: Block hash in utxo view (%v) "+
					"does not match parent block hash (%v) after executing "+
					"DisconnectBlock", utxoView.TipHash, blockToDetach.Header.PrevBlockHash)
			}
		}

		// If we made it here, we were able to successfully detach all of the blocks
		// such that the view is now at the common ancestor. Double-check that this is
		// the case.
		if *utxoView.TipHash != *commonAncestor.Hash {
			return false, false, fmt.Errorf("ProcessBlock: Block hash in utxo view (%v) "+
				"does not match common ancestor hash (%v) after executing "+
				"DisconnectBlock", utxoView.TipHash, commonAncestor.Hash)
		}

		// Now that the view has the common ancestor as the tip, we can try and attach
		// each new block to it to see if the reorg will work.
		//
		// Keep track of the utxo operations we get from attaching the blocks.
		utxoOpsForAttachBlocks := [][][]*UtxoOperation{}
		// Also keep track of any errors that we might have come across.
		ruleErrorsFound := []RuleError{}
		// The first element will be the node right after the common ancestor and
		// the last element will be the new node we need to attach.
		var blocksToAttach []*MsgDeSoBlock
		for _, attachNode := range attachBlocks {

			// Fetch the block itself since we need some info from it to try and
			// connect it.
			blockToAttach, err := GetBlock(attachNode.Hash, bc.db, bc.snapshot)
			blocksToAttach = append(blocksToAttach, blockToAttach)
			if err != nil {
				return false, false, errors.Wrapf(err, "ProcessBlock: Problem fetching "+
					"block (%v) during attach in reorg", attachNode)
			}

			// If the parent node has been marked as invalid then mark this node as
			// invalid as well.
			if (attachNode.Parent.Status & StatusBlockValidateFailed) != 0 {
				bc.MarkBlockInvalid(attachNode, RuleErrorPreviousBlockInvalid)
				continue
			}

			// Compute the tx hashes for the block since we need them to perform
			// the connection.
			txHashes, err := ComputeTransactionHashes(blockToAttach.Txns)
			if err != nil {
				return false, false, errors.Wrapf(err, "ProcessBlock: Problem computing "+
					"transaction hashes during attachment of block (%v) in reorg", blockToAttach)
			}

			// Initialize the utxo operations slice.
			utxoOps, err := utxoView.ConnectBlock(
				blockToAttach, txHashes, verifySignatures, nil, blockHeight)
			if err != nil {
				if IsRuleError(err) {
					// If we have a RuleError, mark the block as invalid. But don't return
					// yet because we need to mark all of the child blocks as invalid as
					// well first.
					bc.MarkBlockInvalid(attachNode, RuleError(err.Error()))
					ruleErrorsFound = append(ruleErrorsFound, RuleError(err.Error()))
					continue
				} else {
					// If the error wasn't a RuleError, return without marking the
					// block as invalid, since this means the block may benefit from
					// being reprocessed in the future.
					return false, false, errors.Wrapf(err, "ProcessBlock: Problem trying to attach block (%v) in reorg", attachNode)
				}
			}

			// If we made it here then we were able to connect the block successfully.
			// So mark its status as valid and update the node index accordingly.
			attachNode.Status |= StatusBlockValidated
			if err := PutHeightHashToNodeInfo(bc.db, bc.snapshot, attachNode, false /*bitcoinNodes*/, bc.eventManager); err != nil {
				return false, false, errors.Wrapf(
					err, "ProcessBlock: Problem calling PutHeightHashToNodeInfo after validation in reorg")
			}

			// Add the utxo operations to our list.
			utxoOpsForAttachBlocks = append(utxoOpsForAttachBlocks, utxoOps)
		}

		// At this point, either we were able to attach all of the blocks OR the block
		// we are processing is invalid (possibly due to one of its parents to being
		// invalid). Regardless, because the attach worked if and only if the block we
		// are processing is valid, it is sufficient to use this block's validity to decide
		// if we want to perform this reorg.
		//
		// Recall that newNode is the node at the tip of the new chain we're trying to
		// reorg to which is also the last node in attachBlocks.
		newTipNode := attachBlocks[len(attachBlocks)-1]
		if (newTipNode.Status & StatusBlockValidateFailed) != 0 {
			// In the case where the new tip is invalid, we encountered an error while
			// processing. Return the first error we encountered. Note we should already
			// have marked all the blocks as invalid so no need to do it here.
			return false, false, ruleErrorsFound[0]
		}

		// If we made it this far, we know the reorg will succeed and the view contains
		// the state after applying the reorg. With this information, it is possible to
		// roll back the blocks and fast forward the db to the post-reorg state with a
		// single transaction.
		err = bc.db.Update(func(txn *badger.Txn) error {
			// Set the best node hash to the new tip.
			if err := PutBestHashWithTxn(txn, bc.snapshot, newTipNode.Hash, ChainTypeDeSoBlock, bc.eventManager); err != nil {
				return err
			}
			if !newTipNode.IsCommitted() {
				newTipNode.Status |= StatusBlockCommitted
				// update the block index to be safe.
				bc.addNewBlockNodeToBlockIndex(newTipNode)
				if err := PutHeightHashToNodeInfoWithTxn(txn, bc.snapshot, newTipNode, false, bc.eventManager); err != nil {
					return err
				}
			}

			for _, detachNode := range detachBlocks {
				// Delete the utxo operations for the blocks we're detaching since we don't need
				// them anymore.
				if err := DeleteUtxoOperationsForBlockWithTxn(txn, bc.snapshot, detachNode.Hash, bc.eventManager, true); err != nil {
					return errors.Wrapf(err, "ProcessBlock: Problem deleting utxo operations for block")
				}

				// We also need to revert the committed state if applicable.
				if detachNode.IsCommitted() {
					detachNode.ClearCommittedStatus()
					// update the block index to be safe.
					bc.addNewBlockNodeToBlockIndex(detachNode)
					if err = PutHeightHashToNodeInfoWithTxn(txn, bc.snapshot, detachNode, false, bc.eventManager); err != nil {
						return errors.Wrapf(err, "ProcessBlock: Problem putting height hash to node info for detach node that is not committed.")
					}
				}

				// Note we could be even more aggressive here by deleting the nodes and
				// corresponding blocks from the db here (i.e. not storing any side chain
				// data on the db). But this seems like a minor optimization that comes at
				// the minor cost of side chains not being retained by the network as reliably.
			}

			for ii, attachNode := range attachBlocks {
				// Add the utxo operations for the blocks we're attaching so we can roll them back
				// in the future if necessary.
				if err := PutUtxoOperationsForBlockWithTxn(txn, bc.snapshot, blockHeight, attachNode.Hash, utxoOpsForAttachBlocks[ii], bc.eventManager); err != nil {
					return errors.Wrapf(err, "ProcessBlock: Problem putting utxo operations for block")
				}

				if !attachNode.IsCommitted() {
					attachNode.Status |= StatusBlockCommitted
					// update the block index to be safe.
					bc.addNewBlockNodeToBlockIndex(attachNode)
					if err = PutHeightHashToNodeInfoWithTxn(txn, bc.snapshot, attachNode, false, bc.eventManager); err != nil {
						return errors.Wrapf(err, "ProcessBlock: Problem putting height hash to node info for detach node that is not committed.")
					}
				}
			}

			// Write the modified utxo set to the view.
			if err := utxoView.FlushToDbWithTxn(txn, blockHeight); err != nil {
				return errors.Wrapf(err, "ProcessBlock: Problem flushing to db")
			}

			return nil
		})

		if err != nil {
			return false, false, errors.Errorf("ProcessBlock: Problem updating: %v", err)
		}

		// Now the db has been updated, update our in-memory best chain. Note that there
		// is no need to update the node index because it was updated as we went along.
		bc.blockIndex.setTip(newTipNode)
		bc.blockIndex.setHeaderTip(newTipNode)

		// If we made it here then this block is on the main chain.
		isMainChain = true

		// Signal to the server about all the blocks that were disconnected and
		// connected as a result of this operation. Do this in a goroutine so that
		// if ProcessBlock is called by a consumer of incomingMessages we don't
		// have any risk of deadlocking.
		for ii, nodeToDetach := range detachBlocks {
			// Fetch the block itself since we need some info from it to roll
			// it back.
			blockToDetach := blocksToDetach[ii]
			if err != nil {
				return false, false, errors.Wrapf(err, "ProcessBlock: Problem fetching "+
					"block (%v) during detach in server signal", nodeToDetach)
			}

			// If we have a Server object then call its function
			if bc.eventManager != nil {
				// FIXME: We need to add the UtxoOps here to handle reorgs properly in Rosetta
				// For now it's fine because reorgs are virtually impossible.
				bc.eventManager.blockDisconnected(&BlockEvent{Block: blockToDetach})
			}
		}
		for ii, attachNode := range attachBlocks {

			// Fetch the block itself since we need some info from it to try and
			// connect it.
			blockToAttach := blocksToAttach[ii]
			if err != nil {
				return false, false, errors.Wrapf(err, "ProcessBlock: Problem fetching "+
					"block (%v) during attach in server signal", attachNode)
			}
			// If we have a Server object then call its function
			if bc.eventManager != nil {
				// FIXME: We need to add the UtxoOps here to handle reorgs properly in Rosetta
				// For now it's fine because reorgs are virtually impossible.
				bc.eventManager.blockConnected(&BlockEvent{Block: blockToAttach})
				bc.eventManager.blockCommitted(&BlockEvent{Block: blockToAttach})
			}
		}
	}

	if bc.snapshot != nil {
		bc.snapshot.FinishProcessBlock(bc.blockTip())
	}
	// If we've made it this far, the block has been validated and we have either added
	// the block to the tip, done nothing with it (because its cumwork isn't high enough)
	// or added it via a reorg and the db and our in-memory data structures reflect this
	// change.
	//
	// Now that we've done all of the above, we need to signal to the server that we've
	// accepted the block

	// Signal the server that we've accepted this block in some way.
	if bc.eventManager != nil {
		bc.eventManager.blockAccepted(&BlockEvent{Block: desoBlock})
		// Immediately after the utxo view is flushed to badger, emit a state syncer flushed event, so that
		// state syncer maintains a consistent view of the blockchain.
		// Note: We ignore the mempool manager here, as that process handles state syncer flush events itself.
		if !bc.eventManager.isMempoolManager {
			glog.V(3).Info("Emitting state syncer flushed event for synced block\n")
			bc.eventManager.stateSyncerFlushed(&StateSyncerFlushedEvent{
				FlushId:   uuid.Nil,
				Succeeded: true,
			})
		}
	}

	bc.timer.Print("Blockchain.ProcessBlock: Initial")
	bc.timer.Print("Blockchain.ProcessBlock: BlockNode")
	bc.timer.Print("Blockchain.ProcessBlock: Db Update")
	bc.timer.Print("Blockchain.ProcessBlock: Transactions Validation")
	bc.timer.Print("Blockchain.ProcessBlock: Transactions Db put")
	bc.timer.Print("Blockchain.ProcessBlock: Transactions Db end")
	bc.timer.Print("Blockchain.ProcessBlock: Transactions Db height & hash")
	bc.timer.Print("Blockchain.ProcessBlock: Transactions Db utxo flush")

	// At this point, the block we were processing originally should have been added
	// to our data structures and any unconnectedTxns that are no longer unconnectedTxns should have
	// also been processed.
	return isMainChain, false, nil
}

// ValidateTransaction creates a UtxoView and sees if the transaction can be connected
// to it. If a mempool is provided, this function tries to find dependencies of the
// passed-in transaction in the pool and connect them before trying to connect the
// passed-in transaction.
func (bc *Blockchain) ValidateTransaction(
	txnMsg *MsgDeSoTxn, blockHeight uint32, verifySignatures bool, mempool Mempool) error {

	// Create a new UtxoView. If we have access to a mempool object, use it to
	// get an augmented view that factors in pending transactions.
	utxoView := NewUtxoView(bc.db, bc.params, bc.postgres, bc.snapshot, bc.eventManager)

	if !isInterfaceValueNil(mempool) {
		var err error
		utxoView, err = mempool.GetAugmentedUtxoViewForPublicKey(txnMsg.PublicKey, txnMsg)
		if err != nil {
			return errors.Wrapf(err, "ValidateTransaction: Problem getting augmented UtxoView from mempool: ")
		}
	}

	// Hash the transaction.
	txHash := txnMsg.Hash()
	// We don't care about the utxoOps or the fee it returns.
	_, _, _, _, err := utxoView._connectTransaction(
		txnMsg, txHash, blockHeight, time.Now().UnixNano(), verifySignatures, false,
	)
	if err != nil {
		return errors.Wrapf(err, "ValidateTransaction: Problem validating transaction: ")
	}

	return nil
}

var (
	maxHash = BlockHash{
		0xff, 0xff, 0xff, 0xff, 0xff, 0xff, 0xff, 0xff, 0xff, 0xff,
		0xff, 0xff, 0xff, 0xff, 0xff, 0xff, 0xff, 0xff, 0xff, 0xff,
		0xff, 0xff, 0xff, 0xff, 0xff, 0xff, 0xff, 0xff, 0xff, 0xff,
		0xff, 0xff}
	maxHashBigint = HashToBigint(&maxHash)
	bigOneInt     = big.NewInt(1)
)

// The number of hashing attempts in expectation it would take to produce the
// hash passed in. This is computed as:
//
//	E(min(X_i, ..., X_n)) where:
//	- n = (number of attempted hashes) and
//	- the X_i are all U(0, MAX_HASH)
//
// -> E(min(X_i, ..., X_n)) = MAX_HASH / (n + 1)
// -> E(n) ~= MAX_HASH / min_hash - 1
//   - where min_hash is the block hash
//
// We approximate this as MAX_HASH / (min_hash + 1), adding 1 to min_hash in
// order to mitigate the possibility of a divide-by-zero error.
//
// The value returned is the expected number of hashes performed to produce
// the input hash formatted as a big-endian big integer that uses the
// BlockHash type for convenience (though it is likely to be much lower
// in terms of magnitude than a typical BlockHash object).
func ExpectedWorkForBlockHash(hash *BlockHash) *BlockHash {
	hashBigint := HashToBigint(hash)
	ratioBigint := new(big.Int)
	ratioBigint.Div(maxHashBigint, hashBigint.Add(hashBigint, bigOneInt))
	return BigintToHash(ratioBigint)
}

func ComputeTransactionHashes(txns []*MsgDeSoTxn) ([]*BlockHash, error) {
	txHashes, err := SafeMakeSliceWithLength[*BlockHash](uint64(len(txns)))
	if err != nil {
		return nil, err
	}
	for ii, currentTxn := range txns {
		txHashes[ii] = currentTxn.Hash()
	}

	return txHashes, nil
}

func ComputeMerkleRoot(txns []*MsgDeSoTxn) (_merkle *BlockHash, _txHashes []*BlockHash, _err error) {
	if len(txns) == 0 {
		return nil, nil, fmt.Errorf("ComputeMerkleRoot: Block must contain at least one txn")
	}

	// Compute the hashes of all the transactions.
	hashes := [][]byte{}
	for _, txn := range txns {
		txHash := txn.Hash()
		hashes = append(hashes, txHash[:])
	}

	merkleTree := merkletree.NewTreeFromHashes(merkletree.Sha256DoubleHash, hashes)

	rootHash := &BlockHash{}
	copy(rootHash[:], merkleTree.Root.GetHash()[:])

	txHashes := []*BlockHash{}
	for _, leafNode := range merkleTree.Rows[0] {
		currentHash := &BlockHash{}
		copy(currentHash[:], leafNode.GetHash())
		txHashes = append(txHashes, currentHash)
	}

	return rootHash, txHashes, nil
}

func (bc *Blockchain) GetSpendableUtxosForPublicKey(spendPublicKeyBytes []byte, mempool Mempool, referenceUtxoView *UtxoView) ([]*UtxoEntry, error) {
	// If we have access to a mempool, use it to account for utxos we might not
	// get otherwise.
	utxoView := NewUtxoView(bc.db, bc.params, bc.postgres, bc.snapshot, bc.eventManager)
	// Use the reference UtxoView if provided. Otherwise try to get one from the mempool.
	// This improves efficiency when we have a UtxoView already handy.
	if referenceUtxoView != nil {
		utxoView = referenceUtxoView
	} else {
		if !isInterfaceValueNil(mempool) {
			var err error
			utxoView, err = mempool.GetAugmentedUtxoViewForPublicKey(spendPublicKeyBytes, nil)
			if err != nil {
				return nil, errors.Wrapf(err, "Blockchain.GetSpendableUtxosForPublicKey: Problem getting augmented UtxoView from mempool: ")
			}
		}
	}

	// Get unspent utxos from the view.
	utxoEntriesFound, err := utxoView.GetUnspentUtxoEntrysForPublicKey(spendPublicKeyBytes)
	if err != nil {
		return nil, errors.Wrapf(err, "Blockchain.GetSpendableUtxosForPublicKey: Problem getting spendable utxos from UtxoView: ")
	}

	// Sort the UTXOs putting the smallest amounts first.
	//
	// TODO: There has generally been a lot of discussion and thought about
	// what the optimal coin selection algorithm should be over the years.
	// Here, we choose to keep things simple and just use the smallest UTXOs
	// first. It has its drawbacks and we should revisit it at some point,
	// but for now it seems like it should be fine, and the reduction of the
	// size of the UTXO set seems like a reasonable benefit of using it. See below
	// for more discussion:
	// https://bitcoin.stackexchange.com/questions/32145/what-are-the-trade-offs-between-the-different-algorithms-for-deciding-which-utxo
	sort.Slice(utxoEntriesFound, func(ii, jj int) bool {
		return utxoEntriesFound[ii].AmountNanos < utxoEntriesFound[jj].AmountNanos
	})

	// Add UtxoEntrys to our list filtering out ones that aren't valid for various
	// reasons.
	spendableUtxoEntries := []*UtxoEntry{}
	for _, utxoEntry := range utxoEntriesFound {
		// If the utxo is an immature block reward, skip it. Use the block chain height
		// not the header chain height since the transaction will need to be validated
		// against existing transactions which are present only if we have blocks.
		//
		// Note we add one to the current block height since it is presumed this
		// transaction will at best be mined into the next block.
		blockHeight := bc.blockTip().Height + 1
		if _isEntryImmatureBlockReward(utxoEntry, blockHeight, bc.params) {
			continue
		}

		// Don't consider utxos that are already consumed by the mempool.
		if !isInterfaceValueNil(mempool) && mempool.CheckSpend(*utxoEntry.UtxoKey) != nil {
			continue
		}

		// If we get here we know the utxo is spendable so add it to our list.
		spendableUtxoEntries = append(spendableUtxoEntries, utxoEntry)
	}

	return spendableUtxoEntries, nil
}

func amountEqualsAdditionalOutputs(spendAmount uint64, additionalOutputs []*DeSoOutput) error {
	expectedAdditionalOutputSum := uint64(0)
	for _, output := range additionalOutputs {
		expectedAdditionalOutputSum += output.AmountNanos
	}
	if spendAmount != expectedAdditionalOutputSum {
		return fmt.Errorf("expected spendAmount to be %d, instead got %d", expectedAdditionalOutputSum, spendAmount)
	}
	return nil
}

// Define a helper function for computing the upper bound of the size
// of a transaction and associated fees. This basically serializes the
// transaction without the signature and then accounts for the maximum possible
// size the signature could be.
func _computeMaxTxSize(_tx *MsgDeSoTxn) uint64 {
	// Clone the txn
	txnCloneBytes, _ := _tx.ToBytes(true)
	var txnClone MsgDeSoTxn
	txnClone.FromBytes(txnCloneBytes)

	// Set the nonce to the maximum-sized uint64 so that we eliminate variability due
	// to nonce sizing. This also makes it so that fees can be computed deterministically
	// for a particular account, assuming the output amount is the same. If we didn't do
	// this, then the size of the PartialID could change the size of the txn when serializing
	// as a Uvarint, which would cause different max fees each time.
	if txnClone.TxnVersion == DeSoTxnVersion1 {
		txnClone.TxnNonce.PartialID = math.MaxUint64
		txnClone.TxnNonce.ExpirationBlockHeight = math.MaxUint64
	}

	// Compute the size of the transaction without the signature.
	txBytesNoSignature, _ := txnClone.ToBytes(true /*preSignature*/)
	// Return the size the transaction would be if the signature had its
	// absolute maximum length.

	// MaxDERSigLen is the maximum size that a DER signature can be.
	//
	// Note: I am pretty sure the true maximum is 71. But since this value is
	// dependent on the size of R and S, and since it's generally used for
	// safety purposes (e.g. ensuring that enough space has been allocated),
	// it seems better to pad it a bit and stay on the safe side. You can see
	// some discussion on getting to this number here:
	// https://bitcoin.stackexchange.com/questions/77191/what-is-the-maximum-size-of-a-der-encoded-ecdsa-signature
	const MaxDERSigLen = 74

	return uint64(len(txBytesNoSignature)) + MaxDERSigLen
}

// A helper for computing the max fee given a txn. Assumes the longest signature
// length.
func _computeMaxTxFee(_tx *MsgDeSoTxn, minFeeRateNanosPerKB uint64) uint64 {
	maxSizeBytes := _computeMaxTxSize(_tx)
	return maxSizeBytes * minFeeRateNanosPerKB / 1000
}

func _computeMaxTxV1Fee(_tx *MsgDeSoTxn, minFeeRateNanosPerKB uint64) uint64 {
	if minFeeRateNanosPerKB > 1 && minFeeRateNanosPerKB <= 100 {
		return _computeMaxTxFee(_tx, minFeeRateNanosPerKB)
	}

	maxSizeBytes := _computeMaxTxSize(_tx)
	res := maxSizeBytes * minFeeRateNanosPerKB / 1000

	if (maxSizeBytes*minFeeRateNanosPerKB)%1000 != 0 {
		res++
	}
	return res
}

// Computing maximum fee for tx that doesn't include change output yet.
func _computeMaxTxFeeWithMaxChange(_tx *MsgDeSoTxn, minFeeRateNanosPerKB uint64) uint64 {
	// TODO: This is a hack that we implement in order to remain backward-compatible with
	// hundreds of tests that rely on the change being ommitted from the max fee
	// computation. It shouldn't impact anything in PROD because the min fee rate is
	// significantly higher. Nevertheless, we should fix all the tests at some point
	// and then remove this quick-fix.
	if minFeeRateNanosPerKB <= 100 {
		return _computeMaxTxFee(_tx, minFeeRateNanosPerKB)
	}

	maxSizeBytes := _computeMaxTxSize(_tx)
	res := (maxSizeBytes + MaxDeSoOutputSizeBytes) * minFeeRateNanosPerKB / 1000
	// In the event that there is a remainder, we need to round up to
	// ensure that the fee EXCEEDS the min fee rate.
	// We skip this check if the networkMinFeeRate is zero to keep existing tests working.
	if (maxSizeBytes+MaxDeSoOutputSizeBytes)*minFeeRateNanosPerKB%1000 > 0 {
		res++
	}
	return res
}

func (bc *Blockchain) CreatePrivateMessageTxn(
	senderPublicKey []byte, recipientPublicKey []byte,
	unencryptedMessageText string, encryptedMessageText string,
	senderMessagingPublicKey []byte, senderMessagingKeyName []byte,
	recipientMessagingPublicKey []byte, recipientMessagingKeyName []byte,
	tstampNanos uint64, extraData map[string][]byte,
	minFeeRateNanosPerKB uint64, mempool Mempool, additionalOutputs []*DeSoOutput) (
	_txn *MsgDeSoTxn, _totalInput uint64, _changeAmount uint64, _fees uint64, _err error) {

	var encryptedMessageBytes []byte
	messageExtraData := make(map[string][]byte)

	if encryptedMessageText == "" {
		// Encrypt the passed-in message text with the recipient's public key.
		//
		// Parse the recipient public key.
		recipientPk, err := btcec.ParsePubKey(recipientPublicKey)
		if err != nil {
			return nil, 0, 0, 0, errors.Wrapf(err, "CreatePrivateMessageTxn: Problem parsing "+
				"recipient public key: ")
		}
		encryptedMessageBytes, err = EncryptBytesWithPublicKey(
			[]byte(unencryptedMessageText), recipientPk.ToECDSA())
		if err != nil {
			return nil, 0, 0, 0, errors.Wrapf(err, "CreatePrivateMessageTxn: Problem "+
				"encrypting message text to hex: ")
		}

		// Add {V : 1} version field to ExtraData to indicate we are
		// encrypting using legacy public key method.
		messageExtraData[MessagesVersionString] = UintToBuf(MessagesVersion1)
	} else {
		var err error
		// Message is already encrypted, so just decode it to hex format
		encryptedMessageBytes, err = hex.DecodeString(encryptedMessageText)
		if err != nil {
			return nil, 0, 0, 0, errors.Wrapf(err, "CreatePrivateMessageTxn: Problem "+
				"decoding message text to hex: ")
		}

		// Add {V : 2} version field to ExtraData to indicate we are
		// encrypting using shared secret.
		messageExtraData[MessagesVersionString] = UintToBuf(MessagesVersion2)

		// Check for DeSo V3 Messages fields. Specifically, this request could be made with either sender
		// or recipient public keys and key names. Having one key present is sufficient to set V3.
		if len(senderMessagingPublicKey) > 0 || len(recipientMessagingPublicKey) > 0 {

			// If we're using rotating messaging keys, then we're on {V : 3} messages.
			if err = ValidateGroupPublicKeyAndName(senderMessagingPublicKey, senderMessagingKeyName); err == nil {
				messageExtraData[MessagesVersionString] = UintToBuf(MessagesVersion3)
				messageExtraData[SenderMessagingPublicKey] = senderMessagingPublicKey
				messageExtraData[SenderMessagingGroupKeyName] = senderMessagingKeyName
			}

			if err = ValidateGroupPublicKeyAndName(recipientMessagingPublicKey, recipientMessagingKeyName); err != nil {
				// If we didn't pass validation of either sender or recipient, then we return an error.
				if !reflect.DeepEqual(messageExtraData[MessagesVersionString], UintToBuf(MessagesVersion3)) {
					return nil, 0, 0, 0, err
				}
			} else {
				messageExtraData[MessagesVersionString] = UintToBuf(MessagesVersion3)
				messageExtraData[RecipientMessagingPublicKey] = recipientMessagingPublicKey
				messageExtraData[RecipientMessagingGroupKeyName] = recipientMessagingKeyName
			}
		}
	}

	// Delete protected keys
	if extraData != nil {
		delete(extraData, MessagesVersionString)
		delete(extraData, SenderMessagingPublicKey)
		delete(extraData, SenderMessagingGroupKeyName)
		delete(extraData, RecipientMessagingPublicKey)
		delete(extraData, RecipientMessagingGroupKeyName)
	}

	// Going to allow this to merge without a block height check because
	// it seems safe, and threading the block height check into here is pretty annoying.
	finalExtraData := mergeExtraData(extraData, messageExtraData)

	// Don't allow encryptedMessageBytes to be nil.
	if len(encryptedMessageBytes) == 0 {
		encryptedMessageBytes = []byte{}
	}

	// Create a transaction containing the encrypted message text.
	// A PrivateMessage transaction doesn't need any inputs or outputs (except additionalOutputs provided).
	txn := &MsgDeSoTxn{
		PublicKey: senderPublicKey,
		TxnMeta: &PrivateMessageMetadata{
			RecipientPublicKey: recipientPublicKey,
			EncryptedText:      encryptedMessageBytes,
			TimestampNanos:     tstampNanos,
		},
		ExtraData: finalExtraData,
		TxOutputs: additionalOutputs,

		// We wait to compute the signature until we've added all the
		// inputs and change.
	}

	totalInput, spendAmount, changeAmount, fees, err :=
		bc.AddInputsAndChangeToTransaction(txn, minFeeRateNanosPerKB, mempool)
	if err != nil {
		return nil, 0, 0, 0, errors.Wrapf(err, "CreatePrivateMessageTxn: Problem adding inputs: ")
	}

	// Sanity-check that the spendAmount is zero.
	if err = amountEqualsAdditionalOutputs(spendAmount, additionalOutputs); err != nil {
		return nil, 0, 0, 0, fmt.Errorf("CreatePrivateMessageTxn: %v", err)
	}

	return txn, totalInput, changeAmount, fees, nil
}

func (bc *Blockchain) CreateLikeTxn(
	userPublicKey []byte, likedPostHash BlockHash, isUnlike bool,
	minFeeRateNanosPerKB uint64, mempool Mempool, additionalOutputs []*DeSoOutput) (
	_txn *MsgDeSoTxn, _totalInput uint64, _changeAmount uint64, _fees uint64,
	_err error) {

	// A Like transaction doesn't need any inputs or outputs (except additionalOutputs provided).
	txn := &MsgDeSoTxn{
		PublicKey: userPublicKey,
		TxnMeta: &LikeMetadata{
			LikedPostHash: &likedPostHash,
			IsUnlike:      isUnlike,
		},
		TxOutputs: additionalOutputs,
		// We wait to compute the signature until we've added all the
		// inputs and change.
	}

	totalInput, spendAmount, changeAmount, fees, err :=
		bc.AddInputsAndChangeToTransaction(txn, minFeeRateNanosPerKB, mempool)
	if err != nil {
		return nil, 0, 0, 0, errors.Wrapf(
			err, "CreateLikeTxn: Problem adding inputs: ")
	}

	// Sanity-check that the spendAmount is zero.
	if err = amountEqualsAdditionalOutputs(spendAmount, additionalOutputs); err != nil {
		return nil, 0, 0, 0, fmt.Errorf("CreateLikeTxn: %v", err)
	}

	return txn, totalInput, changeAmount, fees, nil
}

func (bc *Blockchain) CreateFollowTxn(
	senderPublicKey []byte, followedPublicKey []byte, isUnfollow bool,
	minFeeRateNanosPerKB uint64, mempool Mempool, additionalOutputs []*DeSoOutput) (
	_txn *MsgDeSoTxn, _totalInput uint64, _changeAmount uint64, _fees uint64,
	_err error) {

	// A Follow transaction doesn't need any inputs or outputs (except additionalOutputs provided).
	txn := &MsgDeSoTxn{
		PublicKey: senderPublicKey,
		TxnMeta: &FollowMetadata{
			FollowedPublicKey: followedPublicKey,
			IsUnfollow:        isUnfollow,
		},
		TxOutputs: additionalOutputs,
		// We wait to compute the signature until we've added all the
		// inputs and change.
	}

	totalInput, spendAmount, changeAmount, fees, err :=
		bc.AddInputsAndChangeToTransaction(txn, minFeeRateNanosPerKB, mempool)
	if err != nil {
		return nil, 0, 0, 0, errors.Wrapf(
			err, "CreateFollowTxn: Problem adding inputs: ")
	}

	// Sanity-check that the spendAmount is zero.
	if err = amountEqualsAdditionalOutputs(spendAmount, additionalOutputs); err != nil {
		return nil, 0, 0, 0, fmt.Errorf("CreateFollowTxn: %v", err)
	}

	return txn, totalInput, changeAmount, fees, nil
}

func (bc *Blockchain) CreateUpdateGlobalParamsTxn(updaterPublicKey []byte,
	usdCentsPerBitcoin int64,
	createProfileFeesNanos int64,
	createNFTFeesNanos int64,
	maxCopiesPerNFT int64,
	minimumNetworkFeeNanosPerKb int64,
	forbiddenPubKey []byte,
	maxNonceExpirationBlockHeightOffset int64,
	// Standard transaction fields
	extraData map[string][]byte, minFeeRateNanosPerKB uint64, mempool Mempool, additionalOutputs []*DeSoOutput) (
	_txn *MsgDeSoTxn, _totalInput uint64, _changeAmount uint64, _fees uint64, _err error) {

	if extraData == nil {
		extraData = make(map[string][]byte)
	}

	// Set RepostedPostHash and IsQuotedRepost on the extra data map as necessary to track reposting.
	if usdCentsPerBitcoin >= 0 {
		extraData[USDCentsPerBitcoinKey] = UintToBuf(uint64(usdCentsPerBitcoin))
	}
	if createProfileFeesNanos >= 0 {
		extraData[CreateProfileFeeNanosKey] = UintToBuf(uint64(createProfileFeesNanos))
	}
	if createNFTFeesNanos >= 0 {
		extraData[CreateNFTFeeNanosKey] = UintToBuf(uint64(createNFTFeesNanos))
	}
	if maxCopiesPerNFT >= 0 {
		extraData[MaxCopiesPerNFTKey] = UintToBuf(uint64(maxCopiesPerNFT))
	}
	if minimumNetworkFeeNanosPerKb >= 0 {
		extraData[MinNetworkFeeNanosPerKBKey] = UintToBuf(uint64(minimumNetworkFeeNanosPerKb))
	}
	if len(forbiddenPubKey) > 0 {
		extraData[ForbiddenBlockSignaturePubKeyKey] = forbiddenPubKey
	}
	if maxNonceExpirationBlockHeightOffset >= 0 {
		extraData[MaxNonceExpirationBlockHeightOffsetKey] = UintToBuf(uint64(maxNonceExpirationBlockHeightOffset))
	}

	txn := &MsgDeSoTxn{
		PublicKey: updaterPublicKey,
		TxnMeta:   &UpdateGlobalParamsMetadata{},
		ExtraData: extraData,
		TxOutputs: additionalOutputs,
	}

	// We don't need to make any tweaks to the amount because it's basically
	// a standard "pay per kilobyte" transaction.
	totalInput, spendAmount, changeAmount, fees, err :=
		bc.AddInputsAndChangeToTransaction(txn, minFeeRateNanosPerKB, mempool)
	if err != nil {
		return nil, 0, 0, 0, errors.Wrapf(err, "CreateUpdateGlobalParamsTxn: Problem adding inputs: ")
	}

	// The spend amount should be zero for these txns.
	if err = amountEqualsAdditionalOutputs(spendAmount, additionalOutputs); err != nil {
		return nil, 0, 0, 0, fmt.Errorf("CreateUpdateGlobalParamsTxn %v", err)
	}

	return txn, totalInput, changeAmount, fees, nil
}

func (bc *Blockchain) CreateUpdateBitcoinUSDExchangeRateTxn(
	// Exchange rate update fields
	updaterPublicKey []byte,
	usdCentsPerbitcoin uint64,
	// Standard transaction fields
	minFeeRateNanosPerKB uint64, mempool Mempool, additionalOutputs []*DeSoOutput) (
	_txn *MsgDeSoTxn, _totalInput uint64, _changeAmount uint64, _fees uint64, _err error) {

	// Create a transaction containing the UpdateBitcoinUSDExchangeRate fields.
	txn := &MsgDeSoTxn{
		PublicKey: updaterPublicKey,
		TxnMeta: &UpdateBitcoinUSDExchangeRateMetadataa{
			USDCentsPerBitcoin: usdCentsPerbitcoin,
		},
		TxOutputs: additionalOutputs,
		// We wait to compute the signature until we've added all the
		// inputs and change.
	}

	// We don't need to make any tweaks to the amount because it's basically
	// a standard "pay per kilobyte" transaction.
	totalInput, spendAmount, changeAmount, fees, err :=
		bc.AddInputsAndChangeToTransaction(txn, minFeeRateNanosPerKB, mempool)
	if err != nil {
		return nil, 0, 0, 0, errors.Wrapf(err, "CreateUpdateBitcoinUSDExchangeRateTxn: Problem adding inputs: ")
	}

	// The spend amount should be zero for these txns.
	if err = amountEqualsAdditionalOutputs(spendAmount, additionalOutputs); err != nil {
		return nil, 0, 0, 0, fmt.Errorf("CreateUpdateBitcoinUSDExchangeRateTxn: %v", err)
	}

	return txn, totalInput, changeAmount, fees, nil
}

func (bc *Blockchain) CreateSubmitPostTxn(
	// Post fields
	updaterPublicKey []byte,
	postHashToModify []byte,
	parentStakeID []byte,
	body []byte,
	repostPostHashBytes []byte,
	isQuotedRepost bool,
	tstampNanos uint64,
	postExtraData map[string][]byte,
	isHidden bool,
	// Standard transaction fields
	minFeeRateNanosPerKB uint64, mempool Mempool, additionalOutputs []*DeSoOutput) (
	_txn *MsgDeSoTxn, _totalInput uint64, _changeAmount uint64, _fees uint64, _err error) {

	// Initialize txnExtraData to postExtraData.
	txnExtraData := postExtraData
	// Remove consensus level attributes from TxnExtraData if they exist.  The consensus logic will set them correctly.
	for _, key := range PostExtraDataConsensusKeys {
		delete(txnExtraData, key)
	}

	// Set RepostedPostHash and IsQuotedRepost on the extra data map as necessary to track reposting.
	if len(repostPostHashBytes) > 0 {
		txnExtraData[RepostedPostHash] = repostPostHashBytes
		if isQuotedRepost {
			txnExtraData[IsQuotedRepostKey] = QuotedRepostVal
		} else {
			txnExtraData[IsQuotedRepostKey] = NotQuotedRepostVal
		}
	}

	// Create a transaction containing the post fields.
	txn := &MsgDeSoTxn{
		PublicKey: updaterPublicKey,
		TxnMeta: &SubmitPostMetadata{
			PostHashToModify:         postHashToModify,
			ParentStakeID:            parentStakeID,
			Body:                     body,
			CreatorBasisPoints:       10 * 100,
			StakeMultipleBasisPoints: 1.25 * 100 * 100,
			TimestampNanos:           tstampNanos,
			IsHidden:                 isHidden,
		},
		TxOutputs: additionalOutputs,
		// We wait to compute the signature until we've added all the
		// inputs and change.
	}
	// Only set transaction's ExtraData if there is at least one key in the extra data map.
	if len(txnExtraData) > 0 {
		txn.ExtraData = txnExtraData
	}

	// We don't need to make any tweaks to the amount because it's basically
	// a standard "pay per kilobyte" transaction.
	totalInput, spendAmount, changeAmount, fees, err :=
		bc.AddInputsAndChangeToTransaction(txn, minFeeRateNanosPerKB, mempool)
	if err != nil {
		return nil, 0, 0, 0, errors.Wrapf(err, "CreateSubmitPostTxn: Problem adding inputs: ")
	}

	// The spend amount should be zero for post submissions.
	if err = amountEqualsAdditionalOutputs(spendAmount, additionalOutputs); err != nil {
		return nil, 0, 0, 0, fmt.Errorf("CreateSubmitPostTxn: %v", err)
	}

	return txn, totalInput, changeAmount, fees, nil
}

func (bc *Blockchain) CreateUpdateProfileTxn(
	UpdaterPublicKeyBytes []byte,
	// Optional. Only set when the owner of the profile is != to the updater.
	OptionalProfilePublicKeyBytes []byte,
	NewUsername string,
	NewDescription string,
	NewProfilePic string,
	NewCreatorBasisPoints uint64,
	NewStakeMultipleBasisPoints uint64,
	IsHidden bool,
	AdditionalFees uint64,
	ExtraData map[string][]byte,
	// Standard transaction fields
	minFeeRateNanosPerKB uint64, mempool Mempool, additionalOutputs []*DeSoOutput) (
	_txn *MsgDeSoTxn, _totalInput uint64, _changeAmount uint64, _fees uint64, _err error) {

	// Create a transaction containing the profile fields.
	txn := &MsgDeSoTxn{
		PublicKey: UpdaterPublicKeyBytes,
		TxnMeta: &UpdateProfileMetadata{
			ProfilePublicKey:            OptionalProfilePublicKeyBytes,
			NewUsername:                 []byte(NewUsername),
			NewDescription:              []byte(NewDescription),
			NewProfilePic:               []byte(NewProfilePic),
			NewCreatorBasisPoints:       NewCreatorBasisPoints,
			NewStakeMultipleBasisPoints: NewStakeMultipleBasisPoints,
			IsHidden:                    IsHidden,
		},
		TxOutputs: additionalOutputs,
		ExtraData: ExtraData,
		// We wait to compute the signature until we've added all the
		// inputs and change.

	}

	// We directly call AddInputsAndChangeToTransactionWithSubsidy so we can pass through the create profile fee.
	totalInput, spendAmount, changeAmount, fees, err :=
		bc.AddInputsAndChangeToTransactionWithSubsidy(txn, minFeeRateNanosPerKB, 0, mempool, AdditionalFees)
	if err != nil {
		return nil, 0, 0, 0, errors.Wrapf(err, "CreateUpdateProfileTxn: Problem adding inputs: ")
	}

	// The spend amount should equal to the additional fees for profile submissions.
	if err = amountEqualsAdditionalOutputs(spendAmount-AdditionalFees, additionalOutputs); err != nil {
		return nil, 0, 0, 0, fmt.Errorf("CreateUpdateProfileTxn: %v", err)
	}

	return txn, totalInput, changeAmount, fees, nil
}

func (bc *Blockchain) CreateSwapIdentityTxn(
	UpdaterPublicKeyBytes []byte,
	FromPublicKeyBytes []byte,
	ToPublicKeyBytes []byte,

	// Standard transaction fields
	minFeeRateNanosPerKB uint64, mempool Mempool, additionalOutputs []*DeSoOutput) (
	_txn *MsgDeSoTxn, _totalInput uint64, _changeAmount uint64, _fees uint64, _err error) {

	// Create a transaction containing the profile fields.
	txn := &MsgDeSoTxn{
		PublicKey: UpdaterPublicKeyBytes,
		TxnMeta: &SwapIdentityMetadataa{
			FromPublicKey: FromPublicKeyBytes,
			ToPublicKey:   ToPublicKeyBytes,
		},
		TxOutputs: additionalOutputs,
		// We wait to compute the signature until we've added all the
		// inputs and change.
	}

	// We don't need to make any tweaks to the amount because it's basically
	// a standard "pay per kilobyte" transaction.
	totalInput, spendAmount, changeAmount, fees, err :=
		bc.AddInputsAndChangeToTransaction(txn, minFeeRateNanosPerKB, mempool)
	if err != nil {
		return nil, 0, 0, 0, errors.Wrapf(err, "CreateSwapIdentityTxn: Problem adding inputs: ")
	}

	// The spend amount should be zero for SwapIdentity txns.
	if err = amountEqualsAdditionalOutputs(spendAmount, additionalOutputs); err != nil {
		return nil, 0, 0, 0, fmt.Errorf("CreateSwapIdentityTxn: %v", err)
	}

	return txn, totalInput, changeAmount, fees, nil
}

func (bc *Blockchain) CreateCreatorCoinTxn(
	UpdaterPublicKey []byte,
	// See CreatorCoinMetadataa for an explanation of these fields.
	ProfilePublicKey []byte,
	OperationType CreatorCoinOperationType,
	DeSoToSellNanos uint64,
	CreatorCoinToSellNanos uint64,
	DeSoToAddNanos uint64,
	MinDeSoExpectedNanos uint64,
	MinCreatorCoinExpectedNanos uint64,
	// Standard transaction fields
	minFeeRateNanosPerKB uint64, mempool Mempool, additionalOutputs []*DeSoOutput) (
	_txn *MsgDeSoTxn, _totalInput uint64, _changeAmount uint64, _fees uint64, _err error) {

	// Create a transaction containing the creator coin fields.
	txn := &MsgDeSoTxn{
		PublicKey: UpdaterPublicKey,
		TxnMeta: &CreatorCoinMetadataa{
			ProfilePublicKey,
			OperationType,
			DeSoToSellNanos,
			CreatorCoinToSellNanos,
			DeSoToAddNanos,
			MinDeSoExpectedNanos,
			MinCreatorCoinExpectedNanos,
		},
		TxOutputs: additionalOutputs,
		// We wait to compute the signature until we've added all the
		// inputs and change.
	}

	totalInput, _, changeAmount, fees, err :=
		bc.AddInputsAndChangeToTransactionWithSubsidy(
			txn, minFeeRateNanosPerKB, 0, mempool, DeSoToSellNanos)
	if err != nil {
		return nil, 0, 0, 0, errors.Wrapf(err, "CreateCreatorCoinTxn: Problem adding inputs: ")
	}

	// We want our transaction to have at least one input, even if it all
	// goes to change. This ensures that the transaction will not be "replayable."
	// NOTE: This is no longer needed after we transition to balance model
	if len(txn.TxInputs) == 0 &&
		bc.blockTip().Height+1 < bc.params.ForkHeights.BalanceModelBlockHeight {

		return nil, 0, 0, 0, fmt.Errorf("CreateCreatorCoinTxn: CreatorCoin txn " +
			"must have at least one input but had zero inputs " +
			"instead. Try increasing the fee rate.")
	}

	return txn, totalInput, changeAmount, fees, nil
}

func (bc *Blockchain) CreateCreatorCoinTransferTxn(
	UpdaterPublicKey []byte,
	ProfilePublicKey []byte,
	CreatorCoinToTransferNanos uint64,
	RecipientPublicKey []byte,
	// Standard transaction fields
	minFeeRateNanosPerKB uint64, mempool Mempool, additionalOutputs []*DeSoOutput) (
	_txn *MsgDeSoTxn, _totalInput uint64, _changeAmount uint64, _fees uint64, _err error) {

	// Create a transaction containing the creator coin fields.
	txn := &MsgDeSoTxn{
		PublicKey: UpdaterPublicKey,
		TxnMeta: &CreatorCoinTransferMetadataa{
			ProfilePublicKey,
			CreatorCoinToTransferNanos,
			RecipientPublicKey,
		},
		TxOutputs: additionalOutputs,
		// We wait to compute the signature until we've added all the
		// inputs and change.
	}

	// We don't need to make any tweaks to the amount because it's basically
	// a standard "pay per kilobyte" transaction.
	totalInput, spendAmount, changeAmount, fees, err :=
		bc.AddInputsAndChangeToTransaction(txn, minFeeRateNanosPerKB, mempool)
	if err != nil {
		return nil, 0, 0, 0, errors.Wrapf(err, "CreateCreatorCoinTransferTxn: Problem adding inputs: ")
	}
	_ = spendAmount

	// We want our transaction to have at least one input, even if it all
	// goes to change. This ensures that the transaction will not be "replayable."
	if len(txn.TxInputs) == 0 && bc.blockTip().Height+1 < bc.params.ForkHeights.BalanceModelBlockHeight {
		return nil, 0, 0, 0, fmt.Errorf("CreateCreatorCoinTransferTxn: CreatorCoinTransfer txn " +
			"must have at least one input but had zero inputs " +
			"instead. Try increasing the fee rate.")
	}

	return txn, totalInput, changeAmount, fees, nil
}

func (bc *Blockchain) CreateDAOCoinTxn(
	UpdaterPublicKey []byte,
	// See CreatorCoinMetadataa for an explanation of these fields.
	metadata *DAOCoinMetadata,
	// Standard transaction fields
	minFeeRateNanosPerKB uint64, mempool Mempool, additionalOutputs []*DeSoOutput) (
	_txn *MsgDeSoTxn, _totalInput uint64, _changeAmount uint64, _fees uint64, _err error) {

	// Create a transaction containing the creator coin fields.
	txn := &MsgDeSoTxn{
		PublicKey: UpdaterPublicKey,
		TxnMeta:   metadata,
		TxOutputs: additionalOutputs,
		// We wait to compute the signature until we've added all the
		// inputs and change.
	}

	// We don't need to make any tweaks to the amount because it's basically
	// a standard "pay per kilobyte" transaction.
	totalInput, spendAmount, changeAmount, fees, err :=
		bc.AddInputsAndChangeToTransaction(
			txn, minFeeRateNanosPerKB, mempool)
	if err != nil {
		return nil, 0, 0, 0, errors.Wrapf(err, "CreateDAOCoinTxn: Problem adding inputs: ")
	}
	_ = spendAmount

	// We want our transaction to have at least one input, even if it all
	// goes to change. This ensures that the transaction will not be "replayable."
	if len(txn.TxInputs) == 0 && bc.blockTip().Height+1 < bc.params.ForkHeights.BalanceModelBlockHeight {
		return nil, 0, 0, 0, fmt.Errorf("CreateDAOCoinTxn: DAOCoin txn " +
			"must have at least one input but had zero inputs " +
			"instead. Try increasing the fee rate.")
	}

	return txn, totalInput, changeAmount, fees, nil
}

func (bc *Blockchain) CreateDAOCoinTransferTxn(
	UpdaterPublicKey []byte,
	metadata *DAOCoinTransferMetadata,
	// Standard transaction fields
	minFeeRateNanosPerKB uint64, mempool Mempool, additionalOutputs []*DeSoOutput) (
	_txn *MsgDeSoTxn, _totalInput uint64, _changeAmount uint64, _fees uint64, _err error) {

	// Create a transaction containing the creator coin fields.
	txn := &MsgDeSoTxn{
		PublicKey: UpdaterPublicKey,
		TxnMeta:   metadata,
		TxOutputs: additionalOutputs,
		// We wait to compute the signature until we've added all the
		// inputs and change.
	}

	// We don't need to make any tweaks to the amount because it's basically
	// a standard "pay per kilobyte" transaction.
	totalInput, spendAmount, changeAmount, fees, err :=
		bc.AddInputsAndChangeToTransaction(txn, minFeeRateNanosPerKB, mempool)
	if err != nil {
		return nil, 0, 0, 0, errors.Wrapf(err, "CreateDAOCoinTransferTxn: Problem adding inputs: ")
	}
	_ = spendAmount

	// We want our transaction to have at least one input, even if it all
	// goes to change. This ensures that the transaction will not be "replayable."
	if len(txn.TxInputs) == 0 && bc.blockTip().Height+1 < bc.params.ForkHeights.BalanceModelBlockHeight {
		return nil, 0, 0, 0, fmt.Errorf("CreateDAOCoinTransferTxn: DAOCoinTransfer txn " +
			"must have at least one input but had zero inputs " +
			"instead. Try increasing the fee rate.")
	}

	return txn, totalInput, changeAmount, fees, nil
}

func (bc *Blockchain) CreateDAOCoinLimitOrderTxn(
	UpdaterPublicKey []byte,
	// See DAOCoinLimitOrderMetadata for an explanation of these fields.
	metadata *DAOCoinLimitOrderMetadata,
	// Standard transaction fields
	minFeeRateNanosPerKB uint64, mempool Mempool, additionalOutputs []*DeSoOutput) (
	_txn *MsgDeSoTxn, _totalInput uint64, _changeAmount uint64, _fees uint64, _err error) {

	// Initialize FeeNanos to the maximum uint64 to provide an upper bound on the size of the transaction.
	// We will set FeeNanos to it's true value after we add inputs and outputs.
	metadata.FeeNanos = math.MaxUint64

	// Create a transaction containing the create DAO coin limit order fields.
	txn := &MsgDeSoTxn{
		PublicKey: UpdaterPublicKey,
		TxnMeta:   metadata,
		TxOutputs: additionalOutputs,
		// We wait to compute the signature until we've added all the
		// inputs and change.
	}

	// Create a new UtxoView. If we have access to a mempool object, use it to
	// get an augmented view that factors in pending transactions.
	utxoView := NewUtxoView(bc.db, bc.params, bc.postgres, bc.snapshot, bc.eventManager)
	var err error
	if !isInterfaceValueNil(mempool) {
		utxoView, err = mempool.GetAugmentedUniversalView()
		if err != nil {
			return nil, 0, 0, 0, errors.Wrapf(err,
				"Blockchain.CreateDAOCoinLimitOrderTxn: Problem getting augmented UtxoView from mempool: ")

		}
	}

	// Validate txn metadata.
	err = utxoView.IsValidDAOCoinLimitOrderMetadata(txn.PublicKey, metadata)
	if err != nil {
		return nil, 0, 0, 0, errors.Wrapf(err, "Blockchain.CreateDAOCoinLimitOrderTxn: ")
	}

	// Construct transactor order if submitting a new order so
	// we can calculate BidderInputs and additional $DESO fees.
	// This is not necessary if cancelling an existing order.
	blockHeight := bc.blockTip().Height + 1
	var transactorOrder *DAOCoinLimitOrderEntry

	if metadata.CancelOrderID == nil {
		// CancelOrderID is nil, so we know we're submitting a new order.
		transactorOrder, err = utxoView.ConvertTxnToDAOCoinLimitOrderEntry(txn, blockHeight)
		if err != nil {
			return nil, 0, 0, 0, errors.Wrapf(
				err,
				"Blockchain.CreateDAOCoinLimitOrderTxn: error converting txn to DAO coin limit order entry: ")
		}
	}

	// We use "explicitSpend" to track how much we need to spend to cover the transactor's bid in DESO.
	var explicitSpend uint64
	if metadata.CancelOrderID == nil &&
		metadata.BuyingDAOCoinCreatorPublicKey.IsZeroPublicKey() {
		// If buying $DESO, we need to find inputs from all the orders that match.
		// This will move to txn construction as this will be put in the metadata.
		var lastSeenOrder *DAOCoinLimitOrderEntry
		desoNanosToConsumeMap := make(map[PKID]uint64)
		transactorQuantityToFill := transactorOrder.QuantityToFillInBaseUnits.Clone()

		for transactorQuantityToFill.GtUint64(0) {
			var matchingOrderEntries []*DAOCoinLimitOrderEntry
			matchingOrderEntries, err = utxoView.GetNextLimitOrdersToFill(transactorOrder, lastSeenOrder, blockHeight)
			if err != nil {
				return nil, 0, 0, 0, errors.Wrapf(
					err, "Blockchain.CreateDAOCoinLimitOrderTxn: Error getting Bid orders to match: ")
			}
			if len(matchingOrderEntries) == 0 {
				break
			}
			for _, matchingOrder := range matchingOrderEntries {
				lastSeenOrder = matchingOrder

				var matchingOrderDESOBalanceNanos uint64
				matchingOrderDESOBalanceNanos, err = utxoView.GetSpendableDeSoBalanceNanosForPublicKey(
					utxoView.GetPublicKeyForPKID(matchingOrder.TransactorPKID), blockHeight-1)
				if err != nil {
					return nil, 0, 0, 0, errors.Wrapf(
						err, "Blockchain.CreateDAOCoinLimitOrderTxn: error getting DeSo balance for matching bid order: ")
				}

				// Transactor is buying $DESO so matching order is selling $DESO.
				// Calculate updated order quantities and coins exchanged.
				var desoNanosExchanged *uint256.Int

				transactorQuantityToFill,
					_, // matching order updated quantity, not used here
					desoNanosExchanged,
					_, // dao coin nanos exchanged, not used here
					err = _calculateDAOCoinsTransferredInLimitOrderMatch(
					matchingOrder, transactorOrder.OperationType, transactorQuantityToFill)
				if err != nil {
					return nil, 0, 0, 0, errors.Wrapf(err, "Blockchain.CreateDAOCoinLimitOrderTxn: ")
				}

				// Check for overflow in $DESO exchanged.
				if !desoNanosExchanged.IsUint64() {
					return nil, 0, 0, 0, fmt.Errorf("Blockchain.CreateDAOCoinLimitOrderTxn: order cost overflows $DESO")
				}

				matchingOrderDESOBalanceNanosMinusExistingOrders := matchingOrderDESOBalanceNanos -
					desoNanosToConsumeMap[*matchingOrder.TransactorPKID]

				// Check if matching order has enough $DESO to
				// fulfill their order. Skip if not.
				if desoNanosExchanged.GtUint64(matchingOrderDESOBalanceNanosMinusExistingOrders) {
					continue
				}

				// Initialize map tracking total $DESO consumed if the matching
				// order transactor PKID hasn't been seen before.
				if _, exists := desoNanosToConsumeMap[*matchingOrder.TransactorPKID]; !exists {
					desoNanosToConsumeMap[*matchingOrder.TransactorPKID] = 0
				}

				// Update matching order's total $DESO consumed.
				desoNanosToConsumeMap[*matchingOrder.TransactorPKID], err = SafeUint64().Add(
					desoNanosToConsumeMap[*matchingOrder.TransactorPKID],
					desoNanosExchanged.Uint64())
				if err != nil {
					return nil, 0, 0, 0, errors.Wrapf(err, "Blockchain.CreateDAOCoinLimitOrderTxn: ")
				}
			}
		}

		for pkid, desoNanosToConsume := range desoNanosToConsumeMap {
			var inputs []*DeSoInput
			publicKey := NewPublicKey(utxoView.GetPublicKeyForPKID(&pkid))
			if blockHeight >= bc.params.ForkHeights.BalanceModelBlockHeight {
				spendableBalance, err := utxoView.GetSpendableDeSoBalanceNanosForPublicKey(
					publicKey.ToBytes(), blockHeight-1)
				if err != nil {
					return nil, 0, 0, 0, errors.Wrapf(err, "Blockchain.CreateDAOCoinLimitOrderTxn: Problem getting spendable balance: ")
				}
				if spendableBalance < desoNanosToConsume {
					return nil, 0, 0, 0, fmt.Errorf(
						"Blockchain.CreateDAOCoinLimitOrderTxn: Spendable balance (%d) insufficient for "+
							"bid amount (%d) for public key %v: ",
						spendableBalance, desoNanosToConsume, PkToString(publicKey.ToBytes(), bc.params))
				}
			} else {
				inputs, err = bc.GetInputsToCoverAmount(publicKey.ToBytes(), utxoView, desoNanosToConsume)
				if err != nil {
					return nil, 0, 0, 0, errors.Wrapf(err,
						"Blockchain.CreateDAOCoinLimitOrderTxn: Error getting inputs to cover amount: ")
				}

				inputsByTransactor := DeSoInputsByTransactor{
					TransactorPublicKey: &(*publicKey), // create a pointer to a copy of the public key
					Inputs:              inputs,
				}

				metadata.BidderInputs = append(metadata.BidderInputs, &inputsByTransactor)
			}
		}
	} else if metadata.CancelOrderID == nil &&
		metadata.SellingDAOCoinCreatorPublicKey.IsZeroPublicKey() {
		explicitSpend, err = utxoView.GetDESONanosToFillOrder(transactorOrder, blockHeight)
		if err != nil {
			return nil, 0, 0, 0, errors.Wrapf(err, "Blockchain.CreateDAOCoinLimitOrderTxn: ")
		}
	}

	// Add inputs and change for a standard pay per KB transaction.
	totalInput, _, changeAmount, fees, err :=
		bc.AddInputsAndChangeToTransactionWithSubsidy(txn, minFeeRateNanosPerKB, 0, mempool, explicitSpend)
	if err != nil {
		return nil, 0, 0, 0, errors.Wrapf(err,
			"CreateDAOCoinLimitOrderTxn: Problem adding inputs: ")
	}
	// Set fee to its actual value now that we've added inputs and outputs.
	// Note: This should not be necessary after the PoS fork because EstimateFee correctly
	// sets this. But we set it here anyway just to be safe.
	txn.TxnMeta.(*DAOCoinLimitOrderMetadata).FeeNanos = fees

	// We want our transaction to have at least one input, even if it all
	// goes to change. This ensures that the transaction will not be "replayable."
	if len(txn.TxInputs) == 0 && blockHeight < bc.params.ForkHeights.BalanceModelBlockHeight {
		return nil, 0, 0, 0, fmt.Errorf(
			"CreateDAOCoinLimitOrderTxn: DAOCoinLimitOrder txn must have at least one input" +
				" but had zero inputs instead. Try increasing the fee rate.")
	}

	return txn, totalInput, changeAmount, fees, nil
}

func (bc *Blockchain) CreateCreateNFTTxn(
	UpdaterPublicKey []byte,
	NFTPostHash *BlockHash,
	NumCopies uint64,
	HasUnlockable bool,
	IsForSale bool,
	MinBidAmountNanos uint64,
	NFTFee uint64,
	NFTRoyaltyToCreatorBasisPoints uint64,
	NFTRoyaltyToCoinBasisPoints uint64,
	IsBuyNow bool,
	BuyNowPriceNanos uint64,
	AdditionalDESORoyalties map[PublicKey]uint64,
	AdditionalCoinRoyalties map[PublicKey]uint64,
	ExtraData map[string][]byte,
	// Standard transaction fields
	minFeeRateNanosPerKB uint64, mempool Mempool, additionalOutputs []*DeSoOutput) (
	_txn *MsgDeSoTxn, _totalInput uint64, _changeAmount uint64, _fees uint64, _err error) {

	// Create a transaction containing the create NFT fields.
	txn := &MsgDeSoTxn{
		PublicKey: UpdaterPublicKey,
		TxnMeta: &CreateNFTMetadata{
			NFTPostHash,
			NumCopies,
			HasUnlockable,
			IsForSale,
			MinBidAmountNanos,
			NFTRoyaltyToCreatorBasisPoints,
			NFTRoyaltyToCoinBasisPoints,
		},
		TxOutputs: additionalOutputs,
		// We wait to compute the signature until we've added all the
		// inputs and change.
	}

	nftExtraData := make(map[string][]byte)
	// If this transactions creates a Buy Now NFT, set the extra data appropriately.
	if IsBuyNow {
		nftExtraData[BuyNowPriceKey] = UintToBuf(BuyNowPriceNanos)
	}

	// If this NFT has royalties that go to other users coins, set the extra data appropriately
	if len(AdditionalDESORoyalties) > 0 {
		additionalDESORoyaltiesBuf, err := SerializePubKeyToUint64Map(AdditionalDESORoyalties)
		if err != nil {
			return nil, 0, 0, 0, errors.Wrapf(err,
				"CreateCreateNFTTxn: Problem encoding additional DESO Royalties map: ")
		}
		nftExtraData[DESORoyaltiesMapKey] = additionalDESORoyaltiesBuf
	}

	// If this NFT has royalties that go to other users coins, set the extra data appropriately
	if len(AdditionalCoinRoyalties) > 0 {
		additionalCoinRoyaltiesBuf, err := SerializePubKeyToUint64Map(AdditionalCoinRoyalties)
		if err != nil {
			return nil, 0, 0, 0, errors.Wrapf(err,
				"CreateCreateNFTTxn: Problem encoding additional Coin Royalties map: ")
		}
		nftExtraData[CoinRoyaltiesMapKey] = additionalCoinRoyaltiesBuf
	}

	// Delete the protected keys from the ExtraData map
	if ExtraData != nil {
		delete(ExtraData, BuyNowPriceKey)
		delete(ExtraData, DESORoyaltiesMapKey)
		delete(ExtraData, CoinRoyaltiesMapKey)
	}

	finalExtraData := mergeExtraData(ExtraData, nftExtraData)

	if len(finalExtraData) > 0 {
		txn.ExtraData = finalExtraData
	}

	// We directly call AddInputsAndChangeToTransactionWithSubsidy so we can pass through the NFT fee.
	totalInput, _, changeAmount, fees, err :=
		bc.AddInputsAndChangeToTransactionWithSubsidy(txn, minFeeRateNanosPerKB, 0, mempool, NFTFee)
	if err != nil {
		return nil, 0, 0, 0, errors.Wrapf(err, "CreateCreateNFTTxn: Problem adding inputs: ")
	}

	// We want our transaction to have at least one input, even if it all
	// goes to change. This ensures that the transaction will not be "replayable."
	if len(txn.TxInputs) == 0 &&
		bc.blockTip().Height+1 < bc.params.ForkHeights.BalanceModelBlockHeight {

		return nil, 0, 0, 0, fmt.Errorf("CreateCreateNFTTxn: CreateNFT txn " +
			"must have at least one input but had zero inputs " +
			"instead. Try increasing the fee rate.")
	}

	return txn, totalInput, changeAmount, fees, nil
}

func (bc *Blockchain) GetInputsToCoverAmount(spenderPublicKey []byte, utxoView *UtxoView, amountToCover uint64) (
	_inputs []*DeSoInput, _err error) {
	// Get the spendable UtxoEntrys.
	spenderSpendableUtxos, err := bc.GetSpendableUtxosForPublicKey(spenderPublicKey, nil, utxoView)
	if err != nil {
		return nil, errors.Wrapf(err, "Problem getting spendable UtxoEntrys: ")
	}

	// Add input utxos to the transaction until we have enough total input to cover
	// the amount we want to spend plus the maximum fee (or until we've exhausted
	// all the utxos available).
	spenderInputs := []*DeSoInput{}
	totalSpenderInput := uint64(0)
	for _, utxoEntry := range spenderSpendableUtxos {

		// If the amount of input we have isn't enough to cover the bid amount, add an input and continue.
		if totalSpenderInput < amountToCover {
			spenderInputs = append(spenderInputs, (*DeSoInput)(utxoEntry.UtxoKey))

			amountToAdd := utxoEntry.AmountNanos
			// For Bitcoin burns, we subtract a tiny amount of slippage to the amount we can
			// spend. This makes reorderings more forgiving.
			if utxoEntry.UtxoType == UtxoTypeBitcoinBurn {
				amountToAdd = uint64(float64(amountToAdd) * .999)
			}

			totalSpenderInput += amountToAdd
			continue
		}

		// If we get here, we know we have enough input to cover the upper bound
		// estimate of our amount needed so break.
		break
	}
	// If we get here and we don't have sufficient input to cover the bid, error.
	if totalSpenderInput < amountToCover {
		return nil, fmt.Errorf("Spender has insufficient "+
			"UTXOs (%d total) to cover amount %d: ", totalSpenderInput, amountToCover)
	}
	return spenderInputs, nil
}

func (bc *Blockchain) CreateNFTBidTxn(
	UpdaterPublicKey []byte,
	NFTPostHash *BlockHash,
	SerialNumber uint64,
	BidAmountNanos uint64,
	// Standard transaction fields
	minFeeRateNanosPerKB uint64, mempool Mempool, additionalOutputs []*DeSoOutput) (
	_txn *MsgDeSoTxn, _totalInput uint64, _changeAmount uint64, _fees uint64, _err error) {
	// Create a transaction containing the NFT bid fields.
	txn := &MsgDeSoTxn{
		PublicKey: UpdaterPublicKey,
		TxnMeta: &NFTBidMetadata{
			NFTPostHash,
			SerialNumber,
			BidAmountNanos,
		},
		TxOutputs: additionalOutputs,
		// We wait to compute the signature until we've added all the
		// inputs and change.
	}

	var utxoView *UtxoView
	var err error
	if !isInterfaceValueNil(mempool) {
		utxoView, err = mempool.GetAugmentedUniversalView()
		if err != nil {
			return nil, 0, 0, 0, errors.Wrapf(err,
				"CreateNFTBidTxn: Problem getting augmented universal view: ")
		}
	} else {
		utxoView = NewUtxoView(bc.db, bc.params, bc.postgres, bc.snapshot, bc.eventManager)
	}

	nftKey := MakeNFTKey(NFTPostHash, SerialNumber)
	nftEntry := utxoView.GetNFTEntryForNFTKey(&nftKey)

	if nftEntry != nil && nftEntry.isDeleted {
		return nil, 0, 0, 0, errors.New(
			"_computeInputsForTxn: nftEntry is deleted")
	}
	var explicitSpend uint64
	if nftEntry != nil && nftEntry.IsBuyNow && nftEntry.BuyNowPriceNanos <= BidAmountNanos {
		explicitSpend = BidAmountNanos
	}

	// Add inputs and change for a standard pay per KB transaction.
	totalInput, _, changeAmount, fees, err :=
		bc.AddInputsAndChangeToTransactionWithSubsidy(txn, minFeeRateNanosPerKB, 0, mempool, explicitSpend)
	if err != nil {
		return nil, 0, 0, 0, errors.Wrapf(err, "CreateNFTBidTxn: Problem adding inputs: ")
	}

	// We want our transaction to have at least one input, even if it all
	// goes to change. This ensures that the transaction will not be "replayable."
	if len(txn.TxInputs) == 0 &&
		bc.blockTip().Height+1 < bc.params.ForkHeights.BalanceModelBlockHeight {

		return nil, 0, 0, 0, fmt.Errorf("CreateNFTBidTxn: NFTBid txn " +
			"must have at least one input but had zero inputs " +
			"instead. Try increasing the fee rate.")
	}

	return txn, totalInput, changeAmount, fees, nil
}

func (bc *Blockchain) CreateNFTTransferTxn(
	SenderPublicKey []byte,
	ReceiverPublicKey []byte,
	NFTPostHash *BlockHash,
	SerialNumber uint64,
	EncryptedUnlockableTextBytes []byte,
	// Standard transaction fields
	minFeeRateNanosPerKB uint64, mempool Mempool, additionalOutputs []*DeSoOutput) (
	_txn *MsgDeSoTxn, _totalInput uint64, _changeAmount uint64, _fees uint64, _err error) {

	// Create a transaction containing the NFT transfer fields.
	txn := &MsgDeSoTxn{
		PublicKey: SenderPublicKey,
		TxnMeta: &NFTTransferMetadata{
			NFTPostHash,
			SerialNumber,
			ReceiverPublicKey,
			EncryptedUnlockableTextBytes,
		},
		TxOutputs: additionalOutputs,
		// We wait to compute the signature until we've added all the
		// inputs and change.
	}

	// Add inputs and change for a standard pay per KB transaction.
	totalInput, _, changeAmount, fees, err :=
		bc.AddInputsAndChangeToTransaction(txn, minFeeRateNanosPerKB, mempool)
	if err != nil {
		return nil, 0, 0, 0, errors.Wrapf(err, "CreateNFTTransferTxn: Problem adding inputs: ")
	}

	// We want our transaction to have at least one input, even if it all
	// goes to change. This ensures that the transaction will not be "replayable."
	if len(txn.TxInputs) == 0 && bc.blockTip().Height+1 < bc.params.ForkHeights.BalanceModelBlockHeight {
		return nil, 0, 0, 0, fmt.Errorf("CreateNFTTransferTxn: NFTTransfer txn must have " +
			"at least one input but had zero inputs instead. Try increasing the fee rate.")
	}

	return txn, totalInput, changeAmount, fees, nil
}

func (bc *Blockchain) CreateAcceptNFTTransferTxn(
	UpdaterPublicKey []byte,
	NFTPostHash *BlockHash,
	SerialNumber uint64,
	// Standard transaction fields
	minFeeRateNanosPerKB uint64, mempool Mempool, additionalOutputs []*DeSoOutput) (
	_txn *MsgDeSoTxn, _totalInput uint64, _changeAmount uint64, _fees uint64, _err error) {

	// Create a transaction containing the accept NFT transfer fields.
	txn := &MsgDeSoTxn{
		PublicKey: UpdaterPublicKey,
		TxnMeta: &AcceptNFTTransferMetadata{
			NFTPostHash,
			SerialNumber,
		},
		TxOutputs: additionalOutputs,
		// We wait to compute the signature until we've added all the
		// inputs and change.
	}

	// Add inputs and change for a standard pay per KB transaction.
	totalInput, _, changeAmount, fees, err :=
		bc.AddInputsAndChangeToTransaction(txn, minFeeRateNanosPerKB, mempool)
	if err != nil {
		return nil, 0, 0, 0, errors.Wrapf(err,
			"CreateAcceptNFTTransferTxn: Problem adding inputs: ")
	}

	// We want our transaction to have at least one input, even if it all
	// goes to change. This ensures that the transaction will not be "replayable."
	if len(txn.TxInputs) == 0 &&
		bc.blockTip().Height+1 < bc.params.ForkHeights.BalanceModelBlockHeight {

		return nil, 0, 0, 0, fmt.Errorf(
			"CreateAcceptNFTTransferTxn: AcceptNFTTransfer txn must have at least one input" +
				" but had zero inputs instead. Try increasing the fee rate.")
	}

	return txn, totalInput, changeAmount, fees, nil
}

func (bc *Blockchain) CreateBurnNFTTxn(
	UpdaterPublicKey []byte,
	NFTPostHash *BlockHash,
	SerialNumber uint64,
	// Standard transaction fields
	minFeeRateNanosPerKB uint64, mempool Mempool, additionalOutputs []*DeSoOutput) (
	_txn *MsgDeSoTxn, _totalInput uint64, _changeAmount uint64, _fees uint64, _err error) {

	// Create a transaction containing the burn NFT fields.
	txn := &MsgDeSoTxn{
		PublicKey: UpdaterPublicKey,
		TxnMeta: &BurnNFTMetadata{
			NFTPostHash,
			SerialNumber,
		},
		TxOutputs: additionalOutputs,
		// We wait to compute the signature until we've added all the
		// inputs and change.
	}

	// Add inputs and change for a standard pay per KB transaction.
	totalInput, _, changeAmount, fees, err :=
		bc.AddInputsAndChangeToTransaction(txn, minFeeRateNanosPerKB, mempool)
	if err != nil {
		return nil, 0, 0, 0, errors.Wrapf(err, "CreateBurnNFTTxn: Problem adding inputs: ")
	}

	// We want our transaction to have at least one input, even if it all
	// goes to change. This ensures that the transaction will not be "replayable."
	if len(txn.TxInputs) == 0 && bc.blockTip().Height+1 < bc.params.ForkHeights.BalanceModelBlockHeight {
		return nil, 0, 0, 0, fmt.Errorf("CreateBurnNFTTxn: BurnNFT txn must have at least " +
			"one input but had zero inputs instead. Try increasing the fee rate.")
	}

	return txn, totalInput, changeAmount, fees, nil
}

func (bc *Blockchain) CreateAcceptNFTBidTxn(
	UpdaterPublicKey []byte,
	NFTPostHash *BlockHash,
	SerialNumber uint64,
	BidderPKID *PKID,
	BidAmountNanos uint64,
	EncryptedUnlockableTextBytes []byte,
	// Standard transaction fields
	minFeeRateNanosPerKB uint64, mempool Mempool, additionalOutputs []*DeSoOutput) (
	_txn *MsgDeSoTxn, _totalInput uint64, _changeAmount uint64, _fees uint64, _err error) {

	// Create a new UtxoView. If we have access to a mempool object, use it to
	// get an augmented view that factors in pending transactions.
	utxoView := NewUtxoView(bc.db, bc.params, bc.postgres, bc.snapshot, bc.eventManager)
	var err error
	if !isInterfaceValueNil(mempool) {
		utxoView, err = mempool.GetAugmentedUniversalView()
		if err != nil {
			return nil, 0, 0, 0, errors.Wrapf(err,
				"Blockchain.CreateAcceptNFTBidTxn: Problem getting augmented UtxoView from mempool: ")
		}
	}

	bidderPublicKey := utxoView.GetPublicKeyForPKID(BidderPKID)
	blockHeight := bc.BlockTip().Height + 1
	var bidderInputs []*DeSoInput
	if blockHeight >= bc.params.ForkHeights.BalanceModelBlockHeight {
		bidderSpendableBalance, err := utxoView.GetSpendableDeSoBalanceNanosForPublicKey(bidderPublicKey, blockHeight-1)
		if err != nil {
			return nil, 0, 0, 0, errors.Wrapf(err, "Blockchain.CreateAcceptNFTBidTxn: Problem getting spendable balance: ")
		}
		if bidderSpendableBalance < BidAmountNanos {
			return nil, 0, 0, 0, fmt.Errorf(
				"Blockchain.CreateAcceptNFTBidTxn: Spendable balance (%d) insufficient for bid amount (%d): ",
				bidderSpendableBalance, BidAmountNanos)
		}
	} else {
		bidderInputs, err = bc.GetInputsToCoverAmount(bidderPublicKey, utxoView, BidAmountNanos)
		if err != nil {
			return nil, 0, 0, 0, errors.Wrapf(err,
				"Blockchain.CreateAcceptNFTBidTxn: Error getting inputs for spend amount: ")
		}
	}

	// Create a transaction containing the accept nft bid fields.
	txn := &MsgDeSoTxn{
		PublicKey: UpdaterPublicKey,
		TxnMeta: &AcceptNFTBidMetadata{
			NFTPostHash,
			SerialNumber,
			BidderPKID,
			BidAmountNanos,
			EncryptedUnlockableTextBytes,
			bidderInputs,
		},
		TxOutputs: additionalOutputs,
		// We wait to compute the signature until we've added all the
		// inputs and change.
	}

	// Add inputs and change for a standard pay per KB transaction.
	totalInput, _, changeAmount, fees, err :=
		bc.AddInputsAndChangeToTransaction(txn, minFeeRateNanosPerKB, mempool)
	if err != nil {
		return nil, 0, 0, 0, errors.Wrapf(err, "CreateAcceptNFTBidTxn: Problem adding inputs: ")
	}

	// We want our transaction to have at least one input, even if it all
	// goes to change. This ensures that the transaction will not be "replayable."
	if len(txn.TxInputs) == 0 &&
		blockHeight < bc.params.ForkHeights.BalanceModelBlockHeight {

		return nil, 0, 0, 0, fmt.Errorf("CreateAcceptNFTBidTxn: AcceptNFTBid txn " +
			"must have at least one input but had zero inputs " +
			"instead. Try increasing the fee rate.")
	}

	return txn, totalInput, changeAmount, fees, nil
}

func (bc *Blockchain) CreateUpdateNFTTxn(
	UpdaterPublicKey []byte,
	NFTPostHash *BlockHash,
	SerialNumber uint64,
	IsForSale bool,
	MinBidAmountNanos uint64,
	IsBuyNow bool,
	BuyNowPriceNanos uint64,
	// Standard transaction fields
	minFeeRateNanosPerKB uint64, mempool Mempool, additionalOutputs []*DeSoOutput) (
	_txn *MsgDeSoTxn, _totalInput uint64, _changeAmount uint64, _fees uint64, _err error) {

	// Create a transaction containing the update NFT fields.
	txn := &MsgDeSoTxn{
		PublicKey: UpdaterPublicKey,
		TxnMeta: &UpdateNFTMetadata{
			NFTPostHash,
			SerialNumber,
			IsForSale,
			MinBidAmountNanos,
		},
		TxOutputs: additionalOutputs,
		// We wait to compute the signature until we've added all the
		// inputs and change.
	}

	// If this update makes the NFT a Buy Now NFT, set the extra data appropriately.
	if IsBuyNow {
		extraData := make(map[string][]byte)
		extraData[BuyNowPriceKey] = UintToBuf(BuyNowPriceNanos)
		txn.ExtraData = extraData
	}

	// Add inputs and change for a standard pay per KB transaction.
	totalInput, spendAmount, changeAmount, fees, err :=
		bc.AddInputsAndChangeToTransaction(txn, minFeeRateNanosPerKB, mempool)
	if err != nil {
		return nil, 0, 0, 0, errors.Wrapf(err, "CreateUpdateNFTTxn: Problem adding inputs: ")
	}
	_ = spendAmount

	// We want our transaction to have at least one input, even if it all
	// goes to change. This ensures that the transaction will not be "replayable."
	if len(txn.TxInputs) == 0 &&
		bc.blockTip().Height+1 < bc.params.ForkHeights.BalanceModelBlockHeight {

		return nil, 0, 0, 0, fmt.Errorf("CreateUpdateNFTTxn: CreateUpdateNFT txn " +
			"must have at least one input but had zero inputs " +
			"instead. Try increasing the fee rate.")
	}

	return txn, totalInput, changeAmount, fees, nil
}

func (bc *Blockchain) CreateAccessGroupTxn(
	userPublicKey []byte,
	accessGroupPublicKey []byte,
	accessGroupKeyName []byte,
	operationType AccessGroupOperationType,
	extraData map[string][]byte,
	minFeeRateNanosPerKB uint64, mempool Mempool, additionalOutputs []*DeSoOutput) (
	_txn *MsgDeSoTxn, _totalInput uint64, _changeAmount uint64, _fees uint64, _err error) {

	txn := &MsgDeSoTxn{
		PublicKey: userPublicKey,
		TxnMeta: &AccessGroupMetadata{
			AccessGroupOwnerPublicKey: userPublicKey,
			AccessGroupPublicKey:      accessGroupPublicKey,
			AccessGroupKeyName:        accessGroupKeyName,
			AccessGroupOperationType:  operationType,
		},
		ExtraData: extraData,
		TxOutputs: additionalOutputs,
	}

	// Add inputs and change for a standard pay per KB transaction.
	totalInput, spendAmount, changeAmount, fees, err :=
		bc.AddInputsAndChangeToTransaction(txn, minFeeRateNanosPerKB, mempool)
	if err != nil {
		return nil, 0, 0, 0, errors.Wrapf(err, "CreateAccessGroupTxn: Problem adding inputs: ")
	}

	// Sanity-check that the spend amount is non-zero.
	if spendAmount != 0 {
		return nil, 0, 0, 0, fmt.Errorf("CreateAccessGroupTxn: Spend amount is zero")
	}

	return txn, totalInput, changeAmount, fees, nil
}

func (bc *Blockchain) CreateAccessGroupMembersTxn(
	userPublicKey []byte,
	accessGroupKeyName []byte,
	accessGroupMemberList []*AccessGroupMember,
	operationType AccessGroupMemberOperationType,
	extraData map[string][]byte,
	minFeeRateNanosPerKB uint64, mempool Mempool, additionalOutputs []*DeSoOutput) (
	_txn *MsgDeSoTxn, _totalInput uint64, _changeAmount uint64, _fees uint64, _err error) {

	txn := &MsgDeSoTxn{
		PublicKey: userPublicKey,
		TxnMeta: &AccessGroupMembersMetadata{
			AccessGroupOwnerPublicKey:      userPublicKey,
			AccessGroupKeyName:             accessGroupKeyName,
			AccessGroupMembersList:         accessGroupMemberList,
			AccessGroupMemberOperationType: operationType,
		},
		ExtraData: extraData,
		TxOutputs: additionalOutputs,
	}

	// Add inputs and change for a standard pay per KB transaction.
	totalInput, spendAmount, changeAmount, fees, err :=
		bc.AddInputsAndChangeToTransaction(txn, minFeeRateNanosPerKB, mempool)
	if err != nil {
		return nil, 0, 0, 0, errors.Wrapf(err, "CreateAccessGroupMembersTxn: Problem adding inputs: ")
	}

	// Sanity-check that the spend amount is non-zero.
	if spendAmount != 0 {
		return nil, 0, 0, 0, fmt.Errorf("CreateAccessGroupMembersTxn: Spend amount is zero")
	}

	return txn, totalInput, changeAmount, fees, nil
}

func (bc *Blockchain) CreateNewMessageTxn(
	userPublicKey []byte,
	senderAccessGroupOwnerPublicKey PublicKey, senderAccessGroupKeyName GroupKeyName, senderAccessPublicKey PublicKey,
	recipientAccessGroupOwnerPublicKey PublicKey, recipientAccessGroupKeyName GroupKeyName, recipientAccessPublicKey PublicKey,
	encryptedText []byte,
	timestampNanos uint64,
	messageType NewMessageType,
	messageOperation NewMessageOperation,
	extraData map[string][]byte,
	minFeeRateNanosPerKB uint64, mempool Mempool, additionalOutputs []*DeSoOutput) (
	_txn *MsgDeSoTxn, _totalInput uint64, _changeAmount uint64, _fees uint64, _err error) {

	txn := &MsgDeSoTxn{
		PublicKey: userPublicKey,
		TxnMeta: &NewMessageMetadata{
			SenderAccessGroupOwnerPublicKey:    senderAccessGroupOwnerPublicKey,
			SenderAccessGroupKeyName:           senderAccessGroupKeyName,
			SenderAccessGroupPublicKey:         senderAccessPublicKey,
			RecipientAccessGroupOwnerPublicKey: recipientAccessGroupOwnerPublicKey,
			RecipientAccessGroupKeyName:        recipientAccessGroupKeyName,
			RecipientAccessGroupPublicKey:      recipientAccessPublicKey,
			EncryptedText:                      encryptedText,
			TimestampNanos:                     timestampNanos,
			NewMessageType:                     messageType,
			NewMessageOperation:                messageOperation,
		},
		ExtraData: extraData,
		TxOutputs: additionalOutputs,
	}

	// Add inputs and change for a standard pay per KB transaction.
	totalInput, spendAmount, changeAmount, fees, err :=
		bc.AddInputsAndChangeToTransaction(txn, minFeeRateNanosPerKB, mempool)
	if err != nil {
		return nil, 0, 0, 0, errors.Wrapf(err, "CreateNewMessageTxn: Problem adding inputs: ")
	}

	// Sanity-check that the spend amount is non-zero.
	if spendAmount != 0 {
		return nil, 0, 0, 0, fmt.Errorf("CreateNewMessageTxn: Spend amount is zero")
	}

	return txn, totalInput, changeAmount, fees, nil
}

// Each diamond level is worth a fixed amount of DeSo. These amounts can be changed
// in the future by simply returning a new set of values after a particular block height.
func GetDeSoNanosDiamondLevelMapAtBlockHeight(
	blockHeight int64) map[int64]uint64 {

	return map[int64]uint64{
		1: 50000,
		2: 500000,
		3: 5000000,
		4: 50000000,
		5: 500000000,
		6: 5000000000,
		7: 50000000000,
		8: 500000000000,
	}
}

func GetDeSoNanosForDiamondLevelAtBlockHeight(
	diamondLevel int64, blockHeight int64) uint64 {

	// Caller is responsible for passing a valid diamond level.
	desoNanosMap := GetDeSoNanosDiamondLevelMapAtBlockHeight(blockHeight)
	desoNanosForLevel, levelExists := desoNanosMap[diamondLevel]
	if !levelExists {
		// We allow a special case for diamondLevel zero, in which case we
		// know that the value should also be zero.
		if diamondLevel != 0 {
			// If a non-existent level is requested, return zero
			glog.Errorf("GetDeSoNanosForDiamondLevelAtBlockHeight: "+
				"Diamond level %v does not exist in map %v; this should never happen",
				diamondLevel, desoNanosMap)
		}
		return 0
	}

	return desoNanosForLevel
}

// At a particular diamond level, a fixed amount of DeSo is converted into creator coins
// and then sent to a user. This function computes the amount of creator coins required for
// a particular level.
func GetCreatorCoinNanosForDiamondLevelAtBlockHeight(
	coinsInCirculationNanos uint64, desoLockedNanos uint64,
	diamondLevel int64, blockHeight int64, params *DeSoParams) uint64 {

	// No creator coins are required at level zero
	if diamondLevel == 0 {
		return 0
	}

	// First get the amount of DeSo required by this level.
	desoNanosForLevel := GetDeSoNanosForDiamondLevelAtBlockHeight(
		diamondLevel, blockHeight)

	// Figure out the amount of creator coins to print based on the user's CreatorCoinEntry.
	return CalculateCreatorCoinToMint(
		desoNanosForLevel, coinsInCirculationNanos,
		desoLockedNanos, params)
}

func (bc *Blockchain) CreateCreatorCoinTransferTxnWithDiamonds(
	SenderPublicKey []byte,
	ReceiverPublicKey []byte,
	DiamondPostHash *BlockHash,
	DiamondLevel int64,
	// Standard transaction fields
	minFeeRateNanosPerKB uint64, mempool Mempool, additionalOutputs []*DeSoOutput) (
	_txn *MsgDeSoTxn, _totalInput uint64, _changeAmount uint64, _fees uint64, _err error) {

	// Create a new UtxoView. If we have access to a mempool object, use it to
	// get an augmented view that factors in pending transactions.
	utxoView := NewUtxoView(bc.db, bc.params, bc.postgres, bc.snapshot, bc.eventManager)
	var err error
	if !isInterfaceValueNil(mempool) {
		utxoView, err = mempool.GetAugmentedUniversalView()
		if err != nil {
			return nil, 0, 0, 0, errors.Wrapf(err,
				"Blockchain.CreateCreatorCoinTransferTxnWithDiamonds: "+
					"Problem getting augmented UtxoView from mempool: ")
		}
	}

	blockHeight := bc.blockTip().Height + 1
	creatorCoinToTransferNanos, _, err := utxoView.ValidateDiamondsAndGetNumCreatorCoinNanos(
		SenderPublicKey, ReceiverPublicKey, DiamondPostHash, DiamondLevel, blockHeight)
	if err != nil {
		return nil, 0, 0, 0, errors.Wrapf(
			err, "Blockchain.CreateCreatorCoinTransferTxnWithDiamonds: Problem getting creator coin nanos: ")
	}

	// Create a transaction containing the creator coin fields.
	txn := &MsgDeSoTxn{
		PublicKey: SenderPublicKey,
		TxnMeta: &CreatorCoinTransferMetadataa{
			SenderPublicKey,
			// Buffer the creatorCoinToTransferNanos to factor in some slippage in the
			// creator coin price. Transferring more than is needed is allowed, but
			// undershooting will cause the transaction to be rejected.
			uint64(float64(creatorCoinToTransferNanos) * 1.05),
			ReceiverPublicKey,
		},
		TxOutputs: additionalOutputs,
		// We wait to compute the signature until we've added all the
		// inputs and change.
	}

	// Make a map for the diamond extra data.
	diamondsExtraData := make(map[string][]byte)
	diamondsExtraData[DiamondLevelKey] = IntToBuf(DiamondLevel)
	diamondsExtraData[DiamondPostHashKey] = DiamondPostHash[:]
	txn.ExtraData = diamondsExtraData

	// We don't need to make any tweaks to the amount because it's basically
	// a standard "pay per kilobyte" transaction.
	totalInput, spendAmount, changeAmount, fees, err :=
		bc.AddInputsAndChangeToTransaction(txn, minFeeRateNanosPerKB, mempool)
	if err != nil {
		return nil, 0, 0, 0, errors.Wrapf(
			err, "CreateCreatorCoinTransferTxnWithDiamonds: Problem adding inputs: ")
	}
	_ = spendAmount

	// We want our transaction to have at least one input, even if it all
	// goes to change. This ensures that the transaction will not be "replayable."
	if len(txn.TxInputs) == 0 &&
		blockHeight < bc.params.ForkHeights.BalanceModelBlockHeight {

		return nil, 0, 0, 0, fmt.Errorf(
			"CreateCreatorCoinTransferTxnWithDiamonds: CreatorCoinTransfer txn must have at" +
				" least one input but had zero inputs instead. Try increasing the fee rate.")
	}

	return txn, totalInput, changeAmount, fees, nil
}

func (bc *Blockchain) CreateAuthorizeDerivedKeyTxn(
	ownerPublicKey []byte,
	derivedPublicKey []byte,
	expirationBlock uint64,
	accessSignature []byte,
	deleteKey bool,
	derivedKeySignature bool,
	extraData map[string][]byte,
	memo []byte,
	transactionSpendingLimitHex string,
	// Standard transaction fields
	minFeeRateNanosPerKB uint64, mempool Mempool, additionalOutputs []*DeSoOutput) (
	_txn *MsgDeSoTxn, _totalInput uint64, _changeAmount uint64, _fees uint64, _err error) {

	blockHeight := bc.blockTip().Height + 1

	transactionSpendingLimitBytes, err := hex.DecodeString(transactionSpendingLimitHex)
	if err != nil {
		return nil, 0, 0, 0, errors.Wrapf(err,
			"Blockchain.CreateAuthorizeDerivedKeyTxn: Problem decoding transactionSpendingLimitHex")
	}
	if blockHeight >= bc.params.ForkHeights.DerivedKeySetSpendingLimitsBlockHeight {
		// Verify that the access signature is valid. If not signing with a derived key,
		// then we don't need to verify the access signature
		if err = _verifyAccessSignatureWithTransactionSpendingLimit(ownerPublicKey, derivedPublicKey,
			expirationBlock, transactionSpendingLimitBytes, accessSignature, uint64(blockHeight), bc.params,
		); derivedKeySignature && err != nil {
			return nil, 0, 0, 0, errors.Wrapf(err,
				"Blockchain.CreateAuthorizeDerivedKeyTxn: Problem verifying access signature with transaction"+
					" spending limit")
		}
	} else {
		// Verify that the signature is valid.
		if err = _verifyAccessSignature(ownerPublicKey, derivedPublicKey,
			expirationBlock, accessSignature, blockHeight, bc.params); err != nil {
			return nil, 0, 0, 0, errors.Wrapf(err,
				"Blockchain.CreateAuthorizeDerivedKeyTxn: Problem verifying access signature")
		}
	}

	// Check that the expiration block is valid.
	if expirationBlock <= uint64(blockHeight) {
		return nil, 0, 0, 0, fmt.Errorf(
			"Blockchain.CreateAuthorizeDerivedKeyTxn: Expired access signature")
	}

	// Get the appropriate operation type.
	var operationType AuthorizeDerivedKeyOperationType
	if deleteKey {
		operationType = AuthorizeDerivedKeyOperationNotValid
	} else {
		operationType = AuthorizeDerivedKeyOperationValid
	}

	derivedKeyExtraData := make(map[string][]byte)
	if derivedKeySignature {
		derivedKeyExtraData[DerivedPublicKey] = derivedPublicKey
	}

	if blockHeight >= bc.params.ForkHeights.DerivedKeySetSpendingLimitsBlockHeight {
		if len(memo) != 0 {
			derivedKeyExtraData[DerivedKeyMemoKey] = memo
		}
		if len(transactionSpendingLimitBytes) != 0 {
			derivedKeyExtraData[TransactionSpendingLimitKey] = transactionSpendingLimitBytes
		}
	}

	// Delete protected keys
	if extraData != nil {
		delete(extraData, DerivedPublicKey)
		delete(extraData, DerivedKeyMemoKey)
		delete(extraData, TransactionSpendingLimitKey)
	}

	finalExtraData := mergeExtraData(extraData, derivedKeyExtraData)

	// Create a transaction containing the authorize derived key fields.
	txn := &MsgDeSoTxn{
		PublicKey: ownerPublicKey,
		TxnMeta: &AuthorizeDerivedKeyMetadata{
			derivedPublicKey,
			expirationBlock,
			operationType,
			accessSignature,
		},
		TxOutputs: additionalOutputs,
		ExtraData: finalExtraData,
		// We wait to compute the signature until we've added all the
		// inputs and change.
	}

	// We don't need to make any tweaks to the amount because it's basically
	// a standard "pay per kilobyte" transaction.
	totalInput, spendAmount, changeAmount, fees, err :=
		bc.AddInputsAndChangeToTransaction(txn, minFeeRateNanosPerKB, mempool)
	if err != nil {
		return nil, 0, 0, 0, errors.Wrapf(err, "CreateAuthorizeDerivedKeyTxn: Problem adding inputs: ")
	}

	// Sanity-check that the spendAmount is zero.
	if spendAmount != 0 {
		return nil, 0, 0, 0, fmt.Errorf("CreateAuthorizeDerivedKeyTxn: Spend amount "+
			"should be zero but was %d instead: ", spendAmount)
	}

	return txn, totalInput, changeAmount, fees, nil
}

func (bc *Blockchain) CreateMessagingKeyTxn(
	senderPublicKey []byte,
	messagingPublicKey []byte,
	messagingGroupKeyName []byte,
	messagingOwnerKeySignature []byte,
	members []*MessagingGroupMember,
	extraData map[string][]byte,
	minFeeRateNanosPerKB uint64, mempool Mempool, additionalOutputs []*DeSoOutput) (
	_txn *MsgDeSoTxn, _totalInput uint64, _changeAmount uint64, _fees uint64, _err error) {

	// We don't need to validate info here, so just construct the transaction instead.
	txn := &MsgDeSoTxn{
		PublicKey: senderPublicKey,
		TxnMeta: &MessagingGroupMetadata{
			MessagingPublicKey:    messagingPublicKey,
			MessagingGroupKeyName: messagingGroupKeyName,
			GroupOwnerSignature:   messagingOwnerKeySignature,
			MessagingGroupMembers: members,
		},
		ExtraData: extraData,
		TxOutputs: additionalOutputs,
	}

	// We don't need to make any tweaks to the amount because it's basically
	// a standard "pay per kilobyte" transaction.
	totalInput, spendAmount, changeAmount, fees, err :=
		bc.AddInputsAndChangeToTransaction(txn, minFeeRateNanosPerKB, mempool)
	if err != nil {
		return nil, 0, 0, 0, errors.Wrapf(err, "Blockchain.CreateMessagingKeyTxn: Problem adding inputs: ")
	}

	// Sanity-check that the spendAmount is zero.
	if spendAmount != 0 {
		return nil, 0, 0, 0, fmt.Errorf("Blockchain.CreateMessagingKeyTxn: Spend amount "+
			"should be zero but was %d instead: ", spendAmount)
	}

	return txn, totalInput, changeAmount, fees, nil
}

func (bc *Blockchain) CreateBasicTransferTxnWithDiamonds(
	SenderPublicKey []byte,
	DiamondPostHash *BlockHash,
	DiamondLevel int64,
	ExtraData map[string][]byte,
	// Standard transaction fields
	minFeeRateNanosPerKB uint64, mempool Mempool, additionalOutputs []*DeSoOutput) (
	_txn *MsgDeSoTxn, _totalInput uint64, _spendAmount uint64, _changeAmount uint64, _fees uint64, _err error) {

	// Create a new UtxoView. If we have access to a mempool object, use it to
	// get an augmented view that factors in pending transactions.
	utxoView := NewUtxoView(bc.db, bc.params, bc.postgres, bc.snapshot, bc.eventManager)
	var err error
	if !isInterfaceValueNil(mempool) {
		utxoView, err = mempool.GetAugmentedUniversalView()
		if err != nil {
			return nil, 0, 0, 0, 0, errors.Wrapf(err,
				"Blockchain.CreateBasicTransferTxnWithDiamonds: "+
					"Problem getting augmented UtxoView from mempool: ")
		}
	}

	// Get the post that we are trying to diamond so that we have the receiver public key.
	diamondPostEntry := utxoView.GetPostEntryForPostHash(DiamondPostHash)
	if diamondPostEntry == nil || diamondPostEntry.isDeleted {
		return nil, 0, 0, 0, 0, fmt.Errorf(
			"Blockchain.CreateBasicTransferTxnWithDiamonds: " +
				"Problem getting post entry for post hash")
	}

	blockHeight := bc.blockTip().Height + 1
	desoToTransferNanos, _, err := utxoView.ValidateDiamondsAndGetNumDeSoNanos(
		SenderPublicKey, diamondPostEntry.PosterPublicKey, DiamondPostHash, DiamondLevel, blockHeight)
	if err != nil {
		return nil, 0, 0, 0, 0, errors.Wrapf(
			err, "Blockchain.CreateBasicTransferTxnWithDiamonds: Problem getting deso nanos: ")
	}

	// Build the basic transfer txn.
	txn := &MsgDeSoTxn{
		PublicKey: SenderPublicKey,
		TxnMeta:   &BasicTransferMetadata{},
		TxOutputs: append(additionalOutputs, &DeSoOutput{
			PublicKey:   diamondPostEntry.PosterPublicKey,
			AmountNanos: desoToTransferNanos,
		}),
		// TxInputs and TxOutputs will be set below.
		// This function does not compute a signature.
	}

	delete(ExtraData, DiamondLevelKey)
	delete(ExtraData, DiamondPostHashKey)

	// Make a map for the diamond extra data and add it.
	diamondsExtraData := make(map[string][]byte)
	diamondsExtraData[DiamondLevelKey] = IntToBuf(DiamondLevel)
	diamondsExtraData[DiamondPostHashKey] = DiamondPostHash[:]
	txn.ExtraData = mergeExtraData(ExtraData, diamondsExtraData)

	// We don't need to make any tweaks to the amount because it's basically
	// a standard "pay per kilobyte" transaction.
	totalInput, spendAmount, changeAmount, fees, err :=
		bc.AddInputsAndChangeToTransaction(txn, minFeeRateNanosPerKB, mempool)
	if err != nil {
		return nil, 0, 0, 0, 0, errors.Wrapf(
			err, "CreateBasicTransferTxnWithDiamonds: Problem adding inputs: ")
	}
	_ = spendAmount

	// We want our transaction to have at least one input, even if it all
	// goes to change. This ensures that the transaction will not be "replayable."
	if len(txn.TxInputs) == 0 &&
		blockHeight < bc.params.ForkHeights.BalanceModelBlockHeight {

		return nil, 0, 0, 0, 0, fmt.Errorf(
			"CreateBasicTransferTxnWithDiamonds: Txn must have at" +
				" least one input but had zero inputs instead. Try increasing the fee rate.")
	}

	return txn, totalInput, spendAmount, changeAmount, fees, nil
}

func (bc *Blockchain) CreateMaxSpend(
	senderPkBytes []byte, recipientPkBytes []byte, extraData map[string][]byte, minFeeRateNanosPerKB uint64,
	mempool Mempool, additionalOutputs []*DeSoOutput) (
	_txn *MsgDeSoTxn, _totalInputAdded uint64, _spendAmount uint64, _fee uint64, _err error) {

	txn := &MsgDeSoTxn{
		PublicKey: senderPkBytes,
		TxnMeta:   &BasicTransferMetadata{},
		// Set a single output with the maximum possible size to ensure we don't
		// underestimate the fee. Note it must be a max size output because outputs
		// are encoded as uvarints.
		TxOutputs: append(additionalOutputs, &DeSoOutput{
			PublicKey:   recipientPkBytes,
			AmountNanos: math.MaxUint64,
		}),
		// TxInputs and TxOutputs will be set below.
		// This function does not compute a signature.
	}

	if len(extraData) > 0 {
		txn.ExtraData = extraData
	}

	if len(extraData) > 0 {
		txn.ExtraData = extraData
	}

	if bc.BlockTip().Height >= bc.params.ForkHeights.BalanceModelBlockHeight {
		var utxoView *UtxoView
		var err error
		if !isInterfaceValueNil(mempool) {
			utxoView, err = mempool.GetAugmentedUniversalView()
			if err != nil {
				return nil, 0, 0, 0, errors.Wrapf(err,
					"Blockchain.CreateMaxSpend: Problem getting augmented UtxoView from mempool: ")
			}
		} else {
			utxoView = NewUtxoView(bc.db, bc.params, bc.postgres, bc.snapshot, bc.eventManager)
		}
		spendableBalance, err := utxoView.GetSpendableDeSoBalanceNanosForPublicKey(
			senderPkBytes, bc.BlockTip().Height)
		if err != nil {
			return nil, 0, 0, 0, errors.Wrapf(err,
				"Blockchain.CreateMaxSpend: Problem getting spendable balance: ")
		}
		txn.TxOutputs[len(txn.TxOutputs)-1].AmountNanos = spendableBalance
		txn.TxnVersion = 1
		txn.TxnNonce, err = utxoView.ConstructNonceForPublicKey(senderPkBytes, uint64(bc.BlockTip().Height))
		if err != nil {
			return nil, 0, 0, 0, errors.Wrapf(
				err,
				"Blockchain.CreateMaxSpend: Problem getting next nonce: ")
		}
		feeAmountNanos := uint64(0)
		prevFeeAmountNanos := uint64(0)
		for feeAmountNanos == 0 || feeAmountNanos != prevFeeAmountNanos {
			prevFeeAmountNanos = feeAmountNanos
			if !isInterfaceValueNil(mempool) {
				feeAmountNanos, err = mempool.EstimateFee(txn, minFeeRateNanosPerKB)
				if err != nil {
					return nil, 0, 0, 0, errors.Wrapf(err, "CreateMaxSpend: Problem estimating fee: ")
				}
			} else {
				feeAmountNanos = _computeMaxTxV1Fee(txn, minFeeRateNanosPerKB)
			}
			UpdateTxnFee(txn, feeAmountNanos)
			txn.TxOutputs[len(txn.TxOutputs)-1].AmountNanos = spendableBalance - feeAmountNanos
		}

		return txn, spendableBalance, spendableBalance - feeAmountNanos, feeAmountNanos, nil
	}

	// Get the spendable UtxoEntrys.
	spendableUtxos, err := bc.GetSpendableUtxosForPublicKey(senderPkBytes, mempool, nil)
	if err != nil {
		return nil, 0, 0, 0, errors.Wrapf(err, "CreateMaxSpend: Problem getting spendable UtxoEntrys: ")
	}

	totalInput := uint64(0)
	for _, utxoEntry := range spendableUtxos {
		amountToAdd := utxoEntry.AmountNanos
		// For Bitcoin burns, we subtract a tiny amount of slippage to the amount we can
		// spend. This makes reorderings more forgiving.
		if utxoEntry.UtxoType == UtxoTypeBitcoinBurn {
			amountToAdd = uint64(float64(amountToAdd) * .999)
		}
		totalInput += amountToAdd
		txn.TxInputs = append(txn.TxInputs, (*DeSoInput)(utxoEntry.UtxoKey))

		// Avoid creating transactions that are ridiculously huge. Note this is smaller
		// than what AddInputsAndChangeToTransaction will allow because we want to leave
		// some breathing room to avoid this transaction getting rejected.
		currentTxnSize := _computeMaxTxSize(txn)
		// It is okay to directly use MaxBlockSizeBytesPoW here since the PoS fork
		// comes after the balance model fork. The balance model fork ensures we do not hit
		// this point.
		if currentTxnSize > bc.params.MaxBlockSizeBytesPoW/3 {
			if len(txn.TxInputs) > 0 {
				// Cut off the last input if the transaction just became too large.
				txn.TxInputs = txn.TxInputs[:len(txn.TxInputs)-1]
			}
			break
		}
	}

	txnFee := _computeMaxTxFee(txn, minFeeRateNanosPerKB)

	if totalInput < txnFee {
		return nil, 0, 0, 0, fmt.Errorf("CreateMaxSpend: Total input value %d would "+
			"be less than the fee required to spend it %d", totalInput, txnFee)
	}

	// We have multiple outputs, the last one of which pays the receiver whatever is left after subtracting off
	// the fee. We can just set the value of the dummy output we set up earlier.
	txn.TxOutputs[len(txn.TxOutputs)-1].AmountNanos = totalInput - txnFee

	return txn, totalInput, totalInput - txnFee, txnFee, nil
}

// AddInputsAndChangeToTransaction fetches and adds utxos to the transaction passed
// in to meet the desired spend amount while also satisfying the desired minimum fee
// rate. Additionally, if it's worth it, this function will add a change output
// sending excess DeSo back to the spend public key. Note that the final feerate of the
// transaction after calling this function may exceed the minimum feerate requested.
// This can happen if the signature occupies fewer bytes than the expected maximum
// number of bytes or if the change output occupies fewer bytes than the expected
// maximum (though there could be other ways for this to happen).
//
// The transaction passed in should not have any inputs on it before calling this
// function (an error is returned if it does). Additionally, the output of the
// transaction passed in is assumed to be the amount the caller wishes us to find
// inputs for.
//
// An error is returned if there is not enough input associated with this
// public key to satisfy the transaction's output (subject to the minimum feerate).
func (bc *Blockchain) AddInputsAndChangeToTransaction(
	txArg *MsgDeSoTxn, minFeeRateNanosPerKB uint64, mempool Mempool) (
	_totalInputAdded uint64, _spendAmount uint64, _totalChangeAdded uint64, _fee uint64, _err error) {

	return bc.AddInputsAndChangeToTransactionWithSubsidy(txArg, minFeeRateNanosPerKB, 0, mempool, 0)
}

func (bc *Blockchain) AddInputsAndChangeToTransactionWithSubsidy(
	txArg *MsgDeSoTxn, minFeeRateNanosPerKB uint64, inputSubsidy uint64, mempool Mempool, additionalFees uint64) (
	_totalInputAdded uint64, _spendAmount uint64, _totalChangeAdded uint64, _fee uint64, _err error) {

	// The transaction we're working with should never have any inputs
	// set since we'll be setting the inputs here and dealing with a case where
	// inputs are partially set before-hand would significantly complicate this
	// function. So return an error if we find any inputs.
	if len(txArg.TxInputs) > 0 {
		return 0, 0, 0, 0, fmt.Errorf("_computeInputsForTxn: Transaction passed in "+
			"txArg should not have any inputs set but found the found %d inputs",
			len(txArg.TxInputs))
	}

	// The output of the transaction is assumed to be the desired amount the
	// caller wants to find inputs for. Start by computing it.
	spendAmount := uint64(0)
	for _, desoOutput := range txArg.TxOutputs {
		spendAmount += desoOutput.AmountNanos
	}

	// Add additional fees to the spend amount.
	spendAmount += additionalFees

	totalInput := inputSubsidy
	// At this point, if we are constructing a balance model transaction, we can bail. Since
	// balance model transactions don't use UTXOs, they don't require change to be paid.
	blockHeight := bc.blockTip().Height + 1
	if blockHeight >= bc.params.ForkHeights.BalanceModelBlockHeight {

		txArg.TxnVersion = 1

		utxoView := NewUtxoView(bc.db, bc.params, bc.postgres, bc.snapshot, bc.eventManager)
		var err error
		txArg.TxnNonce, err = utxoView.ConstructNonceForPublicKey(txArg.PublicKey, uint64(blockHeight))
		if err != nil {
			return 0, 0, 0, 0, errors.Wrapf(err,
				"AddInputsAndChangeToTransaction: Problem getting next nonce for public key %s: ",
				PkToStringBoth(txArg.PublicKey),
			)
		}

		// Initialize to 0.
		UpdateTxnFee(txArg, 0)

		if txArg.TxnMeta.GetTxnType() != TxnTypeBlockReward {
			if !isInterfaceValueNil(mempool) {
				newTxFee, err := mempool.EstimateFee(txArg, minFeeRateNanosPerKB)
				UpdateTxnFee(txArg, newTxFee)
				if err != nil {
					return 0, 0, 0, 0, errors.Wrapf(err,
						"AddInputsAndChangeToTransaction: Problem estimating fee: ")
				}
			} else {
				newTxFee := EstimateMaxTxnFeeV1(txArg, minFeeRateNanosPerKB)
				UpdateTxnFee(txArg, newTxFee)
			}
		}

		if math.MaxUint64-spendAmount < totalInput {
			return 0, 0, 0, 0, fmt.Errorf(
				"AddInputsAndChangeToTransaction: overflow detected")
		}
		totalInput += spendAmount
		if math.MaxUint64-txArg.TxnFeeNanos < totalInput {
			return 0, 0, 0, 0, fmt.Errorf(
				"AddInputsAndChangeToTransaction: overflow detected")
		}
		totalInput += txArg.TxnFeeNanos
		return totalInput, spendAmount, 0, txArg.TxnFeeNanos, nil
	}

	// The public key of the transaction is assumed to be the one set at its
	// top level.
	spendPublicKeyBytes := txArg.PublicKey

	// Make a copy of the transaction. This makes it so that we don't need
	// to modify the passed-in transaction until we're absolutely sure we don't
	// have an error.
	txCopyWithChangeOutput, err := txArg.Copy()
	if err != nil {
		return 0, 0, 0, 0, errors.Wrapf(err, "AddInputsAndChangeToTransaction: ")
	}
	// Since we generally want to compute an upper bound on the transaction
	// size, add a change output to the transaction to factor in the
	// worst-case situation in which a change output is required. This
	// assignment and ones like it that follow should leave the original
	// transaction's outputs/slices unchanged.
	changeOutput := &DeSoOutput{
		PublicKey: make([]byte, btcec.PubKeyBytesLenCompressed),
		// Since we want an upper bound on the transaction size, set the amount
		// to the maximum value since that will induce the serializer to encode
		// a maximum-sized uvarint.
		AmountNanos: math.MaxUint64,
	}
	txCopyWithChangeOutput.TxOutputs = append(txCopyWithChangeOutput.TxOutputs, changeOutput)

	// Get the spendable UtxoEntrys.
	spendableUtxos, err := bc.GetSpendableUtxosForPublicKey(spendPublicKeyBytes, mempool, nil)
	if err != nil {
		return 0, 0, 0, 0, errors.Wrapf(err, "AddInputsAndChangeToTransaction: Problem getting spendable UtxoEntrys: ")
	}

	// Add input utxos to the transaction until we have enough total input to cover
	// the amount we want to spend plus the maximum fee (or until we've exhausted
	// all the utxos available).
	utxoEntriesBeingUsed := []*UtxoEntry{}
	for _, utxoEntry := range spendableUtxos {
		// As an optimization, don't worry about the fee until the total input has
		// definitively exceeded the amount we want to spend. We do this because computing
		// the fee each time we add an input would result in N^2 behavior.
		maxAmountNeeded := spendAmount
		if totalInput >= spendAmount {
			maxAmountNeeded += _computeMaxTxFeeWithMaxChange(txCopyWithChangeOutput, minFeeRateNanosPerKB)
		}

		// If the amount of input we have isn't enough to cover our upper bound on
		// the total amount we could need, add an input and continue.
		if totalInput < maxAmountNeeded {
			txCopyWithChangeOutput.TxInputs = append(txCopyWithChangeOutput.TxInputs, (*DeSoInput)(utxoEntry.UtxoKey))
			utxoEntriesBeingUsed = append(utxoEntriesBeingUsed, utxoEntry)

			amountToAdd := utxoEntry.AmountNanos
			// For Bitcoin burns, we subtract a tiny amount of slippage to the amount we can
			// spend. This makes reorderings more forgiving.
			if utxoEntry.UtxoType == UtxoTypeBitcoinBurn {
				amountToAdd = uint64(float64(amountToAdd) * .999)
			}
			totalInput += amountToAdd
			continue
		}

		// If we get here, we know we have enough input to cover the upper bound
		// estimate of our amount needed so break.
		break
	}

	// At this point, utxoEntriesBeingUsed should contain enough to cover the
	// maximum amount we'd need in a worst-case scenario (or as close as we could
	// get to that point). Now we add these utxos to a new transaction in order
	// to properly compute the change we might need.

	// Re-copy the passed-in transaction and re-add all the inputs we deemed
	// were necessary but this time don't add a change output unless it's strictly
	// necessary.
	finalTxCopy, _ := txArg.Copy()
	for _, utxoEntry := range utxoEntriesBeingUsed {
		finalTxCopy.TxInputs = append(finalTxCopy.TxInputs, (*DeSoInput)(utxoEntry.UtxoKey))
	}
	maxFeeWithMaxChange := _computeMaxTxFeeWithMaxChange(finalTxCopy, minFeeRateNanosPerKB)
	if totalInput < (spendAmount + maxFeeWithMaxChange) {
		// In this case the total input we were able to gather for the
		// transaction is insufficient to cover the amount we want to
		// spend plus the fee. Return an error in this case so that
		// either the spend amount or the fee rate can be adjusted.
		return 0, 0, 0, 0, fmt.Errorf("AddInputsAndChangeToTransaction: Sanity check failed: Total "+
			"input %d is not sufficient to "+
			"cover the spend amount (=%d) plus the fee (=%d, feerate=%d, txsize=%d), "+
			"total=%d", totalInput, spendAmount, maxFeeWithMaxChange, minFeeRateNanosPerKB,
			_computeMaxTxSize(finalTxCopy), spendAmount+maxFeeWithMaxChange)
	}

	// Now that we know the input will cover the spend amount plus the fee, add
	// a change output if the value of including one definitely exceeds the cost.
	//
	// Note this is an approximation that will result in change not being included
	// in circumstances where the value of including it is very marginal but that
	// seems OK. It also will short-change the user a bit if their output is not
	// at the maximum size but that seems OK as well. In all of these circumstances
	// the user will get a slightly higher feerate than they asked for which isn't
	// really a problem.
	changeAmount := int64(totalInput) - int64(spendAmount) - int64(maxFeeWithMaxChange)
	if changeAmount > 0 {
		finalTxCopy.TxOutputs = append(finalTxCopy.TxOutputs, &DeSoOutput{
			PublicKey:   spendPublicKeyBytes,
			AmountNanos: uint64(changeAmount),
		})
	} else {
		changeAmount = 0
	}

	// The final fee is what's left after subtracting the spend amount and the
	// change from the total input.
	finalFee := totalInput - spendAmount - uint64(changeAmount)

	// If the final transaction is absolutely huge, return an error.
	finalTxnSize := _computeMaxTxSize(finalTxCopy)
	// It's fine to directly use MaxBlockSizeBytesPoW since the PoS fork
	// will always be after the balance model fork. The balance model fork
	// prevents the codebase from reaching this point.
	if finalTxnSize > bc.params.MaxBlockSizeBytesPoW/2 {
		return 0, 0, 0, 0, fmt.Errorf("AddInputsAndChangeToTransaction: "+
			"Transaction size (%d bytes) exceeds the maximum sane amount "+
			"allowed (%d bytes)", finalTxnSize, bc.params.MaxBlockSizeBytesPoW/2)
	}

	// At this point, the inputs cover the (spend amount plus transaction fee)
	// and the change output has been added if needed, with the total fees of
	// the transaction set such that the feerate exceeds the minFeeRatePerKB
	// passed in. Set the inputs and outputs of the transaction passed in and
	// return.
	txArg.TxInputs = finalTxCopy.TxInputs
	txArg.TxOutputs = finalTxCopy.TxOutputs

	return totalInput, spendAmount, uint64(changeAmount), finalFee, nil
}

func (bc *Blockchain) EstimateDefaultFeeRateNanosPerKB(
	medianThreshold float64, minFeeRateNanosPerKB uint64) uint64 {

	// Get the block at the tip of our block chain.
	tipNode := bc.blockTip()
	blockHeight := uint64(tipNode.Height + 1)
	blk, err := GetBlock(tipNode.Hash, bc.db, bc.snapshot)
	if err != nil {
		return minFeeRateNanosPerKB
	}

	// If the block is less than X% full, use the min fee rate.
	blockBytes, err := blk.ToBytes(false /*preSignature*/)
	if err != nil {
		return minFeeRateNanosPerKB
	}
	numBytes := len(blockBytes)
	if float64(numBytes)/float64(bc.params.MaxBlockSizeBytesPoW) < medianThreshold {
		return minFeeRateNanosPerKB
	}

	// If the block is more than X% full, use the maximum between the min
	// fee rate and the median fees of all the transactions in the block.
	utxoView := NewUtxoView(bc.db, bc.params, bc.postgres, bc.snapshot, bc.eventManager)
	utxoOps, err := GetUtxoOperationsForBlock(bc.db, bc.snapshot, tipNode.Hash)
	if err != nil {
		return minFeeRateNanosPerKB
	}
	// Compute the hashes for all the transactions.
	txHashes, err := ComputeTransactionHashes(blk.Txns)
	if err != nil {
		return minFeeRateNanosPerKB
	}
	if err := utxoView.DisconnectBlock(blk, txHashes, utxoOps, blockHeight); err != nil {
		return minFeeRateNanosPerKB
	}

	allFeesNanosPerKB := []uint64{}
	for _, txn := range blk.Txns {
		txnBytes, err := txn.ToBytes(false /*preSignature*/)
		if err != nil {
			return minFeeRateNanosPerKB
		}
		numBytesInTxn := len(txnBytes)
		_, _, _, fees, err := utxoView.ConnectTransaction(
			txn, txn.Hash(), tipNode.Height, tipNode.Header.TstampNanoSecs,
			false, false)
		if err != nil {
			return minFeeRateNanosPerKB
		}
		allFeesNanosPerKB = append(
			allFeesNanosPerKB, uint64(fees)*1000/uint64(numBytesInTxn))
	}

	// Sort all the fees.
	sort.Slice(allFeesNanosPerKB, func(ii, jj int) bool {
		return allFeesNanosPerKB[ii] < allFeesNanosPerKB[jj]
	})

	// Choose a fee at the middle of the range, which represents the median.
	medianPos := len(allFeesNanosPerKB) / 2

	// Useful for debugging.
	/*
		for _, val := range allFeesNanosPerKB {
			fmt.Printf("%d ", val)
		}
		fmt.Println()
	*/

	if minFeeRateNanosPerKB > allFeesNanosPerKB[medianPos] {
		return minFeeRateNanosPerKB
	}
	return allFeesNanosPerKB[medianPos]
}

//
// Associations
//

func (bc *Blockchain) CreateCreateUserAssociationTxn(
	transactorPublicKey []byte,
	metadata *CreateUserAssociationMetadata,
	extraData map[string][]byte,
	minFeeRateNanosPerKB uint64,
	mempool Mempool,
	additionalOutputs []*DeSoOutput,
) (
	_txn *MsgDeSoTxn,
	_totalInput uint64,
	_changeAmount uint64,
	_fees uint64,
	_err error,
) {
	// Create a transaction containing the association fields.
	txn := &MsgDeSoTxn{
		PublicKey: transactorPublicKey,
		TxnMeta:   metadata,
		TxOutputs: additionalOutputs,
		ExtraData: extraData,
		// We wait to compute the signature until
		// we've added all the inputs and change.
	}
	return bc._createAssociationTxn(
		"Blockchain.CreateCreateUserAssociationTxn", txn, minFeeRateNanosPerKB, mempool,
	)
}

func (bc *Blockchain) CreateDeleteUserAssociationTxn(
	transactorPublicKey []byte,
	metadata *DeleteUserAssociationMetadata,
	extraData map[string][]byte,
	minFeeRateNanosPerKB uint64,
	mempool Mempool,
	additionalOutputs []*DeSoOutput,
) (
	_txn *MsgDeSoTxn,
	_totalInput uint64,
	_changeAmount uint64,
	_fees uint64,
	_err error,
) {
	// Create a transaction containing the association fields.
	txn := &MsgDeSoTxn{
		PublicKey: transactorPublicKey,
		TxnMeta:   metadata,
		TxOutputs: additionalOutputs,
		ExtraData: extraData,
		// We wait to compute the signature until
		// we've added all the inputs and change.
	}
	return bc._createAssociationTxn(
		"Blockchain.CreateDeleteUserAssociationTxn", txn, minFeeRateNanosPerKB, mempool,
	)
}

func (bc *Blockchain) CreateCreatePostAssociationTxn(
	transactorPublicKey []byte,
	metadata *CreatePostAssociationMetadata,
	extraData map[string][]byte,
	minFeeRateNanosPerKB uint64,
	mempool Mempool,
	additionalOutputs []*DeSoOutput,
) (
	_txn *MsgDeSoTxn,
	_totalInput uint64,
	_changeAmount uint64,
	_fees uint64,
	_err error,
) {
	// Create a transaction containing the association fields.
	txn := &MsgDeSoTxn{
		PublicKey: transactorPublicKey,
		TxnMeta:   metadata,
		TxOutputs: additionalOutputs,
		ExtraData: extraData,
		// We wait to compute the signature until
		// we've added all the inputs and change.
	}
	return bc._createAssociationTxn(
		"Blockchain.CreateCreatePostAssociationTxn", txn, minFeeRateNanosPerKB, mempool,
	)
}

func (bc *Blockchain) CreateDeletePostAssociationTxn(
	transactorPublicKey []byte,
	metadata *DeletePostAssociationMetadata,
	extraData map[string][]byte,
	minFeeRateNanosPerKB uint64,
	mempool Mempool,
	additionalOutputs []*DeSoOutput,
) (
	_txn *MsgDeSoTxn,
	_totalInput uint64,
	_changeAmount uint64,
	_fees uint64,
	_err error,
) {
	// Create a transaction containing the association fields.
	txn := &MsgDeSoTxn{
		PublicKey: transactorPublicKey,
		TxnMeta:   metadata,
		TxOutputs: additionalOutputs,
		ExtraData: extraData,
		// We wait to compute the signature until
		// we've added all the inputs and change.
	}
	return bc._createAssociationTxn(
		"Blockchain.CreateDeletePostAssociationTxn", txn, minFeeRateNanosPerKB, mempool,
	)
}

func (bc *Blockchain) _createAssociationTxn(
	callingFuncName string,
	txn *MsgDeSoTxn,
	minFeeRateNanosPerKB uint64,
	mempool Mempool,
) (
	_txn *MsgDeSoTxn,
	_totalInput uint64,
	_changeAmount uint64,
	_fees uint64,
	_err error,
) {
	// Create a new UtxoView. If we have access to a mempool object, use
	// it to get an augmented view that factors in pending transactions.
	utxoView := NewUtxoView(bc.db, bc.params, bc.postgres, bc.snapshot, bc.eventManager)
	var err error
	if !isInterfaceValueNil(mempool) {
		utxoView, err = mempool.GetAugmentedUniversalView()
		if err != nil {
			return nil, 0, 0, 0, fmt.Errorf(
				"%s: problem getting augmented utxo view from mempool: %v", callingFuncName, err,
			)
		}
	}

	// Validate transaction metadata.
	switch txn.TxnMeta.GetTxnType() {
	case TxnTypeCreateUserAssociation:
		err = utxoView.IsValidCreateUserAssociationMetadata(txn.PublicKey, txn.TxnMeta.(*CreateUserAssociationMetadata))
	case TxnTypeDeleteUserAssociation:
		err = utxoView.IsValidDeleteUserAssociationMetadata(txn.PublicKey, txn.TxnMeta.(*DeleteUserAssociationMetadata))
	case TxnTypeCreatePostAssociation:
		err = utxoView.IsValidCreatePostAssociationMetadata(txn.PublicKey, txn.TxnMeta.(*CreatePostAssociationMetadata))
	case TxnTypeDeletePostAssociation:
		err = utxoView.IsValidDeletePostAssociationMetadata(txn.PublicKey, txn.TxnMeta.(*DeletePostAssociationMetadata))
	default:
		err = errors.New("invalid txn type")
	}
	if err != nil {
		return nil, 0, 0, 0, fmt.Errorf("%s: %v", callingFuncName, err)
	}

	// We don't need to make any tweaks to the amount because
	// it's basically a standard "pay per kilobyte" transaction.
	totalInput, spendAmount, changeAmount, fees, err := bc.AddInputsAndChangeToTransaction(
		txn, minFeeRateNanosPerKB, mempool,
	)
	if err != nil {
		return nil, 0, 0, 0, fmt.Errorf(
			"%s: problem adding inputs: %v", callingFuncName, err,
		)
	}

	// Validate that the transaction has at least one input, even if it all goes
	// to change. This ensures that the transaction will not be "replayable."
	if len(txn.TxInputs) == 0 && bc.blockTip().Height+1 < bc.params.ForkHeights.BalanceModelBlockHeight {
		return nil, 0, 0, 0, fmt.Errorf(
			"%s: txn has zero inputs, try increasing the fee rate", callingFuncName,
		)
	}

	// Sanity-check that the spendAmount is zero.
	if spendAmount != 0 {
		return nil, 0, 0, 0, fmt.Errorf(
			"%s: spend amount is non-zero: %d", callingFuncName, spendAmount,
		)
	}
	return txn, totalInput, changeAmount, fees, nil
}

// -------------------------------------------------
// Lockup Transaction Creation Function
// -------------------------------------------------

func (bc *Blockchain) CreateCoinLockupTxn(
	TransactorPublicKey []byte,
	ProfilePublicKey []byte,
	RecipientPublicKey []byte,
	UnlockTimestampNanoSecs int64,
	VestingEndTimestampNanoSecs int64,
	LockupAmountBaseUnits *uint256.Int,
	extraData map[string][]byte,
	minFeeRateNanosPerKB uint64,
	mempool Mempool,
	additionalOutputs []*DeSoOutput,
) (_txn *MsgDeSoTxn, _totalInput uint64, _changeAmount uint64, _fees uint64, _err error) {

	// NOTE: TxInputs is a remnant of the UTXO transaction model.
	//       It's assumed that lockup transactions follow balance model.
	//       For this reason, we ignore the TxInputs field in the MsgDeSoTxn struct.

	// Create a transaction containing the coin lockup fields.
	txn := &MsgDeSoTxn{
		PublicKey: TransactorPublicKey,
		TxnMeta: &CoinLockupMetadata{
			ProfilePublicKey:            NewPublicKey(ProfilePublicKey),
			RecipientPublicKey:          NewPublicKey(RecipientPublicKey),
			UnlockTimestampNanoSecs:     UnlockTimestampNanoSecs,
			VestingEndTimestampNanoSecs: VestingEndTimestampNanoSecs,
			LockupAmountBaseUnits:       LockupAmountBaseUnits,
		},
		TxOutputs: additionalOutputs,
		ExtraData: extraData,
		// The signature will be added once other transaction fields are finalized.
	}

	// NOTE: AddInputsAndChangeToTransaction returns four fields.
	//       Some of these are no longer relevant following the move to balance model.
	//       We list each of these fields and whether they're relevant below:
	//       (Still relevant)      _totalInputAdded - Equals inputSubsidy + sum(txn.TxOutputs) + additionalFees + txn.TxnFees
	//       (Still relevant)     _spendAmount      - Equals sum(txn.TxOutputs) + additionalFees
	//       (No longer relevant) _totalChangeAdded - Always returns a zero in the balance model era.
	//       (Still relevant)     _fee              - Returns the computed fees based on the size of the transaction.
	//       (Still relevant)     _err              - Necessary for error checking. For obvious reasons.
	totalInput, spendAmount, _, fees, err :=
		bc.AddInputsAndChangeToTransaction(txn, minFeeRateNanosPerKB, mempool)
	if err != nil {
		return nil, 0, 0, 0,
			errors.Wrapf(err, "CreateCoinLockupTxn: Problem adding inputs: ")
	}
	_ = spendAmount

	// NOTE: Normally by convention here we check for the transaction to have at least one input in TxInputs.
	//       This is assumed to be no longer necessary given the requirement of
	//       lockup transactions to be after the transition to balance model.

	return txn, totalInput, 0, fees, nil
}

func (bc *Blockchain) CreateCoinLockupTransferTxn(
	TransactorPublicKey []byte,
	RecipientPublicKey []byte,
	ProfilePublicKey []byte,
	UnlockTimestampNanoSecs int64,
	LockedCoinsToTransferBaseUnits *uint256.Int,
	// Standard transaction fields
	extraData map[string][]byte, minFeeRateNanosPerKB uint64, mempool Mempool, additionalOutputs []*DeSoOutput) (
	_txn *MsgDeSoTxn, _totalInput uint64, _changeAmount uint64, _fees uint64, _err error) {

	// NOTE: TxInputs is a remnant of the UTXO transaction model.
	//       It's assumed that lockup transactions follow balance model.
	//       For this reason, we ignore the TxInputs field in the MsgDeSoTxn struct.

	// Create a transaction containing the coin lockup transfer fields.
	txn := &MsgDeSoTxn{
		PublicKey: TransactorPublicKey,
		TxnMeta: &CoinLockupTransferMetadata{
			RecipientPublicKey:             NewPublicKey(RecipientPublicKey),
			ProfilePublicKey:               NewPublicKey(ProfilePublicKey),
			UnlockTimestampNanoSecs:        UnlockTimestampNanoSecs,
			LockedCoinsToTransferBaseUnits: LockedCoinsToTransferBaseUnits,
		},
		TxOutputs: additionalOutputs,
		ExtraData: extraData,
		// The signature will be added once other transaction fields are finalized.
	}

	// NOTE: AddInputsAndChangeToTransaction returns four fields.
	//       Some of these are no longer relevant following the move to balance model.
	//       We list each of these fields and whether they're relevant below:
	//       (Still relevant)      _totalInputAdded - Equals inputSubsidy + sum(txn.TxOutputs) + additionalFees + txn.TxnFees
	//       (Still relevant)     _spendAmount      - Equals sum(txn.TxOutputs) + additionalFees
	//       (No longer relevant) _totalChangeAdded - Always returns a zero in the balance model era.
	//       (Still relevant)     _fee              - Returns the computed fees based on the size of the transaction.
	//       (Still relevant)     _err              - Necessary for error checking. For obvious reasons.
	totalInput, spendAmount, _, fees, err :=
		bc.AddInputsAndChangeToTransaction(txn, minFeeRateNanosPerKB, mempool)
	if err != nil {
		return nil, 0, 0, 0,
			errors.Wrapf(err, "CreateCoinLockupTransferTxn: Problem adding inputs: ")
	}
	_ = spendAmount

	// NOTE: Normally by convention here we check for the transaction to have at least one input in TxInputs.
	//       This is assumed to be no longer necessary given the requirement of
	//       lockup transactions to be after the transition to balance model.

	return txn, totalInput, 0, fees, nil
}

func (bc *Blockchain) CreateUpdateCoinLockupParamsTxn(
	TransactorPublicKey []byte,
	LockupYieldDurationNanoSecs int64,
	LockupYieldAPYBasisPoints uint64,
	RemoveYieldCurvePoint bool,
	NewLockupTransferRestrictions bool,
	LockupTransferRestrictionStatus TransferRestrictionStatus,
	// Standard transaction fields
	extraData map[string][]byte, minFeeRateNanosPerKB uint64, mempool Mempool, additionalOutputs []*DeSoOutput) (
	_txn *MsgDeSoTxn, _totalInput uint64, _changeAmount uint64, _fees uint64, _err error) {

	// NOTE: TxInputs is a remnant of the UTXO transaction model.
	//       It's assumed that lockup transactions follow balance model.
	//       For this reason, we ignore the TxInputs field in the MsgDeSoTxn struct.

	// Create a transaction containing the update coin lockup params fields.
	txn := &MsgDeSoTxn{
		PublicKey: TransactorPublicKey,
		TxnMeta: &UpdateCoinLockupParamsMetadata{
			LockupYieldDurationNanoSecs:     LockupYieldDurationNanoSecs,
			LockupYieldAPYBasisPoints:       LockupYieldAPYBasisPoints,
			RemoveYieldCurvePoint:           RemoveYieldCurvePoint,
			NewLockupTransferRestrictions:   NewLockupTransferRestrictions,
			LockupTransferRestrictionStatus: LockupTransferRestrictionStatus,
		},
		TxOutputs: additionalOutputs,
		ExtraData: extraData,
		// The signature will be added once other transaction fields are finalized.
	}

	// NOTE: AddInputsAndChangeToTransaction returns four fields.
	//       Some of these are no longer relevant following the move to balance model.
	//       We list each of these fields and whether they're relevant below:
	//       (Still relevant)      _totalInputAdded - Equals inputSubsidy + sum(txn.TxOutputs) + additionalFees + txn.TxnFees
	//       (Still relevant)     _spendAmount      - Equals sum(txn.TxOutputs) + additionalFees
	//       (No longer relevant) _totalChangeAdded - Always returns a zero in the balance model era.
	//       (Still relevant)     _fee              - Returns the computed fees based on the size of the transaction.
	//       (Still relevant)     _err              - Necessary for error checking. For obvious reasons.
	totalInput, spendAmount, _, fees, err :=
		bc.AddInputsAndChangeToTransaction(txn, minFeeRateNanosPerKB, mempool)
	if err != nil {
		return nil, 0, 0, 0,
			errors.Wrapf(err, "CreateCoinLockupTransferTxn: Problem adding inputs: ")
	}
	_ = spendAmount

	// NOTE: Normally by convention here we check for the transaction to have at least one input in TxInputs.
	//       This is assumed to be no longer necessary given the requirement of
	//       lockup transactions to be after the transition to balance model.

	return txn, totalInput, 0, fees, nil
}

func (bc *Blockchain) CreateCoinUnlockTxn(
	TransactorPublicKey []byte,
	ProfilePublicKey []byte,
	// Standard transaction fields
	extraData map[string][]byte, minFeeRateNanosPerKB uint64, mempool Mempool, additionalOutputs []*DeSoOutput) (
	_txn *MsgDeSoTxn, _totalInput uint64, _chainAmount uint64, _fees uint64, _err error) {

	// NOTE: TxInputs is a remnant of the UTXO transaction model.
	//       It's assumed that lockup transactions follow balance model.
	//       For this reason, we ignore the TxInputs field in the MsgDeSoTxn struct.

	// Create a transaction containing the coin unlock fields.
	txn := &MsgDeSoTxn{
		PublicKey: TransactorPublicKey,
		TxnMeta:   &CoinUnlockMetadata{ProfilePublicKey: NewPublicKey(ProfilePublicKey)},
		TxOutputs: additionalOutputs,
		ExtraData: extraData,
		// The signature will be added once other transaction fields are finalized.
	}

	// NOTE: AddInputsAndChangeToTransaction returns four fields.
	//       Some of these are no longer relevant following the move to balance model.
	//       We list each of these fields and whether they're relevant below:
	//       (Still relevant)      _totalInputAdded - Equals inputSubsidy + sum(txn.TxOutputs) + additionalFees + txn.TxnFees
	//       (Still relevant)     _spendAmount      - Equals sum(txn.TxOutputs) + additionalFees
	//       (No longer relevant) _totalChangeAdded - Always returns a zero in the balance model era.
	//       (Still relevant)     _fee              - Returns the computed fees based on the size of the transaction.
	//       (Still relevant)     _err              - Necessary for error checking. For obvious reasons.
	totalInput, spendAmount, _, fees, err :=
		bc.AddInputsAndChangeToTransaction(txn, minFeeRateNanosPerKB, mempool)
	if err != nil {
		return nil, 0, 0, 0,
			errors.Wrapf(err, "CreateCoinLockupTransferTxn: Problem adding inputs: ")
	}
	_ = spendAmount

	// NOTE: Normally by convention here we check for the transaction to have at least one input in TxInputs.
	//       This is assumed to be no longer necessary given the requirement of
	//       lockup transactions to be after the transition to balance model.

	return txn, totalInput, 0, fees, nil
}

// -------------------------------------------------
// Atomic Transaction Creation Function
// -------------------------------------------------

// CreateAtomicTxnsWrapper is unlike other Create... transaction creation tools.
// CreateAtomicTxnsWrapper is passed a list of UNSIGNED transactions who are then
// chained together, wrapped, and converted into a single transaction of type
// TxnTypeAtomicTxnsWrapper. It is then the responsibility of the calling parties
// to verify the response and sign the transactions which now reside within the atomic
// wrapper transaction.
//
// A full example can be used to illustrate how CreateAtomicTxnsWrapper is meant to
// be used in a production application. Consider an application which wants
// to subsidize all likes for users using atomic transactions. The following is
// the step-by-step procedure by which the app can do so:
//
//	(1) The user creates an unsigned LIKE transaction as though they have DESO to pay for it.
//		The LIKE transaction has no special metadata and is no different from an unsubsidized
//		LIKE transaction up and to this point.
//	(2) The user submits the unsigned LIKE transaction to the application to be subsidized
//		as they cannot pay for the LIKE transaction themselves.
//	(3) The application creates an unsigned BASIC_TRANSFER transaction to transfer the user enough
//		DESO to cover their LIKE transaction. The transfer amount can be computed exactly
//		using the TxnFeeNanos field of the provided LIKE transaction.
//	(4) Rather than returning the BASIC_TRANSFER to the user, the application then calls
//		CreateAtomicTxnsWrapper where unsignedTransactions = [BASIC_TRANSFER, LIKE]. This
//		returns an atomic transaction that forces the user to use the BASIC_TRANSFER for this
//		specific LIKE transaction. Note that this adds extra data to both the BASIC_TRANSFER
//		and the LIKE transactions to ensure their atomic execution.
//	(5) Before returning the atomic transaction to the user, the application now signs
//		the BASIC_TRANSFER which resides within the atomic transaction wrapper on the server side.
//		At this point, only the LIKE transaction remains unsigned within the atomic transaction.
//	(6) The atomic transaction is returned to the user NOT the raw BASIC_TRANSFER transaction
//		created in step 3.
//	(7) The user signs the LIKE transaction using their private key on the client side.
//		At this point, all transactions which reside within the AtomicTxns wrapper are signed.
//	(8) The user submits the atomic transaction containing both the signed BASIC_TRANSFER
//		transaction and the signed LIKE transaction to the blockchain.
func (bc *Blockchain) CreateAtomicTxnsWrapper(
	unsignedTransactions []*MsgDeSoTxn,
	extraData map[string][]byte,
	mempool Mempool,
	minFeeRateNanosPerKB uint64,
) (
	_txn *MsgDeSoTxn,
	_fees uint64,
	_err error,
) {
	// First we must convert the unsigned transactions into a doubly linked list via the
	// transaction extra data. We create a copy of the transactions to ensure we do not
	// modify the caller's data.

	// Create a copy of the transactions to prevent pointer reuse.
	var chainedUnsignedTransactions []*MsgDeSoTxn
	for _, txn := range unsignedTransactions {
		txnDuplicate, err := txn.Copy()
		if err != nil {
			return nil, 0, errors.Wrapf(err, "CreateAtomicTxnsWrapper: failed to copy transaction")
		}
		chainedUnsignedTransactions = append(chainedUnsignedTransactions, txnDuplicate)
	}

	// Set the starting point of the atomic transaction.
	// We must do this first to ensure the atomic hash is properly computed for the first transaction.
	if len(chainedUnsignedTransactions[0].ExtraData) == 0 {
		chainedUnsignedTransactions[0].ExtraData = make(map[string][]byte)
	}
	chainedUnsignedTransactions[0].ExtraData[AtomicTxnsChainLength] = UintToBuf(uint64(len(unsignedTransactions)))

	// First iterate over the transactions, giving them a dummy value for the atomic hash and update the fee nanos.
	// If the newly computed fee nanos is less than the original fee nanos, we do not update the fees.
	dummyAtomicHashBytes := RandomBytes(32)
	for _, txn := range chainedUnsignedTransactions {
		if len(txn.ExtraData) == 0 {
			txn.ExtraData = make(map[string][]byte)
		}
		txn.ExtraData[NextAtomicTxnPreHash] = dummyAtomicHashBytes
		txn.ExtraData[PreviousAtomicTxnPreHash] = dummyAtomicHashBytes
		newFeeEstimate, err := mempool.EstimateFee(txn, minFeeRateNanosPerKB)
		if err != nil {
			return nil, 0, errors.Wrapf(err, "CreateAtomicTxnsWrapper: failed to recompute fee estimate")
		}
		if txn.TxnFeeNanos < newFeeEstimate {
			UpdateTxnFee(txn, newFeeEstimate)
		}
	}

	// We break the assembly of the atomic txn into a function so we can call it in a
	// loop afterward.
	assembleAtomicTxn := func() (*MsgDeSoTxn, error) {
		// Construct the chained transactions and keep track of the total fees paid.
		var totalFees uint64
		for ii, txn := range chainedUnsignedTransactions {
			// Compute the atomic hashes.
			nextIndex := (ii + 1) % len(chainedUnsignedTransactions)
			nextHash, err := chainedUnsignedTransactions[nextIndex].AtomicHash()
			if err != nil {
				return nil, errors.Wrapf(err, "CreateAtomicTxnsWrapper: failed to compute next hash")
			}
			prevIndex := (ii - 1 + len(chainedUnsignedTransactions)) % len(chainedUnsignedTransactions)
			prevHash, err := chainedUnsignedTransactions[prevIndex].AtomicHash()
			if err != nil {
				return nil, errors.Wrapf(err, "CreateAtomicTxnsWrapper: failed to copy prev hash")
			}

			// Set the transaction extra data and append to the chained list.
			if len(txn.ExtraData) == 0 {
				txn.ExtraData = make(map[string][]byte)
			}
			txn.ExtraData[NextAtomicTxnPreHash] = nextHash.ToBytes()
			txn.ExtraData[PreviousAtomicTxnPreHash] = prevHash.ToBytes()

			// Track the total fees paid.
			newTotalFees, err := SafeUint64().Add(totalFees, txn.TxnFeeNanos)
			if err != nil {
				return nil, errors.Wrapf(err, "CreateAtomicTxnsWrapper: total fee "+
					"overflow: %v + %v", totalFees, txn.TxnFeeNanos)
			}
			totalFees = newTotalFees
		}

		// Create an atomic transactions wrapper taking special care to the rules specified in _verifyAtomicTxnsWrapper.
		// Because we do not call AddInputsAndChangeToTransaction on the wrapper, we must specify ALL fields exactly.
		txn := &MsgDeSoTxn{
			TxnVersion: 1,
			TxInputs:   nil,
			TxOutputs:  nil,
			TxnNonce:   &DeSoNonce{ExpirationBlockHeight: 0, PartialID: 0},
			TxnMeta:    &AtomicTxnsWrapperMetadata{Txns: chainedUnsignedTransactions},
			PublicKey:  ZeroPublicKey.ToBytes(),
			ExtraData:  extraData,
			Signature:  DeSoSignature{},
		}
		// Start by simply setting the fee on this txn to the sum of all the fees in our
		// inner txns.
		UpdateTxnFee(txn, totalFees)

		return txn, nil
	}

	// Below we assemble the atomic txn, update the fee, and repeat until the fee
	// is consistent. There are multiple reasons why we have to do this:
	//
	// 1. In order to account for the wrapper txn, we need to call EstimateFee on the
	//    fully assembled txn and then add the fee delta to one of the inner txns so
	//    that it's covered.
	//
	// 2. When we update the fee on an inner txn, we also need to update the AtomicHash
	//    chain because changing the fee in a txn changes its AtomicHash.
	//
	// 3. Increasing the fee on the inner txn and the outer txn can result also in the txn
	//    becoming larger (never smaller) because we encode the fee as a varint. So we
	//    may need an extra iteration or two after we adjust the fee on the inner txn
	//    for the overall txn size to stabilize.
	for {
		atomicTxn, err := assembleAtomicTxn()
		if err != nil {
			return nil, 0, errors.Wrapf(err, "CreateAtomicTxnsWrapper: failed to assemble atomic txn: ")
		}
		previousFeeEstimate := atomicTxn.TxnFeeNanos

		// Use EstimateFee to set the fee INCLUDING the wrapper. Note that this fee should generally be a bit
		// higher than the totalFee computed above because the atomic wrapper adds overhead.
		newFeeEstimate, err := mempool.EstimateFee(atomicTxn, minFeeRateNanosPerKB)
		if err != nil {
			return nil, 0, errors.Wrapf(err, "CreateAtomicTxnsWrapper: failed to compute "+
				"fee on full txn")
		}
		// We know we're done when the fee computed by EstimateFee is <= the totalFee
		// that we computed by summing all the fees on the inner txns, which is computed
		// by previousFeeEstimate.
		if newFeeEstimate <= previousFeeEstimate {
			// We explicitly set the fee on the atomic txn to the fee we computed
			// before so that it matches the sum of the fees on the inner txns
			// in the event that the fee we computed is less than the sum of the
			// fees on the inner txns.
			atomicTxn.TxnFeeNanos = previousFeeEstimate
			return atomicTxn, previousFeeEstimate, nil
		}
		// If the fees we currently have set in all of our txns come up short, then
		// add the extra we need to the first txn. After we do this, we also need to
		// adjust the AtomicHash chain because changing the fee in a txn also changes
		// its AtomicHash. To do this, we just loop over again.
		feeDelta := newFeeEstimate - previousFeeEstimate
		UpdateTxnFee(
			chainedUnsignedTransactions[0],
			chainedUnsignedTransactions[0].TxnFeeNanos+feeDelta,
		)
	}
}<|MERGE_RESOLUTION|>--- conflicted
+++ resolved
@@ -6,6 +6,7 @@
 	"encoding/hex"
 	"encoding/json"
 	"fmt"
+	"github.com/hashicorp/golang-lru/v2"
 	"math"
 	"math/big"
 	"net/http"
@@ -15,12 +16,6 @@
 	"strings"
 	"sync"
 	"time"
-
-<<<<<<< HEAD
-	"github.com/decred/dcrd/container/lru"
-=======
-	"github.com/hashicorp/golang-lru/v2"
->>>>>>> ea243f37
 
 	"github.com/deso-protocol/core/collections"
 
@@ -742,11 +737,7 @@
 	blockView *UtxoView
 
 	// cache block view for each block
-<<<<<<< HEAD
-	blockViewCache lru.Map[BlockHash, *BlockViewAndUtxoOps]
-=======
 	blockViewCache *lru.Cache[BlockHash, *BlockViewAndUtxoOps]
->>>>>>> ea243f37
 
 	// snapshot cache
 	snapshotCache *SnapshotCache
@@ -1142,20 +1133,9 @@
 		params:                          params,
 		eventManager:                    eventManager,
 		archivalMode:                    archivalMode,
-
-<<<<<<< HEAD
-		blockIndexByHash:   collections.NewConcurrentMap[BlockHash, *BlockNode](),
-		blockIndexByHeight: make(map[uint64]map[BlockHash]*BlockNode),
-		bestChainMap:       make(map[BlockHash]*BlockNode),
-
-		bestHeaderChainMap: make(map[BlockHash]*BlockNode),
-
-		blockViewCache: *lru.NewMap[BlockHash, *BlockViewAndUtxoOps](100), // TODO: parameterize
-=======
-		blockIndex:     NewBlockIndex(db, snapshot, nil), // TODO: replace with actual tip.
-		blockViewCache: blockViewCache,
->>>>>>> ea243f37
-		snapshotCache:  NewSnapshotCache(),
+		blockIndex:                      NewBlockIndex(db, snapshot, nil), // TODO: replace with actual tip.
+		blockViewCache:                  blockViewCache,
+		snapshotCache:                   NewSnapshotCache(),
 
 		checkpointSyncingProviders: checkpointSyncingProviders,
 
