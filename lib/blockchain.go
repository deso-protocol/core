--- conflicted
+++ resolved
@@ -565,26 +565,15 @@
 type BlockIndex struct {
 	db                 *badger.DB
 	snapshot           *Snapshot
-<<<<<<< HEAD
-	blockIndexByHash   *lru2.Cache[BlockHash, *BlockNode]
-	blockIndexByHeight *lru2.Cache[uint64, []*BlockNode]
+	blockIndexByHash   *lru.Cache[BlockHash, *BlockNode]
+	blockIndexByHeight *lru.Cache[uint64, []*BlockNode]
 	tip                *BlockNode
 	headerTip          *BlockNode
 }
 
 func NewBlockIndex(db *badger.DB, snapshot *Snapshot, tipNode *BlockNode) *BlockIndex {
-	blockIndexByHash, _ := lru2.New[BlockHash, *BlockNode](MaxBlockIndexNodes)  // TODO: parameterize this?
-	blockIndexByHeight, _ := lru2.New[uint64, []*BlockNode](MaxBlockIndexNodes) // TODO: parameterize this?
-=======
-	blockIndexByHash   *lru.Cache[BlockHash, *BlockNode]
-	blockIndexByHeight *lru.Cache[uint64, []*BlockNode]
-	//maxHeightSeen      uint64
-}
-
-func NewBlockIndex(db *badger.DB, snapshot *Snapshot) *BlockIndex {
-	blockIndexByHash, _ := lru.New[BlockHash, *BlockNode](MaxBlockIndexNodes)
-	blockIndexByHeight, _ := lru.New[uint64, []*BlockNode](MaxBlockIndexNodes)
->>>>>>> 0fdecb83
+	blockIndexByHash, _ := lru.New[BlockHash, *BlockNode](MaxBlockIndexNodes)  // TODO: parameterize this?
+	blockIndexByHeight, _ := lru.New[uint64, []*BlockNode](MaxBlockIndexNodes) // TODO: parameterize this?
 	return &BlockIndex{
 		db:                 db,
 		snapshot:           snapshot,
@@ -594,15 +583,9 @@
 	}
 }
 
-<<<<<<< HEAD
 func (bi *BlockIndex) setBlockIndexFromMap(input map[BlockHash]*BlockNode) {
-	newHashToBlockNodeMap, _ := lru2.New[BlockHash, *BlockNode](MaxBlockIndexNodes)
-	newHeightToBlockNodeMap, _ := lru2.New[uint64, []*BlockNode](MaxBlockIndexNodes)
-=======
-func (bi *BlockIndex) SetBlockIndexFromMap(input map[BlockHash]*BlockNode) {
 	newHashToBlockNodeMap, _ := lru.New[BlockHash, *BlockNode](MaxBlockIndexNodes)
 	newHeightToBlockNodeMap, _ := lru.New[uint64, []*BlockNode](MaxBlockIndexNodes)
->>>>>>> 0fdecb83
 	bi.blockIndexByHash = newHashToBlockNodeMap
 	bi.blockIndexByHeight = newHeightToBlockNodeMap
 	for _, val := range input {
@@ -709,124 +692,8 @@
 	return blockNodes
 }
 
-<<<<<<< HEAD
 func (bi *BlockIndex) GetTip() *BlockNode {
 	return bi.tip
-=======
-type BestChain struct {
-	db            *badger.DB
-	snapshot      *Snapshot
-	IsHeaderChain bool
-	Chain         []*BlockNode // Ugh we can't really have a cache here. I mean maybe, but it complicates things quite a lot.
-	ChainMap      *lru.Cache[BlockHash, *BlockNode]
-	params        *DeSoParams
-}
-
-func NewBestChain(db *badger.DB, snapshot *Snapshot, isHeaderChain bool, params *DeSoParams) *BestChain {
-	chainMap, _ := lru.New[BlockHash, *BlockNode](MaxBlockIndexNodes)
-	return &BestChain{
-		db:            db,
-		snapshot:      snapshot,
-		IsHeaderChain: isHeaderChain,
-		Chain:         []*BlockNode{},
-		ChainMap:      chainMap,
-		params:        params,
-	}
-}
-
-func (bestChain *BestChain) PushNewTip(tipNode *BlockNode) {
-	bestChain.Chain = append(bestChain.Chain, tipNode)
-	bestChain.ChainMap.Add(*tipNode.Hash, tipNode)
-}
-
-func (bestChain *BestChain) GetTip() *BlockNode {
-	if len(bestChain.Chain) == 0 {
-		return nil
-	}
-	return bestChain.Chain[len(bestChain.Chain)-1]
-}
-
-func (bestChain *BestChain) GetBlockByHeight(height uint64) (*BlockNode, bool, error) {
-	if height > math.MaxUint32 {
-		return nil, false, fmt.Errorf("GetBlockByHeight: Height %d is greater than math.MaxUint32", height)
-	}
-
-	currTip := bestChain.GetTip()
-	if currTip != nil && height > uint64(currTip.Height) {
-		return nil, false, nil
-	}
-
-	if currTip != nil {
-		currTipHeight := currTip.Height
-		delta := currTipHeight - uint32(height)
-		if delta < uint32(len(bestChain.Chain)) {
-			targetNode := bestChain.Chain[uint32(len(bestChain.Chain)-1)-delta]
-			if uint64(targetNode.Height) == height {
-				return targetNode, true, nil
-			}
-		}
-		//targetIndex := (len(bestChain.Chain)-1)
-		//// We can probably do some binary search thing here instead.
-		//currNode := &BlockNode{}
-		//*currNode = *currTip
-		//if currNode.Height == uint32(height) {
-		//	return currNode, true, nil
-		//}
-		//// During syncing, we don't write to the DB, so we need to iterate backwards through the best chain.
-		//for currNode != nil && !currNode.IsStored() {
-		//	if currNode.Height < uint32(height) {
-		//		break
-		//	}
-		//	if currNode.Height == uint32(height) {
-		//		return currNode, true, nil
-		//	}
-		//	var currNodeExists bool
-		//	currNode, currNodeExists = bestChain.GetBlockByHashAndHeight(
-		//		currNode.Header.PrevBlockHash, uint64(currNode.Height-1))
-		//	if !currNodeExists {
-		//		break
-		//	}
-		//}
-	}
-
-	prefixKey := _heightHashToNodePrefixByHeight(uint32(height), false)
-	_, valsFound := EnumerateKeysForPrefix(bestChain.db, prefixKey, false)
-	if len(valsFound) == 0 {
-		return nil, false, nil
-	}
-	for _, val := range valsFound {
-		blockNode, err := DeserializeBlockNode(val)
-		if err != nil {
-			glog.Errorf("GetBlockNodesByHeight: Problem deserializing block node: %v", err)
-			continue
-		}
-		if blockNode.IsCommitted() {
-			return blockNode, true, nil
-		}
-	}
-	// TODO: how to return uncommitted blocks by height. We probably just need to iterate backwards through the
-	// best chain.
-	return nil, false, nil
-}
-
-func (bestChain *BestChain) GetBlockByHashAndHeight(blockHash *BlockHash, height uint64) (*BlockNode, bool) {
-	val, exists := bestChain.ChainMap.Get(*blockHash)
-	if exists {
-		return val, true
-	}
-	if height > math.MaxUint32 {
-		glog.Fatalf("GetBlockNodeByHashAndHeight: Height %d is greater than math.MaxUint32", height)
-	}
-	if height > uint64(bestChain.GetTip().Height) {
-		return nil, false
-	}
-	bn := GetHeightHashToNodeInfo(bestChain.db, bestChain.snapshot, uint32(height), blockHash, false)
-	if bn == nil {
-		return nil, false
-	}
-	bestChain.ChainMap.Add(*blockHash, bn)
-	return bn, true
->>>>>>> 0fdecb83
 }
 
 func (bi *BlockIndex) GetHeaderTip() *BlockNode {
@@ -1027,33 +894,6 @@
 	return len(blockNodes) > 0
 }
 
-<<<<<<< HEAD
-=======
-func (bc *Blockchain) CopyBestChain() ([]*BlockNode, *lru.Cache[BlockHash, *BlockNode]) {
-	newBestChain := []*BlockNode{}
-	newBestChainMap, _ := lru.New[BlockHash, *BlockNode](MaxBlockIndexNodes)
-	newBestChain = append(newBestChain, bc.bestChain.Chain...)
-	for _, key := range bc.bestChain.ChainMap.Keys() {
-		val, _ := bc.bestChain.ChainMap.Get(key)
-		newBestChainMap.Add(key, val)
-	}
-
-	return newBestChain, newBestChainMap
-}
-
-func (bc *Blockchain) CopyBestHeaderChain() ([]*BlockNode, *lru.Cache[BlockHash, *BlockNode]) {
-	newBestChain := []*BlockNode{}
-	newBestChainMap, _ := lru.New[BlockHash, *BlockNode](MaxBlockIndexNodes)
-	newBestChain = append(newBestChain, bc.bestHeaderChain.Chain...)
-	for _, key := range bc.bestHeaderChain.ChainMap.Keys() {
-		val, _ := bc.bestHeaderChain.ChainMap.Get(key)
-		newBestChainMap.Add(key, val)
-	}
-
-	return newBestChain, newBestChainMap
-}
-
->>>>>>> 0fdecb83
 // IsFullyStored determines if there are block nodes that haven't been fully stored or processed in the best block chain.
 func (bc *Blockchain) IsFullyStored() bool {
 	// TODO: figure out how to iterate over best chain w/o having entire thing in memory.
@@ -1295,21 +1135,9 @@
 		eventManager:                    eventManager,
 		archivalMode:                    archivalMode,
 
-<<<<<<< HEAD
 		blockIndex:     NewBlockIndex(db, snapshot, nil), // TODO: replace with actual tip.
-		blockViewCache: lru.NewKVCache(100),              // TODO: parameterize
+		blockViewCache: blockViewCache,
 		snapshotCache:  NewSnapshotCache(),
-=======
-		blockIndex: NewBlockIndex(db, snapshot),
-		//blockIndexByHash:   collections.NewConcurrentMap[BlockHash, *BlockNode](),
-		//blockIndexByHeight: make(map[uint64]map[BlockHash]*BlockNode),
-		//bestChainMap: make(map[BlockHash]*BlockNode),
-		bestChain: NewBestChain(db, snapshot, false, params),
-		//bestHeaderChainMap: make(map[BlockHash]*BlockNode),
-		bestHeaderChain: NewBestChain(db, snapshot, true, params),
-		blockViewCache:  blockViewCache,
-		snapshotCache:   NewSnapshotCache(),
->>>>>>> 0fdecb83
 
 		checkpointSyncingProviders: checkpointSyncingProviders,
 
@@ -2123,7 +1951,7 @@
 }
 
 // TODO: need to figure out how to handle this for exchange api tests.
-func (bc *Blockchain) SetBestChain(bestChain []*BlockNode) {
+func (bc *Blockchain) setBestChain(bestChain []*BlockNode) {
 	for _, blockNode := range bestChain {
 		bc.blockIndex.addNewBlockNodeToBlockIndex(blockNode)
 		if bc.blockIndex.GetTip() == nil {
@@ -2134,15 +1962,9 @@
 	}
 }
 
-func (bc *Blockchain) SetBestChainMap(
-<<<<<<< HEAD
-	blockIndexByHash *lru2.Cache[BlockHash, *BlockNode],
+func (bc *Blockchain) setBestChainMap(
+	blockIndexByHash *lru.Cache[BlockHash, *BlockNode],
 	tipNode *BlockNode,
-=======
-	bestChain []*BlockNode,
-	bestChainMap *lru.Cache[BlockHash, *BlockNode],
-	blockIndexByHash *lru.Cache[BlockHash, *BlockNode],
->>>>>>> 0fdecb83
 ) {
 	bc.blockIndex.blockIndexByHash = blockIndexByHash
 	bc.blockIndex.setTip(tipNode)
