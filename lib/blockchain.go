--- conflicted
+++ resolved
@@ -4859,11 +4859,7 @@
 
 func (bc *Blockchain) CreateMaxSpend(
 	senderPkBytes []byte, recipientPkBytes []byte, extraData map[string][]byte, minFeeRateNanosPerKB uint64,
-<<<<<<< HEAD
 	mempool Mempool, additionalOutputs []*DeSoOutput) (
-=======
-	mempool *DeSoMempool, additionalOutputs []*DeSoOutput) (
->>>>>>> 6292b83e
 	_txn *MsgDeSoTxn, _totalInputAdded uint64, _spendAmount uint64, _fee uint64, _err error) {
 
 	txn := &MsgDeSoTxn{
@@ -4878,6 +4874,10 @@
 		}),
 		// TxInputs and TxOutputs will be set below.
 		// This function does not compute a signature.
+	}
+
+	if len(extraData) > 0 {
+		txn.ExtraData = extraData
 	}
 
 	if len(extraData) > 0 {
