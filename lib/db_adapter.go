--- conflicted
+++ resolved
@@ -491,13 +491,8 @@
 	}
 }
 
-<<<<<<< HEAD
-// CheckDmThreadExistence returns a DmThreadExistence entry for the provided DmThreadKey from db.
-func (adapter *DbAdapter) CheckDmThreadExistence(dmThreadKey DmThreadKey) (*DmThreadExistence, error) {
-=======
 // CheckDmThreadExistence returns a DmThreadEntry entry for the provided DmThreadKey from db.
 func (adapter *DbAdapter) CheckDmThreadExistence(dmThreadKey DmThreadKey) (*DmThreadEntry, error) {
->>>>>>> b2c9403e
 
 	if adapter.postgresDb != nil {
 		pgDmThreadExistence := adapter.postgresDb.CheckDmThreadExistence(dmThreadKey)
@@ -510,23 +505,6 @@
 	}
 }
 
-<<<<<<< HEAD
-// CheckGroupChatThreadExistence returns a GroupChatThreadExistence entry for the provided AccessGroupId from db.
-func (adapter *DbAdapter) CheckGroupChatThreadExistence(groupKey AccessGroupId) (*GroupChatThreadExistence, error) {
-
-	if adapter.postgresDb != nil {
-		pgGroupChatThreadExistence := adapter.postgresDb.CheckGroupChatThreadExistence(groupKey)
-		if pgGroupChatThreadExistence == nil {
-			return nil, nil
-		}
-		return pgGroupChatThreadExistence, nil
-	} else {
-		return DBCheckGroupChatThreadExistence(adapter.badgerDb, adapter.snapshot, groupKey)
-	}
-}
-
-=======
->>>>>>> b2c9403e
 // GetAllUserDmThreads returns a list of all the DmThreadKey entries associated with the given userAccessGroupOwnerPublicKey from db.
 func (adapter *DbAdapter) GetAllUserDmThreads(userAccessGroupOwnerPublicKey PublicKey) (
 	_dmThreadKeys []*DmThreadKey, _err error) {
@@ -577,22 +555,4 @@
 		return DBGetPaginatedGroupChatMessageEntry(adapter.badgerDb, adapter.snapshot,
 			groupChatThread, startingTimestamp, maxMessagesToFetch)
 	}
-<<<<<<< HEAD
-}
-
-// GetThreadAttributesEntry returns the ThreadAttributesEntry for the given ThreadAttributesKey from db.
-func (adapter *DbAdapter) GetThreadAttributesEntry(threadKey ThreadAttributesKey) (*ThreadAttributesEntry, error) {
-
-	if adapter.postgresDb != nil {
-		pgThreadAttributesEntry := adapter.postgresDb.GetThreadAttributesEntry(threadKey)
-		if pgThreadAttributesEntry == nil {
-			return nil, nil
-		}
-		_, threadAttributesEntry := pgThreadAttributesEntry.ToThreadAttributesKeyAndThreadAttributesEntry()
-		return threadAttributesEntry, nil
-	} else {
-		return DBGetThreadAttributesEntry(adapter.badgerDb, adapter.snapshot, threadKey)
-	}
-=======
->>>>>>> b2c9403e
 }