package lib

import (
	"bytes"
	"encoding/hex"
	"fmt"
	"net"
	"path/filepath"
	"reflect"
	"runtime"
	"strings"
	"sync/atomic"
	"time"

	"github.com/DataDog/datadog-go/v5/statsd"
	"github.com/btcsuite/btcd/addrmgr"
	chainlib "github.com/btcsuite/btcd/blockchain"
	"github.com/btcsuite/btcd/wire"
	"github.com/davecgh/go-spew/spew"
<<<<<<< HEAD
	"github.com/deso-protocol/core/collections"
	"github.com/deso-protocol/core/consensus"
	"github.com/deso-protocol/go-deadlock"
	"github.com/dgraph-io/badger/v4"
=======
	"github.com/dgraph-io/badger/v3"
>>>>>>> 7f4df890
	"github.com/golang/glog"
	"github.com/hashicorp/golang-lru/v2"
	"github.com/pkg/errors"
)

// ServerMessage is the core data structure processed by the Server in its main
// loop.
type ServerMessage struct {
	Peer      *Peer
	Msg       DeSoMessage
	ReplyChan chan *ServerReply
}

// GetDataRequestInfo is a data structure used to keep track of which transactions
// we've requested from a Peer.
type GetDataRequestInfo struct {
	PeerWhoSentInv *Peer
	TimeRequested  time.Time
}

// ServerReply is used to signal to outside programs that a particular ServerMessage
// they may have been waiting on has been processed.
type ServerReply struct {
}

// Server is the core of the DeSo node. It effectively runs a single-threaded
// main loop that processes transactions from other peers and responds to them
// accordingly. Probably the best place to start looking is the messageHandler
// function.
type Server struct {
	cmgr          *ConnectionManager
	blockchain    *Blockchain
	datadir       string
	snapshot      *Snapshot
	forceChecksum bool
	mempool       *DeSoMempool
	posMempool    *PosMempool
	miner         *DeSoMiner
	blockProducer *DeSoBlockProducer
	eventManager  *EventManager
	TxIndex       *TXIndex
	params        *DeSoParams

	networkManager *NetworkManager

	fastHotStuffConsensus                    *FastHotStuffConsensus
	fastHotStuffConsensusTransitionCheckTime time.Time

	// All messages received from peers get sent from the ConnectionManager to the
	// Server through this channel.
	//
	// Generally, the
	// ConnectionManager is responsible for managing the connections to all the peers,
	// but when it receives a message from one of them, it forwards it to the Server
	// on this channel to actually process (acting as a router in that way).
	//
	// In addition to messages from peers, the ConnectionManager will also send control
	// messages to notify the Server e.g. when a Peer connects or disconnects so that
	// the Server can take action appropriately.
	incomingMessages chan *ServerMessage
	// inventoryBeingProcessed keeps track of the inventory (hashes of blocks and
	// transactions) that we've recently processed from peers. It is useful for
	// avoiding situations in which we re-fetch the same data from many peers.
	// For example, if we get the same Block inv message from multiple peers,
	// adding it to this map and checking this map before replying will make it
	// so that we only send a reply to the first peer that sent us the inv, which
	// is more efficient.
	inventoryBeingProcessed *lru.Cache[InvVect, struct{}]

	// hasRequestedSync indicates whether we've bootstrapped our mempool
	// by requesting all mempool transactions from a
	// peer. It's initially false
	// when the server boots up but gets set to true after we make a Mempool
	// request once we're fully synced.
	// The waitGroup is used to manage the cleanup of the Server.
	waitGroup deadlock.WaitGroup

	// During initial block download, we request headers and blocks from a single
	// peer. Note: These fields should only be accessed from the messageHandler thread.
	//
	// TODO: This could be much faster if we were to download blocks in parallel
	// rather than from a single peer but it won't be a problem until later, at which
	// point we can make the optimization.
	SyncPeer *Peer

	// When --connect-ips is set, we don't connect to anything from the addrmgr.
	connectIps []string

	// If we're syncing state using hypersync, we'll keep track of the progress using HyperSyncProgress.
	// It stores information about all the prefixes that we're fetching. The way that HyperSyncProgress
	// is organized allows for multi-peer state synchronization. In such case, we would assign prefixes
	// to different peers. Whenever we assign a prefix to a peer, we would append a SyncProgressPrefix
	// struct to the HyperSyncProgress.PrefixProgress array.
	HyperSyncProgress SyncProgress
	// How long we wait on a transaction we're fetching before giving
	// up on it. Note this doesn't apply to blocks because they have their own
	// process for retrying that differs from transactions, which are
	// more best-effort than blocks.
	requestTimeoutSeconds uint32

	// dataLock protects requestedTxns and requestedBlocks
	dataLock deadlock.Mutex

	// requestedTransactions contains hashes of transactions for which we have
	// requested data but have not yet received a response.
	requestedTransactionsMap map[BlockHash]*GetDataRequestInfo

	// addrsToBroadcast is a list of all the addresses we've received from valid addr
	// messages that we intend to broadcast to our peers. It is organized as:
	// <recipient address> -> <list of addresses we received from that recipient>.
	//
	// It is organized in this way so that we can limit the number of addresses we
	// are distributing for a single peer to avoid a DOS attack.
	addrsToBroadcastLock deadlock.RWMutex
	addrsToBroadcast     map[string][]*SingleAddr

	AddrMgr *addrmgr.AddrManager

	// When set to true, we disable the ConnectionManager
	DisableNetworking bool

	// When set to true, transactions created on this node will be ignored.
	ReadOnlyMode                 bool
	IgnoreInboundPeerInvMessages bool

	// Becomes true after the node has processed its first transaction bundle from
	// any peer. This is useful in a deployment setting because it makes it so that
	// a health check can wait until this value becomes true.
	hasProcessedFirstTransactionBundle bool

	statsdClient *statsd.Client

	Notifier *Notifier

	// nodeMessageChannel is used to restart the node that's currently running this server.
	// It is basically a backlink to the node that calls Stop() and Start().
	nodeMessageChannel chan NodeMessage

	shutdown int32
	// timer is a helper variable that allows timing events for development purposes.
	// It can be used to find computational bottlenecks.
	timer *Timer

	stateChangeSyncer *StateChangeSyncer
	// DbMutex protects the badger database from concurrent access when it's being closed & re-opened.
	// This is necessary because the database is closed & re-opened when the node finishes hypersyncing in order
	// to change the database options from Default options to Performance options.
	DbMutex deadlock.Mutex
}

func (srv *Server) HasProcessedFirstTransactionBundle() bool {
	return srv.hasProcessedFirstTransactionBundle
}

// ResetRequestQueues resets all the request queues.
func (srv *Server) ResetRequestQueues() {
	srv.dataLock.Lock()
	defer srv.dataLock.Unlock()

	glog.V(2).Infof("Server.ResetRequestQueues: Resetting request queues")

	srv.requestedTransactionsMap = make(map[BlockHash]*GetDataRequestInfo)
}

func (srv *Server) GetNetworkManager() *NetworkManager {
	return srv.networkManager
}

func (srv *Server) AdminOverrideViewNumber(view uint64) error {
	if srv.fastHotStuffConsensus == nil || srv.fastHotStuffConsensus.fastHotStuffEventLoop == nil {
		return fmt.Errorf("AdminOverrideViewNumber: FastHotStuffConsensus is nil")
	}
	if view < srv.fastHotStuffConsensus.fastHotStuffEventLoop.GetCurrentView() {
		return fmt.Errorf("AdminOverrideViewNumber: Cannot set view to a number less than the current view")
	}
	signer := srv.fastHotStuffConsensus.signer
	srv.fastHotStuffConsensus.Stop()
	srv.blockchain.checkpointBlockInfoLock.Lock()
	if srv.blockchain.checkpointBlockInfo == nil {
		srv.blockchain.checkpointBlockInfo = &CheckpointBlockInfo{}
	}
	srv.blockchain.checkpointBlockInfo.LatestView = view
	srv.blockchain.checkpointBlockInfoLock.Unlock()
	srv.fastHotStuffConsensus = NewFastHotStuffConsensus(
		srv.params,
		srv.networkManager,
		srv.blockchain,
		srv.posMempool,
		signer,
	)
	if err := srv.fastHotStuffConsensus.Start(); err != nil {
		return fmt.Errorf("AdminOverrideViewNumber: Problem starting FastHotStuffConsensus: %v", err)
	}
	return nil
}

// dataLock must be acquired for writing before calling this function.
func (srv *Server) _removeRequest(hash *BlockHash) {
	// Just be lazy and remove the hash from everything indiscriminately to
	// make sure it's good and purged.
	delete(srv.requestedTransactionsMap, *hash)

	invVect := &InvVect{
		Type: InvTypeTx,
		Hash: *hash,
	}
	srv.inventoryBeingProcessed.Remove(*invVect)
}

// dataLock must be acquired for writing before calling this function.
func (srv *Server) _expireRequests() {
	// TODO: It could in theory get slow to do brute force iteration over everything
	// we've requested but not yet received, which is what we do below. But we'll
	// wait until we actually have an issue with it before optimizing it, since it
	// could also be fine. Just watch out for it.

	timeout := time.Duration(int64(srv.requestTimeoutSeconds) * int64(time.Second))
	for hashIter, requestInfo := range srv.requestedTransactionsMap {
		// Note that it's safe to use the hash iterator here because _removeRequest
		// doesn't take a reference to it.
		if requestInfo.TimeRequested.Add(timeout).After(time.Now()) {
			srv._removeRequest(&hashIter)
		}
	}
}

// ExpireRequests checks to see if any requests have expired and removes them if so.
func (srv *Server) ExpireRequests() {
	srv.dataLock.Lock()
	defer srv.dataLock.Unlock()

	srv._expireRequests()
}

// TODO: The hallmark of a messy non-law-of-demeter-following interface...
func (srv *Server) GetBlockchain() *Blockchain {
	return srv.blockchain
}

// TODO: The hallmark of a messy non-law-of-demeter-following interface...
func (srv *Server) GetMempool() Mempool {
	srv.blockchain.ChainLock.RLock()
	defer srv.blockchain.ChainLock.RUnlock()

	if srv.params.IsPoSBlockHeight(uint64(srv.blockchain.BlockTip().Height)) {
		return srv.posMempool
	}
	return srv.mempool
}

// TODO: The hallmark of a messy non-law-of-demeter-following interface...
func (srv *Server) GetBlockProducer() *DeSoBlockProducer {
	return srv.blockProducer
}

func (srv *Server) GetConnectionManager() *ConnectionManager {
	return srv.cmgr
}

// TODO: The hallmark of a messy non-law-of-demeter-following interface...
func (srv *Server) GetMiner() *DeSoMiner {
	return srv.miner
}

func (srv *Server) BroadcastTransaction(txn *MsgDeSoTxn) ([]*MsgDeSoTxn, error) {
	txnHash := txn.Hash()
	if txnHash == nil {
		return nil, fmt.Errorf("BroadcastTransaction: Txn hash is nil")
	}
	// Use the backendServer to add the transaction to the mempool and
	// relay it to peers. When a transaction is created by the user there
	// is no need to consider a rateLimit and also no need to verifySignatures
	// because we generally will have done that already.
	mempoolTxs, err := srv._addNewTxn(nil /*peer*/, txn, false /*rateLimit*/)
	if err != nil {
		return nil, errors.Wrapf(err, "BroadcastTransaction: ")
	}

	// At this point, we know the transaction has been run through the mempool.
	// Now wait for an update of the ReadOnlyUtxoView so we don't break anything.
	validationErr := srv.GetMempool().WaitForTxnValidation(txnHash)
	if validationErr != nil {
		return nil, fmt.Errorf("BroadcastTransaction: Transaction %v "+
			"was not validated due to error: %v", txnHash, validationErr)
	}

	return mempoolTxs, nil
}

func (srv *Server) VerifyAndBroadcastTransaction(txn *MsgDeSoTxn) error {
	// The BroadcastTransaction call validates the transaction internally according to the
	// mempool txn addition rules. If the transaction is valid, it will broadcast the txn to
	// peers. Otherwise, it returns an error.
	if _, err := srv.BroadcastTransaction(txn); err != nil {
		return fmt.Errorf("VerifyAndBroadcastTransaction: Problem broadcasting txn: %v", err)
	}

	return nil
}

type NodeSyncType string

const (
	// Note that "any" forces the node to be archival in order to remain
	// backwards-compatible with the rest of the network. This may change
	// in the future.
	NodeSyncTypeAny               = "any"
	NodeSyncTypeBlockSync         = "blocksync"
	NodeSyncTypeHyperSyncArchival = "hypersync-archival"
	NodeSyncTypeHyperSync         = "hypersync"
)

func IsNodeArchival(syncType NodeSyncType) bool {
	return syncType == NodeSyncTypeAny ||
		syncType == NodeSyncTypeHyperSyncArchival ||
		syncType == NodeSyncTypeBlockSync
}

func NodeCanHypersyncState(syncType NodeSyncType) bool {
	// We can hypersync state from another node in all cases except
	// where block sync is required.
	return syncType != NodeSyncTypeBlockSync
}

func ValidateHyperSyncFlags(isHypersync bool, syncType NodeSyncType) {
	if syncType != NodeSyncTypeAny &&
		syncType != NodeSyncTypeBlockSync &&
		syncType != NodeSyncTypeHyperSyncArchival &&
		syncType != NodeSyncTypeHyperSync {
		glog.Fatalf("Unrecognized --sync-type flag %v", syncType)
	}
	if !isHypersync &&
		syncType == NodeSyncTypeHyperSync {
		glog.Fatal("Cannot set --sync-type=hypersync without also setting --hypersync=true")
	}
	if !isHypersync &&
		syncType == NodeSyncTypeHyperSyncArchival {
		glog.Fatal("Cannot set --sync-type=hypersync-archival without also setting --hypersync=true")
	}
}

func RunBlockIndexMigrationOnce(db *badger.DB, params *DeSoParams) error {
	blockIndexMigrationFileName := filepath.Join(db.Opts().Dir, BlockIndexMigrationFileName)
	glog.V(0).Info("FileName: ", blockIndexMigrationFileName)
	hasRunMigration, err := ReadBoolFromFile(blockIndexMigrationFileName)
	if err == nil && hasRunMigration {
		glog.V(0).Info("Block index migration has already been run")
		return nil
	}
	glog.V(0).Info("Running block index migration")
	if err = RunBlockIndexMigration(db, nil, nil, params); err != nil {
		return errors.Wrapf(err, "Problem running block index migration")
	}
	if err = SaveBoolToFile(blockIndexMigrationFileName, true); err != nil {
		return errors.Wrapf(err, "Problem saving block index migration file")
	}
	return nil
}

// NewServer initializes all of the internal data structures. Right now this basically
// looks as follows:
//   - ConnectionManager starts and keeps track of peers.
//   - When messages are received from peers, they get forwarded on a channel to
//     the Server to handle them. In that sense the ConnectionManager is basically
//     just acting as a router.
//   - When the Server receives a message from a peer, it can do any of the following:
//   - Take no action.
//   - Use the Blockchain data structure to validate the transaction or update the
//     Blockchain data structure.
//   - Send a new message. This can be a message directed back to that actually sent this
//     message or it can be a message to another peer for whatever reason. When a message
//     is sent in this way it can also have a deadline on it that the peer needs to
//     respond by or else it will be disconnected.
//   - Disconnect the peer. In this case the ConnectionManager gets notified about the
//     disconnection and may opt to replace the now-disconnected peer with a new peer.
//     This happens for example when an outbound peer is disconnected in order to
//     maintain TargetOutboundPeers.
//   - The server could also receive a control message that a peer has been disconnected.
//     This can be useful to the server if, for example, it was expecting a response from
//     a particular peer, which could be the case in initial block download where a single
//     sync peer is used.
//
// TODO: Refactor all these arguments into a config object or something.
func NewServer(
	_params *DeSoParams,
	_isRegtest bool,
	_listeners []net.Listener,
	_desoAddrMgr *addrmgr.AddrManager,
	_connectIps []string,
	_db *badger.DB,
	postgres *Postgres,
	_targetOutboundPeers uint32,
	_maxInboundPeers uint32,
	_minerPublicKeys []string,
	_numMiningThreads uint64,
	_limitOneInboundConnectionPerIP bool,
	_peerConnectionRefreshIntervalMillis uint64,
	_hyperSync bool,
	_syncType NodeSyncType,
	_maxSyncBlockHeight uint32,
	_disableEncoderMigrations bool,
	_rateLimitFeerateNanosPerKB uint64,
	_minFeeRateNanosPerKB uint64,
	_stallTimeoutSeconds uint64,
	_maxBlockTemplatesToCache uint64,
	_minBlockUpdateIntervalSeconds uint64,
	_blockCypherAPIKey string,
	_runReadOnlyUtxoViewUpdater bool,
	_snapshotBlockHeightPeriod uint64,
	_dataDir string,
	_mempoolDumpDir string,
	_disableNetworking bool,
	_readOnlyMode bool,
	_ignoreInboundPeerInvMessages bool,
	statsd *statsd.Client,
	_blockProducerSeed string,
	_trustedBlockProducerPublicKeys []string,
	_trustedBlockProducerStartHeight uint64,
	eventManager *EventManager,
	_nodeMessageChan chan NodeMessage,
	_forceChecksum bool,
	_stateChangeDir string,
	_hypersyncMaxQueueSize uint32,
	_blsKeystore *BLSKeystore,
	_mempoolBackupIntervalMillis uint64,
	_mempoolMaxValidationViewConnects uint64,
	_transactionValidationRefreshIntervalMillis uint64,
	_stateSyncerMempoolTxnSyncLimit uint64,
	_checkpointSyncingProviders []string,
) (
	_srv *Server,
	_err error,
	_shouldRestart bool,
) {
	var err error

	// Only initialize state change syncer if the directories are defined.
	var stateChangeSyncer *StateChangeSyncer
	if _stateChangeDir != "" {
		// Create the state change syncer to handle syncing state changes to disk, and assign some of its methods
		// to the event manager.
		stateChangeSyncer = NewStateChangeSyncer(_stateChangeDir, _syncType, _stateSyncerMempoolTxnSyncLimit)
		eventManager.OnStateSyncerOperation(stateChangeSyncer._handleStateSyncerOperation)
		eventManager.OnStateSyncerFlushed(stateChangeSyncer._handleStateSyncerFlush)
	}

	// Setup snapshot
	var _snapshot *Snapshot
	shouldRestart := false
	isChecksumIssue := false
	archivalMode := false
	if _hyperSync {
		_snapshot, err, shouldRestart, isChecksumIssue = NewSnapshot(
			_db,
			_snapshotBlockHeightPeriod,
			false,
			// If we aren't forcing the checksum to be correct, we set disableChecksum on the snapshot to true.
			// This allows us to skip unnecessary checksum calculations.
			!_forceChecksum,
			_params,
			_disableEncoderMigrations,
			_hypersyncMaxQueueSize,
			eventManager,
		)
		if err != nil {
			panic(err)
		}
	}

	// We only set archival mode true if we're a hypersync node.
	if IsNodeArchival(_syncType) {
		archivalMode = true
	}

	// Create an empty Server object here so we can pass a reference to it to the
	// ConnectionManager.
	srv := &Server{
		DisableNetworking:            _disableNetworking,
		ReadOnlyMode:                 _readOnlyMode,
		IgnoreInboundPeerInvMessages: _ignoreInboundPeerInvMessages,
		snapshot:                     _snapshot,
		nodeMessageChannel:           _nodeMessageChan,
		forceChecksum:                _forceChecksum,
		AddrMgr:                      _desoAddrMgr,
		params:                       _params,
		connectIps:                   _connectIps,
		datadir:                      _dataDir,
	}

	if stateChangeSyncer != nil {
		srv.stateChangeSyncer = stateChangeSyncer
	}

	// The same timesource is used in the chain data structure and in the connection
	// manager. It just takes and keeps track of the median time among our peers so
	// we can keep a consistent clock.
	timesource := chainlib.NewMedianTime()
	// We need to add an initial time sample or else it will return the zero time, which
	// messes things up during initialization.
	timesource.AddTimeSample("my-time", time.Now())

	// Create a new connection manager but note that it won't be initialized until Start().
	_incomingMessages := make(chan *ServerMessage, _params.ServerMessageChannelSize+(_targetOutboundPeers+_maxInboundPeers)*3)
	_cmgr := NewConnectionManager(
		_params, _listeners, _hyperSync, _syncType, _stallTimeoutSeconds,
		_minFeeRateNanosPerKB, _incomingMessages, srv)

	// Set up the blockchain data structure. This is responsible for accepting new
	// blocks, keeping track of the best chain, and keeping all of that state up
	// to date on disk.
	//
	// If this is the first time this data structure is being initialized, it will
	// contain only the genesis block. Otherwise it loads all of the block headers
	// (actually BlockNode's) from the db into memory, which is a somewhat heavy-weight
	// operation.
	//
	// TODO: Would be nice if this heavier-weight operation were moved to Start() to
	// keep this constructor fast.
	srv.eventManager = eventManager
	eventManager.OnBlockConnected(srv._handleBlockMainChainConnectedd)
	eventManager.OnBlockAccepted(srv._handleBlockAccepted)
	eventManager.OnBlockDisconnected(srv._handleBlockMainChainDisconnectedd)

	_chain, err := NewBlockchain(
		_trustedBlockProducerPublicKeys, _trustedBlockProducerStartHeight, _maxSyncBlockHeight,
		_params, timesource, _db, postgres, eventManager, _snapshot, archivalMode, _checkpointSyncingProviders)
	if err != nil {
		return nil, errors.Wrapf(err, "NewServer: Problem initializing blockchain"), true
	}

	headerCumWorkStr := "<nil>"
	headerCumWork := BigintToHash(_chain.headerTip().CumWork)
	if headerCumWork != nil {
		headerCumWorkStr = hex.EncodeToString(headerCumWork[:])
	}
	blockCumWorkStr := "<nil>"
	blockCumWork := BigintToHash(_chain.blockTip().CumWork)
	if blockCumWork != nil {
		blockCumWorkStr = hex.EncodeToString(blockCumWork[:])
	}
	glog.V(1).Infof("Initialized chain: Best Header Height: %d, Header Hash: %s, Header CumWork: %s, Best Block Height: %d, Block Hash: %s, Block CumWork: %s",
		_chain.headerTip().Height,
		hex.EncodeToString(_chain.headerTip().Hash[:]),
		headerCumWorkStr,
		_chain.blockTip().Height,
		hex.EncodeToString(_chain.blockTip().Hash[:]),
		blockCumWorkStr)

	nodeServices := SFFullNodeDeprecated
	if _hyperSync {
		nodeServices |= SFHyperSync
	}
	if archivalMode {
		nodeServices |= SFArchivalNode
	}
	if _blsKeystore != nil {
		nodeServices |= SFPosValidator
	}
	srv.networkManager = NewNetworkManager(_params, srv, _chain, _cmgr, _blsKeystore, _desoAddrMgr,
		_connectIps, _targetOutboundPeers, _maxInboundPeers, _limitOneInboundConnectionPerIP,
		_peerConnectionRefreshIntervalMillis, _minFeeRateNanosPerKB, nodeServices)

	if srv.stateChangeSyncer != nil {
		srv.stateChangeSyncer.BlockHeight = uint64(_chain.headerTip().Height)
	}

	// Create a mempool to store transactions until they're ready to be mined into
	// blocks.
	_mempool := NewDeSoMempool(_chain, _rateLimitFeerateNanosPerKB,
		_minFeeRateNanosPerKB, _blockCypherAPIKey, _runReadOnlyUtxoViewUpdater, _dataDir,
		_mempoolDumpDir, false)

	// Initialize the PoS mempool. We need to initialize a best-effort UtxoView based on the current
	// known state of the chain. This will all be overwritten as we process blocks later on.
	currentUtxoView, err := _chain.GetUncommittedTipView()
	if err != nil {
		return nil, errors.Wrapf(err, "NewServer: Problem initializing latest UtxoView"), true
	}
	currentGlobalParamsEntry := currentUtxoView.GetCurrentGlobalParamsEntry()
	latestBlockHash := _chain.blockTip().Hash
	latestBlock := _chain.GetBlock(latestBlockHash)
	if latestBlock == nil {
		return nil, errors.New("NewServer: Problem getting latest block from chain"), true
	}
	_posMempool := NewPosMempool()
	err = _posMempool.Init(
		_params,
		currentGlobalParamsEntry,
		currentUtxoView,
		uint64(_chain.blockTip().Height),
		_mempoolDumpDir,
		_mempoolDumpDir == "", // If no mempool dump dir is set, then the mempool will be in memory only
		_mempoolBackupIntervalMillis,
		[]*MsgDeSoBlock{latestBlock},
		_mempoolMaxValidationViewConnects,
		_transactionValidationRefreshIntervalMillis,
	)
	if err != nil {
		return nil, errors.Wrapf(err, "NewServer: Problem initializing PoS mempool"), true
	}

	// Useful for debugging. Every second, it outputs the contents of the mempool
	// and the contents of the addrmanager.
	/*
		go func() {
			time.Sleep(3 * time.Second)
			for {
				glog.V(2).Infof("Current mempool txns: ")
				counter := 0
				for kk, mempoolTx := range _mempool.poolMap {
					kkCopy := kk
					glog.V(2).Infof("\t%d: < %v: %v >", counter, &kkCopy, mempoolTx)
					counter++
				}
				glog.V(2).Infof("Current addrs: ")
				for ii, na := range srv.cmgr.AddrMgr.GetAllAddrs() {
					glog.V(2).Infof("Addr %d: <%s:%d>", ii, na.IP.String(), na.Port)
				}
				time.Sleep(1 * time.Second)
			}
		}()
	*/

	// Initialize the BlockProducer
	// TODO(miner): Should figure out a way to get this into main.
	var _blockProducer *DeSoBlockProducer
	glog.V(1).Infof("NewServer: Starting Block Producer: %d", _maxBlockTemplatesToCache)
	if _maxBlockTemplatesToCache > 0 {
		_blockProducer, err = NewDeSoBlockProducer(
			_minBlockUpdateIntervalSeconds, _maxBlockTemplatesToCache,
			_blockProducerSeed,
			_mempool, _chain,
			_params, postgres)
		if err != nil {
			panic(err)
		}
		glog.V(1).Infof("NewServer: Initiating block producer gofund")
		go func() {
			_blockProducer.Start()
		}()
	}

	// TODO(miner): Make the miner its own binary and pull it out of here.
	// Don't start the miner unless miner public keys are set.
	if _numMiningThreads <= 0 {
		_numMiningThreads = uint64(runtime.NumCPU())
	}
	_miner, err := NewDeSoMiner(_minerPublicKeys, uint32(_numMiningThreads), _blockProducer, _params)
	if err != nil {
		return nil, errors.Wrapf(err, "NewServer: "), true
	}
	// If we only want to sync to a specific block height, we would disable the miner.
	// _maxSyncBlockHeight is used for development.
	if _maxSyncBlockHeight > 0 {
		_miner = nil
	}

	// Only initialize the FastHotStuffConsensus if the node is a validator with a BLS keystore
	if _blsKeystore != nil {
		srv.fastHotStuffConsensus = NewFastHotStuffConsensus(
			_params,
			srv.networkManager,
			_chain,
			_posMempool,
			_blsKeystore.GetSigner(),
		)
		// On testnet, if the node is configured to be a PoW block producer, and it is configured
		// to be also a PoS validator, then we attach block mined listeners to the miner to kick
		// off the PoS consensus once the miner is done.
		if _isRegtest && _params.NetworkType == NetworkType_TESTNET && _miner != nil && _blockProducer != nil {
			_miner.AddBlockMinedListener(srv.submitRegtestValidatorRegistrationTxns)
		}
	}

	// Set all the fields on the Server object.
	srv.cmgr = _cmgr
	srv.blockchain = _chain
	srv.mempool = _mempool
	srv.posMempool = _posMempool
	srv.miner = _miner
	srv.blockProducer = _blockProducer
	srv.incomingMessages = _incomingMessages
	// Make this hold a multiple of what we hold for individual peers.
	srv.inventoryBeingProcessed, _ = lru.New[InvVect, struct{}](maxKnownInventory)

	srv.requestTimeoutSeconds = 10

	srv.statsdClient = statsd

	// TODO: Make this configurable
	//srv.Notifier = NewNotifier(_chain, postgres)
	//srv.Notifier.Start()

	// Start statsd reporter
	if srv.statsdClient != nil {
		srv.StartStatsdReporter()
	}

	// Initialize the addrs to broadcast map.
	srv.addrsToBroadcast = make(map[string][]*SingleAddr)

	// This will initialize the request queues.
	srv.ResetRequestQueues()

	// Initialize the timer struct.
	timer := &Timer{}
	timer.Initialize()
	srv.timer = timer

	// If shouldRestart is true, it means that the state checksum is likely corrupted, and we need to enter a recovery mode.
	// This can happen if the node was terminated mid-operation last time it was running. The recovery process rolls back
	// blocks to the beginning of the current snapshot epoch and resets to the state checksum to the epoch checksum.
	if shouldRestart {
		if stateChangeSyncer != nil {
			stateChangeSyncer.Reset()
		}
		if !_forceChecksum && isChecksumIssue {
			glog.Warningf(CLog(Yellow, "NewServer: Not forcing a rollback to the last snapshot epoch even though the"+
				"node was not closed properly last time."))
			shouldRestart = false
		} else {
			glog.Errorf(CLog(Red, "NewServer: Forcing a rollback to the last snapshot epoch because node was not closed "+
				"properly last time"))
			return nil, errors.Wrapf(err, "NewServer: Restart required"), true
		}
	}

	return srv, nil, shouldRestart
}

func (srv *Server) _handleGetHeaders(pp *Peer, msg *MsgDeSoGetHeaders) {
	glog.V(1).Infof("Server._handleGetHeadersMessage: called with locator: (%v), "+
		"stopHash: (%v) from Peer %v", msg.BlockLocator, msg.StopHash, pp)

	// Find the most recent known block in the best block chain based
	// on the block locator and fetch all of the headers after it until either
	// MaxHeadersPerMsg have been fetched or the provided stop
	// hash is encountered. Note that the headers we return are based on
	// our best *block* chain not our best *header* chain. The reason for
	// this is that the peer will likely follow up this request by asking
	// us for the blocks corresponding to the headers and we need to be
	// able to deliver them in this case.
	//
	// Use the block after the genesis block if no other blocks in the
	// provided locator are known. This does mean the client will start
	// over with the genesis block if unknown block locators are provided.
	maxHeadersPerMsg := MaxHeadersPerMsg
	if pp.NegotiatedProtocolVersion >= ProtocolVersion2 {
		maxHeadersPerMsg = MaxHeadersPerMsgPos
	}
	headers := srv.blockchain.LocateBestBlockChainHeaders(msg.BlockLocator, msg.StopHash, maxHeadersPerMsg)

	// Send found headers to the requesting peer.
	blockTip := srv.blockchain.blockTip()
	pp.AddDeSoMessage(&MsgDeSoHeaderBundle{
		Headers:   headers,
		TipHash:   blockTip.Hash,
		TipHeight: blockTip.Height,
	}, false)
	glog.V(2).Infof("Server._handleGetHeadersMessage: Replied to GetHeaders request "+
		"with response headers: (%v), tip hash (%v), tip height (%d) from Peer %v",
		headers, blockTip.Hash, blockTip.Height, pp)
}

// GetSnapshot is used for sending MsgDeSoGetSnapshot messages to peers. We will
// check if the passed peer has been assigned to an in-progress prefix and if so,
// we will request a snapshot data chunk from them. Otherwise, we will assign a
// new prefix to that peer.
func (srv *Server) GetSnapshot(pp *Peer) {

	// Start the timer to measure how much time passes from a GetSnapshot msg to
	// a SnapshotData message.
	srv.timer.Start("Get Snapshot")

	var prefix []byte
	var lastReceivedKey []byte

	// We will try to determine if the provided peer has been assigned a prefix.
	// Iterate over all incomplete prefixes in the HyperSyncProgress and see if
	// any of them has been assigned to the peer.
	syncingPrefix := false
	for _, prefixProgress := range srv.HyperSyncProgress.PrefixProgress {
		if prefixProgress.Completed {
			continue
		}
		prefix = prefixProgress.Prefix
		lastReceivedKey = prefixProgress.LastReceivedKey
		syncingPrefix = true
		if prefixProgress.PrefixSyncPeer.ID == pp.ID {
			prefix = prefixProgress.Prefix
			lastReceivedKey = prefixProgress.LastReceivedKey
			syncingPrefix = true
			break
		} else {
			glog.V(1).Infof("GetSnapshot: switching peers on prefix (%v), previous peer ID (%v) "+
				"current peer ID (%v)", prefixProgress.Prefix, prefixProgress.PrefixSyncPeer.ID, pp.ID)
			// TODO: Should disable the previous sync peer here somehow

			prefixProgress.PrefixSyncPeer.ID = pp.ID
		}
	}

	// If peer isn't assigned to any prefix, we will assign him now.
	if !syncingPrefix {
		// We will assign the peer to a non-existent prefix.
		for _, prefix = range StatePrefixes.StatePrefixesList {
			exists := false
			for _, prefixProgress := range srv.HyperSyncProgress.PrefixProgress {
				if reflect.DeepEqual(prefix, prefixProgress.Prefix) {
					exists = true
					break
				}
			}
			// If prefix doesn't exist in our prefix progress struct, append new progress tracker
			// and assign it to the current peer.
			if !exists {
				srv.HyperSyncProgress.PrefixProgress = append(srv.HyperSyncProgress.PrefixProgress, &SyncPrefixProgress{
					PrefixSyncPeer:  pp,
					Prefix:          prefix,
					LastReceivedKey: prefix,
					Completed:       false,
				})
				lastReceivedKey = prefix
				syncingPrefix = true
				break
			}
		}
		// If no prefix was found, we error and return because the state is already synced.
		if !syncingPrefix {
			glog.Errorf("Server.GetSnapshot: Error selecting a prefix for peer %v "+
				"all prefixes are synced", pp)
			return
		}
	}
	// As a pace-setting mechanism, we enqueue to the operationQueueSemaphore in a go routine. The request will be blocked
	// if there are too many requests in memory.
	go func() {
		srv.snapshot.operationQueueSemaphore <- struct{}{}
		// Now send a message to the peer to fetch the snapshot chunk.
		glog.V(2).Infof("Server.GetSnapshot: Sending a GetSnapshot message to peer (%v) "+
			"with Prefix (%v) and SnapshotStartEntry (%v)", pp, prefix, lastReceivedKey)
		pp.AddDeSoMessage(&MsgDeSoGetSnapshot{
			SnapshotStartKey: lastReceivedKey,
		}, false)
	}()
}

// GetBlocksToStore is part of the archival mode, which makes the node download all historical blocks after completing
// hypersync. We will go through all blocks corresponding to the snapshot and download the blocks.
func (srv *Server) GetBlocksToStore(pp *Peer) {
	glog.V(2).Infof("GetBlocksToStore: Calling for peer (%v)", pp)

	if srv.blockchain.ChainState() != SyncStateSyncingHistoricalBlocks {
		glog.Errorf("GetBlocksToStore: Called even though all blocks have already been downloaded. This " +
			"shouldn't happen.")
		return
	}

	// Go through the block nodes in the blockchain and download the blocks if they're not stored.
	for ii := uint32(srv.blockchain.lowestBlockNotStored); ii <= srv.blockchain.blockTip().Height; ii++ {
		blockNode, exists, err := srv.blockchain.GetBlockFromBestChainByHeight(uint64(ii), false)
		if err != nil {
			glog.Errorf("GetBlocksToStore: Error getting block from best chain by height: %v", err)
			return
		}
		if !exists {
			glog.Errorf("GetBlocksToStore: Block at height %v not found in best chain", ii)
			return
		}
		// We find the first block that's not stored and get ready to download blocks starting from this block onwards.
		if blockNode.Status&StatusBlockStored == 0 {
			maxBlocksInFlight := MaxBlocksInFlight
			if pp.NegotiatedProtocolVersion >= ProtocolVersion2 &&
				(srv.params.IsPoSBlockHeight(uint64(blockNode.Height)) ||
					srv.params.NetworkType == NetworkType_TESTNET) {

				maxBlocksInFlight = MaxBlocksInFlightPoS
			}
			srv.blockchain.lowestBlockNotStored = uint64(blockNode.Height)
			numBlocksToFetch := maxBlocksInFlight - len(pp.requestedBlocks)
			currentHeight := uint64(blockNode.Height)
			blockNodesToFetch := []*BlockNode{}
			// In case there are blocks at tip that are already stored (which shouldn't really happen), we'll not download them.
			// We filter those out in the loop below by checking IsFullyProcessed.
			// Find the blocks that we should download.
			for len(blockNodesToFetch) < numBlocksToFetch {
				if currentHeight > uint64(srv.blockchain.blockTip().Height) {
					break
				}
				// Get the current hash and increment the height. Genesis has height 0, so currentHeight corresponds to
				// the array index.
				currentNode, currNodeExists, err := srv.blockchain.GetBlockFromBestChainByHeight(currentHeight, false)
				if err != nil {
					glog.Errorf("GetBlocksToStore: Error getting block from best chain by height: %v", err)
					return
				}
				if !currNodeExists {
					glog.Errorf("GetBlocksToStore: Block at height %v not found in best chain", currentHeight)
					return
				}
				currentHeight++
				// If this node is already fully processed, then we don't need to download it.
				if currentNode.Status.IsFullyProcessed() {
					break
				}

				// If we've already requested this block then we don't request it again.
				if _, exists = pp.requestedBlocks[*currentNode.Hash]; exists {
					continue
				}

				blockNodesToFetch = append(blockNodesToFetch, currentNode)
			}

			var hashList []*BlockHash
			for _, node := range blockNodesToFetch {
				hashList = append(hashList, node.Hash)
				pp.requestedBlocks[*node.Hash] = true
			}
			pp.AddDeSoMessage(&MsgDeSoGetBlocks{
				HashList: hashList,
			}, false)

			glog.V(1).Infof("GetBlocksToStore: Downloading blocks to store for header %v from peer %v",
				blockNode.Header, pp)
			return
		}
	}

	// If we get here then it means that we've downloaded all blocks so we can update
	srv.blockchain.downloadingHistoricalBlocks = false
}

// GetBlocks computes what blocks we need to fetch and asks for them from the
// corresponding peer. It is typically called after we have exited
// SyncStateSyncingHeaders.
func (srv *Server) RequestBlocksUpToHeight(pp *Peer, maxHeight int) {
	numBlocksToFetch := srv.getMaxBlocksInFlight(pp) - len(pp.requestedBlocks)
	blockNodesToFetch := srv.blockchain.GetBlockNodesToFetch(
		numBlocksToFetch, maxHeight, pp.requestedBlocks,
	)
	if len(blockNodesToFetch) == 0 {
		// This can happen if, for example, we're already requesting the maximum
		// number of blocks we can. Just return in this case.
		return
	}

	// If we're here then we have some blocks to fetch so fetch them.
	hashList := []*BlockHash{}
	for _, node := range blockNodesToFetch {
		hashList = append(hashList, node.Hash)
		pp.requestedBlocks[*node.Hash] = true
	}

	pp.AddDeSoMessage(&MsgDeSoGetBlocks{HashList: hashList}, false)

	glog.V(1).Infof("GetBlocks: Downloading %d blocks from header %v to header %v from peer %v",
		len(blockNodesToFetch),
		blockNodesToFetch[0].Header,
		blockNodesToFetch[len(blockNodesToFetch)-1].Header,
		pp,
	)
}

// RequestBlocksByHash requests the exact blocks specified by the block hashes from the peer.
func (srv *Server) RequestBlocksByHash(pp *Peer, blockHashes []*BlockHash) {
	numBlocksToFetch := srv.getMaxBlocksInFlight(pp) - len(pp.requestedBlocks)
	if numBlocksToFetch <= 0 {
		return
	}

	// We will only request the blocks that we haven't already requested.
	blocksToRequest := []*BlockHash{}
	for _, blockHash := range blockHashes {
		if pp.requestedBlocks[*blockHash] {
			continue
		}
		blocksToRequest = append(blocksToRequest, blockHash)
		pp.requestedBlocks[*blockHash] = true
	}

	if len(blocksToRequest) == 0 {
		return
	}

	pp.AddDeSoMessage(&MsgDeSoGetBlocks{HashList: blocksToRequest}, false)

	glog.V(1).Infof("GetBlockByHash: Downloading %d blocks from peer %v", len(blocksToRequest), pp)
}

func (srv *Server) getMaxBlocksInFlight(pp *Peer) int {
	// Fetch as many blocks as we can from this peer. If our peer is on PoS
	// then we can safely request a lot more blocks from them in each flight.
	maxBlocksInFlight := MaxBlocksInFlight
	if pp.NegotiatedProtocolVersion >= ProtocolVersion2 &&
		(srv.params.IsPoSBlockHeight(uint64(srv.blockchain.blockTip().Height)) ||
			srv.params.NetworkType == NetworkType_TESTNET) {
		maxBlocksInFlight = MaxBlocksInFlightPoS
	}
	return maxBlocksInFlight
}

// shouldVerifySignatures determines if we should verify signatures for headers or not.
// For PoW headers, this always returns true because there are no signatures to verify and there is
// no impact on syncing.
// For PoW blocks, we verify signatures if we're not syncing.
// For PoS headers and blocks, we check if we've seen the checkpoint block.
// If the checkpoint block info is nil, we return true so that we verify signatures.
// If we haven't seen the checkpoint block yet, we skip signature verification.
// If the header height does not match the checkpoint block height, we should disconnect the peer.
// Otherwise, return true.
func (srv *Server) shouldVerifySignatures(header *MsgDeSoHeader, isHeaderChain bool) (_verifySignatures bool, _shouldDisconnect bool) {
	// For PoW headers, there is no signature to verify in the header, so we return true
	// just to be safe, but it has no impact on the syncing.
	// For PoW blocks, we verify signatures if we're not syncing.
	if srv.params.IsPoWBlockHeight(header.Height) {
		if !isHeaderChain {
			return !srv.blockchain.isSyncing(), false
		}
		return true, false
	}
	// For PoS blocks, we check if we've seen the checkpoint block.
	// If we don't have a check point block info, we return true so that we verify signatures.
	checkpointBlockInfo := srv.blockchain.GetCheckpointBlockInfo()
	if checkpointBlockInfo == nil {
		return true, false
	}
	var hasSeenCheckpointBlockHash bool
	var checkpointBlockNode *BlockNode
<<<<<<< HEAD
	var err error
=======
	srv.blockchain.ChainLock.RLock()
	defer srv.blockchain.ChainLock.RUnlock()
>>>>>>> 7f4df890
	if isHeaderChain {
		checkpointBlockNode, hasSeenCheckpointBlockHash, err = srv.blockchain.GetBlockFromBestChainByHash(
			checkpointBlockInfo.Hash, true)
	} else {
		checkpointBlockNode, hasSeenCheckpointBlockHash, err = srv.blockchain.GetBlockFromBestChainByHash(
			checkpointBlockInfo.Hash, false)
	}
	if err != nil {
		glog.Fatalf("shouldVerifySignatures: Problem getting checkpoint block node from best chain: %v", err)
	}
	// If we haven't seen the checkpoint block hash yet, we skip signature verification.
	if !hasSeenCheckpointBlockHash {
		// If we're past the checkpoint height and we haven't seen the checkpoint block, we should
		// disconnect from the peer.
		if header.Height > checkpointBlockInfo.Height {
			return true, true
		}
		return false, false
	}
	// If the current header has a height below the checkpoint block height, we should skip signature verification
	// even if we've seen the checkpoint block hash.
	if header.Height < checkpointBlockInfo.Height {
		return false, false
	}
	// Make sure that the header in the best chain map has the correct height, otherwise we need to disconnect this peer.
	if uint64(checkpointBlockNode.Height) != checkpointBlockInfo.Height {
		return true, true
	}
	return true, false
}

func (srv *Server) getCheckpointSyncingStatus(isHeaders bool) string {
	checkpointBlockInfo := srv.blockchain.GetCheckpointBlockInfo()
	if checkpointBlockInfo == nil {
		return "<No checkpoint block info>"
	}
<<<<<<< HEAD
	_, hasSeenCheckPointBlockHash, err := srv.blockchain.GetBlockFromBestChainByHash(
		checkpointBlockInfo.Hash, isHeaders)

	if err != nil {
		glog.Fatalf("getCheckpointSyncingStatus: Problem getting checkpoint block node from best chain: %v", err)
=======
	hasSeenCheckPointBlockHash := false
	srv.blockchain.ChainLock.RLock()
	defer srv.blockchain.ChainLock.RUnlock()
	if isHeaders {
		_, hasSeenCheckPointBlockHash = srv.blockchain.bestHeaderChainMap[*checkpointBlockInfo.Hash]
	} else {
		_, hasSeenCheckPointBlockHash = srv.blockchain.bestChainMap[*checkpointBlockInfo.Hash]
>>>>>>> 7f4df890
	}
	if !hasSeenCheckPointBlockHash {
		return fmt.Sprintf("<Checkpoint block %v not seen yet>", checkpointBlockInfo.String())
	}
	return fmt.Sprintf("<Checkpoint block %v seen>", checkpointBlockInfo.String())
}

func (srv *Server) _handleHeaderBundle(pp *Peer, msg *MsgDeSoHeaderBundle) {
	printHeight := pp.StartingBlockHeight()
	if uint64(srv.blockchain.headerTip().Height) > printHeight {
		printHeight = uint64(srv.blockchain.headerTip().Height)
	}
	glog.Infof(CLog(Yellow, fmt.Sprintf("Received header bundle with %v headers "+
		"in state %s from peer %v. Downloaded ( %v / %v ) total headers. Checkpoint syncing status: %v",
		len(msg.Headers), srv.blockchain.chainState(), pp,
		srv.blockchain.headerTip().Header.Height, printHeight, srv.getCheckpointSyncingStatus(true))))

	// If we get here, it means that the node is not currently running a Fast-HotStuff
	// validator or that the node is syncing. In either case, we sync headers according
	// to the blocksync rules.

	// Start by processing all the headers given to us. They should start
	// right after the tip of our header chain ideally. While going through them
	// tally up the number that we actually process.
	for ii, headerReceived := range msg.Headers {
		// If we've set a maximum height for node sync and we've reached it,
		// then we will not process any more headers.
		if srv.blockchain.isTipMaxed(srv.blockchain.headerTip()) {
			break
		}

		// If we encounter a duplicate header while we're still syncing then
		// the peer is misbehaving. Disconnect so we can find one that won't
		// have this issue. Hitting duplicates after we're done syncing is
		// fine and can happen in certain cases.
		headerHash, _ := headerReceived.Hash()
		hasHeader := srv.blockchain.HasHeaderByHashAndHeight(headerHash, headerReceived.Height)
		if hasHeader {
			if srv.blockchain.isSyncing() {

				glog.Warningf("Server._handleHeaderBundle: Duplicate header %v received from peer %v "+
					"in state %s. Local header tip height %d "+
					"hash %s with duplicate %v",
					headerHash,
					pp, srv.blockchain.chainState(), srv.blockchain.headerTip().Height,
					hex.EncodeToString(srv.blockchain.headerTip().Hash[:]), headerHash)

				// TODO: This logic should really be commented back in, but there was a bug that
				// arises when a program is killed forcefully whereby a partial write leads to this
				// logic causing the sync to stall. As such, it's more trouble than it's worth
				// at the moment but we should consider being more strict about it in the future.
				/*
					pp.Disconnect()
					return
				*/
			}

			// Don't process duplicate headers.
			continue
		}

		// If we get here then we have a header we haven't seen before.
		// check if we need to verify signatures
		verifySignatures, shouldDisconnect := srv.shouldVerifySignatures(headerReceived, true)
		if shouldDisconnect {
			glog.Errorf("Server._handleHeaderBundle: Disconnecting peer %v in state %s because a mismatch was "+
				"found between the received header height %v does not match the checkpoint block info %v",
				pp, srv.blockchain.chainState(), headerReceived.Height,
				srv.blockchain.GetCheckpointBlockInfo().String())
			pp.Disconnect("Header height mismatch with checkpoint block info")
			return
		}

		// Process the header, as we haven't seen it before, set verifySignatures to false
		// if we're in the process of syncing.
		_, isOrphan, err := srv.blockchain.ProcessHeader(headerReceived, headerHash, verifySignatures)

		numLogHeaders := 2000
		if ii%numLogHeaders == 0 {
			glog.Infof(CLog(Cyan, fmt.Sprintf("Server._handleHeaderBundle: Processed header ( %v / %v ) from Peer %v",
				headerReceived.Height,
				msg.Headers[len(msg.Headers)-1].Height,
				pp)))
		}

		// If this header is an orphan or we encountered an error for any reason,
		// disconnect from the peer. Because every header is sent in response to
		// a GetHeaders request, the peer should know enough to never send us
		// unconnectedTxns unless it's misbehaving.
		if err != nil || isOrphan {
			glog.Errorf("Server._handleHeaderBundle: Disconnecting from peer %v in state %s "+
				"because error occurred processing header: %v, isOrphan: %v",
				pp, srv.blockchain.chainState(), err, isOrphan)

			pp.Disconnect("Error processing header")
			return
		}
	}

	// After processing all the headers this will check to see if we are fully current
	// and send a request to our Peer to start a Mempool sync if so.
	//
	// This statement makes it so that if we boot up our node such that
	// its initial state is fully current we'll always bootstrap our mempools with a
	// mempool request. The alternative is that our state is not fully current
	// when we boot up, and we cover this second case in the _handleBlock function.
	srv._tryRequestMempoolFromPeer(pp)

	// At this point we should have processed all the headers. Now we will
	// make a decision on whether to request more headers from this peer based
	// on how many headers we received in this message. Since every HeaderBundle
	// is a response to a GetHeaders request from us with a HeaderLocator embedded in it, receiving
	// anything less than MaxHeadersPerMsg headers from a peer is sufficient to
	// make us think that the peer doesn't have any more interesting headers for us.
	// On the other hand, if the request contains MaxHeadersPerMsg, it is highly
	// likely we have not hit the tip of our peer's chain, and so requesting more
	// headers from the peer would likely be useful.
	maxHeadersPerMsg := MaxHeadersPerMsg
	if pp.NegotiatedProtocolVersion >= ProtocolVersion2 {
		maxHeadersPerMsg = MaxHeadersPerMsgPos
	}
	if uint32(len(msg.Headers)) < maxHeadersPerMsg || srv.blockchain.isTipMaxed(srv.blockchain.headerTip()) {
		// If we get here it means that we've just finished syncing headers and we will proceed to
		// syncing state either through hyper sync or block sync. First let's check if the peer
		// supports hypersync and if our block tip is old enough so that it makes sense to sync state.

		if NodeCanHypersyncState(srv.cmgr.SyncType) && srv.blockchain.isHyperSyncCondition() {
			// If hypersync conditions are satisfied, we will be syncing state. This assignment results
			// in srv.blockchain.chainState() to be equal to SyncStateSyncingSnapshot
			srv.blockchain.syncingState = true
		}

		// Fetch the header tip height once before we do anything in case we need it to compute the expected
		// snapshot height.
		currentHeaderTipHeight := uint64(srv.blockchain.headerTip().Height)

		if srv.blockchain.chainState() == SyncStateSyncingSnapshot {
			glog.V(1).Infof("Server._handleHeaderBundle: *Syncing* state starting at "+
				"height %v from peer %v", srv.blockchain.headerTip().Header.Height, pp)

			// If node is a hyper sync node and we haven't finished syncing state yet, we will kick off state sync.
			if srv.cmgr.HyperSync {
				expectedSnapshotHeight := srv.computeExpectedSnapshotHeight(currentHeaderTipHeight)
				srv.blockchain.snapshot.Migrations.CleanupMigrations(expectedSnapshotHeight)

				if len(srv.HyperSyncProgress.PrefixProgress) != 0 {
					srv.GetSnapshot(pp)
					return
				}
				glog.Infof(CLog(Magenta, fmt.Sprintf("Initiating HyperSync after finishing downloading headers. Node "+
					"will quickly download a snapshot of the blockchain taken at height (%v). HyperSync will sync each "+
					"prefix of the node's KV database. Connected peer (%v). Note: State sync is a new feature and hence "+
					"might contain some unexpected behavior. If you see an issue, please report it in DeSo Github "+
					"https://github.com/deso-protocol/core.", expectedSnapshotHeight, pp)))

				// Clean all the state prefixes from the node db so that we can populate it with snapshot entries.
				// When we start a node, it first loads a bunch of seed transactions in the genesis block. We want to
				// remove these entries from the db because we will receive them during state sync.
				glog.Infof(CLog(Magenta, "HyperSync: deleting all state records. This can take a while."))
				shouldErase, err := DBDeleteAllStateRecords(srv.blockchain.db)
				if err != nil {
					glog.Errorf(CLog(Red, fmt.Sprintf("Server._handleHeaderBundle: problem while deleting state "+
						"records, error: %v", err)))
				}
				if shouldErase {
					if srv.nodeMessageChannel != nil {
						srv.nodeMessageChannel <- NodeErase
					}
					glog.Errorf(CLog(Red, fmt.Sprintf("Server._handleHeaderBundle: Records were found in the node "+
						"directory, while trying to resync. Now erasing the node directory and restarting the node. "+
						"That's faster than manually expunging all records from the database.")))
					return
				}

				// We set the expected height and hash of the snapshot from our header chain. The snapshots should be
				// taken on a regular basis every SnapshotBlockHeightPeriod number of blocks. This means we can calculate the
				// expected height at which the snapshot should be taking place. We do this to make sure that the
				// snapshot we receive from the peer is up-to-date.
				// TODO: error handle if the hash doesn't exist for some reason.
				expectedSnapshotHeightBlock, expectedSnapshotHeightblockExists, err :=
					srv.blockchain.GetBlockFromBestChainByHeight(expectedSnapshotHeight, true)
				if err != nil {
					glog.Errorf("Server._handleHeaderBundle: Problem getting expected snapshot height block, error (%v)", err)
					return
				}
				if !expectedSnapshotHeightblockExists || expectedSnapshotHeightBlock == nil {
					glog.Errorf("Server._handleHeaderBundle: Expected snapshot height block doesn't exist.")
					return
				}
				srv.HyperSyncProgress.SnapshotMetadata = &SnapshotEpochMetadata{
					SnapshotBlockHeight:       expectedSnapshotHeight,
					FirstSnapshotBlockHeight:  expectedSnapshotHeight,
					CurrentEpochChecksumBytes: []byte{},
					CurrentEpochBlockHash:     expectedSnapshotHeightBlock.Hash,
				}
				srv.HyperSyncProgress.PrefixProgress = []*SyncPrefixProgress{}
				srv.HyperSyncProgress.Completed = false
				go srv.HyperSyncProgress.PrintLoop()

				// Initialize the snapshot checksum so that it's reset. It got modified during chain initialization
				// when processing seed transaction from the genesis block. So we need to clear it.
				srv.snapshot.Checksum.ResetChecksum()
				if err = srv.snapshot.Checksum.SaveChecksum(); err != nil {
					glog.Errorf("Server._handleHeaderBundle: Problem saving snapshot to database, error (%v)", err)
				}
				// Reset the migrations along with the main checksum.
				srv.snapshot.Migrations.ResetChecksums()
				if err = srv.snapshot.Migrations.SaveMigrations(); err != nil {
					glog.Errorf("Server._handleHeaderBundle: Problem saving migration checksums to database, error (%v)", err)
				}

				// Start a timer for hyper sync. This keeps track of how long hyper sync takes in total.
				srv.timer.Start("HyperSync")

				// Now proceed to start fetching snapshot data from the peer.
				srv.GetSnapshot(pp)
				return
			}
		}

		// If we have finished syncing peer's headers, but previously we have bootstrapped the blockchain through
		// hypersync and the node has the archival mode turned on, we might need to download historical blocks.
		// We'll check if there are any outstanding historical blocks to download.
		if srv.blockchain.checkArchivalMode() {
			glog.V(1).Infof("Server._handleHeaderBundle: Syncing historical blocks because node is in " +
				"archival mode.")
			srv.blockchain.downloadingHistoricalBlocks = true
			srv.GetBlocksToStore(pp)
			if srv.blockchain.downloadingHistoricalBlocks {
				return
			}
		}

		// If we have exhausted the peer's headers but our blocks aren't current,
		// send a GetBlocks message to the peer for as many blocks as we can get.
		if srv.blockchain.chainState() == SyncStateSyncingBlocks {
			// Regardless of whether we're hypersyncing, we need to ensure that the/ FirstSnapshotBlockHeight
			// is set correctly. This ensures that we won't do unnecessary hypersync computations until we
			// absolutely have to. We
			hasSnapshotMetadata := srv.snapshot != nil && srv.snapshot.CurrentEpochSnapshotMetadata != nil
			if hasSnapshotMetadata && srv.snapshot.CurrentEpochSnapshotMetadata.FirstSnapshotBlockHeight == 0 {
				expectedSnapshotHeight := srv.computeExpectedSnapshotHeight(currentHeaderTipHeight)
				srv.snapshot.CurrentEpochSnapshotMetadata.FirstSnapshotBlockHeight = expectedSnapshotHeight
			}

			// A maxHeight of -1 tells GetBlocks to fetch as many blocks as we can
			// from this peer without worrying about how many blocks the peer actually
			// has. We can do that in this case since this usually happens during sync
			// before we've made any GetBlocks requests to the peer.
			blockTip := srv.blockchain.blockTip()
			glog.V(1).Infof("Server._handleHeaderBundle: *Syncing* blocks starting at "+
				"height %d out of %d from peer %v",
				blockTip.Header.Height+1, msg.TipHeight, pp)
			maxHeight := -1
			srv.blockchain.updateCheckpointBlockInfo()
			srv.RequestBlocksUpToHeight(pp, maxHeight)
			return
		}

		// If we have exhausted the peer's headers and our blocks are current but
		// we still need a few more blocks to line our block chain up with
		// our header chain, send the peer a GetBlocks message for blocks we're
		// positive she has.
		if srv.blockchain.chainState() == SyncStateNeedBlocksss ||
			*(srv.blockchain.blockTip().Hash) != *(srv.blockchain.headerTip().Hash) {
			// If the peer's tip is not in our blockchain then we don't request
			// any blocks from them because they're on some kind of fork that
			// we're either not aware of or that we don't think is the best chain.
			// Doing things this way makes it so that when we request blocks we
			// are 100% positive the peer has them.
			hasHeader := srv.blockchain.HasHeaderByHashAndHeight(msg.TipHash, uint64(msg.TipHeight))
			if !hasHeader {
				glog.V(1).Infof("Server._handleHeaderBundle: Peer's tip is not in our "+
					"blockchain so not requesting anything else from them. Our block "+
					"tip %v, their tip %v:%d, peer: %v",
					srv.blockchain.blockTip().Header, msg.TipHash, msg.TipHeight, pp)
				return
			}

			// At this point, we have verified that the peer's tip is in our main
			// header chain. This implies that any blocks we would request from
			// them should be available as long as they don't exceed the peer's
			// tip height.
			blockTip := srv.blockchain.blockTip()
			glog.V(1).Infof("Server._handleHeaderBundle: *Downloading* blocks starting at "+
				"block tip %v out of %d from peer %v",
				blockTip.Header, msg.TipHeight, pp)
			srv.RequestBlocksUpToHeight(pp, int(msg.TipHeight))
			return
		}

		// If we get here it means we have all the headers and blocks we need
		// so there's nothing more to do.
		glog.V(1).Infof("Server._handleHeaderBundle: Tip is up-to-date so no "+
			"need to send anything. Our block tip: %v, their tip: %v:%d, Peer: %v",
			srv.blockchain.blockTip().Header, msg.TipHash, msg.TipHeight, pp)
		return
	}

	// If we get here it means the peer sent us a full header bundle where at
	// least one of the headers contained in the bundle was new to us. When
	// this happens it means the peer likely has more headers for us to process
	// so follow up with another GetHeaders request. Set the block locator for
	// this request using the node corresponding to the last header in this
	// message. Not doing this and using our header tip instead, for example,
	// would result in us not being able to switch away from our current chain
	// even if the peer has a long fork with more work than our current header
	// chain.
	lastHash, _ := msg.Headers[len(msg.Headers)-1].Hash()
	locator, err := srv.blockchain.HeaderLocatorWithNodeHash(lastHash)
	if err != nil {
		glog.Warningf("Server._handleHeaderBundle: Disconnecting peer %v because "+
			"she indicated that she has more headers but the last hash %v in "+
			"the header bundle does not correspond to a block in our index.",
			pp, lastHash)
		pp.Disconnect("Last hash in header bundle not in our index")
		return
	}
	pp.AddDeSoMessage(&MsgDeSoGetHeaders{
		StopHash:     &BlockHash{},
		BlockLocator: locator,
	}, false)
	headerTip := srv.blockchain.headerTip()
	glog.V(1).Infof("Server._handleHeaderBundle: *Syncing* headers for blocks starting at "+
		"header tip %v out of %d from peer %v",
		headerTip.Header, msg.TipHeight, pp)
	// TODO: this may be wrong?
	glog.V(0).Infof("Server._handleHeaderBundle: Num Headers in header chain: (header tip height: %v) ",
		srv.blockchain.blockIndex.GetHeaderTip())
}

func (srv *Server) _handleGetBlocks(pp *Peer, msg *MsgDeSoGetBlocks) {
	glog.V(1).Infof("srv._handleGetBlocks: Called with message %v from Peer %v", msg, pp)

	// Let the peer handle this
	pp.AddDeSoMessage(msg, true /*inbound*/)
}

// _handleGetSnapshot gets called whenever we receive a GetSnapshot message from a peer. This means
// a peer is asking us to send him some data from our most recent snapshot. To respond to the peer we
// will retrieve the chunk from our main and ancestral records db and attach it to the response message.
func (srv *Server) _handleGetSnapshot(pp *Peer, msg *MsgDeSoGetSnapshot) {
	glog.V(1).Infof("srv._handleGetSnapshot: Called with message %v from Peer %v", msg, pp)

	// Let the peer handle this. We will delegate this message to the peer's queue of inbound messages, because
	// fetching a snapshot chunk is an expensive operation.
	pp.AddDeSoMessage(msg, true /*inbound*/)
}

// computeExpectedSnapshotHeight computes the highest expected Hypersync snapshot height based on the
// a header tips height. The returned value is a block height < headerTipHeight that represents the
// highest block height that we expect the network to have produced a snapshot for.
func (srv *Server) computeExpectedSnapshotHeight(headerTipHeight uint64) uint64 {
	// The peer's snapshot block height period before the first PoS fork height is expected to be the
	// PoW default value. After the fork height, it's expected to be the value defined in the params.
	snapshotBlockHeightPeriod := srv.params.GetSnapshotBlockHeightPeriod(
		headerTipHeight,
		srv.snapshot.GetSnapshotBlockHeightPeriod(),
	)
	expectedSnapshotHeight := headerTipHeight - (headerTipHeight % snapshotBlockHeightPeriod)
	posSetupForkHeight := uint64(srv.params.ForkHeights.ProofOfStake1StateSetupBlockHeight)
	if headerTipHeight > posSetupForkHeight && expectedSnapshotHeight < posSetupForkHeight {
		expectedSnapshotHeight = posSetupForkHeight - (posSetupForkHeight % srv.params.DefaultPoWSnapshotBlockHeightPeriod)
	}

	return expectedSnapshotHeight
}

// _handleSnapshot gets called when we receive a SnapshotData message from a peer. The message contains
// a snapshot chunk, which is a sorted list of <key, value> pairs representing a section of the database
// at current snapshot epoch. We will set these entries in our node's database as well as update the checksum.
func (srv *Server) _handleSnapshot(pp *Peer, msg *MsgDeSoSnapshotData) {
	srv.timer.End("Get Snapshot")

	srv.timer.Start("Server._handleSnapshot Main")
	// If there are no db entries in the msg, we should also disconnect the peer. There should always be
	// at least one entry sent, which is either the empty entry or the last key we've requested.
	if srv.snapshot == nil {
		glog.Errorf("srv._handleSnapshot: Received a snapshot message from a peer but srv.snapshot is nil. " +
			"This peer shouldn't send us snapshot messages because we didn't pass the SFHyperSync flag.")
		pp.Disconnect("handleSnapshot: Snapshot message received but snapshot is nil")
		return
	}

	// If we're not syncing then we don't need the snapshot chunk so
	if srv.blockchain.ChainState() != SyncStateSyncingSnapshot {
		glog.Errorf("srv._handleSnapshot: Received a snapshot message from peer but chain is not currently syncing from "+
			"snapshot. This means peer is most likely misbehaving so we'll disconnect them. Peer: (%v)", pp)
		pp.Disconnect("handleSnapshot: Chain is not syncing from snapshot")
		return
	}

	if len(msg.SnapshotChunk) == 0 {
		// We should disconnect the peer because he is misbehaving or doesn't have the snapshot.
		glog.Errorf("srv._handleSnapshot: Received a snapshot messages with empty snapshot chunk "+
			"disconnecting misbehaving peer (%v)", pp)
		pp.Disconnect("handleSnapshot: Empty snapshot chunk received from peer")
		return
	}

	glog.V(1).Infof(CLog(Yellow, fmt.Sprintf("Received a snapshot message with entry keys (First entry: "+
		"<%v>, Last entry: <%v>), (number of entries: %v), metadata (%v), and isEmpty (%v), from Peer %v",
		msg.SnapshotChunk[0].Key, msg.SnapshotChunk[len(msg.SnapshotChunk)-1].Key, len(msg.SnapshotChunk),
		msg.SnapshotMetadata, msg.SnapshotChunk[0].IsEmpty(), pp)))

	// This is ugly but the alternative is to meticulously call FreeOperationQueueSemaphore every time
	// we return with an error, which is worse.
	chunkProcessed := false
	freeSempahoreIfChunkNotProcessed := func() {
		if !chunkProcessed {
			srv.snapshot.FreeOperationQueueSemaphore()
		}
	}
	defer freeSempahoreIfChunkNotProcessed()

	// There is a possibility that during hypersync the network entered a new snapshot epoch. We handle this case by
	// restarting the node and starting hypersync from scratch.
	if msg.SnapshotMetadata.SnapshotBlockHeight > srv.HyperSyncProgress.SnapshotMetadata.SnapshotBlockHeight &&
		uint64(srv.blockchain.HeaderTip().Height) >= msg.SnapshotMetadata.SnapshotBlockHeight {

		// TODO: Figure out how to handle header not reaching us, yet peer is telling us that the new epoch has started.
		if srv.nodeMessageChannel != nil {
			srv.nodeMessageChannel <- NodeRestart
			glog.Infof(CLog(Yellow, fmt.Sprintf("srv._handleSnapshot: Received a snapshot metadata with height (%v) "+
				"which is greater than the hypersync progress height (%v). This can happen when the network entered "+
				"a new snapshot epoch while we were syncing. The node will be restarted to retry hypersync with new epoch.",
				msg.SnapshotMetadata.SnapshotBlockHeight, srv.HyperSyncProgress.SnapshotMetadata.SnapshotBlockHeight)))
			return
		} else {
			glog.Errorf(CLog(Red, "srv._handleSnapshot: Trying to restart the node but nodeMessageChannel is empty, "+
				"this should never happen."))
			return
		}
	}

	// Make sure that the expected snapshot height and blockhash match the ones in received message.
	if msg.SnapshotMetadata.SnapshotBlockHeight != srv.HyperSyncProgress.SnapshotMetadata.SnapshotBlockHeight ||
		!bytes.Equal(msg.SnapshotMetadata.CurrentEpochBlockHash[:], srv.HyperSyncProgress.SnapshotMetadata.CurrentEpochBlockHash[:]) {

		glog.Errorf("srv._handleSnapshot: blockheight (%v) and blockhash (%v) in msg do not match the expected "+
			"hyper sync height (%v) and hash (%v)",
			msg.SnapshotMetadata.SnapshotBlockHeight, msg.SnapshotMetadata.CurrentEpochBlockHash,
			srv.HyperSyncProgress.SnapshotMetadata.SnapshotBlockHeight, srv.HyperSyncProgress.SnapshotMetadata.CurrentEpochBlockHash)
		pp.Disconnect("handleSnapshot: Snapshot metadata does not match expected snapshot metadata")
		return
	}

	// First find the hyper sync progress struct that matches the received message.
	var syncPrefixProgress *SyncPrefixProgress
	for _, syncProgress := range srv.HyperSyncProgress.PrefixProgress {
		if bytes.Equal(msg.Prefix, syncProgress.Prefix) {
			syncPrefixProgress = syncProgress
			break
		}
	}
	// If peer sent a message with an incorrect prefix, we should disconnect them.
	if syncPrefixProgress == nil {
		// We should disconnect the peer because he is misbehaving
		glog.Errorf("srv._handleSnapshot: Problem finding appropriate sync prefix progress "+
			"disconnecting misbehaving peer (%v)", pp)
		pp.Disconnect("handleSnapshot: Problem finding appropriate sync prefix progress")
		return
	}

	// TODO: disable checksum support?
	// If we haven't yet set the epoch checksum bytes in the hyper sync progress, we'll do it now.
	// If we did set the checksum bytes, we will verify that they match the one that peer has sent us.
	prevChecksumBytes := make([]byte, len(srv.HyperSyncProgress.SnapshotMetadata.CurrentEpochChecksumBytes))
	copy(prevChecksumBytes, srv.HyperSyncProgress.SnapshotMetadata.CurrentEpochChecksumBytes[:])
	if len(srv.HyperSyncProgress.SnapshotMetadata.CurrentEpochChecksumBytes) == 0 {
		srv.HyperSyncProgress.SnapshotMetadata.CurrentEpochChecksumBytes = msg.SnapshotMetadata.CurrentEpochChecksumBytes
	} else if !reflect.DeepEqual(srv.HyperSyncProgress.SnapshotMetadata.CurrentEpochChecksumBytes, msg.SnapshotMetadata.CurrentEpochChecksumBytes) {
		// We should disconnect the peer because he is misbehaving
		glog.Errorf("srv._handleSnapshot: HyperSyncProgress epoch checksum bytes does not match that received from peer, "+
			"disconnecting misbehaving peer (%v)", pp)
		pp.Disconnect("handleSnapshot: Snapshot checksum bytes do not match expected checksum bytes")
		return
	}

	// dbChunk will have the entries that we will add to the database. Usually the first entry in the chunk will
	// be the same as the lastKey that we've put in the GetSnapshot request. However, if we've asked for a prefix
	// for the first time, the lastKey can be different from the first chunk entry. Also, if the prefix is empty or
	// we've exhausted all entries for a prefix, the first snapshot chunk entry can be empty.
	var dbChunk []*DBEntry
	chunkEmpty := false
	if msg.SnapshotChunk[0].IsEmpty() {
		// We send the empty DB entry whenever we've exhausted the prefix. It can only be the first entry in the
		// chunk. We set chunkEmpty to true.
		glog.Infof("srv._handleSnapshot: First snapshot chunk is empty")
		chunkEmpty = true
	} else if bytes.Equal(syncPrefixProgress.LastReceivedKey, syncPrefixProgress.Prefix) {
		// If this is the first message that we're receiving for this sync progress, the first entry in the chunk
		// is going to be equal to the prefix.
		if !bytes.HasPrefix(msg.SnapshotChunk[0].Key, msg.Prefix) {
			// We should disconnect the peer because he is misbehaving.
			glog.Errorf("srv._handleSnapshot: Snapshot chunk DBEntry key has mismatched prefix "+
				"disconnecting misbehaving peer (%v)", pp)
			srv.HyperSyncProgress.SnapshotMetadata.CurrentEpochChecksumBytes = prevChecksumBytes
			pp.Disconnect("handleSnapshot: Snapshot chunk DBEntry key has mismatched prefix")
			return
		}
		dbChunk = append(dbChunk, msg.SnapshotChunk[0])
	} else {
		// If this is not the first message that we're receiving for this sync prefix, then the LastKeyReceived
		// should be identical to the first key in snapshot chunk. If it is not, then the peer either re-sent
		// the same payload twice, a message was dropped by the network, or he is misbehaving.
		if !bytes.Equal(syncPrefixProgress.LastReceivedKey, msg.SnapshotChunk[0].Key) {
			glog.Errorf("srv._handleSnapshot: Received a snapshot chunk that's not in-line with the sync progress "+
				"disconnecting misbehaving peer (%v)", pp)
			srv.HyperSyncProgress.SnapshotMetadata.CurrentEpochChecksumBytes = prevChecksumBytes
			pp.Disconnect("handleSnapshot: Snapshot chunk not in-line with sync progress")
			return
		}
	}
	// Now add the remaining snapshot entries to the list of dbEntries we want to set in the DB.
	dbChunk = append(dbChunk, msg.SnapshotChunk[1:]...)

	if !chunkEmpty {
		// Check that all entries in the chunk contain the prefix, and that they are sorted. We skip the first element,
		// because we already validated it contains the prefix and we will refer to ii-1 when verifying ordering.
		for ii := 1; ii < len(dbChunk); ii++ {
			// Make sure that all dbChunk entries have the same prefix as in the message.
			if !bytes.HasPrefix(dbChunk[ii].Key, msg.Prefix) {
				// We should disconnect the peer because he is misbehaving
				glog.Errorf("srv._handleSnapshot: DBEntry key has mismatched prefix "+
					"disconnecting misbehaving peer (%v)", pp)
				srv.HyperSyncProgress.SnapshotMetadata.CurrentEpochChecksumBytes = prevChecksumBytes
				pp.Disconnect("handleSnapshot: DBEntry key has mismatched prefix")
				return
			}
			// Make sure that the dbChunk is sorted increasingly.
			if bytes.Compare(dbChunk[ii-1].Key, dbChunk[ii].Key) != -1 {
				// We should disconnect the peer because he is misbehaving
				glog.Errorf("srv._handleSnapshot: dbChunk entries are not sorted: first entry at index (%v) with "+
					"value (%v) and second entry with index (%v) and value (%v) disconnecting misbehaving peer (%v)",
					ii-1, dbChunk[ii-1].Key, ii, dbChunk[ii].Key, pp)
				srv.HyperSyncProgress.SnapshotMetadata.CurrentEpochChecksumBytes = prevChecksumBytes
				pp.Disconnect("handleSnapshot: dbChunk entries are not sorted")
				return
			}
		}

		// Process the DBEntries from the msg and add them to the db.
		srv.timer.Start("Server._handleSnapshot Process Snapshot")
		chunkProcessed = true
		srv.snapshot.ProcessSnapshotChunk(srv.blockchain.db, &srv.blockchain.ChainLock, dbChunk,
			srv.HyperSyncProgress.SnapshotMetadata.SnapshotBlockHeight)
		srv.timer.End("Server._handleSnapshot Process Snapshot")
	}

	// We will update the hyper sync progress tracker struct to reflect the newly added snapshot chunk.
	// In particular, we want to update the last received key to the last key in the received chunk.
	for ii := 0; ii < len(srv.HyperSyncProgress.PrefixProgress); ii++ {
		if reflect.DeepEqual(srv.HyperSyncProgress.PrefixProgress[ii].Prefix, msg.Prefix) {
			// We found the hyper sync progress corresponding to this snapshot chunk so update the key.
			lastKey := msg.SnapshotChunk[len(msg.SnapshotChunk)-1].Key
			srv.HyperSyncProgress.PrefixProgress[ii].LastReceivedKey = lastKey

			// If the snapshot chunk is not full, it means that we've completed this prefix. In such case,
			// there is a possibility we've finished hyper sync altogether. We will break out of the loop
			// and try to determine if we're done in the next loop.
			// TODO: verify that the prefix checksum matches the checksum provided by the peer / header checksum.
			//		We'll do this when we want to implement multi-peer sync.
			if !msg.SnapshotChunkFull {
				srv.HyperSyncProgress.PrefixProgress[ii].Completed = true
				break
			} else {
				// If chunk is full it means there's more work to do, so we will resume snapshot sync.
				srv.GetSnapshot(pp)
				return
			}
		}
	}
	srv.timer.End("Server._handleSnapshot Main")

	// If we get here, it means we've finished syncing the prefix, so now we will go through all state prefixes
	// and see what's left to do.

	var completedPrefixes [][]byte
	for _, prefix := range StatePrefixes.StatePrefixesList {
		completed := false
		// Check if the prefix has been completed.
		for _, prefixProgress := range srv.HyperSyncProgress.PrefixProgress {
			if reflect.DeepEqual(prefix, prefixProgress.Prefix) {
				completed = prefixProgress.Completed
				break
			}
		}
		if !completed {
			srv.GetSnapshot(pp)
			return
		}
		completedPrefixes = append(completedPrefixes, prefix)
	}

	srv.HyperSyncProgress.printChannel <- struct{}{}
	// Wait for the snapshot thread to process all operations and print the checksum.
	srv.snapshot.WaitForAllOperationsToFinish()

	// If we get to this point it means we synced all db prefixes, therefore finishing hyper sync.
	// Do some logging.
	srv.timer.End("HyperSync")
	srv.timer.Print("Get Snapshot")
	srv.timer.Print("Server._handleSnapshot Process Snapshot")
	srv.timer.Print("Server._handleSnapshot Checksum")
	srv.timer.Print("Server._handleSnapshot prefix progress")
	srv.timer.Print("Server._handleSnapshot Main")
	srv.timer.Print("HyperSync")
	srv.snapshot.PrintChecksum("Finished hyper sync. Checksum is:")
	glog.Infof(CLog(Magenta, fmt.Sprintf("Metadata checksum: (%v)",
		srv.HyperSyncProgress.SnapshotMetadata.CurrentEpochChecksumBytes)))
	blockNode, exists, err := srv.blockchain.GetBlockFromBestChainByHeight(msg.SnapshotMetadata.SnapshotBlockHeight, true)
	if err != nil {
		glog.Errorf("Server._handleSnapshot: Problem getting block node by height, error (%v)", err)
		return
	}
	if !exists {
		glog.Errorf("Server._handleSnapshot: Problem getting block node by height, block node does not exist: (%v)", msg.SnapshotMetadata.SnapshotBlockHeight)
		//return
	} else {
		glog.Infof(CLog(Yellow, fmt.Sprintf("Best header chain %v best block chain %v",
			blockNode, srv.blockchain.blockIndex.GetTip())))
	}
	// Verify that the state checksum matches the one in HyperSyncProgress snapshot metadata.
	// If the checksums don't match, it means that we've been interacting with a peer that was misbehaving.
	checksumBytes, err := srv.snapshot.Checksum.ToBytes()
	if err != nil {
		glog.Errorf("Server._handleSnapshot: Problem getting checksum bytes, error (%v)", err)
	}
	if reflect.DeepEqual(checksumBytes, srv.HyperSyncProgress.SnapshotMetadata.CurrentEpochChecksumBytes) {
		glog.Infof(CLog(Green, fmt.Sprintf("Server._handleSnapshot: State checksum matched "+
			"what was expected!")))
	} else {
		// Checksums didn't match
		glog.Errorf(CLog(Red, fmt.Sprintf("Server._handleSnapshot: The final db checksum doesn't match the "+
			"checksum received from the peer. It is likely that HyperSync encountered some unexpected error earlier. "+
			"You should report this as an issue on DeSo github https://github.com/deso-protocol/core. It is also possible "+
			"that the peer is misbehaving and sent invalid snapshot chunks. In either way, we'll restart the node and "+
			"attempt to HyperSync from the beginning. Local db checksum %v; peer's snapshot checksum %v",
			checksumBytes, srv.HyperSyncProgress.SnapshotMetadata.CurrentEpochChecksumBytes)))
		if srv.forceChecksum {
			// If forceChecksum is true we signal an erasure of the state and return here,
			// which will cut off the sync.
			if srv.nodeMessageChannel != nil {
				srv.nodeMessageChannel <- NodeErase
			}
			return
		} else {
			// Otherwise, if forceChecksum is false, we error but then keep going.
			glog.Errorf(CLog(Yellow, fmt.Sprintf("Server._handleSnapshot: Ignoring checksum mismatch because "+
				"--force-checksum is set to false.")))
		}
	}

	// After syncing state from a snapshot, we will sync remaining blocks. To do so, we will
	// start downloading blocks from the snapshot height up to the blockchain tip. Since we
	// already synced all the state corresponding to the sub-blockchain ending at the snapshot
	// height, we will now mark all these blocks as processed. To do so, we will iterate through
	// the blockNodes in the header chain and set them in the blockchain data structures.
	//
	// We split the db update into batches of 10,000 block nodes to avoid a single transaction
	// being too large and possibly causing an error in badger.
	glog.V(0).Infof("Server._handleSnapshot: Updating snapshot block nodes in the database")
	var blockNodeBatch []*BlockNode
	// acquire the chain lock while we update the best chain and best chain map.
	srv.blockchain.ChainLock.Lock()
	for ii := uint64(1); ii <= srv.HyperSyncProgress.SnapshotMetadata.SnapshotBlockHeight; ii++ {
		currentNode, currentNodeExists, err := srv.blockchain.GetBlockFromBestChainByHeight(ii, true)
		if err != nil {
			glog.Errorf("Server._handleSnapshot: Problem getting block node by height, error: (%v)", err)
			break
		}
		if !currentNodeExists {
			glog.Errorf("Server._handleSnapshot: Problem getting block node by height, block node does not exist")
			break
		}
		// Do not set the StatusBlockStored flag, because we still need to download the past blocks.
		currentNode.Status |= StatusBlockProcessed
		currentNode.Status |= StatusBlockValidated
		currentNode.Status |= StatusBlockCommitted
		srv.blockchain.addNewBlockNodeToBlockIndex(currentNode)
		srv.blockchain.blockIndex.setTip(currentNode)
		blockNodeBatch = append(blockNodeBatch, currentNode)
		if len(blockNodeBatch) < 10000 {
			continue
		}
		err = PutHeightHashToNodeInfoBatch(srv.blockchain.db, srv.snapshot, blockNodeBatch, false /*bitcoinNodes*/, srv.eventManager)
		if err != nil {
			glog.Errorf("Server._handleSnapshot: Problem updating snapshot block nodes, error: (%v)", err)
			break
		}
		blockNodeBatch = []*BlockNode{}
	}
	if len(blockNodeBatch) > 0 {
		err = PutHeightHashToNodeInfoBatch(srv.blockchain.db, srv.snapshot, blockNodeBatch, false /*bitcoinNodes*/, srv.eventManager)
		if err != nil {
			glog.Errorf("Server._handleSnapshot: Problem updating snapshot block nodes, error: (%v)", err)
		}
	}

	err = PutBestHash(srv.blockchain.db, srv.snapshot, msg.SnapshotMetadata.CurrentEpochBlockHash, ChainTypeDeSoBlock, srv.eventManager)
	if err != nil {
		glog.Errorf("Server._handleSnapshot: Problem updating best hash, error: (%v)", err)
	}
	// We also reset the in-memory snapshot cache, because it is populated with stale records after
	// we've initialized the chain with seed transactions.
	srv.snapshot.DatabaseCache, _ = lru.New[string, []byte](int(DatabaseCacheSize))

	// If we got here then we finished the snapshot sync so set appropriate flags.
	srv.blockchain.syncingState = false
	srv.blockchain.snapshot.CurrentEpochSnapshotMetadata = srv.HyperSyncProgress.SnapshotMetadata

	// Update the snapshot epoch metadata in the snapshot DB.
	for ii := 0; ii < MetadataRetryCount; ii++ {
		srv.snapshot.SnapshotDbMutex.Lock()
		err = srv.snapshot.mainDb.Update(func(txn *badger.Txn) error {
			return txn.Set(getMainDbPrefix(_prefixLastEpochMetadata), srv.snapshot.CurrentEpochSnapshotMetadata.ToBytes())
		})
		srv.snapshot.SnapshotDbMutex.Unlock()
		if err != nil {
			glog.Errorf("server._handleSnapshot: Problem setting snapshot epoch metadata in snapshot db, error (%v)", err)
			time.Sleep(1 * time.Second)
			continue
		}
		break
	}

	// Update the snapshot status in the DB.
	srv.snapshot.Status.CurrentBlockHeight = msg.SnapshotMetadata.SnapshotBlockHeight
	srv.snapshot.Status.SaveStatus()

	// Unlock chain lock now that we're done modifying the chain state.
	srv.blockchain.ChainLock.Unlock()

	glog.Infof("server._handleSnapshot: FINAL snapshot checksum is (%v) (%v)",
		srv.snapshot.CurrentEpochSnapshotMetadata.CurrentEpochChecksumBytes,
		hex.EncodeToString(srv.snapshot.CurrentEpochSnapshotMetadata.CurrentEpochChecksumBytes))

	// Take care of any callbacks that need to run once the snapshot is completed.
	srv.eventManager.snapshotCompleted()

	// Now sync the remaining blocks.
	if srv.blockchain.archivalMode {
		srv.blockchain.downloadingHistoricalBlocks = true
		srv.GetBlocksToStore(pp)
		return
	}

	headerTip := srv.blockchain.headerTip()
	srv.RequestBlocksUpToHeight(pp, int(headerTip.Height))
}

func (srv *Server) _startSync() {
	// Return now if we're already syncing.
	if srv.SyncPeer != nil {
		glog.V(2).Infof("Server._startSync: Not running because SyncPeer != nil")
		return
	}
	glog.V(1).Infof("Server._startSync: Attempting to start sync")

	// Set our tip to be the best header tip rather than the best block tip. Using
	// the block tip instead might cause us to select a peer who is missing blocks
	// for the headers we've downloaded.
	bestHeight := srv.blockchain.headerTip().Height

	// Find a peer with StartingHeight bigger than our best header tip.
	var bestPeer *Peer
	for _, peer := range srv.cmgr.GetAllPeers() {
		// If connectIps is set, only sync from persistent peers.
		if len(srv.connectIps) > 0 && !peer.IsPersistent() {
			glog.Infof("Server._startSync: Connect-ips is set, so non-persistent peer is not a "+
				"sync candidate %v", peer)
			continue
		}

		if !peer.IsSyncCandidate() {
			glog.Infof("Peer is not sync candidate: %v (isOutbound: %v)", peer, peer.isOutbound)
			continue
		}

		// Choose the peer with the best height out of everyone who's a
		// valid sync candidate.
		if peer.StartingBlockHeight() < uint64(bestHeight) {
			continue
		}

		// TODO: Choose best peers based on ping time and/or the highest
		// starting block height. For now, keeping it simple and just choosing
		// the last one we iterate over with a block height larger than our best.
		bestPeer = peer
	}

	if bestPeer == nil {
		glog.V(1).Infof("Server._startSync: No sync peer candidates available")
		return
	}

	// Note we don't need to reset requestedBlocks when the SyncPeer changes
	// since we update requestedBlocks when a Peer disconnects to remove any
	// blocks that are currently being requested. This means that either a
	// still-connected Peer will eventually deliver the blocks OR we'll eventually
	// disconnect from that Peer, removing the blocks we requested from her from
	// requestedBlocks, which will cause us to re-download them again after.

	// Regardless of what our SyncState is, always start by sending a GetHeaders
	// message to our SyncPeer. This ensures that our header chains are in-sync
	// before we start requesting blocks. If we were to go directly to fetching
	// blocks from our SyncPeer without doing this first, we wouldn't be 100%
	// sure that she has them.
	glog.V(1).Infof("Server._startSync: Syncing headers to height %d from peer %v",
		bestPeer.StartingBlockHeight(), bestPeer)

	// Send a GetHeaders message to the Peer to start the headers sync.
	// Note that we include an empty BlockHash as the stopHash to indicate we want as
	// many headers as the Peer can give us.
	locator := srv.blockchain.LatestHeaderLocator()
	bestPeer.AddDeSoMessage(&MsgDeSoGetHeaders{
		StopHash:     &BlockHash{},
		BlockLocator: locator,
	}, false)
	glog.V(1).Infof("Server._startSync: Downloading headers for blocks starting at "+
		"header tip height %v from peer %v", bestHeight, bestPeer)

	srv.SyncPeer = bestPeer
}

func (srv *Server) HandleAcceptedPeer(rn *RemoteNode) {
	if rn == nil || rn.GetPeer() == nil {
		return
	}

	pp := rn.GetPeer()
	pp.SetServiceFlag(rn.GetServiceFlag())
	pp.SetLatestBlockHeight(rn.GetLatestBlockHeight())

	isSyncCandidate := pp.IsSyncCandidate()
	isSyncing := srv.blockchain.isSyncing()
	chainState := srv.blockchain.chainState()
	glog.V(1).Infof("Server.HandleAcceptedPeer: Processing NewPeer: (%v); IsSyncCandidate(%v), "+
		"syncPeerIsNil=(%v), IsSyncing=(%v), ChainState=(%v)",
		pp, isSyncCandidate, (srv.SyncPeer == nil), isSyncing, chainState)

	// Request a mempool sync if we're ready
	srv._tryRequestMempoolFromPeer(pp)

	// Start syncing by choosing the best candidate.
	if isSyncCandidate && srv.SyncPeer == nil {
		srv._startSync()
	}

	if !isSyncCandidate {
		glog.Infof("Peer is not sync candidate: %v (isOutbound: %v)", pp, pp.isOutbound)
	}
}

func (srv *Server) maybeRequestAddresses(remoteNode *RemoteNode) {
	if remoteNode == nil {
		return
	}
	// If the address manager needs more addresses, then send a GetAddr message
	// to the peer. This is best-effort.
	if !srv.AddrMgr.NeedMoreAddresses() {
		return
	}

	if err := remoteNode.SendMessage(&MsgDeSoGetAddr{}); err != nil {
		glog.Errorf("Server.maybeRequestAddresses: Problem sending GetAddr message to "+
			"remoteNode (id= %v); err: %v", remoteNode, err)
	}
}

func (srv *Server) _cleanupDonePeerState(pp *Peer) {
	// Grab the dataLock since we'll be modifying requestedBlocks
	srv.dataLock.Lock()
	defer srv.dataLock.Unlock()

	// Choose a new Peer to switch our queued and in-flight requests to. If no Peer is
	// found, just remove any requests queued or in-flight for the disconnecting Peer
	// and return.
	//
	// If we find a newPeer, reassign in-flight and queued requests to this Peer and
	// re-request them if we have room in our in-flight list.

	// If the newPeer exists but doesn't have these transactions, they will
	// simply reply with an empty TransactionBundle
	// for each GetTransactions we send them. This will result in the
	// requests eventually expiring, which will cause us to remove them from
	// inventoryProcessed and potentially get the data from another Peer in the future.
	//
	// TODO: Sending a sync/mempool message to a random Peer periodically seems like it would
	// be a good way to fill any gaps.
	newPeer := srv.cmgr.RandomPeer()
	if newPeer == nil || !newPeer.canReceiveInvMessages {
		// If we don't have a new Peer or the new peer can't receive INV messages,
		// remove everything that was destined for this Peer. Note we don't need to
		// copy the iterator because everything below doesn't take a reference to it.
		for hashIter, requestInfo := range srv.requestedTransactionsMap {
			hash := hashIter
			if requestInfo.PeerWhoSentInv.ID == pp.ID {
				srv._removeRequest(&hash)
			}
		}
		return
	}

	// If we get here then we know we have a valid newPeer so re-assign all the
	// queued requests to newPeer.

	// Now deal with transactions. They don't have a queue and so all we need to do
	// is reassign the requests that were in-flight to the old Peer and then make
	// the requests to the newPeer.
	txnHashesReassigned := []*BlockHash{}
	for hashIter, requestInfo := range srv.requestedTransactionsMap {
		// Don't do anything if the requests are not meant for the Peer
		// we're disconnecting to the new Peer.
		if requestInfo.PeerWhoSentInv.ID != pp.ID {
			continue
		}
		// Make a copy of the hash so we can take a pointer to it.
		hashCopy := &BlockHash{}
		copy(hashCopy[:], hashIter[:])

		// We will be sending this request to the new peer so update the info
		// to reflect that.
		requestInfo.PeerWhoSentInv = newPeer
		requestInfo.TimeRequested = time.Now()
		txnHashesReassigned = append(txnHashesReassigned, hashCopy)
	}
	if len(txnHashesReassigned) > 0 {
		// Request any hashes we might have reassigned in a goroutine to keep things
		// moving.
		newPeer.AddDeSoMessage(&MsgDeSoGetTransactions{
			HashList: txnHashesReassigned,
		}, false)
	}
}

func (srv *Server) _handleDisconnectedPeerMessage(pp *Peer) {
	glog.V(1).Infof("Server._handleDisconnectedPeerMessage: Processing DonePeer: %v", pp)

	srv._cleanupDonePeerState(pp)

	// Attempt to find a new peer to sync from if the quitting peer is the sync peer.
	// We need to refresh the sync peer regardless of whether we're syncing or not.
	// In the event that we fall behind, this allows us to switch to a peer allows us
	// to continue syncing.
	if srv.SyncPeer != nil && srv.SyncPeer.ID == pp.ID {
		srv.SyncPeer = nil
		srv._startSync()
	}
}

func (srv *Server) _relayTransactions() {
	// For each peer, compute the transactions they're missing from the mempool and
	// send them an inv.
	allPeers := srv.cmgr.GetAllPeers()

	// Get the current mempool. This can be the PoW or PoS mempool depending on the
	// current block height.
	mempool := srv.GetMempool()

	glog.V(3).Infof("Server._relayTransactions: Waiting for mempool readOnlyView to regenerate")
	mempool.BlockUntilReadOnlyViewRegenerated()
	glog.V(3).Infof("Server._relayTransactions: Mempool view has regenerated")

	// We pull the transactions from either the PoW mempool or the PoS mempool depending
	// on the current block height.
	txnList := mempool.GetTransactions()

	for _, pp := range allPeers {
		if !pp.canReceiveInvMessages {
			glog.V(1).Infof("Skipping invs for peer %v because not ready "+
				"yet: %v", pp, pp.canReceiveInvMessages)
			continue
		}
		// For each peer construct an inventory message that excludes transactions
		// for which the minimum fee is below what the Peer will allow.
		invMsg := &MsgDeSoInv{}
		for _, newTxn := range txnList {
			if !newTxn.IsValidated() {
				continue
			}

			invVect := &InvVect{
				Type: InvTypeTx,
				Hash: *newTxn.Hash,
			}

			// If the peer has this txn already then skip it.
			if pp.knownInventory.Contains(*invVect) {
				continue
			}

			// Add the transaction to the peer's known inventory. We do
			// it here when we enqueue the message to the peers outgoing
<<<<<<< HEAD
			// message queue so that we don't have to remember to do it later.
			pp.knownInventory.Add(*invVect, struct{}{})

=======
			// message queue so that we don't have remember to do it later.
			pp.knownInventory.Add(*invVect, struct{}{})
>>>>>>> 7f4df890
			invMsg.InvList = append(invMsg.InvList, invVect)
		}
		if len(invMsg.InvList) > 0 {
			pp.AddDeSoMessage(invMsg, false)
		}
	}

	glog.V(3).Infof("Server._relayTransactions: Relay to all peers is complete!")
}

func (srv *Server) _addNewTxn(pp *Peer, txn *MsgDeSoTxn, rateLimit bool) ([]*MsgDeSoTxn, error) {

	if srv.ReadOnlyMode {
		err := fmt.Errorf("Server._addNewTxnAndRelay: Not processing txn from peer %v "+
			"because peer is in read-only mode: %v", pp, srv.ReadOnlyMode)
		glog.V(1).Infof(err.Error())
		return nil, err
	}

	srv.blockchain.ChainLock.RLock()
	tipHeight := uint64(srv.blockchain.BlockTip().Height)
	chainState := srv.blockchain.chainState()
	srv.blockchain.ChainLock.RUnlock()

	if chainState != SyncStateFullyCurrent && !srv.blockchain.params.IsPoSBlockHeight(tipHeight) {
		// We allow txn relay if chain is fully current OR the chain is running PoS.
		// Otherwise, we error.
		err := fmt.Errorf("Server._addNewTxnAndRelay: Cannot process txn "+
			"from peer %v while syncing: %v %v", pp, srv.blockchain.chainState(), txn.Hash())
		glog.Error(err)
		return nil, err
	}

	glog.V(1).Infof("Server._addNewTxnAndRelay: txn: %v, peer: %v", txn, pp)

	// Try and add the transaction to the mempool.
	peerID := uint64(0)
	if pp != nil {
		peerID = pp.ID
	}

	// Refresh TipHeight.
	srv.blockchain.ChainLock.RLock()
	tipHeight = uint64(srv.blockchain.BlockTip().Height)
	srv.blockchain.ChainLock.RUnlock()

	// Only attempt to add the transaction to the PoW mempool if we're on the
	// PoW protocol. If we're on the PoW protocol, then we use the PoW mempool's,
	// txn validity checks to signal whether the txn has been added or not.
	if uint64(tipHeight) < srv.params.GetFinalPoWBlockHeight() {
		_, err := srv.mempool.ProcessTransaction(txn, true, rateLimit, peerID, true)
		if err != nil {
			return nil, errors.Wrapf(err, "Server._addNewTxn: Problem adding transaction to mempool: ")
		}

		glog.V(1).Infof("Server._addNewTxn: newly accepted txn: %v, Peer: %v", txn, pp)
	}

	// Always add the txn to the PoS mempool. This will usually succeed if the txn
	// addition into the PoW mempool succeeded above. However, we only return an error
	// here if the block height is at or above the final PoW block height. In the event
	// of an edge case where txns in the mempool are reordered, it is possible for the
	// txn addition into the PoW mempool to succeed, while the addition into the PoS
	// mempool fails. This error handling catches that and gives the user the correct
	// feedback on the txn addition's success.
	if err := srv.posMempool.AddTransaction(txn, time.Now()); err != nil {
		if uint64(tipHeight) >= srv.params.GetFinalPoWBlockHeight() {
			return nil, errors.Wrapf(err, "Server._addNewTxn: problem adding txn to pos mempool")
		}
	}

	return []*MsgDeSoTxn{txn}, nil
}

// It's assumed that the caller will hold the ChainLock for reading so
// that the mempool transactions don't shift under our feet.
func (srv *Server) _handleBlockMainChainConnectedd(event *BlockEvent) {
	blk := event.Block

	// Don't do anything mempool-related until our best block chain is done
	// syncing.
	//
	// We add a second check as an edge-case to protect against when
	// this function is called with an uninitialized blockchain object. This
	// can happen during initChain() for example.
	if srv.blockchain == nil || !srv.blockchain.isInitialized || srv.blockchain.isSyncing() {
		return
	}

	// If we're current, update the mempool to remove the transactions
	// in this block from it. We can't do this in a goroutine because we
	// need each mempool update to happen in the same order as that in which
	// we connected the blocks and this wouldn't be guaranteed if we kicked
	// off a goroutine for each update.
	srv.mempool.UpdateAfterConnectBlock(blk)
	srv.posMempool.OnBlockConnected(blk)

	if err := srv._updatePosMempoolAfterTipChange(); err != nil {
		glog.Errorf("Server._handleBlockMainChainDisconnected: Problem updating pos mempool after tip change: %v", err)
	}

	blockHash, _ := blk.Header.Hash()
	glog.V(1).Infof("_handleBlockMainChainConnected: Block %s height %d connected to "+
		"main chain and chain is current.", hex.EncodeToString(blockHash[:]), blk.Header.Height)
}

// It's assumed that the caller will hold the ChainLock for reading so
// that the mempool transactions don't shift under our feet.
func (srv *Server) _handleBlockMainChainDisconnectedd(event *BlockEvent) {
	blk := event.Block

	// Don't do anything mempool-related until our best block chain is done
	// syncing.
	if srv.blockchain.isSyncing() {
		return
	}

	// If we're current, update the mempool to add back the transactions
	// in this block. We can't do this in a goroutine because we
	// need each mempool update to happen in the same order as that in which
	// we connected the blocks and this wouldn't be guaranteed if we kicked
	// off a goroutine for each update.
	srv.mempool.UpdateAfterDisconnectBlock(blk)
	srv.posMempool.OnBlockDisconnected(blk)

	if err := srv._updatePosMempoolAfterTipChange(); err != nil {
		glog.Errorf("Server._handleBlockMainChainDisconnected: Problem updating pos mempool after tip change: %v", err)
	}

	blockHash, _ := blk.Header.Hash()
	glog.V(1).Infof("_handleBlockMainChainDisconnect: Block %s height %d disconnected from "+
		"main chain and chain is current.", hex.EncodeToString(blockHash[:]), blk.Header.Height)
}

// _updatePosMempoolAfterTipChange updates the PoS mempool's latest UtxoView, block height, and
// global params.
func (srv *Server) _updatePosMempoolAfterTipChange() error {
	// Update the PoS mempool's global params
	currentBlockHeight := srv.blockchain.BlockTip().Height
	currentUtxoView, err := srv.blockchain.GetUncommittedTipView()
	if err != nil {
		return err
	}

	currentGlobalParams := currentUtxoView.GetCurrentGlobalParamsEntry()
	srv.posMempool.UpdateLatestBlock(currentUtxoView, uint64(currentBlockHeight))
	srv.posMempool.UpdateGlobalParams(currentGlobalParams)

	return nil
}

// _tryRequestMempoolFromPeer checks if the blockchain is current or in the steady state. If so,
// it sends a MsgDeSoMempool to request the peer's mempool. After this point, the peer will send
// us inv messages for transactions that we don't have in our mempool.
func (srv *Server) _tryRequestMempoolFromPeer(pp *Peer) {
	// If the peer is nil, then there's nothing to do.
	if pp == nil {
		glog.V(1).Infof("Server._tryRequestMempoolFromPeer: NOT sending mempool message because peer is nil: %v", pp)
		return
	}

	// If we have already requested the mempool from the peer, then there's nothing to do.
	if pp.hasReceivedMempoolMessage {
		glog.V(2).Infof(
			"Server._tryRequestMempoolFromPeer: NOT sending mempool message because we have already sent one: %v", pp,
		)
		return
	}

	// If the node was only configured to sync to a certain block height, then there's nothing to do.
	if srv.blockchain.MaxSyncBlockHeight != 0 {
		return
	}

	// We are OK to request the peer's mempool as long as the chain is current or we are running the
	// FastHotStuffConsensus in the steady state.
	isChainCurrent := srv.blockchain.chainState() == SyncStateFullyCurrent
	isRunningFastHotStuffConsensus := srv.fastHotStuffConsensus != nil && srv.fastHotStuffConsensus.IsRunning()

	if isChainCurrent || isRunningFastHotStuffConsensus {
		glog.V(1).Infof("Server._tryRequestMempoolFromPeer: Sending mempool message: %v", pp)
		pp.AddDeSoMessage(&MsgDeSoMempool{}, false)
	} else {
		glog.V(1).Infof(
			"Server._tryRequestMempoolFromPeer: NOT sending mempool message. The node is still syncing: %v, %v",
			srv.blockchain.chainState(),
			pp,
		)
	}
}

func (srv *Server) _handleBlockAccepted(event *BlockEvent) {
	blk := event.Block

	// Don't relay blocks until our best block chain is done syncing.
	if srv.blockchain.isSyncing() || srv.blockchain.MaxSyncBlockHeight > 0 {
		return
	}

	// Construct an inventory vector to relay to peers.
	blockHash, _ := blk.Header.Hash()
	invVect := &InvVect{
		Type: InvTypeBlock,
		Hash: *blockHash,
	}

	// Iterate through all non-validator peers and relay the InvVect to them.
	// This will only actually be relayed if it's not already in the peer's knownInventory.
	allNonValidators := srv.networkManager.GetAllNonValidators()
	for _, remoteNode := range allNonValidators {
		remoteNode.sendMessage(&MsgDeSoInv{
			InvList: []*InvVect{invVect},
		})
	}
}

func (srv *Server) _logAndDisconnectPeer(pp *Peer, blockMsg *MsgDeSoBlock, suffix string) {
	// Disconnect the Peer. Generally-speaking, disconnecting from the peer will cause its
	// requested blocks and txns to be removed from the global maps and cause it to be
	// replaced by another peer. Furthermore,
	// if we're in the process of syncing our node, the startSync process will also
	// be restarted as a resul. If we're not syncing our peer and have instead reached
	// the steady-state, then the next interesting inv message should cause us to
	// fetch headers, blocks, etc. So we'll be back.
	glog.Errorf("Server._handleBlock: Encountered an error processing "+
		"block %v. Disconnecting from peer %v: %s", blockMsg, pp, suffix)
	pp.Disconnect("Problem processing block")
}

// This function handles a single block that we receive from our peer. Originally, we would receive blocks
// one by one from our peer. However, now we receive a batch of blocks all at once via _handleBlockBundle,
// which then calls this function to process them one by one on our side.
//
// isLastBlock indicates that this is the last block in the list of blocks we received back
// via a MsgDeSoBlockBundle message. When we receive a single block, isLastBlock will automatically
// be true, which will give it its old single-block behavior.
func (srv *Server) _handleBlock(pp *Peer, blk *MsgDeSoBlock, isLastBlock bool) {
	srv.timer.Start("Server._handleBlock: General")

	// Pull out the header for easy access.
	blockHeader := blk.Header
	if blockHeader == nil {
		// Should never happen but check it nevertheless.
		srv._logAndDisconnectPeer(pp, blk, "Header was nil")
		return
	}

	// If we've set a maximum sync height and we've reached that height, then we will
	// stop accepting new blocks.
	blockTip := srv.blockchain.blockTip()
	if srv.blockchain.isTipMaxed(blockTip) && blockHeader.Height > uint64(blockTip.Height) {
		glog.Infof("Server._handleBlock: Exiting because block tip is maxed out")
		return
	}

	// Compute the hash of the block. If the hash computation fails, then we log an error and
	// disconnect from the peer. The block is obviously bad.
	blockHash, err := blk.Header.Hash()
	if err != nil {
		srv._logAndDisconnectPeer(pp, blk, "Problem computing block hash")
		return
	}

	// Unless we're running a PoS validator, we should not expect to see a block that we did not request. If
	// we see such a block, then we log an error and disconnect from the peer.
	_, isRequestedBlock := pp.requestedBlocks[*blockHash]
	if srv.fastHotStuffConsensus == nil && !isRequestedBlock {
		srv._logAndDisconnectPeer(pp, blk, "Getting a block that we haven't requested before")
		return
	}

	// Delete the block from the requested blocks map. We do this whether the block was requested or not.
	delete(pp.requestedBlocks, *blockHash)

	// Check that the mempool has not received a transaction that would forbid this block's signature pubkey.
	// This is a minimal check, a more thorough check is made in the ProcessBlock function. This check is
	// necessary because the ProcessBlock function only has access to mined transactions. Therefore, if an
	// attacker were to prevent a "forbid X pubkey" transaction from mining, they could force nodes to continue
	// processing their blocks.
	if len(srv.blockchain.trustedBlockProducerPublicKeys) > 0 && blockHeader.Height >= srv.blockchain.trustedBlockProducerStartHeight {
		if blk.BlockProducerInfo != nil {
			_, entryExists := srv.mempool.readOnlyUtxoView.ForbiddenPubKeyToForbiddenPubKeyEntry[MakePkMapKey(
				blk.BlockProducerInfo.PublicKey)]
			if entryExists {
				srv._logAndDisconnectPeer(pp, blk, "Got forbidden block signature public key.")
				return
			}
		}
	}
	srv.timer.End("Server._handleBlock: General")
	srv.timer.Start("Server._handleBlock: Process Block")

	// check if we should verify signatures or not.
	verifySignatures, shouldDisconnect := srv.shouldVerifySignatures(blk.Header, false)
	if shouldDisconnect {
		glog.Errorf("Server._handleHeaderBundle: Disconnecting peer %v in state %s because a mismatch was "+
			"found between the received header height %v does not match the checkpoint block info %v",
			pp, srv.blockchain.chainState(), blk.Header.Height,
			srv.blockchain.GetCheckpointBlockInfo().Hash.String())
		pp.Disconnect("Mismatch between received header height and checkpoint block info")
		return
	}

	var isOrphan bool
	var blockHashesToRequest []*BlockHash

	// Process the block using the FastHotStuffConsensus or through the blockchain directly. If we're in the
	// PoS steady state, we pass the block to the FastHotStuffConsensus to handle the block. If we're still
	// syncing, then we pass the block to the blockchain to handle the block with signature verification on or off.
	if srv.fastHotStuffConsensus != nil && srv.fastHotStuffConsensus.IsRunning() {
		// If the FastHotStuffConsensus has been initialized, then we pass the block to the new consensus
		// which will validate the block, try to apply it, and handle the orphan case by requesting missing
		// parents.
		glog.V(0).Infof(CLog(Cyan, fmt.Sprintf(
			"Server._handleBlock: Processing block %v with FastHotStuffConsensus with SyncState=%v for peer %v",
			blk, srv.blockchain.chainState(), pp,
		)))
		blockHashesToRequest, err = srv.fastHotStuffConsensus.HandleBlock(pp, blk)
		isOrphan = len(blockHashesToRequest) > 0
	} else if !verifySignatures {
		glog.V(0).Infof(CLog(Cyan, fmt.Sprintf(
			"Server._handleBlock: Processing block %v WITHOUT signature checking because SyncState=%v for peer %v",
			blk, srv.blockchain.chainState(), pp,
		)))
		_, isOrphan, blockHashesToRequest, err = srv.blockchain.ProcessBlock(blk, false)
	} else {
		// TODO: Signature checking slows things down because it acquires the ChainLock.
		// The optimal solution is to check signatures in a way that doesn't acquire the
		// ChainLock, which is what Bitcoin Core does.
		glog.V(0).Infof(CLog(Cyan, fmt.Sprintf(
			"Server._handleBlock: Processing block %v WITH signature checking because SyncState=%v for peer %v",
			blk, srv.blockchain.chainState(), pp,
		)))
		_, isOrphan, blockHashesToRequest, err = srv.blockchain.ProcessBlock(blk, true)
	}

	// If we hit an error then abort mission entirely. We should generally never
	// see an error with a block from a peer.
	if err != nil {
		if strings.Contains(err.Error(), "RuleErrorDuplicateBlock") {
			// Just warn on duplicate blocks but don't disconnect the peer.
			// TODO: This assuages a bug similar to the one referenced in the duplicate
			// headers comment above but in the future we should probably try and figure
			// out a way to be more strict about things.
			glog.Warningf("Got duplicate block %v from peer %v", blk, pp)
		} else if strings.Contains(err.Error(), RuleErrorFailedSpamPreventionsCheck.Error()) {
			// If the block fails the spam prevention check, then it must be signed by the
			// bad block proposer signature or it has a bad QC. In either case, we should
			// disconnect the peer.
			srv._logAndDisconnectPeer(pp, blk, errors.Wrapf(err, "Error while processing block at height %v: ", blk.Header.Height).Error())
			return
		} else {
			// For any other error, we log the error and continue.
			glog.Errorf("Server._handleBlock: Error while processing block at height %v: %v", blk.Header.Height, err)
			return
		}
	}

	srv.timer.End("Server._handleBlock: Process Block")

	srv.timer.Print("Server._handleBlock: General")
	srv.timer.Print("Server._handleBlock: Process Block")

	// If we're not at the last block yet, then we're done. The rest of this code is only
	// relevant after we've connected the last block, and it generally involves fetching
	// more data from our peer.
	if !isLastBlock {
		return
	}

	if isOrphan {
		// It's possible to receive an orphan block from the peer for a variety of reasons. If we
		// see an orphan block, we do one of two things:
		// 1. With the PoS protocol where it is possible to receive an orphan from the block producer
		//    for any number of reasons, the ProcessBlockPoS returns a non-empty blockHashesToRequest list
		//    for us to request from the peer.
		// 2. With the PoW protocol where we do not expect to ever receive an orphan block due to how
		//    we request header first before requesting blocks, we disconnect from the peer.

		glog.Warningf("ERROR: Received orphan block with hash %v height %v.", blockHash, blk.Header.Height)

		// Request the missing blocks from the peer if needed.
		if len(blockHashesToRequest) > 0 {
			glog.Warningf(
				"Server._handleBlock: Orphan block %v at height %d. Requesting missing ancestors from peer: %v",
				blockHash,
				blk.Header.Height,
				pp,
			)
			srv.RequestBlocksByHash(pp, blockHashesToRequest)
		} else {
			// If we don't have any blocks to request, then we disconnect from the peer.
			srv._logAndDisconnectPeer(pp, blk, "Received orphan block")
		}

		return
	}

	// We shouldn't be receiving blocks while syncing headers, but we can end up here
	// if it took longer than MaxTipAge to sync blocks to this point. We'll revert to
	// syncing headers and then resume syncing blocks once we're current again.
	if srv.blockchain.chainState() == SyncStateSyncingHeaders {
		glog.Warningf("Server._handleBlock: Received block while syncing headers: %v", blk)
		glog.Infof("Requesting headers: %v", pp)

		locator := srv.blockchain.LatestHeaderLocator()
		pp.AddDeSoMessage(&MsgDeSoGetHeaders{
			StopHash:     &BlockHash{},
			BlockLocator: locator,
		}, false)
		glog.V(1).Infof("Server._handleHeaderBundle: *Syncing* headers for blocks starting at "+
			"header tip %v from peer %v",
			srv.blockchain.HeaderTip(), pp)
		return
	}

	if srv.blockchain.chainState() == SyncStateSyncingHistoricalBlocks {
		srv.GetBlocksToStore(pp)
		if srv.blockchain.downloadingHistoricalBlocks {
			return
		}
	}

	// If we're syncing blocks, call GetBlocks and try to get as many blocks
	// from our peer as we can. This allows the initial block download to be
	// more incremental since every time we're able to accept a block (or
	// group of blocks) we indicate this to our peer so they can send us more.
	if srv.blockchain.chainState() == SyncStateSyncingBlocks {
		// Setting maxHeight = -1 gets us as many blocks as we can get from our
		// peer, which is OK because we can assume the peer has all of them when
		// we're syncing.
		maxHeight := -1
		srv.RequestBlocksUpToHeight(pp, maxHeight)
		return
	}

	if srv.blockchain.chainState() == SyncStateNeedBlocksss {
		// If we don't have any blocks to wait for anymore, hit the peer with
		// a GetHeaders request to see if there are any more headers we should
		// be aware of. This will generally happen in two cases:
		// - With our sync peer after we’re almost at the end of syncing blocks.
		//   In this case, calling GetHeaders once the requestedblocks is almost
		//   gone will result in us getting all of the remaining blocks right up
		//   to the tip and then stopping, which is exactly what we want.
		// - With a peer that sent us an inv. In this case, the peer could have
		//   more blocks for us or it could not. Either way, it’s good to check
		//   and worst case the peer will return an empty header bundle that will
		//   result in us not sending anything back because there won’t be any new
		//   blocks to request.
		locator := srv.blockchain.LatestHeaderLocator()
		pp.AddDeSoMessage(&MsgDeSoGetHeaders{
			StopHash:     &BlockHash{},
			BlockLocator: locator,
		}, false)
		return
	}

	// If we get here, it means we're in SyncStateFullyCurrent, which is great.
	// In this case we shoot a MEMPOOL message over to the peer to bootstrap the mempool.
	srv._tryRequestMempoolFromPeer(pp)

	// Exit early if the chain isn't SyncStateFullyCurrent.
	if srv.blockchain.chainState() != SyncStateFullyCurrent {
		return
	}

	// If the chain is current, then try to transition to the FastHotStuff consensus.
	srv.tryTransitionToFastHotStuffConsensus()
}

func (srv *Server) _handleBlockBundle(pp *Peer, bundle *MsgDeSoBlockBundle) {
	if len(bundle.Blocks) == 0 {
		glog.Infof(CLog(Cyan, fmt.Sprintf("Server._handleBlockBundle: Received EMPTY block bundle "+
			"at header height ( %v ) from Peer %v. Disconnecting peer since this should never happen.",
			srv.blockchain.headerTip().Height, pp)))
		pp.Disconnect("Received empty block bundle.")
		return
	}
	glog.Infof(CLog(Cyan, fmt.Sprintf("Server._handleBlockBundle: Received blocks ( %v->%v / %v ) from Peer %v. "+
		"Checkpoint syncing status: %v",
		bundle.Blocks[0].Header.Height, bundle.Blocks[len(bundle.Blocks)-1].Header.Height,
		srv.blockchain.headerTip().Height, pp, srv.getCheckpointSyncingStatus(false))))

	srv.timer.Start("Server._handleBlockBundle: General")

	// TODO: We should fetch the next batch of blocks while we process this batch.
	// This requires us to modify GetBlocks to take a start hash and a count
	// of the number of blocks we want. Or we could make the existing GetBlocks
	// take a start hash and the other node can just return as many blcoks as it
	// can.

	// Process each block in the bundle. Record our blocks per second.
	blockProcessingStartTime := time.Now()
	for ii, blk := range bundle.Blocks {
		// TODO: We should make it so that we break out if one of the blocks errors. It's just that
		// _handleBlock is a legacy function that doesn't support erroring out. It's not a big deal
		// though as we'll just connect all the blocks after the failed one and those blocks will also
		// gracefully fail.
		srv._handleBlock(pp, blk, ii == len(bundle.Blocks)-1 /*isLastBlock*/)
		numLogBlocks := 100
		if srv.params.IsPoSBlockHeight(blk.Header.Height) ||
			srv.params.NetworkType == NetworkType_TESTNET {
			numLogBlocks = 1000
		}

		if ii%numLogBlocks == 0 {
			glog.Infof(CLog(Cyan, fmt.Sprintf("Server._handleBlockBundle: Processed block ( %v / %v ) = ( %v / %v ) from Peer %v",
				bundle.Blocks[ii].Header.Height,
				srv.blockchain.headerTip().Height,
				ii+1, len(bundle.Blocks),
				pp)))

			elapsed := time.Since(blockProcessingStartTime)
			// Reset the blockProcessingStartTime so that each 1k blocks is timed individually
			blockProcessingStartTime = time.Now()
			if ii != 0 {
				fmt.Printf("We are processing %v blocks per second\n", float64(numLogBlocks)/(float64(elapsed)/1e9))
			}
		}
	}
}

func (srv *Server) _handleInv(peer *Peer, msg *MsgDeSoInv) {
	if !peer.isOutbound && srv.IgnoreInboundPeerInvMessages {
		glog.Infof("_handleInv: Ignoring inv message from inbound peer because "+
			"ignore_outbound_peer_inv_messages=true: %v", peer)
		return
	}
	// If we've set a maximum sync height and we've reached that height, then we will
	// stop accepting inv messages.
	if srv.blockchain.isTipMaxed(srv.blockchain.blockTip()) {
		return
	}
	peer.AddDeSoMessage(msg, true /*inbound*/)
}

func (srv *Server) _handleGetTransactions(pp *Peer, msg *MsgDeSoGetTransactions) {
	glog.V(1).Infof("Server._handleGetTransactions: Received GetTransactions "+
		"message %v from Peer %v", msg, pp)

	pp.AddDeSoMessage(msg, true /*inbound*/)
}

func (srv *Server) ProcessSingleTxnWithChainLock(pp *Peer, txn *MsgDeSoTxn) ([]*MsgDeSoTxn, error) {
	// Lock the chain for reading so that transactions don't shift under our feet
	// when processing this bundle. Not doing this could cause us to miss transactions
	// erroneously.
	//
	// TODO(performance): We should probably do this less frequently.
	srv.blockchain.ChainLock.RLock()
	defer srv.blockchain.ChainLock.RUnlock()

	// Note we set rateLimit=false because we have a global minimum txn fee that should
	// prevent spam on its own.

	// Only attempt to add the transaction to the PoW mempool if we're on the
	// PoW protocol. If we're on the PoW protocol, then we use the PoW mempool's
	// txn validity checks to signal whether the txn has been added or not. The PoW
	// mempool has stricter txn validity checks than the PoS mempool, so this works
	// out conveniently, as it allows us to always add a txn to the PoS mempool.
	tipHeight := uint64(srv.blockchain.blockTip().Height)
	if uint64(tipHeight) < srv.params.GetFinalPoWBlockHeight() {
		_, err := srv.mempool.ProcessTransaction(
			txn,
			true,  /*allowUnconnectedTxn*/
			false, /*rateLimit*/
			pp.ID,
			true, /*verifySignatures*/
		)

		// If we're on the PoW chain, and the txn doesn't pass the PoW mempool's validity checks, then
		// it's an invalid txn.
		if err != nil {
			return nil, errors.Wrapf(err, "Server.ProcessSingleTxnWithChainLock: Problem adding transaction to PoW mempool: ")
		}
	}

	// Always add the txn to the PoS mempool. This will usually succeed if the txn
	// addition into the PoW mempool succeeded above. However, we only return an error
	// here if the block height is at or above the final PoW block height. In the event
	// of an edge case where txns in the mempool are reordered, it is possible for the
	// txn addition into the PoW mempool to succeed, while the addition into the PoS
	// mempool fails. This error handling catches that and gives the user the correct
	// feedback on the txn addition's success.
	if err := srv.posMempool.AddTransaction(txn, time.Now()); err != nil {
		if uint64(tipHeight) >= srv.params.GetFinalPoWBlockHeight() {
			return nil, errors.Wrapf(err, "Server._addNewTxn: problem adding txn to pos mempool")
		}
	}

	// Happy path, the txn was successfully added to the PoS (and optionally PoW) mempool.
	return []*MsgDeSoTxn{txn}, nil
}

func (srv *Server) _processTransactions(pp *Peer, transactions []*MsgDeSoTxn) []*MsgDeSoTxn {
	// Try and add all the transactions to our mempool in the order we received
	// them. If any fail to get added, just log an error.
	//
	// TODO: It would be nice if we did something fancy here like if we kept
	// track of rejected transactions and retried them every time we connected
	// a block. Doing something like this would make it so that if a transaction
	// was initially rejected due to us not having its dependencies, then we
	// will eventually add it as opposed to just forgetting about it.
	glog.V(1).Infof("Server._processTransactions: Processing %d transactions from "+
		"peer %v", len(transactions), pp)
	transactionsToRelay := []*MsgDeSoTxn{}
	for ii, txn := range transactions {
		// Take some time to allow other threads to get the ChainLock if they need it
		//
		// TODO: It's not obvious how necessary this rest period is, and it's also not obvious if
		// five seconds is the right amount. We added it during a mission-critical sprint
		// to find and fix slow block production issue as one of several patches. It clearly doesn't
		// hurt so we decided to leave it in for now.
		if (ii+1)%1000 == 0 {
			// Log
			glog.V(1).Infof("Server._processTransactions: Taking a break to allow " +
				"other services to grab the ChainLock")
			time.Sleep(5000 * time.Millisecond)
		}

		glog.V(1).Infof("Server._processTransactions: Processing txn ( %d / %d ) from "+
			"peer %v", ii, len(transactions), pp)
		// Process the transaction with rate-limiting while allowing unconnectedTxns and
		// verifying signatures.
		newlyAcceptedTxns, err := srv.ProcessSingleTxnWithChainLock(pp, txn)
		if err != nil {
			glog.V(4).Info(fmt.Sprintf("Server._handleTransactionBundle: Rejected "+
				"transaction %v from peer %v from mempool: %v", txn, pp, err))
			// A peer should know better than to send us a transaction that's below
			// our min feerate, which they see when we send them a version message.
			if errors.Is(err, TxErrorInsufficientFeeMinFee) {
				glog.Errorf(fmt.Sprintf("Server._handleTransactionBundle: Disconnecting "+
					"Peer %v for sending us a transaction %v with fee below the minimum fee %d",
					pp, txn, srv.mempool.minFeeRateNanosPerKB))
				pp.Disconnect("Transaction fee below minimum fee")
			}

			// Don't do anything else if we got an error.
			continue
		}
		if len(newlyAcceptedTxns) == 0 {
			glog.Infof(fmt.Sprintf("Server._handleTransactionBundle: "+
				"Transaction %v from peer %v was added as an ORPHAN", spew.Sdump(txn), pp))
		}

		// If we get here then the transaction was accepted into our mempool.
		// Queue the transactions that were accepted them for relay to all of the peers
		// who don't yet have them.
		transactionsToRelay = append(transactionsToRelay, newlyAcceptedTxns...)
	}

	return transactionsToRelay
}

func (srv *Server) _handleTransactionBundle(pp *Peer, msg *MsgDeSoTransactionBundle) {
	glog.V(1).Infof("Server._handleTransactionBundle: Received TransactionBundle "+
		"message of size %v from Peer %v", len(msg.Transactions), pp)

	pp.AddDeSoMessage(msg, true /*inbound*/)
}

func (srv *Server) _handleTransactionBundleV2(pp *Peer, msg *MsgDeSoTransactionBundleV2) {
	glog.V(1).Infof("Server._handleTransactionBundleV2: Received TransactionBundle "+
		"message of size %v from Peer %v", len(msg.Transactions), pp)

	pp.AddDeSoMessage(msg, true /*inbound*/)
}

func (srv *Server) _handleMempool(pp *Peer, msg *MsgDeSoMempool) {
	glog.V(1).Infof("Server._handleMempool: Received Mempool message from Peer %v", pp)

	pp.canReceiveInvMessages = true
}

func (srv *Server) StartStatsdReporter() {
	go func() {
	out:
		for {
			select {
			case <-time.After(5 * time.Second):
				tags := []string{}

				// Report mempool size
				mempoolTotal := len(srv.mempool.readOnlyUniversalTransactionList)
				srv.statsdClient.Gauge("MEMPOOL.COUNT", float64(mempoolTotal), tags, 1)

				// Report PoS Mempool size
				posMempoolTotal := srv.posMempool.txnRegister.Count()
				srv.statsdClient.Gauge("POS_MEMPOOL.COUNT", float64(posMempoolTotal), tags, 1)

				// Report block + headers height
				blocksHeight := srv.blockchain.BlockTip().Height
				srv.statsdClient.Gauge("BLOCKS.HEIGHT", float64(blocksHeight), tags, 1)

				headersHeight := srv.blockchain.HeaderTip().Height
				srv.statsdClient.Gauge("HEADERS.HEIGHT", float64(headersHeight), tags, 1)

			case <-srv.mempool.quit:
				break out
			}
		}
	}()
}

func (srv *Server) _handleAddrMessage(pp *Peer, desoMsg DeSoMessage) {
	if desoMsg.GetMsgType() != MsgTypeAddr {
		return
	}

	id := NewRemoteNodeId(pp.ID)
	var msg *MsgDeSoAddr
	var ok bool
	if msg, ok = desoMsg.(*MsgDeSoAddr); !ok {
		glog.Errorf("Server._handleAddrMessage: Problem decoding MsgDeSoAddr: %v", spew.Sdump(desoMsg))
		srv.networkManager.DisconnectById(id, "Problem decoding MsgDeSoAddr")
		return
	}

	srv.addrsToBroadcastLock.Lock()
	defer srv.addrsToBroadcastLock.Unlock()

	glog.V(1).Infof("Server._handleAddrMessage: Received Addr from peer id=%v with addrs %v", pp.ID, spew.Sdump(msg.AddrList))

	// If this addr message contains more than the maximum allowed number of addresses
	// then disconnect this peer.
	if len(msg.AddrList) > MaxAddrsPerAddrMsg {
		glog.Errorf(fmt.Sprintf("Server._handleAddrMessage: Disconnecting "+
			"Peer id=%v for sending us an addr message with %d transactions, which exceeds "+
			"the max allowed %d",
			pp.ID, len(msg.AddrList), MaxAddrsPerAddrMsg))
		srv.networkManager.DisconnectById(id, "Addr message too large")
		return
	}

	// Add all the addresses we received to the addrmgr.
	netAddrsReceived := []*wire.NetAddressV2{}
	for _, addr := range msg.AddrList {
		addrAsNetAddr := wire.NetAddressV2FromBytes(
			addr.Timestamp, (wire.ServiceFlag)(addr.Services), addr.IP[:], addr.Port)
		if !addrmgr.IsRoutable(addrAsNetAddr) {
			glog.V(1).Infof("Server._handleAddrMessage: Dropping address %v from peer %v because it is not routable", addr, pp)
			continue
		}

		netAddrsReceived = append(
			netAddrsReceived, addrAsNetAddr)
	}
	srv.AddrMgr.AddAddresses(netAddrsReceived, pp.netAddr)

	// If the message had <= 10 addrs in it, then queue all the addresses for relaying on the next cycle.
	if len(msg.AddrList) <= 10 {
		glog.V(1).Infof("Server._handleAddrMessage: Queueing %d addrs for forwarding from "+
			"peer %v", len(msg.AddrList), pp)
		sourceAddr := &SingleAddr{
			Timestamp: time.Now(),
			IP:        pp.netAddr.ToLegacy().IP,
			Port:      pp.netAddr.Port,
			Services:  pp.serviceFlags,
		}
		listToAddTo, hasSeenSource := srv.addrsToBroadcast[sourceAddr.StringWithPort(false /*includePort*/)]
		if !hasSeenSource {
			listToAddTo = []*SingleAddr{}
		}
		// If this peer has been sending us a lot of little crap, evict a lot of their
		// stuff but don't disconnect.
		if len(listToAddTo) > MaxAddrsPerAddrMsg {
			listToAddTo = listToAddTo[:MaxAddrsPerAddrMsg/2]
		}
		listToAddTo = append(listToAddTo, msg.AddrList...)
		srv.addrsToBroadcast[sourceAddr.StringWithPort(false /*includePort*/)] = listToAddTo
	}
}

func (srv *Server) _handleGetAddrMessage(pp *Peer, desoMsg DeSoMessage) {
	if desoMsg.GetMsgType() != MsgTypeGetAddr {
		return
	}

	id := NewRemoteNodeId(pp.ID)
	if _, ok := desoMsg.(*MsgDeSoGetAddr); !ok {
		glog.Errorf("Server._handleAddrMessage: Problem decoding "+
			"MsgDeSoAddr: %v", spew.Sdump(desoMsg))
		srv.networkManager.DisconnectById(id, "Problem decoding MsgDeSoGetAddr")
		return
	}

	glog.V(1).Infof("Server._handleGetAddrMessage: Received GetAddr from peer %v", pp)
	// When we get a GetAddr message, choose MaxAddrsPerMsg from the AddrMgr
	// and send them back to the peer.
	netAddrsFound := srv.AddrMgr.AddressCache()
	if len(netAddrsFound) == 0 {
		return
	}
	if len(netAddrsFound) > MaxAddrsPerAddrMsg {
		netAddrsFound = netAddrsFound[:MaxAddrsPerAddrMsg]
	}

	// Convert the list to a SingleAddr list.
	res := &MsgDeSoAddr{}
	for _, netAddr := range netAddrsFound {
		singleAddr := &SingleAddr{
			Timestamp: time.Now(),
			IP:        netAddr.ToLegacy().IP,
			Port:      netAddr.Port,
			Services:  (ServiceFlag)(netAddr.Services),
		}
		res.AddrList = append(res.AddrList, singleAddr)
	}
	rn := srv.networkManager.GetRemoteNodeById(id)
	if err := srv.networkManager.SendMessage(rn, res); err != nil {
		glog.Errorf("Server._handleGetAddrMessage: Problem sending addr message to peer %v: %v", pp, err)
		srv.networkManager.DisconnectById(id, "Problem sending addr message")
		return
	}
}

func (srv *Server) _handleControlMessages(serverMessage *ServerMessage) (_shouldQuit bool) {
	switch serverMessage.Msg.(type) {
	// Control messages used internally to signal to the server.
	case *MsgDeSoDisconnectedPeer:
		srv._handleDisconnectedPeerMessage(serverMessage.Peer)
		srv.networkManager._handleDisconnectedPeerMessage(serverMessage.Peer, serverMessage.Msg)
	case *MsgDeSoNewConnection:
		srv.networkManager._handleNewConnectionMessage(serverMessage.Peer, serverMessage.Msg)
	case *MsgDeSoQuit:
		return true
	}

	return false
}

func (srv *Server) _handlePeerMessages(serverMessage *ServerMessage) {
	// Handle all non-control message types from our Peers.
	switch msg := serverMessage.Msg.(type) {
	// Messages sent among peers.
	case *MsgDeSoAddr:
		srv._handleAddrMessage(serverMessage.Peer, serverMessage.Msg)
	case *MsgDeSoGetAddr:
		srv._handleGetAddrMessage(serverMessage.Peer, serverMessage.Msg)
	case *MsgDeSoGetHeaders:
		srv._handleGetHeaders(serverMessage.Peer, msg)
	case *MsgDeSoHeaderBundle:
		srv._handleHeaderBundle(serverMessage.Peer, msg)
	case *MsgDeSoBlockBundle:
		srv._handleBlockBundle(serverMessage.Peer, msg)
	case *MsgDeSoGetBlocks:
		srv._handleGetBlocks(serverMessage.Peer, msg)
	case *MsgDeSoBlock:
		// isLastBlock is always true when we get a legacy single-block message.
		srv._handleBlock(serverMessage.Peer, msg, true)
	case *MsgDeSoGetSnapshot:
		srv._handleGetSnapshot(serverMessage.Peer, msg)
	case *MsgDeSoSnapshotData:
		srv._handleSnapshot(serverMessage.Peer, msg)
	case *MsgDeSoGetTransactions:
		srv._handleGetTransactions(serverMessage.Peer, msg)
	case *MsgDeSoTransactionBundle:
		srv._handleTransactionBundle(serverMessage.Peer, msg)
	case *MsgDeSoTransactionBundleV2:
		srv._handleTransactionBundleV2(serverMessage.Peer, msg)
	case *MsgDeSoMempool:
		srv._handleMempool(serverMessage.Peer, msg)
	case *MsgDeSoInv:
		srv._handleInv(serverMessage.Peer, msg)
	case *MsgDeSoVersion:
		srv.networkManager._handleVersionMessage(serverMessage.Peer, serverMessage.Msg)
	case *MsgDeSoVerack:
		srv.networkManager._handleVerackMessage(serverMessage.Peer, serverMessage.Msg)
	case *MsgDeSoValidatorVote:
		srv._handleValidatorVote(serverMessage.Peer, msg)
	case *MsgDeSoValidatorTimeout:
		srv._handleValidatorTimeout(serverMessage.Peer, msg)
	}
}

func (srv *Server) _handleFastHotStuffConsensusEvent(event *consensus.FastHotStuffEvent) {
	// This should never happen. If the consensus message handler isn't defined, then something went
	// wrong during the node initialization. We log it and return early to avoid panicking.
	if srv.fastHotStuffConsensus == nil {
		glog.Errorf("Server._handleFastHotStuffConsensusEvent: Consensus controller is nil")
		return
	}

	switch event.EventType {
	case consensus.FastHotStuffEventTypeVote:
		srv.fastHotStuffConsensus.HandleLocalVoteEvent(event)
	case consensus.FastHotStuffEventTypeTimeout:
		srv.fastHotStuffConsensus.HandleLocalTimeoutEvent(event)
	case consensus.FastHotStuffEventTypeConstructVoteQC:
		srv.fastHotStuffConsensus.HandleLocalBlockProposalEvent(event)
	case consensus.FastHotStuffEventTypeConstructTimeoutQC:
		srv.fastHotStuffConsensus.HandleLocalTimeoutBlockProposalEvent(event)
	}
}

func (srv *Server) _handleValidatorVote(pp *Peer, msg *MsgDeSoValidatorVote) {
	if msg.GetMsgType() != MsgTypeValidatorVote {
		return
	}
	// It's possible that the consensus controller hasn't been initialized. If so,
	// we log an error and move on.
	if srv.fastHotStuffConsensus == nil {
		glog.Errorf("Server._handleValidatorVote: Consensus controller is nil")
		return
	}

	if err := srv.fastHotStuffConsensus.HandleValidatorVote(pp, msg); err != nil {
		glog.Errorf("Server._handleValidatorVote: Error handling vote message from peer: %v", err)
	}
}

func (srv *Server) _handleValidatorTimeout(pp *Peer, msg *MsgDeSoValidatorTimeout) {
	if msg.GetMsgType() != MsgTypeValidatorTimeout {
		return
	}
	// It's possible that the consensus controller hasn't been initialized. If so,
	// we log an error and move on.
	if srv.fastHotStuffConsensus == nil {
		glog.Errorf("Server._handleValidatorTimeout: Consensus controller is nil")
		return
	}

	missingBlockHashes, err := srv.fastHotStuffConsensus.HandleValidatorTimeout(pp, msg)
	if err != nil {
		glog.Errorf("Server._handleValidatorTimeout: Error handling timeout message from peer: %v", err)
	}

	// If we have missing blocks to request, then we send a GetBlocks message to the peer.
	if len(missingBlockHashes) > 0 {
		srv.RequestBlocksByHash(pp, missingBlockHashes)
	}
}

// _startConsensusEventLoop contains the top-level event loop to run both the PoW and PoS consensus. It is
// single-threaded to ensure that concurrent event do not conflict with each other. It's role is to guarantee
// single threaded processing and act as an entry point for consensus events. It does minimal validation on its
// own.
//
// For the PoW consensus:
// - It listens to all peer messages from the network and handles them as they come in. This includes
// control messages from peer, proposed blocks from peers, votes/timeouts, block requests, mempool
// requests from syncing peers
//
// For the PoS consensus:
// - It listens to all peer messages from the network and handles them as they come in. This includes
// control messages from peer, proposed blocks from peers, votes/timeouts, block requests, mempool
// requests from syncing peers
// - It listens to consensus events from the Fast HostStuff consensus engine. The consensus signals when
// it's ready to vote, timeout, propose a block, or propose an empty block with a timeout QC.
func (srv *Server) _startConsensus() {
	// Initialize the FastHotStuffConsensus transition check time.
	srv.resetFastHotStuffConsensusTransitionCheckTime()

	for {
		// This is used instead of the shouldQuit control message exist mechanism below. shouldQuit will be true only
		// when all incoming messages have been processed, on the other hand this shutdown will quit immediately.
		if atomic.LoadInt32(&srv.shutdown) >= 1 {
			break
		}

		select {
		case <-srv.getFastHotStuffTransitionCheckTime():
			{
				glog.V(2).Info("Server._startConsensus: Checking if FastHotStuffConsensus is ready to start")
				srv.tryTransitionToFastHotStuffConsensus()
			}

		case consensusEvent := <-srv.getFastHotStuffConsensusEventChannel():
			{
				glog.V(2).Infof("Server._startConsensus: Received consensus event: %s", consensusEvent.ToString())
				srv._handleFastHotStuffConsensusEvent(consensusEvent)
			}

		case serverMessage := <-srv.incomingMessages:
			{
				// There is an incoming network message from a peer.

				glog.V(2).Infof("Server._startConsensus: Handling message of type %v from Peer %v",
					serverMessage.Msg.GetMsgType(), serverMessage.Peer)
				srv._handlePeerMessages(serverMessage)

				// Always check for and handle control messages regardless of whether the
				// BitcoinManager is synced. Note that we filter control messages out in a
				// Peer's inHandler so any control message we get at this point should be bona fide.
				shouldQuit := srv._handleControlMessages(serverMessage)
				if shouldQuit {
					break
				}
			}

		}
	}

	// If we broke out of the select statement then it's time to allow things to
	// clean up.
	srv.waitGroup.Done()
	glog.V(2).Info("Server.Start: Server done")
}

func (srv *Server) getAddrsToBroadcast() []*SingleAddr {
	srv.addrsToBroadcastLock.Lock()
	defer srv.addrsToBroadcastLock.Unlock()

	// If there's nothing in the map, return.
	if len(srv.addrsToBroadcast) == 0 {
		return []*SingleAddr{}
	}

	// If we get here then we have some addresses to broadcast.
	addrsToBroadcast := []*SingleAddr{}
	for uint32(len(addrsToBroadcast)) < srv.params.MaxAddressesToBroadcast &&
		len(srv.addrsToBroadcast) > 0 {
		// Choose a key at random. This works because map iteration is random in golang.
		bucket := ""
		for kk := range srv.addrsToBroadcast {
			bucket = kk
			break
		}

		// Remove the last element from the slice for the given bucket.
		currentAddrList := srv.addrsToBroadcast[bucket]
		if len(currentAddrList) > 0 {
			lastIndex := len(currentAddrList) - 1
			currentAddr := currentAddrList[lastIndex]
			currentAddrList = currentAddrList[:lastIndex]
			if len(currentAddrList) == 0 {
				delete(srv.addrsToBroadcast, bucket)
			} else {
				srv.addrsToBroadcast[bucket] = currentAddrList
			}

			addrsToBroadcast = append(addrsToBroadcast, currentAddr)
		}
	}

	return addrsToBroadcast
}

// Must be run inside a goroutine. Relays addresses to peers at regular intervals
// and relays our own address to peers once every 24 hours.
func (srv *Server) _startAddressRelayer() {
	for numMinutesPassed := 0; ; numMinutesPassed++ {
		if atomic.LoadInt32(&srv.shutdown) >= 1 {
			break
		}
		// For the first ten minutes after the connection controller starts, relay our address to all
		// peers. After the first ten minutes, do it once every 24 hours.
		glog.V(1).Infof("Server.startAddressRelayer: Relaying our own addr to peers")
		remoteNodes := srv.networkManager.GetAllRemoteNodes().GetAll()
		if numMinutesPassed < 10 || numMinutesPassed%(RebroadcastNodeAddrIntervalMinutes) == 0 {
			for _, rn := range remoteNodes {
				if !rn.IsHandshakeCompleted() {
					continue
				}
				netAddr := rn.GetNetAddress()
				if netAddr == nil {
					continue
				}
				bestAddress := srv.AddrMgr.GetBestLocalAddress(netAddr)
				if bestAddress != nil {
					glog.V(2).Infof("Server.startAddressRelayer: Relaying address %v to "+
						"RemoteNode (id= %v)", bestAddress.Addr.String(), rn.GetId())
					addrMsg := &MsgDeSoAddr{
						AddrList: []*SingleAddr{
							{
								Timestamp: time.Now(),
								IP:        bestAddress.ToLegacy().IP,
								Port:      bestAddress.Port,
								Services:  (ServiceFlag)(bestAddress.Services),
							},
						},
					}
					if err := rn.SendMessage(addrMsg); err != nil {
						glog.Errorf("Server.startAddressRelayer: Problem sending "+
							"MsgDeSoAddr to RemoteNode (id= %v): %v", rn.GetId(), err)
					}
				}
			}
		}

		glog.V(2).Infof("Server.startAddressRelayer: Seeing if there are addrs to relay...")
		// Broadcast the addrs we have to all of our peers.
		addrsToBroadcast := srv.getAddrsToBroadcast()
		if len(addrsToBroadcast) == 0 {
			glog.V(2).Infof("Server.startAddressRelayer: No addrs to relay.")
			time.Sleep(AddrRelayIntervalSeconds * time.Second)
			continue
		}

		glog.V(2).Infof("Server.startAddressRelayer: Found %d addrs to "+
			"relay: %v", len(addrsToBroadcast), spew.Sdump(addrsToBroadcast))
		// Iterate over all our peers and broadcast the addrs to all of them.
		for _, rn := range remoteNodes {
			if !rn.IsHandshakeCompleted() {
				continue
			}
			addrMsg := &MsgDeSoAddr{
				AddrList: addrsToBroadcast,
			}
			if err := rn.SendMessage(addrMsg); err != nil {
				glog.Errorf("Server.startAddressRelayer: Problem sending "+
					"MsgDeSoAddr to RemoteNode (id= %v): %v", rn.GetId(), err)
			}
		}
		time.Sleep(AddrRelayIntervalSeconds * time.Second)
		continue
	}
}

func (srv *Server) getFastHotStuffConsensusEventChannel() chan *consensus.FastHotStuffEvent {
	if srv.fastHotStuffConsensus == nil {
		return nil
	}
	return srv.fastHotStuffConsensus.fastHotStuffEventLoop.GetEvents()
}

func (srv *Server) resetFastHotStuffConsensusTransitionCheckTime() {
	// Check if the FastHotStuffConsensus is ready to start based on the FastHotStuffConsensusTransitionCheckDuration.
	srv.fastHotStuffConsensusTransitionCheckTime = time.Now().Add(
		srv.params.FastHotStuffConsensusTransitionCheckDuration)
}

func (srv *Server) getFastHotStuffTransitionCheckTime() <-chan time.Time {
	// If the FastHotStuffConsensus does not exist, or is already running, then
	// we don't need this timer. We can exit early.
	if srv.fastHotStuffConsensus == nil || srv.fastHotStuffConsensus.IsRunning() {
		return nil
	}
	return time.After(time.Until(srv.fastHotStuffConsensusTransitionCheckTime))
}

func (srv *Server) tryTransitionToFastHotStuffConsensus() {
	// Reset the transition check timer when this function exits.
	defer srv.resetFastHotStuffConsensusTransitionCheckTime()

	// If the FastHotStuffConsensus does not exist, or is already running, then
	// there is nothing left to do. We can exit early.
	if srv.fastHotStuffConsensus == nil || srv.fastHotStuffConsensus.IsRunning() {
		return
	}

	// Get the tip height, header tip height, and sync state of the blockchain. We'll use them
	// in a heuristic here to determine if we are ready to transition to the FastHotStuffConsensus,
	// or should continue to try to sync.
	srv.blockchain.ChainLock.RLock()
	tipHeight := uint64(srv.blockchain.blockTip().Height)
	headerTipHeight := uint64(srv.blockchain.headerTip().Height)
	syncState := srv.blockchain.chainState()
	srv.blockchain.ChainLock.RUnlock()

	// Exit early if the current tip height is below the final PoW block's height. We are ready to
	// enable the FastHotStuffConsensus once we reach the final block of the PoW protocol. The
	// FastHotStuffConsensus can only be enabled once it's at or past the final block height of
	// the PoW protocol.
	if tipHeight < srv.params.GetFinalPoWBlockHeight() {
		return
	}

	// If the header's tip is not at the same height as the block tip, then we are still syncing
	// and we should not transition to the FastHotStuffConsensus.
	if headerTipHeight != tipHeight {
		return
	}

	// If we are still syncing, then we should not transition to the FastHotStuffConsensus.
	// We intentionally exclude the SyncStateSyncingHeaders to account for the case where we
	// do not have a sync peer and are stuck in the SyncStateSyncingHeaders state.
	skippedSyncStates := []SyncState{
		SyncStateSyncingSnapshot, SyncStateSyncingBlocks, SyncStateNeedBlocksss, SyncStateSyncingHistoricalBlocks,
	}
	if collections.Contains(skippedSyncStates, syncState) {
		return
	}

	// If we have a sync peer and have not reached the sync peer's starting block height, then
	// we should sync all remaining blocks from the sync peer before transitioning to the
	// FastHotStuffConsensus.
	if srv.SyncPeer != nil && srv.SyncPeer.StartingBlockHeight() > tipHeight {
		return
	}

	// At this point, we know that we have synced to the sync peer's tip or we don't have a sync
	// peer. The header tip and the chain tip are also at the same height. We are ready to transition
	// to the FastHotStuffConsensus.

	srv.fastHotStuffConsensus.Start()
}

func (srv *Server) _startTransactionRelayer() {
	// If we've set a maximum sync height, we will not relay transactions.
	if srv.blockchain.MaxSyncBlockHeight > 0 {
		return
	}

	for {
		// Just continuously relay transactions to peers that don't have them.
		srv._relayTransactions()
	}
}

func (srv *Server) Stop() {
	glog.Info("Server.Stop: Gracefully shutting down Server")

	// Iterate through all the peers and flush their logs before we quit.
	glog.Info("Server.Stop: Flushing logs for all peers")
	atomic.AddInt32(&srv.shutdown, 1)

	// Stop the ConnectionManager
	srv.cmgr.Stop()
	glog.Infof(CLog(Yellow, "Server.Stop: Closed the ConnectionManger"))

	srv.networkManager.Stop()
	glog.Infof(CLog(Yellow, "Server.Stop: Closed the NetworkManager"))

	// Stop the miner if we have one running.
	if srv.miner != nil {
		srv.miner.Stop()
		glog.Infof(CLog(Yellow, "Server.Stop: Closed the Miner"))
	}

	// Stop the PoS validator consensus if one is running
	if srv.fastHotStuffConsensus != nil {
		srv.fastHotStuffConsensus.Stop()
	}

	// Stop the PoS block proposer if we have one running.
	if srv.fastHotStuffConsensus != nil {
		srv.fastHotStuffConsensus.fastHotStuffEventLoop.Stop()
		glog.Infof(CLog(Yellow, "Server.Stop: Closed the fastHotStuffEventLoop"))
	}

	// TODO: Stop the PoS mempool if we have one running.

	if srv.mempool != nil {
		// Before the node shuts down, write all the mempool txns to disk
		// if the flag is set.
		if srv.mempool.mempoolDir != "" {
			glog.Info("Doing final mempool dump...")
			srv.mempool.DumpTxnsToDB()
			glog.Info("Final mempool dump complete!")
		}

		if !srv.mempool.stopped {
			srv.mempool.Stop()
		}
		glog.Infof(CLog(Yellow, "Server.Stop: Closed Mempool"))
	}

	glog.Infof(CLog(Yellow, "Server.Stop: Closed PosMempool"))
	srv.posMempool.Stop()

	// Stop the block producer
	if srv.blockProducer != nil {
		if srv.blockchain.MaxSyncBlockHeight == 0 {
			srv.blockProducer.Stop()
		}
		glog.Infof(CLog(Yellow, "Server.Stop: Closed BlockProducer"))
	}

	// This will signal any goroutines to quit. Note that enqueing this after stopping
	// the ConnectionManager seems like it should cause the Server to process any remaining
	// messages before calling waitGroup.Done(), which seems like a good thing.
	go func() {
		srv.incomingMessages <- &ServerMessage{
			// Peer is ignored for MsgDeSoQuit.
			Peer: nil,
			Msg:  &MsgDeSoQuit{},
		}
	}()

	// Wait for the server to fully shut down.
	// TODO: shouldn't we wait for all modules to shutdown?
	srv.waitGroup.Wait()
	glog.Info("Server.Stop: Successfully shut down Server")
}

func (srv *Server) GetStatsdClient() *statsd.Client {
	return srv.statsdClient
}

// Start actually kicks off all of the management processes. Among other things, it causes
// the ConnectionManager to actually start connecting to peers and receiving messages. If
// requested, it also starts the miner.
func (srv *Server) Start() {
	// Start the Server so that it will be ready to process messages once the ConnectionManager
	// finds some Peers.
	glog.Info("Server.Start: Starting Server")
	srv.waitGroup.Add(1)

	go srv._startConsensus()

	go srv._startAddressRelayer()

	go srv._startTransactionRelayer()

	srv.posMempool.Start()

	// Once the ConnectionManager is started, peers will be found and connected to and
	// messages will begin to flow in to be processed.
	if !srv.DisableNetworking {
		go srv.cmgr.Start()
	}

	if srv.miner != nil && len(srv.miner.PublicKeys) > 0 {
		go srv.miner.Start()
	}

	// Initialize state syncer mempool job, if needed.
	if srv.stateChangeSyncer != nil {
		srv.stateChangeSyncer.StartMempoolSyncRoutine(srv)
	}

	// Start the network manager's internal event loop to open and close connections to peers.
	srv.networkManager.Start()
}

// SyncPrefixProgress keeps track of sync progress on an individual prefix. It is used in
// hyper sync to determine which peer to query about each prefix and also what was the last
// db key that we've received from that peer. Peers will send us state by chunks. But first we
// need to tell the peer the starting key for the chunk we want to retrieve.
type SyncPrefixProgress struct {
	// Peer assigned for retrieving this particular prefix.
	PrefixSyncPeer *Peer
	// DB prefix corresponding to this particular sync progress.
	Prefix []byte
	// LastReceivedKey is the last key that we've received from this peer.
	LastReceivedKey []byte

	// Completed indicates whether we've finished syncing this prefix.
	Completed bool
}

// SyncProgress is used to keep track of hyper sync progress. It stores a list of SyncPrefixProgress
// structs which are used to track progress on each individual prefix. It also has the snapshot block
// height and block hash of the current snapshot epoch.
type SyncProgress struct {
	// PrefixProgress includes a list of SyncPrefixProgress objects, each of which represents a state prefix.
	PrefixProgress []*SyncPrefixProgress

	// SnapshotMetadata is the information about the snapshot we're downloading.
	SnapshotMetadata *SnapshotEpochMetadata

	// Completed indicates whether we've finished syncing state.
	Completed bool

	printChannel chan struct{}
}

func (progress *SyncProgress) PrintLoop() {
	progress.printChannel = make(chan struct{})
	ticker := time.NewTicker(60 * time.Second)
	defer ticker.Stop()

	for {
		select {
		case <-progress.printChannel:
			return
		case <-ticker.C:
			var completedPrefixes [][]byte
			var incompletePrefixes [][]byte
			var currentPrefix []byte

			for _, prefix := range StatePrefixes.StatePrefixesList {
				// Check if the prefix has been completed.
				foundPrefix := false
				for _, prefixProgress := range progress.PrefixProgress {
					if reflect.DeepEqual(prefix, prefixProgress.Prefix) {
						foundPrefix = true
						if prefixProgress.Completed {
							completedPrefixes = append(completedPrefixes, prefix)
							break
						} else {
							currentPrefix = prefix
						}
						break
					}
				}
				if !foundPrefix {
					incompletePrefixes = append(incompletePrefixes, prefix)
				}
			}
			if len(completedPrefixes) > 0 {
				glog.Infof(CLog(Green, fmt.Sprintf("HyperSync: finished downloading prefixes (%v)", completedPrefixes)))
			}
			if len(currentPrefix) > 0 {
				glog.Infof(CLog(Magenta, fmt.Sprintf("HyperSync: currently syncing prefix: (%v)", currentPrefix)))
			}
			if len(incompletePrefixes) > 0 {
				glog.Infof("Remaining prefixes (%v)", incompletePrefixes)
			}
		}
	}
}

func (srv *Server) GetNetworkManagerConnections() []*RemoteNode {
	return srv.networkManager.GetAllRemoteNodes().GetAll()
}

func (srv *Server) GetLatestView() uint64 {
	if srv.fastHotStuffConsensus == nil || !srv.fastHotStuffConsensus.IsRunning() {
		return 0
	}
	if srv.fastHotStuffConsensus.fastHotStuffEventLoop == nil ||
		!srv.fastHotStuffConsensus.fastHotStuffEventLoop.IsRunning() {
		return 0
	}
	return srv.fastHotStuffConsensus.fastHotStuffEventLoop.GetCurrentView()
}<|MERGE_RESOLUTION|>--- conflicted
+++ resolved
@@ -17,14 +17,10 @@
 	chainlib "github.com/btcsuite/btcd/blockchain"
 	"github.com/btcsuite/btcd/wire"
 	"github.com/davecgh/go-spew/spew"
-<<<<<<< HEAD
 	"github.com/deso-protocol/core/collections"
 	"github.com/deso-protocol/core/consensus"
 	"github.com/deso-protocol/go-deadlock"
-	"github.com/dgraph-io/badger/v4"
-=======
 	"github.com/dgraph-io/badger/v3"
->>>>>>> 7f4df890
 	"github.com/golang/glog"
 	"github.com/hashicorp/golang-lru/v2"
 	"github.com/pkg/errors"
@@ -1054,12 +1050,9 @@
 	}
 	var hasSeenCheckpointBlockHash bool
 	var checkpointBlockNode *BlockNode
-<<<<<<< HEAD
 	var err error
-=======
 	srv.blockchain.ChainLock.RLock()
 	defer srv.blockchain.ChainLock.RUnlock()
->>>>>>> 7f4df890
 	if isHeaderChain {
 		checkpointBlockNode, hasSeenCheckpointBlockHash, err = srv.blockchain.GetBlockFromBestChainByHash(
 			checkpointBlockInfo.Hash, true)
@@ -1096,21 +1089,11 @@
 	if checkpointBlockInfo == nil {
 		return "<No checkpoint block info>"
 	}
-<<<<<<< HEAD
 	_, hasSeenCheckPointBlockHash, err := srv.blockchain.GetBlockFromBestChainByHash(
 		checkpointBlockInfo.Hash, isHeaders)
 
 	if err != nil {
 		glog.Fatalf("getCheckpointSyncingStatus: Problem getting checkpoint block node from best chain: %v", err)
-=======
-	hasSeenCheckPointBlockHash := false
-	srv.blockchain.ChainLock.RLock()
-	defer srv.blockchain.ChainLock.RUnlock()
-	if isHeaders {
-		_, hasSeenCheckPointBlockHash = srv.blockchain.bestHeaderChainMap[*checkpointBlockInfo.Hash]
-	} else {
-		_, hasSeenCheckPointBlockHash = srv.blockchain.bestChainMap[*checkpointBlockInfo.Hash]
->>>>>>> 7f4df890
 	}
 	if !hasSeenCheckPointBlockHash {
 		return fmt.Sprintf("<Checkpoint block %v not seen yet>", checkpointBlockInfo.String())
@@ -2106,14 +2089,8 @@
 
 			// Add the transaction to the peer's known inventory. We do
 			// it here when we enqueue the message to the peers outgoing
-<<<<<<< HEAD
 			// message queue so that we don't have to remember to do it later.
 			pp.knownInventory.Add(*invVect, struct{}{})
-
-=======
-			// message queue so that we don't have remember to do it later.
-			pp.knownInventory.Add(*invVect, struct{}{})
->>>>>>> 7f4df890
 			invMsg.InvList = append(invMsg.InvList, invVect)
 		}
 		if len(invMsg.InvList) > 0 {
