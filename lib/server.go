--- conflicted
+++ resolved
@@ -425,14 +425,8 @@
 	eventManager.OnBlockDisconnected(srv._handleBlockMainChainDisconnectedd)
 
 	_chain, err := NewBlockchain(
-<<<<<<< HEAD
-		_trustedBlockProducerPublicKeys,
-		_trustedBlockProducerStartHeight,
-		_params, timesource, _db, postgres, sqsQueue, eventManager)
-=======
 		_trustedBlockProducerPublicKeys, _trustedBlockProducerStartHeight, _maxSyncBlockHeight,
-		_params, timesource, _db, postgres, eventManager, _snapshot, archivalMode)
->>>>>>> 99730616
+		_params, timesource, _db, postgres, sqsQueue, eventManager, _snapshot, archivalMode)
 	if err != nil {
 		return nil, errors.Wrapf(err, "NewServer: Problem initializing blockchain"), true
 	}
@@ -465,11 +459,7 @@
 					counter++
 				}
 				glog.V(2).Infof("Current addrs: ")
-<<<<<<< HEAD
-				for ii, na := range srv.cmgr.addrMgr.GetAllAddrs() {
-=======
 				for ii, na := range srv.cmgr.AddrMgr.GetAllAddrs() {
->>>>>>> 99730616
 					glog.V(2).Infof("Addr %d: <%s:%d>", ii, na.IP.String(), na.Port)
 				}
 				time.Sleep(1 * time.Second)
@@ -1541,113 +1531,6 @@
 	}, false)
 }
 
-<<<<<<< HEAD
-func (srv *Server) _handleBitcoinManagerUpdate(bmUpdate *MsgDeSoBitcoinManagerUpdate) {
-	glog.V(1).Infof("Server._handleBitcoinManagerUpdate: Being called")
-
-	// Regardless of whether the DeSo chain is in-sync, consider adding any BitcoinExchange
-	// transactions we've found to our mempool. We do this to minimize the chances that the
-	// network ever loses track of someone's BitcoinExchange.
-	if len(bmUpdate.TransactionsFound) > 0 {
-		go func() {
-			glog.V(2).Infof("Server._handleBitcoinManagerUpdate: BitcoinManager "+
-				"found %d BitcoinExchange transactions for us to consider",
-				len(bmUpdate.TransactionsFound))
-
-			// Put all the transactions through some validation to see if they're
-			// worth our time. This saves us from getting spammed by _addNewTxnAndRelay
-			// when processing stale blocks.
-			//
-			// Note that we pass a nil mempool in order to avoid considering transactions
-			// that are in the mempool but lacking a merkle proof. If transactions are
-			// invalid then a separate mempool check later will catch them.
-			validTransactions := []*MsgDeSoTxn{}
-			for _, burnTxn := range bmUpdate.TransactionsFound {
-				err := srv.blockchain.ValidateTransaction(
-					burnTxn, srv.blockchain.blockTip().Height+1, true, /*verifySignatures*/
-					nil /*mempool*/)
-				if err == nil {
-					validTransactions = append(validTransactions, burnTxn)
-				} else {
-					glog.V(1).Infof("Server._handleBitcoinManagerUpdate: Problem adding Bitcoin "+
-						"burn transaction: %v", err)
-				}
-			}
-
-			glog.V(2).Infof("Server._handleBitcoinManagerUpdate: Processing %d out of %d "+
-				"transactions that were actually valid", len(validTransactions),
-				len(bmUpdate.TransactionsFound))
-
-			totalAdded := 0
-			for _, validTx := range validTransactions {
-				// This shouldn't care about the min burn work because it tries to add to
-				// the mempool directly. We should never get an error here because we've already
-				// validated all of the transactions.
-				//
-				// Note we set rateLimit=false because we have a global minimum txn fee that should
-				// prevent spam on its own.
-				mempoolTxs, err := srv._addNewTxn(
-					nil, validTx, false /*rateLimit*/, true /*verifySignatures*/)
-				totalAdded += len(mempoolTxs)
-
-				if err != nil {
-					glog.V(1).Infof("Server._handleBitcoinManagerUpdate: Problem adding Bitcoin "+
-						"burn transaction during _addNewTxnAndRelay: %v", err)
-				}
-			}
-
-			// If we're fully current after accepting all the BitcoinExchange txns then let the
-			// peer start sending us INV messages
-			srv._maybeRequestSync(nil)
-
-			glog.V(2).Infof("Server._handleBitcoinManagerUpdate: Successfully added %d out of %d "+
-				"transactions", totalAdded, len(bmUpdate.TransactionsFound))
-		}()
-	}
-
-	// If we don't have a SyncPeer right now, kick off a sync if we can. No need to
-	// check if we're syncing or not since all this does is send a getheaders to a
-	// Peer who's available.
-	if srv.SyncPeer == nil {
-		glog.V(1).Infof("Server._handleBitcoinManagerUpdate: SyncPeer is nil; calling startSync")
-		srv._startSync()
-		return
-	}
-
-	if !srv.blockchain.isSyncing() {
-
-		//glog.V(1).Infof("Server._handleBitcoinManagerUpdate: SyncPeer is NOT nil and " +
-		//	"BitcoinManager is time-current; sending " +
-		//	"DeSo getheaders for good measure")
-		glog.V(1).Infof("Server._handleBitcoinManagerUpdate: SyncPeer is NOT nil; sending " +
-			"DeSo getheaders for good measure")
-		locator := srv.blockchain.LatestHeaderLocator()
-		srv.SyncPeer.AddDeSoMessage(&MsgDeSoGetHeaders{
-			StopHash:     &BlockHash{},
-			BlockLocator: locator,
-		}, false)
-	}
-
-	// Note there is an edge case where we may be stuck in state SyncingBlocks. Calilng
-	// GetBlocks when we're in this state fixes the edge case and doesn't have any
-	// negative side-effects otherwise.
-	if srv.blockchain.chainState() == SyncStateSyncingBlocks ||
-		srv.blockchain.chainState() == SyncStateNeedBlocksss {
-
-		glog.V(1).Infof("Server._handleBitcoinManagerUpdate: SyncPeer is NOT nil and " +
-			"BitcoinManager is time-current; node is in SyncStateSyncingBlocks. Calling " +
-			"GetBlocks for good measure.")
-		// Setting maxHeight = -1 gets us as many blocks as we can get from our
-		// peer, which is OK because we can assume the peer has all of them when
-		// we're syncing.
-		maxHeight := -1
-		srv.GetBlocks(srv.SyncPeer, maxHeight)
-		return
-	}
-}
-
-=======
->>>>>>> 99730616
 func (srv *Server) _handleDonePeer(pp *Peer) {
 	glog.V(1).Infof("Server._handleDonePeer: Processing DonePeer: %v", pp)
 
@@ -1706,11 +1589,7 @@
 
 	if srv.ReadOnlyMode {
 		err := fmt.Errorf("Server._addNewTxnAndRelay: Not processing txn from peer %v "+
-<<<<<<< HEAD
-			"because peer is in read-only mode: %v", pp, srv.readOnlyMode)
-=======
 			"because peer is in read-only mode: %v", pp, srv.ReadOnlyMode)
->>>>>>> 99730616
 		glog.V(1).Infof(err.Error())
 		return nil, err
 	}
@@ -1797,12 +1676,8 @@
 func (srv *Server) _maybeRequestSync(pp *Peer) {
 	// Send the mempool message if DeSo and Bitcoin are fully current
 	if srv.blockchain.chainState() == SyncStateFullyCurrent {
-<<<<<<< HEAD
-		if pp != nil {
-=======
 		// If peer is not nil and we haven't set a max sync blockheight, we will
 		if pp != nil && srv.blockchain.MaxSyncBlockHeight == 0 {
->>>>>>> 99730616
 			glog.V(1).Infof("Server._maybeRequestSync: Sending mempool message: %v", pp)
 			pp.AddDeSoMessage(&MsgDeSoMempool{}, false)
 		} else {
@@ -1916,11 +1791,7 @@
 	// Only verify signatures for recent blocks.
 	var isOrphan bool
 	if srv.blockchain.isSyncing() {
-<<<<<<< HEAD
-		glog.V(1).Infof("Server._handleBlock: Processing block %v WITHOUT "+
-=======
 		glog.V(1).Infof(CLog(Cyan, fmt.Sprintf("Server._handleBlock: Processing block %v WITHOUT "+
->>>>>>> 99730616
 			"signature checking because SyncState=%v for peer %v",
 			blk, srv.blockchain.chainState(), pp)))
 		_, isOrphan, err = srv.blockchain.ProcessBlock(blk, false)
@@ -1929,11 +1800,7 @@
 		// TODO: Signature checking slows things down because it acquires the ChainLock.
 		// The optimal solution is to check signatures in a way that doesn't acquire the
 		// ChainLock, which is what Bitcoin Core does.
-<<<<<<< HEAD
-		glog.V(1).Infof("Server._handleBlock: Processing block %v WITH "+
-=======
 		glog.V(1).Infof(CLog(Cyan, fmt.Sprintf("Server._handleBlock: Processing block %v WITH "+
->>>>>>> 99730616
 			"signature checking because SyncState=%v for peer %v",
 			blk, srv.blockchain.chainState(), pp)))
 		_, isOrphan, err = srv.blockchain.ProcessBlock(blk, true)
