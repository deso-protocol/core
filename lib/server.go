--- conflicted
+++ resolved
@@ -2542,11 +2542,7 @@
 	// will eventually add it as opposed to just forgetting about it.
 	glog.V(1).Infof("Server._processTransactions: Processing %d transactions from "+
 		"peer %v", len(transactions), pp)
-<<<<<<< HEAD
 	transactionsToRelay := []*MsgDeSoTxn{}
-	for _, txn := range transactions {
-=======
-	transactionsToRelay := []*MempoolTx{}
 	for ii, txn := range transactions {
 		// Take some time to allow other threads to get the ChainLock if they need it
 		//
@@ -2563,7 +2559,6 @@
 
 		glog.V(1).Infof("Server._processTransactions: Processing txn ( %d / %d ) from "+
 			"peer %v", ii, len(transactions), pp)
->>>>>>> 9ddc28de
 		// Process the transaction with rate-limiting while allowing unconnectedTxns and
 		// verifying signatures.
 		newlyAcceptedTxns, err := srv.ProcessSingleTxnWithChainLock(pp, txn)
@@ -2572,7 +2567,7 @@
 				"transaction %v from peer %v from mempool: %v", txn, pp, err))
 			// A peer should know better than to send us a transaction that's below
 			// our min feerate, which they see when we send them a version message.
-			if err == TxErrorInsufficientFeeMinFee {
+			if errors.Is(err, TxErrorInsufficientFeeMinFee) {
 				glog.Errorf(fmt.Sprintf("Server._handleTransactionBundle: Disconnecting "+
 					"Peer %v for sending us a transaction %v with fee below the minimum fee %d",
 					pp, txn, srv.mempool.minFeeRateNanosPerKB))
