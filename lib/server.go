--- conflicted
+++ resolved
@@ -4,11 +4,7 @@
 	"bytes"
 	"encoding/hex"
 	"fmt"
-<<<<<<< HEAD
 	"github.com/dgraph-io/badger/v4"
-=======
-	"github.com/dgraph-io/badger/v3"
->>>>>>> 2a55a584
 	"net"
 	"path/filepath"
 	"reflect"
@@ -857,11 +853,7 @@
 		if backtrackingNode.Hash.IsEqual(startNode.Hash) {
 			break
 		}
-<<<<<<< HEAD
-		headers = append([]*MsgDeSoHeader{backtrackingNode.Header}, headers...)
-=======
 		headers = append(headers, backtrackingNode.Header)
->>>>>>> 2a55a584
 		// Avoid underflow.
 		if backtrackingNode.Height < 1 {
 			break
@@ -878,11 +870,7 @@
 			break
 		}
 	}
-<<<<<<< HEAD
-	return headers, nil
-=======
 	return collections.Reverse(headers), nil
->>>>>>> 2a55a584
 }
 
 // GetSnapshot is used for sending MsgDeSoGetSnapshot messages to peers. We will
