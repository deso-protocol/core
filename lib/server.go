package lib

import (
	"bytes"
	"encoding/hex"
	"fmt"
	"net"
	"path/filepath"
	"reflect"
	"runtime"
	"strings"
	"sync/atomic"
	"time"

<<<<<<< HEAD
	"github.com/btcsuite/btcd/wire"
	"github.com/deso-protocol/core/collections"
	"github.com/deso-protocol/core/consensus"

	"github.com/decred/dcrd/container/lru"

	"github.com/DataDog/datadog-go/v5/statsd"

=======
	"github.com/DataDog/datadog-go/v5/statsd"
>>>>>>> ea243f37
	"github.com/btcsuite/btcd/addrmgr"
	chainlib "github.com/btcsuite/btcd/blockchain"
	"github.com/btcsuite/btcd/wire"
	"github.com/davecgh/go-spew/spew"
	"github.com/deso-protocol/core/collections"
	"github.com/deso-protocol/core/consensus"
	"github.com/deso-protocol/go-deadlock"
	"github.com/dgraph-io/badger/v4"
	"github.com/golang/glog"
	"github.com/hashicorp/golang-lru/v2"
	"github.com/pkg/errors"
)

// ServerMessage is the core data structure processed by the Server in its main
// loop.
type ServerMessage struct {
	Peer      *Peer
	Msg       DeSoMessage
	ReplyChan chan *ServerReply
}

// GetDataRequestInfo is a data structure used to keep track of which transactions
// we've requested from a Peer.
type GetDataRequestInfo struct {
	PeerWhoSentInv *Peer
	TimeRequested  time.Time
}

// ServerReply is used to signal to outside programs that a particular ServerMessage
// they may have been waiting on has been processed.
type ServerReply struct {
}

// Server is the core of the DeSo node. It effectively runs a single-threaded
// main loop that processes transactions from other peers and responds to them
// accordingly. Probably the best place to start looking is the messageHandler
// function.
type Server struct {
	cmgr          *ConnectionManager
	blockchain    *Blockchain
	datadir       string
	snapshot      *Snapshot
	forceChecksum bool
	mempool       *DeSoMempool
	posMempool    *PosMempool
	miner         *DeSoMiner
	blockProducer *DeSoBlockProducer
	eventManager  *EventManager
	TxIndex       *TXIndex
	params        *DeSoParams

	networkManager *NetworkManager

	fastHotStuffConsensus                    *FastHotStuffConsensus
	fastHotStuffConsensusTransitionCheckTime time.Time

	// All messages received from peers get sent from the ConnectionManager to the
	// Server through this channel.
	//
	// Generally, the
	// ConnectionManager is responsible for managing the connections to all the peers,
	// but when it receives a message from one of them, it forwards it to the Server
	// on this channel to actually process (acting as a router in that way).
	//
	// In addition to messages from peers, the ConnectionManager will also send control
	// messages to notify the Server e.g. when a Peer connects or disconnects so that
	// the Server can take action appropriately.
	incomingMessages chan *ServerMessage
	// inventoryBeingProcessed keeps track of the inventory (hashes of blocks and
	// transactions) that we've recently processed from peers. It is useful for
	// avoiding situations in which we re-fetch the same data from many peers.
	// For example, if we get the same Block inv message from multiple peers,
	// adding it to this map and checking this map before replying will make it
	// so that we only send a reply to the first peer that sent us the inv, which
	// is more efficient.
<<<<<<< HEAD
	inventoryBeingProcessed lru.Set[InvVect]
=======
	inventoryBeingProcessed *lru.Cache[InvVect, struct{}]
>>>>>>> ea243f37
	// hasRequestedSync indicates whether we've bootstrapped our mempool
	// by requesting all mempool transactions from a
	// peer. It's initially false
	// when the server boots up but gets set to true after we make a Mempool
	// request once we're fully synced.
	// The waitGroup is used to manage the cleanup of the Server.
	waitGroup deadlock.WaitGroup

	// During initial block download, we request headers and blocks from a single
	// peer. Note: These fields should only be accessed from the messageHandler thread.
	//
	// TODO: This could be much faster if we were to download blocks in parallel
	// rather than from a single peer but it won't be a problem until later, at which
	// point we can make the optimization.
	SyncPeer *Peer

	// When --connect-ips is set, we don't connect to anything from the addrmgr.
	connectIps []string

	// If we're syncing state using hypersync, we'll keep track of the progress using HyperSyncProgress.
	// It stores information about all the prefixes that we're fetching. The way that HyperSyncProgress
	// is organized allows for multi-peer state synchronization. In such case, we would assign prefixes
	// to different peers. Whenever we assign a prefix to a peer, we would append a SyncProgressPrefix
	// struct to the HyperSyncProgress.PrefixProgress array.
	HyperSyncProgress SyncProgress
	// How long we wait on a transaction we're fetching before giving
	// up on it. Note this doesn't apply to blocks because they have their own
	// process for retrying that differs from transactions, which are
	// more best-effort than blocks.
	requestTimeoutSeconds uint32

	// dataLock protects requestedTxns and requestedBlocks
	dataLock deadlock.Mutex

	// requestedTransactions contains hashes of transactions for which we have
	// requested data but have not yet received a response.
	requestedTransactionsMap map[BlockHash]*GetDataRequestInfo

	// addrsToBroadcast is a list of all the addresses we've received from valid addr
	// messages that we intend to broadcast to our peers. It is organized as:
	// <recipient address> -> <list of addresses we received from that recipient>.
	//
	// It is organized in this way so that we can limit the number of addresses we
	// are distributing for a single peer to avoid a DOS attack.
	addrsToBroadcastLock deadlock.RWMutex
	addrsToBroadcast     map[string][]*SingleAddr

	AddrMgr *addrmgr.AddrManager

	// When set to true, we disable the ConnectionManager
	DisableNetworking bool

	// When set to true, transactions created on this node will be ignored.
	ReadOnlyMode                 bool
	IgnoreInboundPeerInvMessages bool

	// Becomes true after the node has processed its first transaction bundle from
	// any peer. This is useful in a deployment setting because it makes it so that
	// a health check can wait until this value becomes true.
	hasProcessedFirstTransactionBundle bool

	statsdClient *statsd.Client

	Notifier *Notifier

	// nodeMessageChannel is used to restart the node that's currently running this server.
	// It is basically a backlink to the node that calls Stop() and Start().
	nodeMessageChannel chan NodeMessage

	shutdown int32
	// timer is a helper variable that allows timing events for development purposes.
	// It can be used to find computational bottlenecks.
	timer *Timer

	stateChangeSyncer *StateChangeSyncer
	// DbMutex protects the badger database from concurrent access when it's being closed & re-opened.
	// This is necessary because the database is closed & re-opened when the node finishes hypersyncing in order
	// to change the database options from Default options to Performance options.
	DbMutex deadlock.Mutex
}

func (srv *Server) HasProcessedFirstTransactionBundle() bool {
	return srv.hasProcessedFirstTransactionBundle
}

// ResetRequestQueues resets all the request queues.
func (srv *Server) ResetRequestQueues() {
	srv.dataLock.Lock()
	defer srv.dataLock.Unlock()

	glog.V(2).Infof("Server.ResetRequestQueues: Resetting request queues")

	srv.requestedTransactionsMap = make(map[BlockHash]*GetDataRequestInfo)
}

func (srv *Server) GetNetworkManager() *NetworkManager {
	return srv.networkManager
}

func (srv *Server) AdminOverrideViewNumber(view uint64) error {
	if srv.fastHotStuffConsensus == nil || srv.fastHotStuffConsensus.fastHotStuffEventLoop == nil {
		return fmt.Errorf("AdminOverrideViewNumber: FastHotStuffConsensus is nil")
	}
	if view < srv.fastHotStuffConsensus.fastHotStuffEventLoop.GetCurrentView() {
		return fmt.Errorf("AdminOverrideViewNumber: Cannot set view to a number less than the current view")
	}
	signer := srv.fastHotStuffConsensus.signer
	srv.fastHotStuffConsensus.Stop()
	srv.blockchain.checkpointBlockInfoLock.Lock()
	if srv.blockchain.checkpointBlockInfo == nil {
		srv.blockchain.checkpointBlockInfo = &CheckpointBlockInfo{}
	}
	srv.blockchain.checkpointBlockInfo.LatestView = view
	srv.blockchain.checkpointBlockInfoLock.Unlock()
	srv.fastHotStuffConsensus = NewFastHotStuffConsensus(
		srv.params,
		srv.networkManager,
		srv.blockchain,
		srv.posMempool,
		signer,
	)
	if err := srv.fastHotStuffConsensus.Start(); err != nil {
		return fmt.Errorf("AdminOverrideViewNumber: Problem starting FastHotStuffConsensus: %v", err)
	}
	return nil
}

// dataLock must be acquired for writing before calling this function.
func (srv *Server) _removeRequest(hash *BlockHash) {
	// Just be lazy and remove the hash from everything indiscriminately to
	// make sure it's good and purged.
	delete(srv.requestedTransactionsMap, *hash)

	invVect := &InvVect{
		Type: InvTypeTx,
		Hash: *hash,
	}
	srv.inventoryBeingProcessed.Remove(*invVect)
}

// dataLock must be acquired for writing before calling this function.
func (srv *Server) _expireRequests() {
	// TODO: It could in theory get slow to do brute force iteration over everything
	// we've requested but not yet received, which is what we do below. But we'll
	// wait until we actually have an issue with it before optimizing it, since it
	// could also be fine. Just watch out for it.

	timeout := time.Duration(int64(srv.requestTimeoutSeconds) * int64(time.Second))
	for hashIter, requestInfo := range srv.requestedTransactionsMap {
		// Note that it's safe to use the hash iterator here because _removeRequest
		// doesn't take a reference to it.
		if requestInfo.TimeRequested.Add(timeout).After(time.Now()) {
			srv._removeRequest(&hashIter)
		}
	}
}

// ExpireRequests checks to see if any requests have expired and removes them if so.
func (srv *Server) ExpireRequests() {
	srv.dataLock.Lock()
	defer srv.dataLock.Unlock()

	srv._expireRequests()
}

// TODO: The hallmark of a messy non-law-of-demeter-following interface...
func (srv *Server) GetBlockchain() *Blockchain {
	return srv.blockchain
}

// TODO: The hallmark of a messy non-law-of-demeter-following interface...
func (srv *Server) GetMempool() Mempool {
	srv.blockchain.ChainLock.RLock()
	defer srv.blockchain.ChainLock.RUnlock()

	if srv.params.IsPoSBlockHeight(uint64(srv.blockchain.BlockTip().Height)) {
		return srv.posMempool
	}
	return srv.mempool
}

// TODO: The hallmark of a messy non-law-of-demeter-following interface...
func (srv *Server) GetBlockProducer() *DeSoBlockProducer {
	return srv.blockProducer
}

func (srv *Server) GetConnectionManager() *ConnectionManager {
	return srv.cmgr
}

// TODO: The hallmark of a messy non-law-of-demeter-following interface...
func (srv *Server) GetMiner() *DeSoMiner {
	return srv.miner
}

func (srv *Server) BroadcastTransaction(txn *MsgDeSoTxn) ([]*MsgDeSoTxn, error) {
	txnHash := txn.Hash()
	if txnHash == nil {
		return nil, fmt.Errorf("BroadcastTransaction: Txn hash is nil")
	}
	// Use the backendServer to add the transaction to the mempool and
	// relay it to peers. When a transaction is created by the user there
	// is no need to consider a rateLimit and also no need to verifySignatures
	// because we generally will have done that already.
	mempoolTxs, err := srv._addNewTxn(nil /*peer*/, txn, false /*rateLimit*/)
	if err != nil {
		return nil, errors.Wrapf(err, "BroadcastTransaction: ")
	}

	// At this point, we know the transaction has been run through the mempool.
	// Now wait for an update of the ReadOnlyUtxoView so we don't break anything.
	validationErr := srv.GetMempool().WaitForTxnValidation(txnHash)
	if validationErr != nil {
		return nil, fmt.Errorf("BroadcastTransaction: Transaction %v "+
			"was not validated due to error: %v", txnHash, validationErr)
	}

	return mempoolTxs, nil
}

func (srv *Server) VerifyAndBroadcastTransaction(txn *MsgDeSoTxn) error {
	// The BroadcastTransaction call validates the transaction internally according to the
	// mempool txn addition rules. If the transaction is valid, it will broadcast the txn to
	// peers. Otherwise, it returns an error.
	if _, err := srv.BroadcastTransaction(txn); err != nil {
		return fmt.Errorf("VerifyAndBroadcastTransaction: Problem broadcasting txn: %v", err)
	}

	return nil
}

type NodeSyncType string

const (
	// Note that "any" forces the node to be archival in order to remain
	// backwards-compatible with the rest of the network. This may change
	// in the future.
	NodeSyncTypeAny               = "any"
	NodeSyncTypeBlockSync         = "blocksync"
	NodeSyncTypeHyperSyncArchival = "hypersync-archival"
	NodeSyncTypeHyperSync         = "hypersync"
)

func IsNodeArchival(syncType NodeSyncType) bool {
	return syncType == NodeSyncTypeAny ||
		syncType == NodeSyncTypeHyperSyncArchival ||
		syncType == NodeSyncTypeBlockSync
}

func NodeCanHypersyncState(syncType NodeSyncType) bool {
	// We can hypersync state from another node in all cases except
	// where block sync is required.
	return syncType != NodeSyncTypeBlockSync
}

func ValidateHyperSyncFlags(isHypersync bool, syncType NodeSyncType) {
	if syncType != NodeSyncTypeAny &&
		syncType != NodeSyncTypeBlockSync &&
		syncType != NodeSyncTypeHyperSyncArchival &&
		syncType != NodeSyncTypeHyperSync {
		glog.Fatalf("Unrecognized --sync-type flag %v", syncType)
	}
	if !isHypersync &&
		syncType == NodeSyncTypeHyperSync {
		glog.Fatal("Cannot set --sync-type=hypersync without also setting --hypersync=true")
	}
	if !isHypersync &&
		syncType == NodeSyncTypeHyperSyncArchival {
		glog.Fatal("Cannot set --sync-type=hypersync-archival without also setting --hypersync=true")
	}
}

func RunBlockIndexMigrationOnce(db *badger.DB, params *DeSoParams) error {
	blockIndexMigrationFileName := filepath.Join(db.Opts().Dir, BlockIndexMigrationFileName)
	glog.V(0).Info("FileName: ", blockIndexMigrationFileName)
	hasRunMigration, err := ReadBoolFromFile(blockIndexMigrationFileName)
	if err == nil && hasRunMigration {
		glog.V(0).Info("Block index migration has already been run")
		return nil
	}
	glog.V(0).Info("Running block index migration")
	if err = RunBlockIndexMigration(db, nil, nil, params); err != nil {
		return errors.Wrapf(err, "Problem running block index migration")
	}
	if err = SaveBoolToFile(blockIndexMigrationFileName, true); err != nil {
		return errors.Wrapf(err, "Problem saving block index migration file")
	}
	return nil
}

// NewServer initializes all of the internal data structures. Right now this basically
// looks as follows:
//   - ConnectionManager starts and keeps track of peers.
//   - When messages are received from peers, they get forwarded on a channel to
//     the Server to handle them. In that sense the ConnectionManager is basically
//     just acting as a router.
//   - When the Server receives a message from a peer, it can do any of the following:
//   - Take no action.
//   - Use the Blockchain data structure to validate the transaction or update the
//     Blockchain data structure.
//   - Send a new message. This can be a message directed back to that actually sent this
//     message or it can be a message to another peer for whatever reason. When a message
//     is sent in this way it can also have a deadline on it that the peer needs to
//     respond by or else it will be disconnected.
//   - Disconnect the peer. In this case the ConnectionManager gets notified about the
//     disconnection and may opt to replace the now-disconnected peer with a new peer.
//     This happens for example when an outbound peer is disconnected in order to
//     maintain TargetOutboundPeers.
//   - The server could also receive a control message that a peer has been disconnected.
//     This can be useful to the server if, for example, it was expecting a response from
//     a particular peer, which could be the case in initial block download where a single
//     sync peer is used.
//
// TODO: Refactor all these arguments into a config object or something.
func NewServer(
	_params *DeSoParams,
	_isRegtest bool,
	_listeners []net.Listener,
	_desoAddrMgr *addrmgr.AddrManager,
	_connectIps []string,
	_db *badger.DB,
	postgres *Postgres,
	_targetOutboundPeers uint32,
	_maxInboundPeers uint32,
	_minerPublicKeys []string,
	_numMiningThreads uint64,
	_limitOneInboundConnectionPerIP bool,
	_peerConnectionRefreshIntervalMillis uint64,
	_hyperSync bool,
	_syncType NodeSyncType,
	_maxSyncBlockHeight uint32,
	_disableEncoderMigrations bool,
	_rateLimitFeerateNanosPerKB uint64,
	_minFeeRateNanosPerKB uint64,
	_stallTimeoutSeconds uint64,
	_maxBlockTemplatesToCache uint64,
	_minBlockUpdateIntervalSeconds uint64,
	_blockCypherAPIKey string,
	_runReadOnlyUtxoViewUpdater bool,
	_snapshotBlockHeightPeriod uint64,
	_dataDir string,
	_mempoolDumpDir string,
	_disableNetworking bool,
	_readOnlyMode bool,
	_ignoreInboundPeerInvMessages bool,
	statsd *statsd.Client,
	_blockProducerSeed string,
	_trustedBlockProducerPublicKeys []string,
	_trustedBlockProducerStartHeight uint64,
	eventManager *EventManager,
	_nodeMessageChan chan NodeMessage,
	_forceChecksum bool,
	_stateChangeDir string,
	_hypersyncMaxQueueSize uint32,
	_blsKeystore *BLSKeystore,
	_mempoolBackupIntervalMillis uint64,
	_mempoolMaxValidationViewConnects uint64,
	_transactionValidationRefreshIntervalMillis uint64,
	_stateSyncerMempoolTxnSyncLimit uint64,
	_checkpointSyncingProviders []string,
) (
	_srv *Server,
	_err error,
	_shouldRestart bool,
) {
	var err error

	// Only initialize state change syncer if the directories are defined.
	var stateChangeSyncer *StateChangeSyncer
	if _stateChangeDir != "" {
		// Create the state change syncer to handle syncing state changes to disk, and assign some of its methods
		// to the event manager.
		stateChangeSyncer = NewStateChangeSyncer(_stateChangeDir, _syncType, _stateSyncerMempoolTxnSyncLimit)
		eventManager.OnStateSyncerOperation(stateChangeSyncer._handleStateSyncerOperation)
		eventManager.OnStateSyncerFlushed(stateChangeSyncer._handleStateSyncerFlush)
	}

	// Setup snapshot
	var _snapshot *Snapshot
	shouldRestart := false
	isChecksumIssue := false
	archivalMode := false
	if _hyperSync {
		_snapshot, err, shouldRestart, isChecksumIssue = NewSnapshot(
			_db,
			_snapshotBlockHeightPeriod,
			false,
			false,
			_params,
			_disableEncoderMigrations,
			_hypersyncMaxQueueSize,
			eventManager,
		)
		if err != nil {
			panic(err)
		}
	}

	// We only set archival mode true if we're a hypersync node.
	if IsNodeArchival(_syncType) {
		archivalMode = true
	}

	// Create an empty Server object here so we can pass a reference to it to the
	// ConnectionManager.
	srv := &Server{
		DisableNetworking:            _disableNetworking,
		ReadOnlyMode:                 _readOnlyMode,
		IgnoreInboundPeerInvMessages: _ignoreInboundPeerInvMessages,
		snapshot:                     _snapshot,
		nodeMessageChannel:           _nodeMessageChan,
		forceChecksum:                _forceChecksum,
		AddrMgr:                      _desoAddrMgr,
		params:                       _params,
		connectIps:                   _connectIps,
		datadir:                      _dataDir,
	}

	if stateChangeSyncer != nil {
		srv.stateChangeSyncer = stateChangeSyncer
	}

	// The same timesource is used in the chain data structure and in the connection
	// manager. It just takes and keeps track of the median time among our peers so
	// we can keep a consistent clock.
	timesource := chainlib.NewMedianTime()
	// We need to add an initial time sample or else it will return the zero time, which
	// messes things up during initialization.
	timesource.AddTimeSample("my-time", time.Now())

	// Create a new connection manager but note that it won't be initialized until Start().
	_incomingMessages := make(chan *ServerMessage, _params.ServerMessageChannelSize+(_targetOutboundPeers+_maxInboundPeers)*3)
	_cmgr := NewConnectionManager(
		_params, _listeners, _hyperSync, _syncType, _stallTimeoutSeconds,
		_minFeeRateNanosPerKB, _incomingMessages, srv)

	// Set up the blockchain data structure. This is responsible for accepting new
	// blocks, keeping track of the best chain, and keeping all of that state up
	// to date on disk.
	//
	// If this is the first time this data structure is being initialized, it will
	// contain only the genesis block. Otherwise it loads all of the block headers
	// (actually BlockNode's) from the db into memory, which is a somewhat heavy-weight
	// operation.
	//
	// TODO: Would be nice if this heavier-weight operation were moved to Start() to
	// keep this constructor fast.
	srv.eventManager = eventManager
	eventManager.OnBlockConnected(srv._handleBlockMainChainConnectedd)
	eventManager.OnBlockAccepted(srv._handleBlockAccepted)
	eventManager.OnBlockDisconnected(srv._handleBlockMainChainDisconnectedd)

	_chain, err := NewBlockchain(
		_trustedBlockProducerPublicKeys, _trustedBlockProducerStartHeight, _maxSyncBlockHeight,
		_params, timesource, _db, postgres, eventManager, _snapshot, archivalMode, _checkpointSyncingProviders)
	if err != nil {
		return nil, errors.Wrapf(err, "NewServer: Problem initializing blockchain"), true
	}

	headerCumWorkStr := "<nil>"
	headerCumWork := BigintToHash(_chain.headerTip().CumWork)
	if headerCumWork != nil {
		headerCumWorkStr = hex.EncodeToString(headerCumWork[:])
	}
	blockCumWorkStr := "<nil>"
	blockCumWork := BigintToHash(_chain.blockTip().CumWork)
	if blockCumWork != nil {
		blockCumWorkStr = hex.EncodeToString(blockCumWork[:])
	}
	glog.V(1).Infof("Initialized chain: Best Header Height: %d, Header Hash: %s, Header CumWork: %s, Best Block Height: %d, Block Hash: %s, Block CumWork: %s",
		_chain.headerTip().Height,
		hex.EncodeToString(_chain.headerTip().Hash[:]),
		headerCumWorkStr,
		_chain.blockTip().Height,
		hex.EncodeToString(_chain.blockTip().Hash[:]),
		blockCumWorkStr)

	nodeServices := SFFullNodeDeprecated
	if _hyperSync {
		nodeServices |= SFHyperSync
	}
	if archivalMode {
		nodeServices |= SFArchivalNode
	}
	if _blsKeystore != nil {
		nodeServices |= SFPosValidator
	}
	srv.networkManager = NewNetworkManager(_params, srv, _chain, _cmgr, _blsKeystore, _desoAddrMgr,
		_connectIps, _targetOutboundPeers, _maxInboundPeers, _limitOneInboundConnectionPerIP,
		_peerConnectionRefreshIntervalMillis, _minFeeRateNanosPerKB, nodeServices)

	if srv.stateChangeSyncer != nil {
		srv.stateChangeSyncer.BlockHeight = uint64(_chain.headerTip().Height)
	}

	// Create a mempool to store transactions until they're ready to be mined into
	// blocks.
	_mempool := NewDeSoMempool(_chain, _rateLimitFeerateNanosPerKB,
		_minFeeRateNanosPerKB, _blockCypherAPIKey, _runReadOnlyUtxoViewUpdater, _dataDir,
		_mempoolDumpDir, false)

	// Initialize the PoS mempool. We need to initialize a best-effort UtxoView based on the current
	// known state of the chain. This will all be overwritten as we process blocks later on.
	currentUtxoView, err := _chain.GetUncommittedTipView()
	if err != nil {
		return nil, errors.Wrapf(err, "NewServer: Problem initializing latest UtxoView"), true
	}
	currentGlobalParamsEntry := currentUtxoView.GetCurrentGlobalParamsEntry()
	latestBlockHash := _chain.blockTip().Hash
	latestBlock := _chain.GetBlock(latestBlockHash)
	if latestBlock == nil {
		return nil, errors.New("NewServer: Problem getting latest block from chain"), true
	}
	_posMempool := NewPosMempool()
	err = _posMempool.Init(
		_params,
		currentGlobalParamsEntry,
		currentUtxoView,
		uint64(_chain.blockTip().Height),
		_mempoolDumpDir,
		_mempoolDumpDir == "", // If no mempool dump dir is set, then the mempool will be in memory only
		_mempoolBackupIntervalMillis,
		[]*MsgDeSoBlock{latestBlock},
		_mempoolMaxValidationViewConnects,
		_transactionValidationRefreshIntervalMillis,
	)
	if err != nil {
		return nil, errors.Wrapf(err, "NewServer: Problem initializing PoS mempool"), true
	}

	// Useful for debugging. Every second, it outputs the contents of the mempool
	// and the contents of the addrmanager.
	/*
		go func() {
			time.Sleep(3 * time.Second)
			for {
				glog.V(2).Infof("Current mempool txns: ")
				counter := 0
				for kk, mempoolTx := range _mempool.poolMap {
					kkCopy := kk
					glog.V(2).Infof("\t%d: < %v: %v >", counter, &kkCopy, mempoolTx)
					counter++
				}
				glog.V(2).Infof("Current addrs: ")
				for ii, na := range srv.cmgr.AddrMgr.GetAllAddrs() {
					glog.V(2).Infof("Addr %d: <%s:%d>", ii, na.IP.String(), na.Port)
				}
				time.Sleep(1 * time.Second)
			}
		}()
	*/

	// Initialize the BlockProducer
	// TODO(miner): Should figure out a way to get this into main.
	var _blockProducer *DeSoBlockProducer
	glog.V(1).Infof("NewServer: Starting Block Producer: %d", _maxBlockTemplatesToCache)
	if _maxBlockTemplatesToCache > 0 {
		_blockProducer, err = NewDeSoBlockProducer(
			_minBlockUpdateIntervalSeconds, _maxBlockTemplatesToCache,
			_blockProducerSeed,
			_mempool, _chain,
			_params, postgres)
		if err != nil {
			panic(err)
		}
		glog.V(1).Infof("NewServer: Initiating block producer gofund")
		go func() {
			_blockProducer.Start()
		}()
	}

	// TODO(miner): Make the miner its own binary and pull it out of here.
	// Don't start the miner unless miner public keys are set.
	if _numMiningThreads <= 0 {
		_numMiningThreads = uint64(runtime.NumCPU())
	}
	_miner, err := NewDeSoMiner(_minerPublicKeys, uint32(_numMiningThreads), _blockProducer, _params)
	if err != nil {
		return nil, errors.Wrapf(err, "NewServer: "), true
	}
	// If we only want to sync to a specific block height, we would disable the miner.
	// _maxSyncBlockHeight is used for development.
	if _maxSyncBlockHeight > 0 {
		_miner = nil
	}

	// Only initialize the FastHotStuffConsensus if the node is a validator with a BLS keystore
	if _blsKeystore != nil {
		srv.fastHotStuffConsensus = NewFastHotStuffConsensus(
			_params,
			srv.networkManager,
			_chain,
			_posMempool,
			_blsKeystore.GetSigner(),
		)
		// On testnet, if the node is configured to be a PoW block producer, and it is configured
		// to be also a PoS validator, then we attach block mined listeners to the miner to kick
		// off the PoS consensus once the miner is done.
		if _isRegtest && _params.NetworkType == NetworkType_TESTNET && _miner != nil && _blockProducer != nil {
			_miner.AddBlockMinedListener(srv.submitRegtestValidatorRegistrationTxns)
		}
	}

	// Set all the fields on the Server object.
	srv.cmgr = _cmgr
	srv.blockchain = _chain
	srv.mempool = _mempool
	srv.posMempool = _posMempool
	srv.miner = _miner
	srv.blockProducer = _blockProducer
	srv.incomingMessages = _incomingMessages
	// Make this hold a multiple of what we hold for individual peers.
<<<<<<< HEAD
	srv.inventoryBeingProcessed = *lru.NewSet[InvVect](maxKnownInventory)
=======
	srv.inventoryBeingProcessed, _ = lru.New[InvVect, struct{}](maxKnownInventory)
>>>>>>> ea243f37
	srv.requestTimeoutSeconds = 10

	srv.statsdClient = statsd

	// TODO: Make this configurable
	//srv.Notifier = NewNotifier(_chain, postgres)
	//srv.Notifier.Start()

	// Start statsd reporter
	if srv.statsdClient != nil {
		srv.StartStatsdReporter()
	}

	// Initialize the addrs to broadcast map.
	srv.addrsToBroadcast = make(map[string][]*SingleAddr)

	// This will initialize the request queues.
	srv.ResetRequestQueues()

	// Initialize the timer struct.
	timer := &Timer{}
	timer.Initialize()
	srv.timer = timer

	// If shouldRestart is true, it means that the state checksum is likely corrupted, and we need to enter a recovery mode.
	// This can happen if the node was terminated mid-operation last time it was running. The recovery process rolls back
	// blocks to the beginning of the current snapshot epoch and resets to the state checksum to the epoch checksum.
	if shouldRestart {
		if stateChangeSyncer != nil {
			stateChangeSyncer.Reset()
		}
		if !_forceChecksum && isChecksumIssue {
			glog.Warningf(CLog(Yellow, "NewServer: Not forcing a rollback to the last snapshot epoch even though the"+
				"node was not closed properly last time."))
			shouldRestart = false
		} else {
			glog.Errorf(CLog(Red, "NewServer: Forcing a rollback to the last snapshot epoch because node was not closed "+
				"properly last time"))
			return nil, errors.Wrapf(err, "NewServer: Restart required"), true
		}
	}

	return srv, nil, shouldRestart
}

func (srv *Server) _handleGetHeaders(pp *Peer, msg *MsgDeSoGetHeaders) {
	glog.V(1).Infof("Server._handleGetHeadersMessage: called with locator: (%v), "+
		"stopHash: (%v) from Peer %v", msg.BlockLocator, msg.StopHash, pp)

	// Find the most recent known block in the best block chain based
	// on the block locator and fetch all of the headers after it until either
	// MaxHeadersPerMsg have been fetched or the provided stop
	// hash is encountered. Note that the headers we return are based on
	// our best *block* chain not our best *header* chain. The reason for
	// this is that the peer will likely follow up this request by asking
	// us for the blocks corresponding to the headers and we need to be
	// able to deliver them in this case.
	//
	// Use the block after the genesis block if no other blocks in the
	// provided locator are known. This does mean the client will start
	// over with the genesis block if unknown block locators are provided.
	maxHeadersPerMsg := MaxHeadersPerMsg
	if pp.NegotiatedProtocolVersion >= ProtocolVersion2 {
		maxHeadersPerMsg = MaxHeadersPerMsgPos
	}
	headers := srv.blockchain.LocateBestBlockChainHeaders(msg.BlockLocator, msg.StopHash, maxHeadersPerMsg)

	// Send found headers to the requesting peer.
	blockTip := srv.blockchain.blockTip()
	pp.AddDeSoMessage(&MsgDeSoHeaderBundle{
		Headers:   headers,
		TipHash:   blockTip.Hash,
		TipHeight: blockTip.Height,
	}, false)
	glog.V(2).Infof("Server._handleGetHeadersMessage: Replied to GetHeaders request "+
		"with response headers: (%v), tip hash (%v), tip height (%d) from Peer %v",
		headers, blockTip.Hash, blockTip.Height, pp)
}

// GetSnapshot is used for sending MsgDeSoGetSnapshot messages to peers. We will
// check if the passed peer has been assigned to an in-progress prefix and if so,
// we will request a snapshot data chunk from them. Otherwise, we will assign a
// new prefix to that peer.
func (srv *Server) GetSnapshot(pp *Peer) {

	// Start the timer to measure how much time passes from a GetSnapshot msg to
	// a SnapshotData message.
	srv.timer.Start("Get Snapshot")

	var prefix []byte
	var lastReceivedKey []byte

	// We will try to determine if the provided peer has been assigned a prefix.
	// Iterate over all incomplete prefixes in the HyperSyncProgress and see if
	// any of them has been assigned to the peer.
	syncingPrefix := false
	for _, prefixProgress := range srv.HyperSyncProgress.PrefixProgress {
		if prefixProgress.Completed {
			continue
		}
		prefix = prefixProgress.Prefix
		lastReceivedKey = prefixProgress.LastReceivedKey
		syncingPrefix = true
		if prefixProgress.PrefixSyncPeer.ID == pp.ID {
			prefix = prefixProgress.Prefix
			lastReceivedKey = prefixProgress.LastReceivedKey
			syncingPrefix = true
			break
		} else {
			glog.V(1).Infof("GetSnapshot: switching peers on prefix (%v), previous peer ID (%v) "+
				"current peer ID (%v)", prefixProgress.Prefix, prefixProgress.PrefixSyncPeer.ID, pp.ID)
			// TODO: Should disable the previous sync peer here somehow

			prefixProgress.PrefixSyncPeer.ID = pp.ID
		}
	}

	// If peer isn't assigned to any prefix, we will assign him now.
	if !syncingPrefix {
		// We will assign the peer to a non-existent prefix.
		for _, prefix = range StatePrefixes.StatePrefixesList {
			exists := false
			for _, prefixProgress := range srv.HyperSyncProgress.PrefixProgress {
				if reflect.DeepEqual(prefix, prefixProgress.Prefix) {
					exists = true
					break
				}
			}
			// If prefix doesn't exist in our prefix progress struct, append new progress tracker
			// and assign it to the current peer.
			if !exists {
				srv.HyperSyncProgress.PrefixProgress = append(srv.HyperSyncProgress.PrefixProgress, &SyncPrefixProgress{
					PrefixSyncPeer:  pp,
					Prefix:          prefix,
					LastReceivedKey: prefix,
					Completed:       false,
				})
				lastReceivedKey = prefix
				syncingPrefix = true
				break
			}
		}
		// If no prefix was found, we error and return because the state is already synced.
		if !syncingPrefix {
			glog.Errorf("Server.GetSnapshot: Error selecting a prefix for peer %v "+
				"all prefixes are synced", pp)
			return
		}
	}
	// As a pace-setting mechanism, we enqueue to the operationQueueSemaphore in a go routine. The request will be blocked
	// if there are too many requests in memory.
	go func() {
		srv.snapshot.operationQueueSemaphore <- struct{}{}
		// Now send a message to the peer to fetch the snapshot chunk.
		glog.V(2).Infof("Server.GetSnapshot: Sending a GetSnapshot message to peer (%v) "+
			"with Prefix (%v) and SnapshotStartEntry (%v)", pp, prefix, lastReceivedKey)
		pp.AddDeSoMessage(&MsgDeSoGetSnapshot{
			SnapshotStartKey: lastReceivedKey,
		}, false)
	}()
}

// GetBlocksToStore is part of the archival mode, which makes the node download all historical blocks after completing
// hypersync. We will go through all blocks corresponding to the snapshot and download the blocks.
func (srv *Server) GetBlocksToStore(pp *Peer) {
	glog.V(2).Infof("GetBlocksToStore: Calling for peer (%v)", pp)

	if srv.blockchain.ChainState() != SyncStateSyncingHistoricalBlocks {
		glog.Errorf("GetBlocksToStore: Called even though all blocks have already been downloaded. This " +
			"shouldn't happen.")
		return
	}

	// Go through the block nodes in the blockchain and download the blocks if they're not stored.
	for ii := uint32(srv.blockchain.lowestBlockNotStored); ii <= srv.blockchain.blockTip().Height; ii++ {
		blockNode, exists, err := srv.blockchain.GetBlockFromBestChainByHeight(uint64(ii), false)
		if err != nil {
			glog.Errorf("GetBlocksToStore: Error getting block from best chain by height: %v", err)
			return
		}
		if !exists {
			glog.Errorf("GetBlocksToStore: Block at height %v not found in best chain", ii)
			return
		}
		// We find the first block that's not stored and get ready to download blocks starting from this block onwards.
		if blockNode.Status&StatusBlockStored == 0 {
			maxBlocksInFlight := MaxBlocksInFlight
			if pp.NegotiatedProtocolVersion >= ProtocolVersion2 &&
				(srv.params.IsPoSBlockHeight(uint64(blockNode.Height)) ||
					srv.params.NetworkType == NetworkType_TESTNET) {

				maxBlocksInFlight = MaxBlocksInFlightPoS
			}
			srv.blockchain.lowestBlockNotStored = uint64(blockNode.Height)
			numBlocksToFetch := maxBlocksInFlight - len(pp.requestedBlocks)
			currentHeight := uint64(blockNode.Height)
			blockNodesToFetch := []*BlockNode{}
			// In case there are blocks at tip that are already stored (which shouldn't really happen), we'll not download them.
			// We filter those out in the loop below by checking IsFullyProcessed.
			// Find the blocks that we should download.
			for len(blockNodesToFetch) < numBlocksToFetch {
				if currentHeight > uint64(srv.blockchain.blockTip().Height) {
					break
				}
				// Get the current hash and increment the height. Genesis has height 0, so currentHeight corresponds to
				// the array index.
				currentNode, currNodeExists, err := srv.blockchain.GetBlockFromBestChainByHeight(currentHeight, false)
				if err != nil {
					glog.Errorf("GetBlocksToStore: Error getting block from best chain by height: %v", err)
					return
				}
				if !currNodeExists {
					glog.Errorf("GetBlocksToStore: Block at height %v not found in best chain", currentHeight)
					return
				}
				currentHeight++
				// If this node is already fully processed, then we don't need to download it.
				if currentNode.Status.IsFullyProcessed() {
					break
				}

				// If we've already requested this block then we don't request it again.
				if _, exists = pp.requestedBlocks[*currentNode.Hash]; exists {
					continue
				}

				blockNodesToFetch = append(blockNodesToFetch, currentNode)
			}

			var hashList []*BlockHash
			for _, node := range blockNodesToFetch {
				hashList = append(hashList, node.Hash)
				pp.requestedBlocks[*node.Hash] = true
			}
			pp.AddDeSoMessage(&MsgDeSoGetBlocks{
				HashList: hashList,
			}, false)

			glog.V(1).Infof("GetBlocksToStore: Downloading blocks to store for header %v from peer %v",
				blockNode.Header, pp)
			return
		}
	}

	// If we get here then it means that we've downloaded all blocks so we can update
	srv.blockchain.downloadingHistoricalBlocks = false
}

// GetBlocks computes what blocks we need to fetch and asks for them from the
// corresponding peer. It is typically called after we have exited
// SyncStateSyncingHeaders.
func (srv *Server) RequestBlocksUpToHeight(pp *Peer, maxHeight int) {
	numBlocksToFetch := srv.getMaxBlocksInFlight(pp) - len(pp.requestedBlocks)
	blockNodesToFetch := srv.blockchain.GetBlockNodesToFetch(
		numBlocksToFetch, maxHeight, pp.requestedBlocks,
	)
	if len(blockNodesToFetch) == 0 {
		// This can happen if, for example, we're already requesting the maximum
		// number of blocks we can. Just return in this case.
		return
	}

	// If we're here then we have some blocks to fetch so fetch them.
	hashList := []*BlockHash{}
	for _, node := range blockNodesToFetch {
		hashList = append(hashList, node.Hash)
		pp.requestedBlocks[*node.Hash] = true
	}

	pp.AddDeSoMessage(&MsgDeSoGetBlocks{HashList: hashList}, false)

	glog.V(1).Infof("GetBlocks: Downloading %d blocks from header %v to header %v from peer %v",
		len(blockNodesToFetch),
		blockNodesToFetch[0].Header,
		blockNodesToFetch[len(blockNodesToFetch)-1].Header,
		pp,
	)
}

// RequestBlocksByHash requests the exact blocks specified by the block hashes from the peer.
func (srv *Server) RequestBlocksByHash(pp *Peer, blockHashes []*BlockHash) {
	numBlocksToFetch := srv.getMaxBlocksInFlight(pp) - len(pp.requestedBlocks)
	if numBlocksToFetch <= 0 {
		return
	}

	// We will only request the blocks that we haven't already requested.
	blocksToRequest := []*BlockHash{}
	for _, blockHash := range blockHashes {
		if pp.requestedBlocks[*blockHash] {
			continue
		}
		blocksToRequest = append(blocksToRequest, blockHash)
		pp.requestedBlocks[*blockHash] = true
	}

	if len(blocksToRequest) == 0 {
		return
	}

	pp.AddDeSoMessage(&MsgDeSoGetBlocks{HashList: blocksToRequest}, false)

	glog.V(1).Infof("GetBlockByHash: Downloading %d blocks from peer %v", len(blocksToRequest), pp)
}

func (srv *Server) getMaxBlocksInFlight(pp *Peer) int {
	// Fetch as many blocks as we can from this peer. If our peer is on PoS
	// then we can safely request a lot more blocks from them in each flight.
	maxBlocksInFlight := MaxBlocksInFlight
	if pp.NegotiatedProtocolVersion >= ProtocolVersion2 &&
		(srv.params.IsPoSBlockHeight(uint64(srv.blockchain.blockTip().Height)) ||
			srv.params.NetworkType == NetworkType_TESTNET) {
		maxBlocksInFlight = MaxBlocksInFlightPoS
	}
	return maxBlocksInFlight
}

// shouldVerifySignatures determines if we should verify signatures for headers or not.
// For PoW headers, this always returns true because there are no signatures to verify and there is
// no impact on syncing.
// For PoW blocks, we verify signatures if we're not syncing.
// For PoS headers and blocks, we check if we've seen the checkpoint block.
// If the checkpoint block info is nil, we return true so that we verify signatures.
// If we haven't seen the checkpoint block yet, we skip signature verification.
// If the header height does not match the checkpoint block height, we should disconnect the peer.
// Otherwise, return true.
func (srv *Server) shouldVerifySignatures(header *MsgDeSoHeader, isHeaderChain bool) (_verifySignatures bool, _shouldDisconnect bool) {
	// For PoW headers, there is no signature to verify in the header, so we return true
	// just to be safe, but it has no impact on the syncing.
	// For PoW blocks, we verify signatures if we're not syncing.
	if srv.params.IsPoWBlockHeight(header.Height) {
		if !isHeaderChain {
			return !srv.blockchain.isSyncing(), false
		}
		return true, false
	}
	// For PoS blocks, we check if we've seen the checkpoint block.
	// If we don't have a check point block info, we return true so that we verify signatures.
	checkpointBlockInfo := srv.blockchain.GetCheckpointBlockInfo()
	if checkpointBlockInfo == nil {
		return true, false
	}
	var hasSeenCheckpointBlockHash bool
	var checkpointBlockNode *BlockNode
	var err error
	if isHeaderChain {
		checkpointBlockNode, hasSeenCheckpointBlockHash, err = srv.blockchain.GetBlockFromBestChainByHash(
			checkpointBlockInfo.Hash, true)
	} else {
		checkpointBlockNode, hasSeenCheckpointBlockHash, err = srv.blockchain.GetBlockFromBestChainByHash(
			checkpointBlockInfo.Hash, false)
	}
	if err != nil {
		glog.Fatalf("shouldVerifySignatures: Problem getting checkpoint block node from best chain: %v", err)
	}
	// If we haven't seen the checkpoint block hash yet, we skip signature verification.
	if !hasSeenCheckpointBlockHash {
		// If we're past the checkpoint height and we haven't seen the checkpoint block, we should
		// disconnect from the peer.
		if header.Height > checkpointBlockInfo.Height {
			return true, true
		}
		return false, false
	}
	// If the current header has a height below the checkpoint block height, we should skip signature verification
	// even if we've seen the checkpoint block hash.
	if header.Height < checkpointBlockInfo.Height {
		return false, false
	}
	// Make sure that the header in the best chain map has the correct height, otherwise we need to disconnect this peer.
	if uint64(checkpointBlockNode.Height) != checkpointBlockInfo.Height {
		return true, true
	}
	return true, false
}

func (srv *Server) getCheckpointSyncingStatus(isHeaders bool) string {
	checkpointBlockInfo := srv.blockchain.GetCheckpointBlockInfo()
	if checkpointBlockInfo == nil {
		return "<No checkpoint block info>"
	}
	_, hasSeenCheckPointBlockHash, err := srv.blockchain.GetBlockFromBestChainByHash(
		checkpointBlockInfo.Hash, isHeaders)

	if err != nil {
		glog.Fatalf("getCheckpointSyncingStatus: Problem getting checkpoint block node from best chain: %v", err)
	}
	if !hasSeenCheckPointBlockHash {
		return fmt.Sprintf("<Checkpoint block %v not seen yet>", checkpointBlockInfo.String())
	}
	return fmt.Sprintf("<Checkpoint block %v seen>", checkpointBlockInfo.String())
}

func (srv *Server) _handleHeaderBundle(pp *Peer, msg *MsgDeSoHeaderBundle) {
	printHeight := pp.StartingBlockHeight()
	if uint64(srv.blockchain.headerTip().Height) > printHeight {
		printHeight = uint64(srv.blockchain.headerTip().Height)
	}
	glog.Infof(CLog(Yellow, fmt.Sprintf("Received header bundle with %v headers "+
		"in state %s from peer %v. Downloaded ( %v / %v ) total headers. Checkpoint syncing status: %v",
		len(msg.Headers), srv.blockchain.chainState(), pp,
		srv.blockchain.headerTip().Header.Height, printHeight, srv.getCheckpointSyncingStatus(true))))

	// If we get here, it means that the node is not currently running a Fast-HotStuff
	// validator or that the node is syncing. In either case, we sync headers according
	// to the blocksync rules.

	// Start by processing all the headers given to us. They should start
	// right after the tip of our header chain ideally. While going through them
	// tally up the number that we actually process.
	for ii, headerReceived := range msg.Headers {
		// If we've set a maximum height for node sync and we've reached it,
		// then we will not process any more headers.
		if srv.blockchain.isTipMaxed(srv.blockchain.headerTip()) {
			break
		}

		// If we encounter a duplicate header while we're still syncing then
		// the peer is misbehaving. Disconnect so we can find one that won't
		// have this issue. Hitting duplicates after we're done syncing is
		// fine and can happen in certain cases.
		headerHash, _ := headerReceived.Hash()
		hasHeader := srv.blockchain.HasHeaderByHashAndHeight(headerHash, headerReceived.Height)
		if hasHeader {
			if srv.blockchain.isSyncing() {

				glog.Warningf("Server._handleHeaderBundle: Duplicate header %v received from peer %v "+
					"in state %s. Local header tip height %d "+
					"hash %s with duplicate %v",
					headerHash,
					pp, srv.blockchain.chainState(), srv.blockchain.headerTip().Height,
					hex.EncodeToString(srv.blockchain.headerTip().Hash[:]), headerHash)

				// TODO: This logic should really be commented back in, but there was a bug that
				// arises when a program is killed forcefully whereby a partial write leads to this
				// logic causing the sync to stall. As such, it's more trouble than it's worth
				// at the moment but we should consider being more strict about it in the future.
				/*
					pp.Disconnect()
					return
				*/
			}

			// Don't process duplicate headers.
			continue
		}

		// If we get here then we have a header we haven't seen before.
		// check if we need to verify signatures
		verifySignatures, shouldDisconnect := srv.shouldVerifySignatures(headerReceived, true)
		if shouldDisconnect {
			glog.Errorf("Server._handleHeaderBundle: Disconnecting peer %v in state %s because a mismatch was "+
				"found between the received header height %v does not match the checkpoint block info %v",
				pp, srv.blockchain.chainState(), headerReceived.Height,
				srv.blockchain.GetCheckpointBlockInfo().String())
			pp.Disconnect("Header height mismatch with checkpoint block info")
			return
		}

		// Process the header, as we haven't seen it before, set verifySignatures to false
		// if we're in the process of syncing.
		_, isOrphan, err := srv.blockchain.ProcessHeader(headerReceived, headerHash, verifySignatures)

		numLogHeaders := 2000
		if ii%numLogHeaders == 0 {
			glog.Infof(CLog(Cyan, fmt.Sprintf("Server._handleHeaderBundle: Processed header ( %v / %v ) from Peer %v",
				headerReceived.Height,
				msg.Headers[len(msg.Headers)-1].Height,
				pp)))
		}

		// If this header is an orphan or we encountered an error for any reason,
		// disconnect from the peer. Because every header is sent in response to
		// a GetHeaders request, the peer should know enough to never send us
		// unconnectedTxns unless it's misbehaving.
		if err != nil || isOrphan {
			glog.Errorf("Server._handleHeaderBundle: Disconnecting from peer %v in state %s "+
				"because error occurred processing header: %v, isOrphan: %v",
				pp, srv.blockchain.chainState(), err, isOrphan)

			pp.Disconnect("Error processing header")
			return
		}
	}

	// After processing all the headers this will check to see if we are fully current
	// and send a request to our Peer to start a Mempool sync if so.
	//
	// This statement makes it so that if we boot up our node such that
	// its initial state is fully current we'll always bootstrap our mempools with a
	// mempool request. The alternative is that our state is not fully current
	// when we boot up, and we cover this second case in the _handleBlock function.
	srv._tryRequestMempoolFromPeer(pp)

	// At this point we should have processed all the headers. Now we will
	// make a decision on whether to request more headers from this peer based
	// on how many headers we received in this message. Since every HeaderBundle
	// is a response to a GetHeaders request from us with a HeaderLocator embedded in it, receiving
	// anything less than MaxHeadersPerMsg headers from a peer is sufficient to
	// make us think that the peer doesn't have any more interesting headers for us.
	// On the other hand, if the request contains MaxHeadersPerMsg, it is highly
	// likely we have not hit the tip of our peer's chain, and so requesting more
	// headers from the peer would likely be useful.
	maxHeadersPerMsg := MaxHeadersPerMsg
	if pp.NegotiatedProtocolVersion >= ProtocolVersion2 {
		maxHeadersPerMsg = MaxHeadersPerMsgPos
	}
	if uint32(len(msg.Headers)) < maxHeadersPerMsg || srv.blockchain.isTipMaxed(srv.blockchain.headerTip()) {
		// If we get here it means that we've just finished syncing headers and we will proceed to
		// syncing state either through hyper sync or block sync. First let's check if the peer
		// supports hypersync and if our block tip is old enough so that it makes sense to sync state.

		if NodeCanHypersyncState(srv.cmgr.SyncType) && srv.blockchain.isHyperSyncCondition() {
			// If hypersync conditions are satisfied, we will be syncing state. This assignment results
			// in srv.blockchain.chainState() to be equal to SyncStateSyncingSnapshot
			srv.blockchain.syncingState = true
		}

		// Fetch the header tip height once before we do anything in case we need it to compute the expected
		// snapshot height.
		currentHeaderTipHeight := uint64(srv.blockchain.headerTip().Height)

		if srv.blockchain.chainState() == SyncStateSyncingSnapshot {
			glog.V(1).Infof("Server._handleHeaderBundle: *Syncing* state starting at "+
				"height %v from peer %v", srv.blockchain.headerTip().Header.Height, pp)

			// If node is a hyper sync node and we haven't finished syncing state yet, we will kick off state sync.
			if srv.cmgr.HyperSync {
				expectedSnapshotHeight := srv.computeExpectedSnapshotHeight(currentHeaderTipHeight)
				srv.blockchain.snapshot.Migrations.CleanupMigrations(expectedSnapshotHeight)

				if len(srv.HyperSyncProgress.PrefixProgress) != 0 {
					srv.GetSnapshot(pp)
					return
				}
				glog.Infof(CLog(Magenta, fmt.Sprintf("Initiating HyperSync after finishing downloading headers. Node "+
					"will quickly download a snapshot of the blockchain taken at height (%v). HyperSync will sync each "+
					"prefix of the node's KV database. Connected peer (%v). Note: State sync is a new feature and hence "+
					"might contain some unexpected behavior. If you see an issue, please report it in DeSo Github "+
					"https://github.com/deso-protocol/core.", expectedSnapshotHeight, pp)))

				// Clean all the state prefixes from the node db so that we can populate it with snapshot entries.
				// When we start a node, it first loads a bunch of seed transactions in the genesis block. We want to
				// remove these entries from the db because we will receive them during state sync.
				glog.Infof(CLog(Magenta, "HyperSync: deleting all state records. This can take a while."))
				shouldErase, err := DBDeleteAllStateRecords(srv.blockchain.db)
				if err != nil {
					glog.Errorf(CLog(Red, fmt.Sprintf("Server._handleHeaderBundle: problem while deleting state "+
						"records, error: %v", err)))
				}
				if shouldErase {
					if srv.nodeMessageChannel != nil {
						srv.nodeMessageChannel <- NodeErase
					}
					glog.Errorf(CLog(Red, fmt.Sprintf("Server._handleHeaderBundle: Records were found in the node "+
						"directory, while trying to resync. Now erasing the node directory and restarting the node. "+
						"That's faster than manually expunging all records from the database.")))
					return
				}

				// We set the expected height and hash of the snapshot from our header chain. The snapshots should be
				// taken on a regular basis every SnapshotBlockHeightPeriod number of blocks. This means we can calculate the
				// expected height at which the snapshot should be taking place. We do this to make sure that the
				// snapshot we receive from the peer is up-to-date.
				// TODO: error handle if the hash doesn't exist for some reason.
				expectedSnapshotHeightBlock, expectedSnapshotHeightblockExists, err :=
					srv.blockchain.GetBlockFromBestChainByHeight(expectedSnapshotHeight, true)
				if err != nil {
					glog.Errorf("Server._handleHeaderBundle: Problem getting expected snapshot height block, error (%v)", err)
					return
				}
				if !expectedSnapshotHeightblockExists || expectedSnapshotHeightBlock == nil {
					glog.Errorf("Server._handleHeaderBundle: Expected snapshot height block doesn't exist.")
					return
				}
				srv.HyperSyncProgress.SnapshotMetadata = &SnapshotEpochMetadata{
					SnapshotBlockHeight:       expectedSnapshotHeight,
					FirstSnapshotBlockHeight:  expectedSnapshotHeight,
					CurrentEpochChecksumBytes: []byte{},
					CurrentEpochBlockHash:     expectedSnapshotHeightBlock.Hash,
				}
				srv.HyperSyncProgress.PrefixProgress = []*SyncPrefixProgress{}
				srv.HyperSyncProgress.Completed = false
				go srv.HyperSyncProgress.PrintLoop()

				// Initialize the snapshot checksum so that it's reset. It got modified during chain initialization
				// when processing seed transaction from the genesis block. So we need to clear it.
				srv.snapshot.Checksum.ResetChecksum()
				if err = srv.snapshot.Checksum.SaveChecksum(); err != nil {
					glog.Errorf("Server._handleHeaderBundle: Problem saving snapshot to database, error (%v)", err)
				}
				// Reset the migrations along with the main checksum.
				srv.snapshot.Migrations.ResetChecksums()
				if err = srv.snapshot.Migrations.SaveMigrations(); err != nil {
					glog.Errorf("Server._handleHeaderBundle: Problem saving migration checksums to database, error (%v)", err)
				}

				// Start a timer for hyper sync. This keeps track of how long hyper sync takes in total.
				srv.timer.Start("HyperSync")

				// Now proceed to start fetching snapshot data from the peer.
				srv.GetSnapshot(pp)
				return
			}
		}

		// If we have finished syncing peer's headers, but previously we have bootstrapped the blockchain through
		// hypersync and the node has the archival mode turned on, we might need to download historical blocks.
		// We'll check if there are any outstanding historical blocks to download.
		if srv.blockchain.checkArchivalMode() {
			glog.V(1).Infof("Server._handleHeaderBundle: Syncing historical blocks because node is in " +
				"archival mode.")
			srv.blockchain.downloadingHistoricalBlocks = true
			srv.GetBlocksToStore(pp)
			if srv.blockchain.downloadingHistoricalBlocks {
				return
			}
		}

		// If we have exhausted the peer's headers but our blocks aren't current,
		// send a GetBlocks message to the peer for as many blocks as we can get.
		if srv.blockchain.chainState() == SyncStateSyncingBlocks {
			// Regardless of whether we're hypersyncing, we need to ensure that the/ FirstSnapshotBlockHeight
			// is set correctly. This ensures that we won't do unnecessary hypersync computations until we
			// absolutely have to. We
			hasSnapshotMetadata := srv.snapshot != nil && srv.snapshot.CurrentEpochSnapshotMetadata != nil
			if hasSnapshotMetadata && srv.snapshot.CurrentEpochSnapshotMetadata.FirstSnapshotBlockHeight == 0 {
				expectedSnapshotHeight := srv.computeExpectedSnapshotHeight(currentHeaderTipHeight)
				srv.snapshot.CurrentEpochSnapshotMetadata.FirstSnapshotBlockHeight = expectedSnapshotHeight
			}

			// A maxHeight of -1 tells GetBlocks to fetch as many blocks as we can
			// from this peer without worrying about how many blocks the peer actually
			// has. We can do that in this case since this usually happens during sync
			// before we've made any GetBlocks requests to the peer.
			blockTip := srv.blockchain.blockTip()
			glog.V(1).Infof("Server._handleHeaderBundle: *Syncing* blocks starting at "+
				"height %d out of %d from peer %v",
				blockTip.Header.Height+1, msg.TipHeight, pp)
			maxHeight := -1
			srv.blockchain.updateCheckpointBlockInfo()
			srv.RequestBlocksUpToHeight(pp, maxHeight)
			return
		}

		// If we have exhausted the peer's headers and our blocks are current but
		// we still need a few more blocks to line our block chain up with
		// our header chain, send the peer a GetBlocks message for blocks we're
		// positive she has.
		if srv.blockchain.chainState() == SyncStateNeedBlocksss ||
			*(srv.blockchain.blockTip().Hash) != *(srv.blockchain.headerTip().Hash) {
			// If the peer's tip is not in our blockchain then we don't request
			// any blocks from them because they're on some kind of fork that
			// we're either not aware of or that we don't think is the best chain.
			// Doing things this way makes it so that when we request blocks we
			// are 100% positive the peer has them.
			hasHeader := srv.blockchain.HasHeaderByHashAndHeight(msg.TipHash, uint64(msg.TipHeight))
			if !hasHeader {
				glog.V(1).Infof("Server._handleHeaderBundle: Peer's tip is not in our "+
					"blockchain so not requesting anything else from them. Our block "+
					"tip %v, their tip %v:%d, peer: %v",
					srv.blockchain.blockTip().Header, msg.TipHash, msg.TipHeight, pp)
				return
			}

			// At this point, we have verified that the peer's tip is in our main
			// header chain. This implies that any blocks we would request from
			// them should be available as long as they don't exceed the peer's
			// tip height.
			blockTip := srv.blockchain.blockTip()
			glog.V(1).Infof("Server._handleHeaderBundle: *Downloading* blocks starting at "+
				"block tip %v out of %d from peer %v",
				blockTip.Header, msg.TipHeight, pp)
			srv.RequestBlocksUpToHeight(pp, int(msg.TipHeight))
			return
		}

		// If we get here it means we have all the headers and blocks we need
		// so there's nothing more to do.
		glog.V(1).Infof("Server._handleHeaderBundle: Tip is up-to-date so no "+
			"need to send anything. Our block tip: %v, their tip: %v:%d, Peer: %v",
			srv.blockchain.blockTip().Header, msg.TipHash, msg.TipHeight, pp)
		return
	}

	// If we get here it means the peer sent us a full header bundle where at
	// least one of the headers contained in the bundle was new to us. When
	// this happens it means the peer likely has more headers for us to process
	// so follow up with another GetHeaders request. Set the block locator for
	// this request using the node corresponding to the last header in this
	// message. Not doing this and using our header tip instead, for example,
	// would result in us not being able to switch away from our current chain
	// even if the peer has a long fork with more work than our current header
	// chain.
	lastHash, _ := msg.Headers[len(msg.Headers)-1].Hash()
	locator, err := srv.blockchain.HeaderLocatorWithNodeHash(lastHash)
	if err != nil {
		glog.Warningf("Server._handleHeaderBundle: Disconnecting peer %v because "+
			"she indicated that she has more headers but the last hash %v in "+
			"the header bundle does not correspond to a block in our index.",
			pp, lastHash)
		pp.Disconnect("Last hash in header bundle not in our index")
		return
	}
	pp.AddDeSoMessage(&MsgDeSoGetHeaders{
		StopHash:     &BlockHash{},
		BlockLocator: locator,
	}, false)
	headerTip := srv.blockchain.headerTip()
	glog.V(1).Infof("Server._handleHeaderBundle: *Syncing* headers for blocks starting at "+
		"header tip %v out of %d from peer %v",
		headerTip.Header, msg.TipHeight, pp)
	// TODO: this may be wrong?
	glog.V(0).Infof("Server._handleHeaderBundle: Num Headers in header chain: (header tip height: %v) ",
		srv.blockchain.blockIndex.GetHeaderTip())
}

func (srv *Server) _handleGetBlocks(pp *Peer, msg *MsgDeSoGetBlocks) {
	glog.V(1).Infof("srv._handleGetBlocks: Called with message %v from Peer %v", msg, pp)

	// Let the peer handle this
	pp.AddDeSoMessage(msg, true /*inbound*/)
}

// _handleGetSnapshot gets called whenever we receive a GetSnapshot message from a peer. This means
// a peer is asking us to send him some data from our most recent snapshot. To respond to the peer we
// will retrieve the chunk from our main and ancestral records db and attach it to the response message.
func (srv *Server) _handleGetSnapshot(pp *Peer, msg *MsgDeSoGetSnapshot) {
	glog.V(1).Infof("srv._handleGetSnapshot: Called with message %v from Peer %v", msg, pp)

	// Let the peer handle this. We will delegate this message to the peer's queue of inbound messages, because
	// fetching a snapshot chunk is an expensive operation.
	pp.AddDeSoMessage(msg, true /*inbound*/)
}

// computeExpectedSnapshotHeight computes the highest expected Hypersync snapshot height based on the
// a header tips height. The returned value is a block height < headerTipHeight that represents the
// highest block height that we expect the network to have produced a snapshot for.
func (srv *Server) computeExpectedSnapshotHeight(headerTipHeight uint64) uint64 {
	// The peer's snapshot block height period before the first PoS fork height is expected to be the
	// PoW default value. After the fork height, it's expected to be the value defined in the params.
	snapshotBlockHeightPeriod := srv.params.GetSnapshotBlockHeightPeriod(
		headerTipHeight,
		srv.snapshot.GetSnapshotBlockHeightPeriod(),
	)
	expectedSnapshotHeight := headerTipHeight - (headerTipHeight % snapshotBlockHeightPeriod)
	posSetupForkHeight := uint64(srv.params.ForkHeights.ProofOfStake1StateSetupBlockHeight)
	if headerTipHeight > posSetupForkHeight && expectedSnapshotHeight < posSetupForkHeight {
		expectedSnapshotHeight = posSetupForkHeight - (posSetupForkHeight % srv.params.DefaultPoWSnapshotBlockHeightPeriod)
	}

	return expectedSnapshotHeight
}

// _handleSnapshot gets called when we receive a SnapshotData message from a peer. The message contains
// a snapshot chunk, which is a sorted list of <key, value> pairs representing a section of the database
// at current snapshot epoch. We will set these entries in our node's database as well as update the checksum.
func (srv *Server) _handleSnapshot(pp *Peer, msg *MsgDeSoSnapshotData) {
	srv.timer.End("Get Snapshot")

	srv.timer.Start("Server._handleSnapshot Main")
	// If there are no db entries in the msg, we should also disconnect the peer. There should always be
	// at least one entry sent, which is either the empty entry or the last key we've requested.
	if srv.snapshot == nil {
		glog.Errorf("srv._handleSnapshot: Received a snapshot message from a peer but srv.snapshot is nil. " +
			"This peer shouldn't send us snapshot messages because we didn't pass the SFHyperSync flag.")
		pp.Disconnect("handleSnapshot: Snapshot message received but snapshot is nil")
		return
	}

	// If we're not syncing then we don't need the snapshot chunk so
	if srv.blockchain.ChainState() != SyncStateSyncingSnapshot {
		glog.Errorf("srv._handleSnapshot: Received a snapshot message from peer but chain is not currently syncing from "+
			"snapshot. This means peer is most likely misbehaving so we'll disconnect them. Peer: (%v)", pp)
		pp.Disconnect("handleSnapshot: Chain is not syncing from snapshot")
		return
	}

	if len(msg.SnapshotChunk) == 0 {
		// We should disconnect the peer because he is misbehaving or doesn't have the snapshot.
		glog.Errorf("srv._handleSnapshot: Received a snapshot messages with empty snapshot chunk "+
			"disconnecting misbehaving peer (%v)", pp)
		pp.Disconnect("handleSnapshot: Empty snapshot chunk received from peer")
		return
	}

	glog.V(1).Infof(CLog(Yellow, fmt.Sprintf("Received a snapshot message with entry keys (First entry: "+
		"<%v>, Last entry: <%v>), (number of entries: %v), metadata (%v), and isEmpty (%v), from Peer %v",
		msg.SnapshotChunk[0].Key, msg.SnapshotChunk[len(msg.SnapshotChunk)-1].Key, len(msg.SnapshotChunk),
		msg.SnapshotMetadata, msg.SnapshotChunk[0].IsEmpty(), pp)))
	// Free up a slot in the operationQueueSemaphore, now that a chunk has been processed.
	srv.snapshot.FreeOperationQueueSemaphore()

	// There is a possibility that during hypersync the network entered a new snapshot epoch. We handle this case by
	// restarting the node and starting hypersync from scratch.
	if msg.SnapshotMetadata.SnapshotBlockHeight > srv.HyperSyncProgress.SnapshotMetadata.SnapshotBlockHeight &&
		uint64(srv.blockchain.HeaderTip().Height) >= msg.SnapshotMetadata.SnapshotBlockHeight {

		// TODO: Figure out how to handle header not reaching us, yet peer is telling us that the new epoch has started.
		if srv.nodeMessageChannel != nil {
			srv.nodeMessageChannel <- NodeRestart
			glog.Infof(CLog(Yellow, fmt.Sprintf("srv._handleSnapshot: Received a snapshot metadata with height (%v) "+
				"which is greater than the hypersync progress height (%v). This can happen when the network entered "+
				"a new snapshot epoch while we were syncing. The node will be restarted to retry hypersync with new epoch.",
				msg.SnapshotMetadata.SnapshotBlockHeight, srv.HyperSyncProgress.SnapshotMetadata.SnapshotBlockHeight)))
			return
		} else {
			glog.Errorf(CLog(Red, "srv._handleSnapshot: Trying to restart the node but nodeMessageChannel is empty, "+
				"this should never happen."))
		}
	}

	// Make sure that the expected snapshot height and blockhash match the ones in received message.
	if msg.SnapshotMetadata.SnapshotBlockHeight != srv.HyperSyncProgress.SnapshotMetadata.SnapshotBlockHeight ||
		!bytes.Equal(msg.SnapshotMetadata.CurrentEpochBlockHash[:], srv.HyperSyncProgress.SnapshotMetadata.CurrentEpochBlockHash[:]) {

		glog.Errorf("srv._handleSnapshot: blockheight (%v) and blockhash (%v) in msg do not match the expected "+
			"hyper sync height (%v) and hash (%v)",
			msg.SnapshotMetadata.SnapshotBlockHeight, msg.SnapshotMetadata.CurrentEpochBlockHash,
			srv.HyperSyncProgress.SnapshotMetadata.SnapshotBlockHeight, srv.HyperSyncProgress.SnapshotMetadata.CurrentEpochBlockHash)
		pp.Disconnect("handleSnapshot: Snapshot metadata does not match expected snapshot metadata")
		return
	}

	// First find the hyper sync progress struct that matches the received message.
	var syncPrefixProgress *SyncPrefixProgress
	for _, syncProgress := range srv.HyperSyncProgress.PrefixProgress {
		if bytes.Equal(msg.Prefix, syncProgress.Prefix) {
			syncPrefixProgress = syncProgress
			break
		}
	}
	// If peer sent a message with an incorrect prefix, we should disconnect them.
	if syncPrefixProgress == nil {
		// We should disconnect the peer because he is misbehaving
		glog.Errorf("srv._handleSnapshot: Problem finding appropriate sync prefix progress "+
			"disconnecting misbehaving peer (%v)", pp)
		pp.Disconnect("handleSnapshot: Problem finding appropriate sync prefix progress")
		return
	}

	// If we haven't yet set the epoch checksum bytes in the hyper sync progress, we'll do it now.
	// If we did set the checksum bytes, we will verify that they match the one that peer has sent us.
	prevChecksumBytes := make([]byte, len(srv.HyperSyncProgress.SnapshotMetadata.CurrentEpochChecksumBytes))
	copy(prevChecksumBytes, srv.HyperSyncProgress.SnapshotMetadata.CurrentEpochChecksumBytes[:])
	if len(srv.HyperSyncProgress.SnapshotMetadata.CurrentEpochChecksumBytes) == 0 {
		srv.HyperSyncProgress.SnapshotMetadata.CurrentEpochChecksumBytes = msg.SnapshotMetadata.CurrentEpochChecksumBytes
	} else if !reflect.DeepEqual(srv.HyperSyncProgress.SnapshotMetadata.CurrentEpochChecksumBytes, msg.SnapshotMetadata.CurrentEpochChecksumBytes) {
		// We should disconnect the peer because he is misbehaving
		glog.Errorf("srv._handleSnapshot: HyperSyncProgress epoch checksum bytes does not match that received from peer, "+
			"disconnecting misbehaving peer (%v)", pp)
		pp.Disconnect("handleSnapshot: Snapshot checksum bytes do not match expected checksum bytes")
		return
	}

	// dbChunk will have the entries that we will add to the database. Usually the first entry in the chunk will
	// be the same as the lastKey that we've put in the GetSnapshot request. However, if we've asked for a prefix
	// for the first time, the lastKey can be different from the first chunk entry. Also, if the prefix is empty or
	// we've exhausted all entries for a prefix, the first snapshot chunk entry can be empty.
	var dbChunk []*DBEntry
	chunkEmpty := false
	if msg.SnapshotChunk[0].IsEmpty() {
		// We send the empty DB entry whenever we've exhausted the prefix. It can only be the first entry in the
		// chunk. We set chunkEmpty to true.
		glog.Infof("srv._handleSnapshot: First snapshot chunk is empty")
		chunkEmpty = true
	} else if bytes.Equal(syncPrefixProgress.LastReceivedKey, syncPrefixProgress.Prefix) {
		// If this is the first message that we're receiving for this sync progress, the first entry in the chunk
		// is going to be equal to the prefix.
		if !bytes.HasPrefix(msg.SnapshotChunk[0].Key, msg.Prefix) {
			// We should disconnect the peer because he is misbehaving.
			glog.Errorf("srv._handleSnapshot: Snapshot chunk DBEntry key has mismatched prefix "+
				"disconnecting misbehaving peer (%v)", pp)
			srv.HyperSyncProgress.SnapshotMetadata.CurrentEpochChecksumBytes = prevChecksumBytes
			pp.Disconnect("handleSnapshot: Snapshot chunk DBEntry key has mismatched prefix")
			return
		}
		dbChunk = append(dbChunk, msg.SnapshotChunk[0])
	} else {
		// If this is not the first message that we're receiving for this sync prefix, then the LastKeyReceived
		// should be identical to the first key in snapshot chunk. If it is not, then the peer either re-sent
		// the same payload twice, a message was dropped by the network, or he is misbehaving.
		if !bytes.Equal(syncPrefixProgress.LastReceivedKey, msg.SnapshotChunk[0].Key) {
			glog.Errorf("srv._handleSnapshot: Received a snapshot chunk that's not in-line with the sync progress "+
				"disconnecting misbehaving peer (%v)", pp)
			srv.HyperSyncProgress.SnapshotMetadata.CurrentEpochChecksumBytes = prevChecksumBytes
			pp.Disconnect("handleSnapshot: Snapshot chunk not in-line with sync progress")
			return
		}
	}
	// Now add the remaining snapshot entries to the list of dbEntries we want to set in the DB.
	dbChunk = append(dbChunk, msg.SnapshotChunk[1:]...)

	if !chunkEmpty {
		// Check that all entries in the chunk contain the prefix, and that they are sorted. We skip the first element,
		// because we already validated it contains the prefix and we will refer to ii-1 when verifying ordering.
		for ii := 1; ii < len(dbChunk); ii++ {
			// Make sure that all dbChunk entries have the same prefix as in the message.
			if !bytes.HasPrefix(dbChunk[ii].Key, msg.Prefix) {
				// We should disconnect the peer because he is misbehaving
				glog.Errorf("srv._handleSnapshot: DBEntry key has mismatched prefix "+
					"disconnecting misbehaving peer (%v)", pp)
				srv.HyperSyncProgress.SnapshotMetadata.CurrentEpochChecksumBytes = prevChecksumBytes
				pp.Disconnect("handleSnapshot: DBEntry key has mismatched prefix")
				return
			}
			// Make sure that the dbChunk is sorted increasingly.
			if bytes.Compare(dbChunk[ii-1].Key, dbChunk[ii].Key) != -1 {
				// We should disconnect the peer because he is misbehaving
				glog.Errorf("srv._handleSnapshot: dbChunk entries are not sorted: first entry at index (%v) with "+
					"value (%v) and second entry with index (%v) and value (%v) disconnecting misbehaving peer (%v)",
					ii-1, dbChunk[ii-1].Key, ii, dbChunk[ii].Key, pp)
				srv.HyperSyncProgress.SnapshotMetadata.CurrentEpochChecksumBytes = prevChecksumBytes
				pp.Disconnect("handleSnapshot: dbChunk entries are not sorted")
				return
			}
		}

		// Process the DBEntries from the msg and add them to the db.
		srv.timer.Start("Server._handleSnapshot Process Snapshot")
		srv.snapshot.ProcessSnapshotChunk(srv.blockchain.db, &srv.blockchain.ChainLock, dbChunk,
			srv.HyperSyncProgress.SnapshotMetadata.SnapshotBlockHeight)
		srv.timer.End("Server._handleSnapshot Process Snapshot")
	}

	// We will update the hyper sync progress tracker struct to reflect the newly added snapshot chunk.
	// In particular, we want to update the last received key to the last key in the received chunk.
	for ii := 0; ii < len(srv.HyperSyncProgress.PrefixProgress); ii++ {
		if reflect.DeepEqual(srv.HyperSyncProgress.PrefixProgress[ii].Prefix, msg.Prefix) {
			// We found the hyper sync progress corresponding to this snapshot chunk so update the key.
			lastKey := msg.SnapshotChunk[len(msg.SnapshotChunk)-1].Key
			srv.HyperSyncProgress.PrefixProgress[ii].LastReceivedKey = lastKey

			// If the snapshot chunk is not full, it means that we've completed this prefix. In such case,
			// there is a possibility we've finished hyper sync altogether. We will break out of the loop
			// and try to determine if we're done in the next loop.
			// TODO: verify that the prefix checksum matches the checksum provided by the peer / header checksum.
			//		We'll do this when we want to implement multi-peer sync.
			if !msg.SnapshotChunkFull {
				srv.HyperSyncProgress.PrefixProgress[ii].Completed = true
				break
			} else {
				// If chunk is full it means there's more work to do, so we will resume snapshot sync.
				srv.GetSnapshot(pp)
				return
			}
		}
	}
	srv.timer.End("Server._handleSnapshot Main")

	// If we get here, it means we've finished syncing the prefix, so now we will go through all state prefixes
	// and see what's left to do.

	var completedPrefixes [][]byte
	for _, prefix := range StatePrefixes.StatePrefixesList {
		completed := false
		// Check if the prefix has been completed.
		for _, prefixProgress := range srv.HyperSyncProgress.PrefixProgress {
			if reflect.DeepEqual(prefix, prefixProgress.Prefix) {
				completed = prefixProgress.Completed
				break
			}
		}
		if !completed {
			srv.GetSnapshot(pp)
			return
		}
		completedPrefixes = append(completedPrefixes, prefix)
	}

	srv.HyperSyncProgress.printChannel <- struct{}{}
	// Wait for the snapshot thread to process all operations and print the checksum.
	srv.snapshot.WaitForAllOperationsToFinish()

	// If we get to this point it means we synced all db prefixes, therefore finishing hyper sync.
	// Do some logging.
	srv.timer.End("HyperSync")
	srv.timer.Print("Get Snapshot")
	srv.timer.Print("Server._handleSnapshot Process Snapshot")
	srv.timer.Print("Server._handleSnapshot Checksum")
	srv.timer.Print("Server._handleSnapshot prefix progress")
	srv.timer.Print("Server._handleSnapshot Main")
	srv.timer.Print("HyperSync")
	srv.snapshot.PrintChecksum("Finished hyper sync. Checksum is:")
	glog.Infof(CLog(Magenta, fmt.Sprintf("Metadata checksum: (%v)",
		srv.HyperSyncProgress.SnapshotMetadata.CurrentEpochChecksumBytes)))
	blockNode, exists, err := srv.blockchain.GetBlockFromBestChainByHeight(msg.SnapshotMetadata.SnapshotBlockHeight, true)
	if err != nil {
		glog.Errorf("Server._handleSnapshot: Problem getting block node by height, error (%v)", err)
		return
	}
	if !exists {
		glog.Errorf("Server._handleSnapshot: Problem getting block node by height, block node does not exist: (%v)", msg.SnapshotMetadata.SnapshotBlockHeight)
		//return
	} else {
		glog.Infof(CLog(Yellow, fmt.Sprintf("Best header chain %v best block chain %v",
			blockNode, srv.blockchain.blockIndex.GetTip())))
	}
	// Verify that the state checksum matches the one in HyperSyncProgress snapshot metadata.
	// If the checksums don't match, it means that we've been interacting with a peer that was misbehaving.
	checksumBytes, err := srv.snapshot.Checksum.ToBytes()
	if err != nil {
		glog.Errorf("Server._handleSnapshot: Problem getting checksum bytes, error (%v)", err)
	}
	if reflect.DeepEqual(checksumBytes, srv.HyperSyncProgress.SnapshotMetadata.CurrentEpochChecksumBytes) {
		glog.Infof(CLog(Green, fmt.Sprintf("Server._handleSnapshot: State checksum matched "+
			"what was expected!")))
	} else {
		// Checksums didn't match
		glog.Errorf(CLog(Red, fmt.Sprintf("Server._handleSnapshot: The final db checksum doesn't match the "+
			"checksum received from the peer. It is likely that HyperSync encountered some unexpected error earlier. "+
			"You should report this as an issue on DeSo github https://github.com/deso-protocol/core. It is also possible "+
			"that the peer is misbehaving and sent invalid snapshot chunks. In either way, we'll restart the node and "+
			"attempt to HyperSync from the beginning. Local db checksum %v; peer's snapshot checksum %v",
			checksumBytes, srv.HyperSyncProgress.SnapshotMetadata.CurrentEpochChecksumBytes)))
		if srv.forceChecksum {
			// If forceChecksum is true we signal an erasure of the state and return here,
			// which will cut off the sync.
			if srv.nodeMessageChannel != nil {
				srv.nodeMessageChannel <- NodeErase
			}
			return
		} else {
			// Otherwise, if forceChecksum is false, we error but then keep going.
			glog.Errorf(CLog(Yellow, fmt.Sprintf("Server._handleSnapshot: Ignoring checksum mismatch because "+
				"--force-checksum is set to false.")))
		}
	}

	// After syncing state from a snapshot, we will sync remaining blocks. To do so, we will
	// start downloading blocks from the snapshot height up to the blockchain tip. Since we
	// already synced all the state corresponding to the sub-blockchain ending at the snapshot
	// height, we will now mark all these blocks as processed. To do so, we will iterate through
	// the blockNodes in the header chain and set them in the blockchain data structures.
	//
	// We split the db update into batches of 10,000 block nodes to avoid a single transaction
	// being too large and possibly causing an error in badger.
	var blockNodeBatch []*BlockNode
	for ii := uint64(1); ii <= srv.HyperSyncProgress.SnapshotMetadata.SnapshotBlockHeight; ii++ {
		currentNode, currentNodeExists, err := srv.blockchain.GetBlockFromBestChainByHeight(ii, true)
		if err != nil {
			glog.Errorf("Server._handleSnapshot: Problem getting block node by height, error: (%v)", err)
			break
		}
		if !currentNodeExists {
			glog.Errorf("Server._handleSnapshot: Problem getting block node by height, block node does not exist")
			break
		}
		// Do not set the StatusBlockStored flag, because we still need to download the past blocks.
		currentNode.Status |= StatusBlockProcessed
		currentNode.Status |= StatusBlockValidated
		currentNode.Status |= StatusBlockCommitted
		srv.blockchain.addNewBlockNodeToBlockIndex(currentNode)
		srv.blockchain.blockIndex.setTip(currentNode)
		blockNodeBatch = append(blockNodeBatch, currentNode)
		if len(blockNodeBatch) < 10000 {
			continue
		}
		err = PutHeightHashToNodeInfoBatch(srv.blockchain.db, srv.snapshot, blockNodeBatch, false /*bitcoinNodes*/, srv.eventManager)
		if err != nil {
			glog.Errorf("Server._handleSnapshot: Problem updating snapshot block nodes, error: (%v)", err)
			break
		}
		blockNodeBatch = []*BlockNode{}
	}
	if len(blockNodeBatch) > 0 {
		err = PutHeightHashToNodeInfoBatch(srv.blockchain.db, srv.snapshot, blockNodeBatch, false /*bitcoinNodes*/, srv.eventManager)
		if err != nil {
			glog.Errorf("Server._handleSnapshot: Problem updating snapshot block nodes, error: (%v)", err)
		}
	}

	err = PutBestHash(srv.blockchain.db, srv.snapshot, msg.SnapshotMetadata.CurrentEpochBlockHash, ChainTypeDeSoBlock, srv.eventManager)
	if err != nil {
		glog.Errorf("Server._handleSnapshot: Problem updating best hash, error: (%v)", err)
	}
	// We also reset the in-memory snapshot cache, because it is populated with stale records after
	// we've initialized the chain with seed transactions.
<<<<<<< HEAD
	srv.snapshot.DatabaseCache = *lru.NewMap[string, []byte](DatabaseCacheSize)
=======
	srv.snapshot.DatabaseCache, _ = lru.New[string, []byte](int(DatabaseCacheSize))
>>>>>>> ea243f37

	// If we got here then we finished the snapshot sync so set appropriate flags.
	srv.blockchain.syncingState = false
	srv.blockchain.snapshot.CurrentEpochSnapshotMetadata = srv.HyperSyncProgress.SnapshotMetadata

	// Update the snapshot epoch metadata in the snapshot DB.
	for ii := 0; ii < MetadataRetryCount; ii++ {
		srv.snapshot.SnapshotDbMutex.Lock()
		err = srv.snapshot.mainDb.Update(func(txn *badger.Txn) error {
			return txn.Set(getMainDbPrefix(_prefixLastEpochMetadata), srv.snapshot.CurrentEpochSnapshotMetadata.ToBytes())
		})
		srv.snapshot.SnapshotDbMutex.Unlock()
		if err != nil {
			glog.Errorf("server._handleSnapshot: Problem setting snapshot epoch metadata in snapshot db, error (%v)", err)
			time.Sleep(1 * time.Second)
			continue
		}
		break
	}

	// Update the snapshot status in the DB.
	srv.snapshot.Status.CurrentBlockHeight = msg.SnapshotMetadata.SnapshotBlockHeight
	srv.snapshot.Status.SaveStatus()

	glog.Infof("server._handleSnapshot: FINAL snapshot checksum is (%v) (%v)",
		srv.snapshot.CurrentEpochSnapshotMetadata.CurrentEpochChecksumBytes,
		hex.EncodeToString(srv.snapshot.CurrentEpochSnapshotMetadata.CurrentEpochChecksumBytes))

	// Take care of any callbacks that need to run once the snapshot is completed.
	srv.eventManager.snapshotCompleted()

	// Now sync the remaining blocks.
	if srv.blockchain.archivalMode {
		srv.blockchain.downloadingHistoricalBlocks = true
		srv.GetBlocksToStore(pp)
		return
	}

	headerTip := srv.blockchain.headerTip()
	srv.RequestBlocksUpToHeight(pp, int(headerTip.Height))
}

func (srv *Server) _startSync() {
	// Return now if we're already syncing.
	if srv.SyncPeer != nil {
		glog.V(2).Infof("Server._startSync: Not running because SyncPeer != nil")
		return
	}
	glog.V(1).Infof("Server._startSync: Attempting to start sync")

	// Set our tip to be the best header tip rather than the best block tip. Using
	// the block tip instead might cause us to select a peer who is missing blocks
	// for the headers we've downloaded.
	bestHeight := srv.blockchain.headerTip().Height

	// Find a peer with StartingHeight bigger than our best header tip.
	var bestPeer *Peer
	for _, peer := range srv.cmgr.GetAllPeers() {
		// If connectIps is set, only sync from persistent peers.
		if len(srv.connectIps) > 0 && !peer.IsPersistent() {
			glog.Infof("Server._startSync: Connect-ips is set, so non-persistent peer is not a "+
				"sync candidate %v", peer)
			continue
		}

		if !peer.IsSyncCandidate() {
			glog.Infof("Peer is not sync candidate: %v (isOutbound: %v)", peer, peer.isOutbound)
			continue
		}

		// Choose the peer with the best height out of everyone who's a
		// valid sync candidate.
		if peer.StartingBlockHeight() < uint64(bestHeight) {
			continue
		}

		// TODO: Choose best peers based on ping time and/or the highest
		// starting block height. For now, keeping it simple and just choosing
		// the last one we iterate over with a block height larger than our best.
		bestPeer = peer
	}

	if bestPeer == nil {
		glog.V(1).Infof("Server._startSync: No sync peer candidates available")
		return
	}

	// Note we don't need to reset requestedBlocks when the SyncPeer changes
	// since we update requestedBlocks when a Peer disconnects to remove any
	// blocks that are currently being requested. This means that either a
	// still-connected Peer will eventually deliver the blocks OR we'll eventually
	// disconnect from that Peer, removing the blocks we requested from her from
	// requestedBlocks, which will cause us to re-download them again after.

	// Regardless of what our SyncState is, always start by sending a GetHeaders
	// message to our SyncPeer. This ensures that our header chains are in-sync
	// before we start requesting blocks. If we were to go directly to fetching
	// blocks from our SyncPeer without doing this first, we wouldn't be 100%
	// sure that she has them.
	glog.V(1).Infof("Server._startSync: Syncing headers to height %d from peer %v",
		bestPeer.StartingBlockHeight(), bestPeer)

	// Send a GetHeaders message to the Peer to start the headers sync.
	// Note that we include an empty BlockHash as the stopHash to indicate we want as
	// many headers as the Peer can give us.
	locator := srv.blockchain.LatestHeaderLocator()
	bestPeer.AddDeSoMessage(&MsgDeSoGetHeaders{
		StopHash:     &BlockHash{},
		BlockLocator: locator,
	}, false)
	glog.V(1).Infof("Server._startSync: Downloading headers for blocks starting at "+
		"header tip height %v from peer %v", bestHeight, bestPeer)

	srv.SyncPeer = bestPeer
}

func (srv *Server) HandleAcceptedPeer(rn *RemoteNode) {
	if rn == nil || rn.GetPeer() == nil {
		return
	}

	pp := rn.GetPeer()
	pp.SetServiceFlag(rn.GetServiceFlag())
	pp.SetLatestBlockHeight(rn.GetLatestBlockHeight())

	isSyncCandidate := pp.IsSyncCandidate()
	isSyncing := srv.blockchain.isSyncing()
	chainState := srv.blockchain.chainState()
	glog.V(1).Infof("Server.HandleAcceptedPeer: Processing NewPeer: (%v); IsSyncCandidate(%v), "+
		"syncPeerIsNil=(%v), IsSyncing=(%v), ChainState=(%v)",
		pp, isSyncCandidate, (srv.SyncPeer == nil), isSyncing, chainState)

	// Request a mempool sync if we're ready
	srv._tryRequestMempoolFromPeer(pp)

	// Start syncing by choosing the best candidate.
	if isSyncCandidate && srv.SyncPeer == nil {
		srv._startSync()
	}

	if !isSyncCandidate {
		glog.Infof("Peer is not sync candidate: %v (isOutbound: %v)", pp, pp.isOutbound)
	}
}

func (srv *Server) maybeRequestAddresses(remoteNode *RemoteNode) {
	if remoteNode == nil {
		return
	}
	// If the address manager needs more addresses, then send a GetAddr message
	// to the peer. This is best-effort.
	if !srv.AddrMgr.NeedMoreAddresses() {
		return
	}

	if err := remoteNode.SendMessage(&MsgDeSoGetAddr{}); err != nil {
		glog.Errorf("Server.maybeRequestAddresses: Problem sending GetAddr message to "+
			"remoteNode (id= %v); err: %v", remoteNode, err)
	}
}

func (srv *Server) _cleanupDonePeerState(pp *Peer) {
	// Grab the dataLock since we'll be modifying requestedBlocks
	srv.dataLock.Lock()
	defer srv.dataLock.Unlock()

	// Choose a new Peer to switch our queued and in-flight requests to. If no Peer is
	// found, just remove any requests queued or in-flight for the disconnecting Peer
	// and return.
	//
	// If we find a newPeer, reassign in-flight and queued requests to this Peer and
	// re-request them if we have room in our in-flight list.

	// If the newPeer exists but doesn't have these transactions, they will
	// simply reply with an empty TransactionBundle
	// for each GetTransactions we send them. This will result in the
	// requests eventually expiring, which will cause us to remove them from
	// inventoryProcessed and potentially get the data from another Peer in the future.
	//
	// TODO: Sending a sync/mempool message to a random Peer periodically seems like it would
	// be a good way to fill any gaps.
	newPeer := srv.cmgr.RandomPeer()
	if newPeer == nil || !newPeer.canReceiveInvMessages {
		// If we don't have a new Peer or the new peer can't receive INV messages,
		// remove everything that was destined for this Peer. Note we don't need to
		// copy the iterator because everything below doesn't take a reference to it.
		for hashIter, requestInfo := range srv.requestedTransactionsMap {
			hash := hashIter
			if requestInfo.PeerWhoSentInv.ID == pp.ID {
				srv._removeRequest(&hash)
			}
		}
		return
	}

	// If we get here then we know we have a valid newPeer so re-assign all the
	// queued requests to newPeer.

	// Now deal with transactions. They don't have a queue and so all we need to do
	// is reassign the requests that were in-flight to the old Peer and then make
	// the requests to the newPeer.
	txnHashesReassigned := []*BlockHash{}
	for hashIter, requestInfo := range srv.requestedTransactionsMap {
		// Don't do anything if the requests are not meant for the Peer
		// we're disconnecting to the new Peer.
		if requestInfo.PeerWhoSentInv.ID != pp.ID {
			continue
		}
		// Make a copy of the hash so we can take a pointer to it.
		hashCopy := &BlockHash{}
		copy(hashCopy[:], hashIter[:])

		// We will be sending this request to the new peer so update the info
		// to reflect that.
		requestInfo.PeerWhoSentInv = newPeer
		requestInfo.TimeRequested = time.Now()
		txnHashesReassigned = append(txnHashesReassigned, hashCopy)
	}
	if len(txnHashesReassigned) > 0 {
		// Request any hashes we might have reassigned in a goroutine to keep things
		// moving.
		newPeer.AddDeSoMessage(&MsgDeSoGetTransactions{
			HashList: txnHashesReassigned,
		}, false)
	}
}

func (srv *Server) _handleDisconnectedPeerMessage(pp *Peer) {
	glog.V(1).Infof("Server._handleDisconnectedPeerMessage: Processing DonePeer: %v", pp)

	srv._cleanupDonePeerState(pp)

	// Attempt to find a new peer to sync from if the quitting peer is the sync peer.
	// We need to refresh the sync peer regardless of whether we're syncing or not.
	// In the event that we fall behind, this allows us to switch to a peer allows us
	// to continue syncing.
	if srv.SyncPeer != nil && srv.SyncPeer.ID == pp.ID {
		srv.SyncPeer = nil
		srv._startSync()
	}
}

func (srv *Server) _relayTransactions() {
	// For each peer, compute the transactions they're missing from the mempool and
	// send them an inv.
	allPeers := srv.cmgr.GetAllPeers()

	// Get the current mempool. This can be the PoW or PoS mempool depending on the
	// current block height.
	mempool := srv.GetMempool()

	glog.V(3).Infof("Server._relayTransactions: Waiting for mempool readOnlyView to regenerate")
	mempool.BlockUntilReadOnlyViewRegenerated()
	glog.V(3).Infof("Server._relayTransactions: Mempool view has regenerated")

	// We pull the transactions from either the PoW mempool or the PoS mempool depending
	// on the current block height.
	txnList := mempool.GetTransactions()

	for _, pp := range allPeers {
		if !pp.canReceiveInvMessages {
			glog.V(1).Infof("Skipping invs for peer %v because not ready "+
				"yet: %v", pp, pp.canReceiveInvMessages)
			continue
		}
		// For each peer construct an inventory message that excludes transactions
		// for which the minimum fee is below what the Peer will allow.
		invMsg := &MsgDeSoInv{}
		for _, newTxn := range txnList {
			if !newTxn.IsValidated() {
				continue
			}

			invVect := &InvVect{
				Type: InvTypeTx,
				Hash: *newTxn.Hash,
			}

			// If the peer has this txn already then skip it.
			if pp.knownInventory.Contains(*invVect) {
				continue
			}

			// Add the transaction to the peer's known inventory. We do
			// it here when we enqueue the message to the peers outgoing
<<<<<<< HEAD
			// message queue so that we don't have remember to do it later.
			pp.knownInventory.Put(*invVect)
=======
			// message queue so that we don't have to remember to do it later.
			pp.knownInventory.Add(*invVect, struct{}{})
>>>>>>> ea243f37
			invMsg.InvList = append(invMsg.InvList, invVect)
		}
		if len(invMsg.InvList) > 0 {
			pp.AddDeSoMessage(invMsg, false)
		}
	}

	glog.V(3).Infof("Server._relayTransactions: Relay to all peers is complete!")
}

func (srv *Server) _addNewTxn(pp *Peer, txn *MsgDeSoTxn, rateLimit bool) ([]*MsgDeSoTxn, error) {

	if srv.ReadOnlyMode {
		err := fmt.Errorf("Server._addNewTxnAndRelay: Not processing txn from peer %v "+
			"because peer is in read-only mode: %v", pp, srv.ReadOnlyMode)
		glog.V(1).Infof(err.Error())
		return nil, err
	}

	srv.blockchain.ChainLock.RLock()
	tipHeight := uint64(srv.blockchain.BlockTip().Height)
	chainState := srv.blockchain.chainState()
	srv.blockchain.ChainLock.RUnlock()

	if chainState != SyncStateFullyCurrent && !srv.blockchain.params.IsPoSBlockHeight(tipHeight) {
		// We allow txn relay if chain is fully current OR the chain is running PoS.
		// Otherwise, we error.
		err := fmt.Errorf("Server._addNewTxnAndRelay: Cannot process txn "+
			"from peer %v while syncing: %v %v", pp, srv.blockchain.chainState(), txn.Hash())
		glog.Error(err)
		return nil, err
	}

	glog.V(1).Infof("Server._addNewTxnAndRelay: txn: %v, peer: %v", txn, pp)

	// Try and add the transaction to the mempool.
	peerID := uint64(0)
	if pp != nil {
		peerID = pp.ID
	}

	// Refresh TipHeight.
	srv.blockchain.ChainLock.RLock()
	tipHeight = uint64(srv.blockchain.BlockTip().Height)
	srv.blockchain.ChainLock.RUnlock()

	// Only attempt to add the transaction to the PoW mempool if we're on the
	// PoW protocol. If we're on the PoW protocol, then we use the PoW mempool's,
	// txn validity checks to signal whether the txn has been added or not.
	if uint64(tipHeight) < srv.params.GetFinalPoWBlockHeight() {
		_, err := srv.mempool.ProcessTransaction(txn, true, rateLimit, peerID, true)
		if err != nil {
			return nil, errors.Wrapf(err, "Server._addNewTxn: Problem adding transaction to mempool: ")
		}

		glog.V(1).Infof("Server._addNewTxn: newly accepted txn: %v, Peer: %v", txn, pp)
	}

	// Always add the txn to the PoS mempool. This will usually succeed if the txn
	// addition into the PoW mempool succeeded above. However, we only return an error
	// here if the block height is at or above the final PoW block height. In the event
	// of an edge case where txns in the mempool are reordered, it is possible for the
	// txn addition into the PoW mempool to succeed, while the addition into the PoS
	// mempool fails. This error handling catches that and gives the user the correct
	// feedback on the txn addition's success.
	if err := srv.posMempool.AddTransaction(txn, time.Now()); err != nil {
		if uint64(tipHeight) >= srv.params.GetFinalPoWBlockHeight() {
			return nil, errors.Wrapf(err, "Server._addNewTxn: problem adding txn to pos mempool")
		}
	}

	return []*MsgDeSoTxn{txn}, nil
}

// It's assumed that the caller will hold the ChainLock for reading so
// that the mempool transactions don't shift under our feet.
func (srv *Server) _handleBlockMainChainConnectedd(event *BlockEvent) {
	blk := event.Block

	// Don't do anything mempool-related until our best block chain is done
	// syncing.
	//
	// We add a second check as an edge-case to protect against when
	// this function is called with an uninitialized blockchain object. This
	// can happen during initChain() for example.
	if srv.blockchain == nil || !srv.blockchain.isInitialized || srv.blockchain.isSyncing() {
		return
	}

	// If we're current, update the mempool to remove the transactions
	// in this block from it. We can't do this in a goroutine because we
	// need each mempool update to happen in the same order as that in which
	// we connected the blocks and this wouldn't be guaranteed if we kicked
	// off a goroutine for each update.
	srv.mempool.UpdateAfterConnectBlock(blk)
	srv.posMempool.OnBlockConnected(blk)

	if err := srv._updatePosMempoolAfterTipChange(); err != nil {
		glog.Errorf("Server._handleBlockMainChainDisconnected: Problem updating pos mempool after tip change: %v", err)
	}

	blockHash, _ := blk.Header.Hash()
	glog.V(1).Infof("_handleBlockMainChainConnected: Block %s height %d connected to "+
		"main chain and chain is current.", hex.EncodeToString(blockHash[:]), blk.Header.Height)
}

// It's assumed that the caller will hold the ChainLock for reading so
// that the mempool transactions don't shift under our feet.
func (srv *Server) _handleBlockMainChainDisconnectedd(event *BlockEvent) {
	blk := event.Block

	// Don't do anything mempool-related until our best block chain is done
	// syncing.
	if srv.blockchain.isSyncing() {
		return
	}

	// If we're current, update the mempool to add back the transactions
	// in this block. We can't do this in a goroutine because we
	// need each mempool update to happen in the same order as that in which
	// we connected the blocks and this wouldn't be guaranteed if we kicked
	// off a goroutine for each update.
	srv.mempool.UpdateAfterDisconnectBlock(blk)
	srv.posMempool.OnBlockDisconnected(blk)

	if err := srv._updatePosMempoolAfterTipChange(); err != nil {
		glog.Errorf("Server._handleBlockMainChainDisconnected: Problem updating pos mempool after tip change: %v", err)
	}

	blockHash, _ := blk.Header.Hash()
	glog.V(1).Infof("_handleBlockMainChainDisconnect: Block %s height %d disconnected from "+
		"main chain and chain is current.", hex.EncodeToString(blockHash[:]), blk.Header.Height)
}

// _updatePosMempoolAfterTipChange updates the PoS mempool's latest UtxoView, block height, and
// global params.
func (srv *Server) _updatePosMempoolAfterTipChange() error {
	// Update the PoS mempool's global params
	currentBlockHeight := srv.blockchain.BlockTip().Height
	currentUtxoView, err := srv.blockchain.GetUncommittedTipView()
	if err != nil {
		return err
	}

	currentGlobalParams := currentUtxoView.GetCurrentGlobalParamsEntry()
	srv.posMempool.UpdateLatestBlock(currentUtxoView, uint64(currentBlockHeight))
	srv.posMempool.UpdateGlobalParams(currentGlobalParams)

	return nil
}

// _tryRequestMempoolFromPeer checks if the blockchain is current or in the steady state. If so,
// it sends a MsgDeSoMempool to request the peer's mempool. After this point, the peer will send
// us inv messages for transactions that we don't have in our mempool.
func (srv *Server) _tryRequestMempoolFromPeer(pp *Peer) {
	// If the peer is nil, then there's nothing to do.
	if pp == nil {
		glog.V(1).Infof("Server._tryRequestMempoolFromPeer: NOT sending mempool message because peer is nil: %v", pp)
		return
	}

	// If we have already requested the mempool from the peer, then there's nothing to do.
	if pp.hasReceivedMempoolMessage {
		glog.V(2).Infof(
			"Server._tryRequestMempoolFromPeer: NOT sending mempool message because we have already sent one: %v", pp,
		)
		return
	}

	// If the node was only configured to sync to a certain block height, then there's nothing to do.
	if srv.blockchain.MaxSyncBlockHeight != 0 {
		return
	}

	// We are OK to request the peer's mempool as long as the chain is current or we are running the
	// FastHotStuffConsensus in the steady state.
	isChainCurrent := srv.blockchain.chainState() == SyncStateFullyCurrent
	isRunningFastHotStuffConsensus := srv.fastHotStuffConsensus != nil && srv.fastHotStuffConsensus.IsRunning()

	if isChainCurrent || isRunningFastHotStuffConsensus {
		glog.V(1).Infof("Server._tryRequestMempoolFromPeer: Sending mempool message: %v", pp)
		pp.AddDeSoMessage(&MsgDeSoMempool{}, false)
	} else {
		glog.V(1).Infof(
			"Server._tryRequestMempoolFromPeer: NOT sending mempool message. The node is still syncing: %v, %v",
			srv.blockchain.chainState(),
			pp,
		)
	}
}

func (srv *Server) _handleBlockAccepted(event *BlockEvent) {
	blk := event.Block

	// Don't relay blocks until our best block chain is done syncing.
	if srv.blockchain.isSyncing() || srv.blockchain.MaxSyncBlockHeight > 0 {
		return
	}

	// Construct an inventory vector to relay to peers.
	blockHash, _ := blk.Header.Hash()
	invVect := &InvVect{
		Type: InvTypeBlock,
		Hash: *blockHash,
	}

	// Iterate through all non-validator peers and relay the InvVect to them.
	// This will only actually be relayed if it's not already in the peer's knownInventory.
	allNonValidators := srv.networkManager.GetAllNonValidators()
	for _, remoteNode := range allNonValidators {
		remoteNode.sendMessage(&MsgDeSoInv{
			InvList: []*InvVect{invVect},
		})
	}
}

func (srv *Server) _logAndDisconnectPeer(pp *Peer, blockMsg *MsgDeSoBlock, suffix string) {
	// Disconnect the Peer. Generally-speaking, disconnecting from the peer will cause its
	// requested blocks and txns to be removed from the global maps and cause it to be
	// replaced by another peer. Furthermore,
	// if we're in the process of syncing our node, the startSync process will also
	// be restarted as a resul. If we're not syncing our peer and have instead reached
	// the steady-state, then the next interesting inv message should cause us to
	// fetch headers, blocks, etc. So we'll be back.
	glog.Errorf("Server._handleBlock: Encountered an error processing "+
		"block %v. Disconnecting from peer %v: %s", blockMsg, pp, suffix)
	pp.Disconnect("Problem processing block")
}

// This function handles a single block that we receive from our peer. Originally, we would receive blocks
// one by one from our peer. However, now we receive a batch of blocks all at once via _handleBlockBundle,
// which then calls this function to process them one by one on our side.
//
// isLastBlock indicates that this is the last block in the list of blocks we received back
// via a MsgDeSoBlockBundle message. When we receive a single block, isLastBlock will automatically
// be true, which will give it its old single-block behavior.
func (srv *Server) _handleBlock(pp *Peer, blk *MsgDeSoBlock, isLastBlock bool) {
	srv.timer.Start("Server._handleBlock: General")

	// Pull out the header for easy access.
	blockHeader := blk.Header
	if blockHeader == nil {
		// Should never happen but check it nevertheless.
		srv._logAndDisconnectPeer(pp, blk, "Header was nil")
		return
	}

	// If we've set a maximum sync height and we've reached that height, then we will
	// stop accepting new blocks.
	blockTip := srv.blockchain.blockTip()
	if srv.blockchain.isTipMaxed(blockTip) && blockHeader.Height > uint64(blockTip.Height) {
		glog.Infof("Server._handleBlock: Exiting because block tip is maxed out")
		return
	}

	// Compute the hash of the block. If the hash computation fails, then we log an error and
	// disconnect from the peer. The block is obviously bad.
	blockHash, err := blk.Header.Hash()
	if err != nil {
		srv._logAndDisconnectPeer(pp, blk, "Problem computing block hash")
		return
	}

	// Unless we're running a PoS validator, we should not expect to see a block that we did not request. If
	// we see such a block, then we log an error and disconnect from the peer.
	_, isRequestedBlock := pp.requestedBlocks[*blockHash]
	if srv.fastHotStuffConsensus == nil && !isRequestedBlock {
		srv._logAndDisconnectPeer(pp, blk, "Getting a block that we haven't requested before")
		return
	}

	// Delete the block from the requested blocks map. We do this whether the block was requested or not.
	delete(pp.requestedBlocks, *blockHash)

	// Check that the mempool has not received a transaction that would forbid this block's signature pubkey.
	// This is a minimal check, a more thorough check is made in the ProcessBlock function. This check is
	// necessary because the ProcessBlock function only has access to mined transactions. Therefore, if an
	// attacker were to prevent a "forbid X pubkey" transaction from mining, they could force nodes to continue
	// processing their blocks.
	if len(srv.blockchain.trustedBlockProducerPublicKeys) > 0 && blockHeader.Height >= srv.blockchain.trustedBlockProducerStartHeight {
		if blk.BlockProducerInfo != nil {
			_, entryExists := srv.mempool.readOnlyUtxoView.ForbiddenPubKeyToForbiddenPubKeyEntry[MakePkMapKey(
				blk.BlockProducerInfo.PublicKey)]
			if entryExists {
				srv._logAndDisconnectPeer(pp, blk, "Got forbidden block signature public key.")
				return
			}
		}
	}
	srv.timer.End("Server._handleBlock: General")
	srv.timer.Start("Server._handleBlock: Process Block")

	// check if we should verify signatures or not.
	verifySignatures, shouldDisconnect := srv.shouldVerifySignatures(blk.Header, false)
	if shouldDisconnect {
		glog.Errorf("Server._handleHeaderBundle: Disconnecting peer %v in state %s because a mismatch was "+
			"found between the received header height %v does not match the checkpoint block info %v",
			pp, srv.blockchain.chainState(), blk.Header.Height,
			srv.blockchain.GetCheckpointBlockInfo().Hash.String())
		pp.Disconnect("Mismatch between received header height and checkpoint block info")
		return
	}

	var isOrphan bool
	var blockHashesToRequest []*BlockHash

	// Process the block using the FastHotStuffConsensus or through the blockchain directly. If we're in the
	// PoS steady state, we pass the block to the FastHotStuffConsensus to handle the block. If we're still
	// syncing, then we pass the block to the blockchain to handle the block with signature verification on or off.
	if srv.fastHotStuffConsensus != nil && srv.fastHotStuffConsensus.IsRunning() {
		// If the FastHotStuffConsensus has been initialized, then we pass the block to the new consensus
		// which will validate the block, try to apply it, and handle the orphan case by requesting missing
		// parents.
		glog.V(0).Infof(CLog(Cyan, fmt.Sprintf(
			"Server._handleBlock: Processing block %v with FastHotStuffConsensus with SyncState=%v for peer %v",
			blk, srv.blockchain.chainState(), pp,
		)))
		blockHashesToRequest, err = srv.fastHotStuffConsensus.HandleBlock(pp, blk)
		isOrphan = len(blockHashesToRequest) > 0
	} else if !verifySignatures {
		glog.V(0).Infof(CLog(Cyan, fmt.Sprintf(
			"Server._handleBlock: Processing block %v WITHOUT signature checking because SyncState=%v for peer %v",
			blk, srv.blockchain.chainState(), pp,
		)))
		_, isOrphan, blockHashesToRequest, err = srv.blockchain.ProcessBlock(blk, false)
	} else {
		// TODO: Signature checking slows things down because it acquires the ChainLock.
		// The optimal solution is to check signatures in a way that doesn't acquire the
		// ChainLock, which is what Bitcoin Core does.
		glog.V(0).Infof(CLog(Cyan, fmt.Sprintf(
			"Server._handleBlock: Processing block %v WITH signature checking because SyncState=%v for peer %v",
			blk, srv.blockchain.chainState(), pp,
		)))
		_, isOrphan, blockHashesToRequest, err = srv.blockchain.ProcessBlock(blk, true)
	}

	// If we hit an error then abort mission entirely. We should generally never
	// see an error with a block from a peer.
	if err != nil {
		if strings.Contains(err.Error(), "RuleErrorDuplicateBlock") {
			// Just warn on duplicate blocks but don't disconnect the peer.
			// TODO: This assuages a bug similar to the one referenced in the duplicate
			// headers comment above but in the future we should probably try and figure
			// out a way to be more strict about things.
			glog.Warningf("Got duplicate block %v from peer %v", blk, pp)
		} else if strings.Contains(err.Error(), RuleErrorFailedSpamPreventionsCheck.Error()) {
			// If the block fails the spam prevention check, then it must be signed by the
			// bad block proposer signature or it has a bad QC. In either case, we should
			// disconnect the peer.
			srv._logAndDisconnectPeer(pp, blk, errors.Wrapf(err, "Error while processing block at height %v: ", blk.Header.Height).Error())
			return
		} else {
			// For any other error, we log the error and continue.
			glog.Errorf("Server._handleBlock: Error while processing block at height %v: %v", blk.Header.Height, err)
			return
		}
	}

	srv.timer.End("Server._handleBlock: Process Block")

	srv.timer.Print("Server._handleBlock: General")
	srv.timer.Print("Server._handleBlock: Process Block")

	// If we're not at the last block yet, then we're done. The rest of this code is only
	// relevant after we've connected the last block, and it generally involves fetching
	// more data from our peer.
	if !isLastBlock {
		return
	}

	if isOrphan {
		// It's possible to receive an orphan block from the peer for a variety of reasons. If we
		// see an orphan block, we do one of two things:
		// 1. With the PoS protocol where it is possible to receive an orphan from the block producer
		//    for any number of reasons, the ProcessBlockPoS returns a non-empty blockHashesToRequest list
		//    for us to request from the peer.
		// 2. With the PoW protocol where we do not expect to ever receive an orphan block due to how
		//    we request header first before requesting blocks, we disconnect from the peer.

		glog.Warningf("ERROR: Received orphan block with hash %v height %v.", blockHash, blk.Header.Height)

		// Request the missing blocks from the peer if needed.
		if len(blockHashesToRequest) > 0 {
			glog.Warningf(
				"Server._handleBlock: Orphan block %v at height %d. Requesting missing ancestors from peer: %v",
				blockHash,
				blk.Header.Height,
				pp,
			)
			srv.RequestBlocksByHash(pp, blockHashesToRequest)
		} else {
			// If we don't have any blocks to request, then we disconnect from the peer.
			srv._logAndDisconnectPeer(pp, blk, "Received orphan block")
		}

		return
	}

	// We shouldn't be receiving blocks while syncing headers, but we can end up here
	// if it took longer than MaxTipAge to sync blocks to this point. We'll revert to
	// syncing headers and then resume syncing blocks once we're current again.
	if srv.blockchain.chainState() == SyncStateSyncingHeaders {
		glog.Warningf("Server._handleBlock: Received block while syncing headers: %v", blk)
		glog.Infof("Requesting headers: %v", pp)

		locator := srv.blockchain.LatestHeaderLocator()
		pp.AddDeSoMessage(&MsgDeSoGetHeaders{
			StopHash:     &BlockHash{},
			BlockLocator: locator,
		}, false)
		glog.V(1).Infof("Server._handleHeaderBundle: *Syncing* headers for blocks starting at "+
			"header tip %v from peer %v",
			srv.blockchain.HeaderTip(), pp)
		return
	}

	if srv.blockchain.chainState() == SyncStateSyncingHistoricalBlocks {
		srv.GetBlocksToStore(pp)
		if srv.blockchain.downloadingHistoricalBlocks {
			return
		}
	}

	// If we're syncing blocks, call GetBlocks and try to get as many blocks
	// from our peer as we can. This allows the initial block download to be
	// more incremental since every time we're able to accept a block (or
	// group of blocks) we indicate this to our peer so they can send us more.
	if srv.blockchain.chainState() == SyncStateSyncingBlocks {
		// Setting maxHeight = -1 gets us as many blocks as we can get from our
		// peer, which is OK because we can assume the peer has all of them when
		// we're syncing.
		maxHeight := -1
		srv.RequestBlocksUpToHeight(pp, maxHeight)
		return
	}

	if srv.blockchain.chainState() == SyncStateNeedBlocksss {
		// If we don't have any blocks to wait for anymore, hit the peer with
		// a GetHeaders request to see if there are any more headers we should
		// be aware of. This will generally happen in two cases:
		// - With our sync peer after we’re almost at the end of syncing blocks.
		//   In this case, calling GetHeaders once the requestedblocks is almost
		//   gone will result in us getting all of the remaining blocks right up
		//   to the tip and then stopping, which is exactly what we want.
		// - With a peer that sent us an inv. In this case, the peer could have
		//   more blocks for us or it could not. Either way, it’s good to check
		//   and worst case the peer will return an empty header bundle that will
		//   result in us not sending anything back because there won’t be any new
		//   blocks to request.
		locator := srv.blockchain.LatestHeaderLocator()
		pp.AddDeSoMessage(&MsgDeSoGetHeaders{
			StopHash:     &BlockHash{},
			BlockLocator: locator,
		}, false)
		return
	}

	// If we get here, it means we're in SyncStateFullyCurrent, which is great.
	// In this case we shoot a MEMPOOL message over to the peer to bootstrap the mempool.
	srv._tryRequestMempoolFromPeer(pp)

	// Exit early if the chain isn't SyncStateFullyCurrent.
	if srv.blockchain.chainState() != SyncStateFullyCurrent {
		return
	}

	// If the chain is current, then try to transition to the FastHotStuff consensus.
	srv.tryTransitionToFastHotStuffConsensus()
}

func (srv *Server) _handleBlockBundle(pp *Peer, bundle *MsgDeSoBlockBundle) {
	if len(bundle.Blocks) == 0 {
		glog.Infof(CLog(Cyan, fmt.Sprintf("Server._handleBlockBundle: Received EMPTY block bundle "+
			"at header height ( %v ) from Peer %v. Disconnecting peer since this should never happen.",
			srv.blockchain.headerTip().Height, pp)))
		pp.Disconnect("Received empty block bundle.")
		return
	}
	glog.Infof(CLog(Cyan, fmt.Sprintf("Server._handleBlockBundle: Received blocks ( %v->%v / %v ) from Peer %v. "+
		"Checkpoint syncing status: %v",
		bundle.Blocks[0].Header.Height, bundle.Blocks[len(bundle.Blocks)-1].Header.Height,
		srv.blockchain.headerTip().Height, pp, srv.getCheckpointSyncingStatus(false))))

	srv.timer.Start("Server._handleBlockBundle: General")

	// TODO: We should fetch the next batch of blocks while we process this batch.
	// This requires us to modify GetBlocks to take a start hash and a count
	// of the number of blocks we want. Or we could make the existing GetBlocks
	// take a start hash and the other node can just return as many blcoks as it
	// can.

	// Process each block in the bundle. Record our blocks per second.
	blockProcessingStartTime := time.Now()
	for ii, blk := range bundle.Blocks {
		// TODO: We should make it so that we break out if one of the blocks errors. It's just that
		// _handleBlock is a legacy function that doesn't support erroring out. It's not a big deal
		// though as we'll just connect all the blocks after the failed one and those blocks will also
		// gracefully fail.
		srv._handleBlock(pp, blk, ii == len(bundle.Blocks)-1 /*isLastBlock*/)
		numLogBlocks := 100
		if srv.params.IsPoSBlockHeight(blk.Header.Height) ||
			srv.params.NetworkType == NetworkType_TESTNET {
			numLogBlocks = 1000
		}

		if ii%numLogBlocks == 0 {
			glog.Infof(CLog(Cyan, fmt.Sprintf("Server._handleBlockBundle: Processed block ( %v / %v ) = ( %v / %v ) from Peer %v",
				bundle.Blocks[ii].Header.Height,
				srv.blockchain.headerTip().Height,
				ii+1, len(bundle.Blocks),
				pp)))

			elapsed := time.Since(blockProcessingStartTime)
			// Reset the blockProcessingStartTime so that each 1k blocks is timed individually
			blockProcessingStartTime = time.Now()
			if ii != 0 {
				fmt.Printf("We are processing %v blocks per second\n", float64(numLogBlocks)/(float64(elapsed)/1e9))
			}
		}
	}
}

func (srv *Server) _handleInv(peer *Peer, msg *MsgDeSoInv) {
	if !peer.isOutbound && srv.IgnoreInboundPeerInvMessages {
		glog.Infof("_handleInv: Ignoring inv message from inbound peer because "+
			"ignore_outbound_peer_inv_messages=true: %v", peer)
		return
	}
	// If we've set a maximum sync height and we've reached that height, then we will
	// stop accepting inv messages.
	if srv.blockchain.isTipMaxed(srv.blockchain.blockTip()) {
		return
	}
	peer.AddDeSoMessage(msg, true /*inbound*/)
}

func (srv *Server) _handleGetTransactions(pp *Peer, msg *MsgDeSoGetTransactions) {
	glog.V(1).Infof("Server._handleGetTransactions: Received GetTransactions "+
		"message %v from Peer %v", msg, pp)

	pp.AddDeSoMessage(msg, true /*inbound*/)
}

func (srv *Server) ProcessSingleTxnWithChainLock(pp *Peer, txn *MsgDeSoTxn) ([]*MsgDeSoTxn, error) {
	// Lock the chain for reading so that transactions don't shift under our feet
	// when processing this bundle. Not doing this could cause us to miss transactions
	// erroneously.
	//
	// TODO(performance): We should probably do this less frequently.
	srv.blockchain.ChainLock.RLock()
	defer srv.blockchain.ChainLock.RUnlock()

	// Note we set rateLimit=false because we have a global minimum txn fee that should
	// prevent spam on its own.

	// Only attempt to add the transaction to the PoW mempool if we're on the
	// PoW protocol. If we're on the PoW protocol, then we use the PoW mempool's
	// txn validity checks to signal whether the txn has been added or not. The PoW
	// mempool has stricter txn validity checks than the PoS mempool, so this works
	// out conveniently, as it allows us to always add a txn to the PoS mempool.
	tipHeight := uint64(srv.blockchain.blockTip().Height)
	if uint64(tipHeight) < srv.params.GetFinalPoWBlockHeight() {
		_, err := srv.mempool.ProcessTransaction(
			txn,
			true,  /*allowUnconnectedTxn*/
			false, /*rateLimit*/
			pp.ID,
			true, /*verifySignatures*/
		)

		// If we're on the PoW chain, and the txn doesn't pass the PoW mempool's validity checks, then
		// it's an invalid txn.
		if err != nil {
			return nil, errors.Wrapf(err, "Server.ProcessSingleTxnWithChainLock: Problem adding transaction to PoW mempool: ")
		}
	}

	// Always add the txn to the PoS mempool. This will usually succeed if the txn
	// addition into the PoW mempool succeeded above. However, we only return an error
	// here if the block height is at or above the final PoW block height. In the event
	// of an edge case where txns in the mempool are reordered, it is possible for the
	// txn addition into the PoW mempool to succeed, while the addition into the PoS
	// mempool fails. This error handling catches that and gives the user the correct
	// feedback on the txn addition's success.
	if err := srv.posMempool.AddTransaction(txn, time.Now()); err != nil {
		if uint64(tipHeight) >= srv.params.GetFinalPoWBlockHeight() {
			return nil, errors.Wrapf(err, "Server._addNewTxn: problem adding txn to pos mempool")
		}
	}

	// Happy path, the txn was successfully added to the PoS (and optionally PoW) mempool.
	return []*MsgDeSoTxn{txn}, nil
}

func (srv *Server) _processTransactions(pp *Peer, transactions []*MsgDeSoTxn) []*MsgDeSoTxn {
	// Try and add all the transactions to our mempool in the order we received
	// them. If any fail to get added, just log an error.
	//
	// TODO: It would be nice if we did something fancy here like if we kept
	// track of rejected transactions and retried them every time we connected
	// a block. Doing something like this would make it so that if a transaction
	// was initially rejected due to us not having its dependencies, then we
	// will eventually add it as opposed to just forgetting about it.
	glog.V(1).Infof("Server._processTransactions: Processing %d transactions from "+
		"peer %v", len(transactions), pp)
	transactionsToRelay := []*MsgDeSoTxn{}
	for ii, txn := range transactions {
		// Take some time to allow other threads to get the ChainLock if they need it
		//
		// TODO: It's not obvious how necessary this rest period is, and it's also not obvious if
		// five seconds is the right amount. We added it during a mission-critical sprint
		// to find and fix slow block production issue as one of several patches. It clearly doesn't
		// hurt so we decided to leave it in for now.
		if (ii+1)%1000 == 0 {
			// Log
			glog.V(1).Infof("Server._processTransactions: Taking a break to allow " +
				"other services to grab the ChainLock")
			time.Sleep(5000 * time.Millisecond)
		}

		glog.V(1).Infof("Server._processTransactions: Processing txn ( %d / %d ) from "+
			"peer %v", ii, len(transactions), pp)
		// Process the transaction with rate-limiting while allowing unconnectedTxns and
		// verifying signatures.
		newlyAcceptedTxns, err := srv.ProcessSingleTxnWithChainLock(pp, txn)
		if err != nil {
			glog.V(4).Info(fmt.Sprintf("Server._handleTransactionBundle: Rejected "+
				"transaction %v from peer %v from mempool: %v", txn, pp, err))
			// A peer should know better than to send us a transaction that's below
			// our min feerate, which they see when we send them a version message.
			if errors.Is(err, TxErrorInsufficientFeeMinFee) {
				glog.Errorf(fmt.Sprintf("Server._handleTransactionBundle: Disconnecting "+
					"Peer %v for sending us a transaction %v with fee below the minimum fee %d",
					pp, txn, srv.mempool.minFeeRateNanosPerKB))
				pp.Disconnect("Transaction fee below minimum fee")
			}

			// Don't do anything else if we got an error.
			continue
		}
		if len(newlyAcceptedTxns) == 0 {
			glog.Infof(fmt.Sprintf("Server._handleTransactionBundle: "+
				"Transaction %v from peer %v was added as an ORPHAN", spew.Sdump(txn), pp))
		}

		// If we get here then the transaction was accepted into our mempool.
		// Queue the transactions that were accepted them for relay to all of the peers
		// who don't yet have them.
		transactionsToRelay = append(transactionsToRelay, newlyAcceptedTxns...)
	}

	return transactionsToRelay
}

func (srv *Server) _handleTransactionBundle(pp *Peer, msg *MsgDeSoTransactionBundle) {
	glog.V(1).Infof("Server._handleTransactionBundle: Received TransactionBundle "+
		"message of size %v from Peer %v", len(msg.Transactions), pp)

	pp.AddDeSoMessage(msg, true /*inbound*/)
}

func (srv *Server) _handleTransactionBundleV2(pp *Peer, msg *MsgDeSoTransactionBundleV2) {
	glog.V(1).Infof("Server._handleTransactionBundleV2: Received TransactionBundle "+
		"message of size %v from Peer %v", len(msg.Transactions), pp)

	pp.AddDeSoMessage(msg, true /*inbound*/)
}

func (srv *Server) _handleMempool(pp *Peer, msg *MsgDeSoMempool) {
	glog.V(1).Infof("Server._handleMempool: Received Mempool message from Peer %v", pp)

	pp.canReceiveInvMessages = true
}

func (srv *Server) StartStatsdReporter() {
	go func() {
	out:
		for {
			select {
			case <-time.After(5 * time.Second):
				tags := []string{}

				// Report mempool size
				mempoolTotal := len(srv.mempool.readOnlyUniversalTransactionList)
				srv.statsdClient.Gauge("MEMPOOL.COUNT", float64(mempoolTotal), tags, 1)

				// Report PoS Mempool size
				posMempoolTotal := srv.posMempool.txnRegister.Count()
				srv.statsdClient.Gauge("POS_MEMPOOL.COUNT", float64(posMempoolTotal), tags, 1)

				// Report block + headers height
				blocksHeight := srv.blockchain.BlockTip().Height
				srv.statsdClient.Gauge("BLOCKS.HEIGHT", float64(blocksHeight), tags, 1)

				headersHeight := srv.blockchain.HeaderTip().Height
				srv.statsdClient.Gauge("HEADERS.HEIGHT", float64(headersHeight), tags, 1)

			case <-srv.mempool.quit:
				break out
			}
		}
	}()
}

func (srv *Server) _handleAddrMessage(pp *Peer, desoMsg DeSoMessage) {
	if desoMsg.GetMsgType() != MsgTypeAddr {
		return
	}

	id := NewRemoteNodeId(pp.ID)
	var msg *MsgDeSoAddr
	var ok bool
	if msg, ok = desoMsg.(*MsgDeSoAddr); !ok {
		glog.Errorf("Server._handleAddrMessage: Problem decoding MsgDeSoAddr: %v", spew.Sdump(desoMsg))
		srv.networkManager.DisconnectById(id, "Problem decoding MsgDeSoAddr")
		return
	}

	srv.addrsToBroadcastLock.Lock()
	defer srv.addrsToBroadcastLock.Unlock()

	glog.V(1).Infof("Server._handleAddrMessage: Received Addr from peer id=%v with addrs %v", pp.ID, spew.Sdump(msg.AddrList))

	// If this addr message contains more than the maximum allowed number of addresses
	// then disconnect this peer.
	if len(msg.AddrList) > MaxAddrsPerAddrMsg {
		glog.Errorf(fmt.Sprintf("Server._handleAddrMessage: Disconnecting "+
			"Peer id=%v for sending us an addr message with %d transactions, which exceeds "+
			"the max allowed %d",
			pp.ID, len(msg.AddrList), MaxAddrsPerAddrMsg))
		srv.networkManager.DisconnectById(id, "Addr message too large")
		return
	}

	// Add all the addresses we received to the addrmgr.
	netAddrsReceived := []*wire.NetAddressV2{}
	for _, addr := range msg.AddrList {
		addrAsNetAddr := wire.NetAddressV2FromBytes(
			addr.Timestamp, (wire.ServiceFlag)(addr.Services), addr.IP[:], addr.Port)
		if !addrmgr.IsRoutable(addrAsNetAddr) {
			glog.V(1).Infof("Server._handleAddrMessage: Dropping address %v from peer %v because it is not routable", addr, pp)
			continue
		}

		netAddrsReceived = append(
			netAddrsReceived, addrAsNetAddr)
	}
	srv.AddrMgr.AddAddresses(netAddrsReceived, pp.netAddr)

	// If the message had <= 10 addrs in it, then queue all the addresses for relaying on the next cycle.
	if len(msg.AddrList) <= 10 {
		glog.V(1).Infof("Server._handleAddrMessage: Queueing %d addrs for forwarding from "+
			"peer %v", len(msg.AddrList), pp)
		sourceAddr := &SingleAddr{
			Timestamp: time.Now(),
			IP:        pp.netAddr.ToLegacy().IP,
			Port:      pp.netAddr.Port,
			Services:  pp.serviceFlags,
		}
		listToAddTo, hasSeenSource := srv.addrsToBroadcast[sourceAddr.StringWithPort(false /*includePort*/)]
		if !hasSeenSource {
			listToAddTo = []*SingleAddr{}
		}
		// If this peer has been sending us a lot of little crap, evict a lot of their
		// stuff but don't disconnect.
		if len(listToAddTo) > MaxAddrsPerAddrMsg {
			listToAddTo = listToAddTo[:MaxAddrsPerAddrMsg/2]
		}
		listToAddTo = append(listToAddTo, msg.AddrList...)
		srv.addrsToBroadcast[sourceAddr.StringWithPort(false /*includePort*/)] = listToAddTo
	}
}

func (srv *Server) _handleGetAddrMessage(pp *Peer, desoMsg DeSoMessage) {
	if desoMsg.GetMsgType() != MsgTypeGetAddr {
		return
	}

	id := NewRemoteNodeId(pp.ID)
	if _, ok := desoMsg.(*MsgDeSoGetAddr); !ok {
		glog.Errorf("Server._handleAddrMessage: Problem decoding "+
			"MsgDeSoAddr: %v", spew.Sdump(desoMsg))
		srv.networkManager.DisconnectById(id, "Problem decoding MsgDeSoGetAddr")
		return
	}

	glog.V(1).Infof("Server._handleGetAddrMessage: Received GetAddr from peer %v", pp)
	// When we get a GetAddr message, choose MaxAddrsPerMsg from the AddrMgr
	// and send them back to the peer.
	netAddrsFound := srv.AddrMgr.AddressCache()
	if len(netAddrsFound) == 0 {
		return
	}
	if len(netAddrsFound) > MaxAddrsPerAddrMsg {
		netAddrsFound = netAddrsFound[:MaxAddrsPerAddrMsg]
	}

	// Convert the list to a SingleAddr list.
	res := &MsgDeSoAddr{}
	for _, netAddr := range netAddrsFound {
		singleAddr := &SingleAddr{
			Timestamp: time.Now(),
			IP:        netAddr.ToLegacy().IP,
			Port:      netAddr.Port,
			Services:  (ServiceFlag)(netAddr.Services),
		}
		res.AddrList = append(res.AddrList, singleAddr)
	}
	rn := srv.networkManager.GetRemoteNodeById(id)
	if err := srv.networkManager.SendMessage(rn, res); err != nil {
		glog.Errorf("Server._handleGetAddrMessage: Problem sending addr message to peer %v: %v", pp, err)
		srv.networkManager.DisconnectById(id, "Problem sending addr message")
		return
	}
}

func (srv *Server) _handleControlMessages(serverMessage *ServerMessage) (_shouldQuit bool) {
	switch serverMessage.Msg.(type) {
	// Control messages used internally to signal to the server.
	case *MsgDeSoDisconnectedPeer:
		srv._handleDisconnectedPeerMessage(serverMessage.Peer)
		srv.networkManager._handleDisconnectedPeerMessage(serverMessage.Peer, serverMessage.Msg)
	case *MsgDeSoNewConnection:
		srv.networkManager._handleNewConnectionMessage(serverMessage.Peer, serverMessage.Msg)
	case *MsgDeSoQuit:
		return true
	}

	return false
}

func (srv *Server) _handlePeerMessages(serverMessage *ServerMessage) {
	// Handle all non-control message types from our Peers.
	switch msg := serverMessage.Msg.(type) {
	// Messages sent among peers.
	case *MsgDeSoAddr:
		srv._handleAddrMessage(serverMessage.Peer, serverMessage.Msg)
	case *MsgDeSoGetAddr:
		srv._handleGetAddrMessage(serverMessage.Peer, serverMessage.Msg)
	case *MsgDeSoGetHeaders:
		srv._handleGetHeaders(serverMessage.Peer, msg)
	case *MsgDeSoHeaderBundle:
		srv._handleHeaderBundle(serverMessage.Peer, msg)
	case *MsgDeSoBlockBundle:
		srv._handleBlockBundle(serverMessage.Peer, msg)
	case *MsgDeSoGetBlocks:
		srv._handleGetBlocks(serverMessage.Peer, msg)
	case *MsgDeSoBlock:
		// isLastBlock is always true when we get a legacy single-block message.
		srv._handleBlock(serverMessage.Peer, msg, true)
	case *MsgDeSoGetSnapshot:
		srv._handleGetSnapshot(serverMessage.Peer, msg)
	case *MsgDeSoSnapshotData:
		srv._handleSnapshot(serverMessage.Peer, msg)
	case *MsgDeSoGetTransactions:
		srv._handleGetTransactions(serverMessage.Peer, msg)
	case *MsgDeSoTransactionBundle:
		srv._handleTransactionBundle(serverMessage.Peer, msg)
	case *MsgDeSoTransactionBundleV2:
		srv._handleTransactionBundleV2(serverMessage.Peer, msg)
	case *MsgDeSoMempool:
		srv._handleMempool(serverMessage.Peer, msg)
	case *MsgDeSoInv:
		srv._handleInv(serverMessage.Peer, msg)
	case *MsgDeSoVersion:
		srv.networkManager._handleVersionMessage(serverMessage.Peer, serverMessage.Msg)
	case *MsgDeSoVerack:
		srv.networkManager._handleVerackMessage(serverMessage.Peer, serverMessage.Msg)
	case *MsgDeSoValidatorVote:
		srv._handleValidatorVote(serverMessage.Peer, msg)
	case *MsgDeSoValidatorTimeout:
		srv._handleValidatorTimeout(serverMessage.Peer, msg)
	}
}

func (srv *Server) _handleFastHotStuffConsensusEvent(event *consensus.FastHotStuffEvent) {
	// This should never happen. If the consensus message handler isn't defined, then something went
	// wrong during the node initialization. We log it and return early to avoid panicking.
	if srv.fastHotStuffConsensus == nil {
		glog.Errorf("Server._handleFastHotStuffConsensusEvent: Consensus controller is nil")
		return
	}

	switch event.EventType {
	case consensus.FastHotStuffEventTypeVote:
		srv.fastHotStuffConsensus.HandleLocalVoteEvent(event)
	case consensus.FastHotStuffEventTypeTimeout:
		srv.fastHotStuffConsensus.HandleLocalTimeoutEvent(event)
	case consensus.FastHotStuffEventTypeConstructVoteQC:
		srv.fastHotStuffConsensus.HandleLocalBlockProposalEvent(event)
	case consensus.FastHotStuffEventTypeConstructTimeoutQC:
		srv.fastHotStuffConsensus.HandleLocalTimeoutBlockProposalEvent(event)
	}
}

func (srv *Server) _handleValidatorVote(pp *Peer, msg *MsgDeSoValidatorVote) {
	if msg.GetMsgType() != MsgTypeValidatorVote {
		return
	}
	// It's possible that the consensus controller hasn't been initialized. If so,
	// we log an error and move on.
	if srv.fastHotStuffConsensus == nil {
		glog.Errorf("Server._handleValidatorVote: Consensus controller is nil")
		return
	}

	if err := srv.fastHotStuffConsensus.HandleValidatorVote(pp, msg); err != nil {
		glog.Errorf("Server._handleValidatorVote: Error handling vote message from peer: %v", err)
	}
}

func (srv *Server) _handleValidatorTimeout(pp *Peer, msg *MsgDeSoValidatorTimeout) {
	if msg.GetMsgType() != MsgTypeValidatorTimeout {
		return
	}
	// It's possible that the consensus controller hasn't been initialized. If so,
	// we log an error and move on.
	if srv.fastHotStuffConsensus == nil {
		glog.Errorf("Server._handleValidatorTimeout: Consensus controller is nil")
		return
	}

	missingBlockHashes, err := srv.fastHotStuffConsensus.HandleValidatorTimeout(pp, msg)
	if err != nil {
		glog.Errorf("Server._handleValidatorTimeout: Error handling timeout message from peer: %v", err)
	}

	// If we have missing blocks to request, then we send a GetBlocks message to the peer.
	if len(missingBlockHashes) > 0 {
		srv.RequestBlocksByHash(pp, missingBlockHashes)
	}
}

// _startConsensusEventLoop contains the top-level event loop to run both the PoW and PoS consensus. It is
// single-threaded to ensure that concurrent event do not conflict with each other. It's role is to guarantee
// single threaded processing and act as an entry point for consensus events. It does minimal validation on its
// own.
//
// For the PoW consensus:
// - It listens to all peer messages from the network and handles them as they come in. This includes
// control messages from peer, proposed blocks from peers, votes/timeouts, block requests, mempool
// requests from syncing peers
//
// For the PoS consensus:
// - It listens to all peer messages from the network and handles them as they come in. This includes
// control messages from peer, proposed blocks from peers, votes/timeouts, block requests, mempool
// requests from syncing peers
// - It listens to consensus events from the Fast HostStuff consensus engine. The consensus signals when
// it's ready to vote, timeout, propose a block, or propose an empty block with a timeout QC.
func (srv *Server) _startConsensus() {
	// Initialize the FastHotStuffConsensus transition check time.
	srv.resetFastHotStuffConsensusTransitionCheckTime()

	for {
		// This is used instead of the shouldQuit control message exist mechanism below. shouldQuit will be true only
		// when all incoming messages have been processed, on the other hand this shutdown will quit immediately.
		if atomic.LoadInt32(&srv.shutdown) >= 1 {
			break
		}

		select {
		case <-srv.getFastHotStuffTransitionCheckTime():
			{
				glog.V(2).Info("Server._startConsensus: Checking if FastHotStuffConsensus is ready to start")
				srv.tryTransitionToFastHotStuffConsensus()
			}

		case consensusEvent := <-srv.getFastHotStuffConsensusEventChannel():
			{
				glog.V(2).Infof("Server._startConsensus: Received consensus event: %s", consensusEvent.ToString())
				srv._handleFastHotStuffConsensusEvent(consensusEvent)
			}

		case serverMessage := <-srv.incomingMessages:
			{
				// There is an incoming network message from a peer.

				glog.V(2).Infof("Server._startConsensus: Handling message of type %v from Peer %v",
					serverMessage.Msg.GetMsgType(), serverMessage.Peer)
				srv._handlePeerMessages(serverMessage)

				// Always check for and handle control messages regardless of whether the
				// BitcoinManager is synced. Note that we filter control messages out in a
				// Peer's inHandler so any control message we get at this point should be bona fide.
				shouldQuit := srv._handleControlMessages(serverMessage)
				if shouldQuit {
					break
				}
			}

		}
	}

	// If we broke out of the select statement then it's time to allow things to
	// clean up.
	srv.waitGroup.Done()
	glog.V(2).Info("Server.Start: Server done")
}

func (srv *Server) getAddrsToBroadcast() []*SingleAddr {
	srv.addrsToBroadcastLock.Lock()
	defer srv.addrsToBroadcastLock.Unlock()

	// If there's nothing in the map, return.
	if len(srv.addrsToBroadcast) == 0 {
		return []*SingleAddr{}
	}

	// If we get here then we have some addresses to broadcast.
	addrsToBroadcast := []*SingleAddr{}
	for uint32(len(addrsToBroadcast)) < srv.params.MaxAddressesToBroadcast &&
		len(srv.addrsToBroadcast) > 0 {
		// Choose a key at random. This works because map iteration is random in golang.
		bucket := ""
		for kk := range srv.addrsToBroadcast {
			bucket = kk
			break
		}

		// Remove the last element from the slice for the given bucket.
		currentAddrList := srv.addrsToBroadcast[bucket]
		if len(currentAddrList) > 0 {
			lastIndex := len(currentAddrList) - 1
			currentAddr := currentAddrList[lastIndex]
			currentAddrList = currentAddrList[:lastIndex]
			if len(currentAddrList) == 0 {
				delete(srv.addrsToBroadcast, bucket)
			} else {
				srv.addrsToBroadcast[bucket] = currentAddrList
			}

			addrsToBroadcast = append(addrsToBroadcast, currentAddr)
		}
	}

	return addrsToBroadcast
}

// Must be run inside a goroutine. Relays addresses to peers at regular intervals
// and relays our own address to peers once every 24 hours.
func (srv *Server) _startAddressRelayer() {
	for numMinutesPassed := 0; ; numMinutesPassed++ {
		if atomic.LoadInt32(&srv.shutdown) >= 1 {
			break
		}
		// For the first ten minutes after the connection controller starts, relay our address to all
		// peers. After the first ten minutes, do it once every 24 hours.
		glog.V(1).Infof("Server.startAddressRelayer: Relaying our own addr to peers")
		remoteNodes := srv.networkManager.GetAllRemoteNodes().GetAll()
		if numMinutesPassed < 10 || numMinutesPassed%(RebroadcastNodeAddrIntervalMinutes) == 0 {
			for _, rn := range remoteNodes {
				if !rn.IsHandshakeCompleted() {
					continue
				}
				netAddr := rn.GetNetAddress()
				if netAddr == nil {
					continue
				}
				bestAddress := srv.AddrMgr.GetBestLocalAddress(netAddr)
				if bestAddress != nil {
					glog.V(2).Infof("Server.startAddressRelayer: Relaying address %v to "+
						"RemoteNode (id= %v)", bestAddress.Addr.String(), rn.GetId())
					addrMsg := &MsgDeSoAddr{
						AddrList: []*SingleAddr{
							{
								Timestamp: time.Now(),
								IP:        bestAddress.ToLegacy().IP,
								Port:      bestAddress.Port,
								Services:  (ServiceFlag)(bestAddress.Services),
							},
						},
					}
					if err := rn.SendMessage(addrMsg); err != nil {
						glog.Errorf("Server.startAddressRelayer: Problem sending "+
							"MsgDeSoAddr to RemoteNode (id= %v): %v", rn.GetId(), err)
					}
				}
			}
		}

		glog.V(2).Infof("Server.startAddressRelayer: Seeing if there are addrs to relay...")
		// Broadcast the addrs we have to all of our peers.
		addrsToBroadcast := srv.getAddrsToBroadcast()
		if len(addrsToBroadcast) == 0 {
			glog.V(2).Infof("Server.startAddressRelayer: No addrs to relay.")
			time.Sleep(AddrRelayIntervalSeconds * time.Second)
			continue
		}

		glog.V(2).Infof("Server.startAddressRelayer: Found %d addrs to "+
			"relay: %v", len(addrsToBroadcast), spew.Sdump(addrsToBroadcast))
		// Iterate over all our peers and broadcast the addrs to all of them.
		for _, rn := range remoteNodes {
			if !rn.IsHandshakeCompleted() {
				continue
			}
			addrMsg := &MsgDeSoAddr{
				AddrList: addrsToBroadcast,
			}
			if err := rn.SendMessage(addrMsg); err != nil {
				glog.Errorf("Server.startAddressRelayer: Problem sending "+
					"MsgDeSoAddr to RemoteNode (id= %v): %v", rn.GetId(), err)
			}
		}
		time.Sleep(AddrRelayIntervalSeconds * time.Second)
		continue
	}
}

func (srv *Server) getFastHotStuffConsensusEventChannel() chan *consensus.FastHotStuffEvent {
	if srv.fastHotStuffConsensus == nil {
		return nil
	}
	return srv.fastHotStuffConsensus.fastHotStuffEventLoop.GetEvents()
}

func (srv *Server) resetFastHotStuffConsensusTransitionCheckTime() {
	// Check if the FastHotStuffConsensus is ready to start based on the FastHotStuffConsensusTransitionCheckDuration.
	srv.fastHotStuffConsensusTransitionCheckTime = time.Now().Add(
		srv.params.FastHotStuffConsensusTransitionCheckDuration)
}

func (srv *Server) getFastHotStuffTransitionCheckTime() <-chan time.Time {
	// If the FastHotStuffConsensus does not exist, or is already running, then
	// we don't need this timer. We can exit early.
	if srv.fastHotStuffConsensus == nil || srv.fastHotStuffConsensus.IsRunning() {
		return nil
	}
	return time.After(time.Until(srv.fastHotStuffConsensusTransitionCheckTime))
}

func (srv *Server) tryTransitionToFastHotStuffConsensus() {
	// Reset the transition check timer when this function exits.
	defer srv.resetFastHotStuffConsensusTransitionCheckTime()

	// If the FastHotStuffConsensus does not exist, or is already running, then
	// there is nothing left to do. We can exit early.
	if srv.fastHotStuffConsensus == nil || srv.fastHotStuffConsensus.IsRunning() {
		return
	}

	// Get the tip height, header tip height, and sync state of the blockchain. We'll use them
	// in a heuristic here to determine if we are ready to transition to the FastHotStuffConsensus,
	// or should continue to try to sync.
	srv.blockchain.ChainLock.RLock()
	tipHeight := uint64(srv.blockchain.blockTip().Height)
	headerTipHeight := uint64(srv.blockchain.headerTip().Height)
	syncState := srv.blockchain.chainState()
	srv.blockchain.ChainLock.RUnlock()

	// Exit early if the current tip height is below the final PoW block's height. We are ready to
	// enable the FastHotStuffConsensus once we reach the final block of the PoW protocol. The
	// FastHotStuffConsensus can only be enabled once it's at or past the final block height of
	// the PoW protocol.
	if tipHeight < srv.params.GetFinalPoWBlockHeight() {
		return
	}

	// If the header's tip is not at the same height as the block tip, then we are still syncing
	// and we should not transition to the FastHotStuffConsensus.
	if headerTipHeight != tipHeight {
		return
	}

	// If we are still syncing, then we should not transition to the FastHotStuffConsensus.
	// We intentionally exclude the SyncStateSyncingHeaders to account for the case where we
	// do not have a sync peer and are stuck in the SyncStateSyncingHeaders state.
	skippedSyncStates := []SyncState{
		SyncStateSyncingSnapshot, SyncStateSyncingBlocks, SyncStateNeedBlocksss, SyncStateSyncingHistoricalBlocks,
	}
	if collections.Contains(skippedSyncStates, syncState) {
		return
	}

	// If we have a sync peer and have not reached the sync peer's starting block height, then
	// we should sync all remaining blocks from the sync peer before transitioning to the
	// FastHotStuffConsensus.
	if srv.SyncPeer != nil && srv.SyncPeer.StartingBlockHeight() > tipHeight {
		return
	}

	// At this point, we know that we have synced to the sync peer's tip or we don't have a sync
	// peer. The header tip and the chain tip are also at the same height. We are ready to transition
	// to the FastHotStuffConsensus.

	srv.fastHotStuffConsensus.Start()
}

func (srv *Server) _startTransactionRelayer() {
	// If we've set a maximum sync height, we will not relay transactions.
	if srv.blockchain.MaxSyncBlockHeight > 0 {
		return
	}

	for {
		// Just continuously relay transactions to peers that don't have them.
		srv._relayTransactions()
	}
}

func (srv *Server) Stop() {
	glog.Info("Server.Stop: Gracefully shutting down Server")

	// Iterate through all the peers and flush their logs before we quit.
	glog.Info("Server.Stop: Flushing logs for all peers")
	atomic.AddInt32(&srv.shutdown, 1)

	// Stop the ConnectionManager
	srv.cmgr.Stop()
	glog.Infof(CLog(Yellow, "Server.Stop: Closed the ConnectionManger"))

	srv.networkManager.Stop()
	glog.Infof(CLog(Yellow, "Server.Stop: Closed the NetworkManager"))

	// Stop the miner if we have one running.
	if srv.miner != nil {
		srv.miner.Stop()
		glog.Infof(CLog(Yellow, "Server.Stop: Closed the Miner"))
	}

	// Stop the PoS validator consensus if one is running
	if srv.fastHotStuffConsensus != nil {
		srv.fastHotStuffConsensus.Stop()
	}

	// Stop the PoS block proposer if we have one running.
	if srv.fastHotStuffConsensus != nil {
		srv.fastHotStuffConsensus.fastHotStuffEventLoop.Stop()
		glog.Infof(CLog(Yellow, "Server.Stop: Closed the fastHotStuffEventLoop"))
	}

	// TODO: Stop the PoS mempool if we have one running.

	if srv.mempool != nil {
		// Before the node shuts down, write all the mempool txns to disk
		// if the flag is set.
		if srv.mempool.mempoolDir != "" {
			glog.Info("Doing final mempool dump...")
			srv.mempool.DumpTxnsToDB()
			glog.Info("Final mempool dump complete!")
		}

		if !srv.mempool.stopped {
			srv.mempool.Stop()
		}
		glog.Infof(CLog(Yellow, "Server.Stop: Closed Mempool"))
	}

	glog.Infof(CLog(Yellow, "Server.Stop: Closed PosMempool"))
	srv.posMempool.Stop()

	// Stop the block producer
	if srv.blockProducer != nil {
		if srv.blockchain.MaxSyncBlockHeight == 0 {
			srv.blockProducer.Stop()
		}
		glog.Infof(CLog(Yellow, "Server.Stop: Closed BlockProducer"))
	}

	// This will signal any goroutines to quit. Note that enqueing this after stopping
	// the ConnectionManager seems like it should cause the Server to process any remaining
	// messages before calling waitGroup.Done(), which seems like a good thing.
	go func() {
		srv.incomingMessages <- &ServerMessage{
			// Peer is ignored for MsgDeSoQuit.
			Peer: nil,
			Msg:  &MsgDeSoQuit{},
		}
	}()

	// Wait for the server to fully shut down.
	// TODO: shouldn't we wait for all modules to shutdown?
	srv.waitGroup.Wait()
	glog.Info("Server.Stop: Successfully shut down Server")
}

func (srv *Server) GetStatsdClient() *statsd.Client {
	return srv.statsdClient
}

// Start actually kicks off all of the management processes. Among other things, it causes
// the ConnectionManager to actually start connecting to peers and receiving messages. If
// requested, it also starts the miner.
func (srv *Server) Start() {
	// Start the Server so that it will be ready to process messages once the ConnectionManager
	// finds some Peers.
	glog.Info("Server.Start: Starting Server")
	srv.waitGroup.Add(1)

	go srv._startConsensus()

	go srv._startAddressRelayer()

	go srv._startTransactionRelayer()

	srv.posMempool.Start()

	// Once the ConnectionManager is started, peers will be found and connected to and
	// messages will begin to flow in to be processed.
	if !srv.DisableNetworking {
		go srv.cmgr.Start()
	}

	if srv.miner != nil && len(srv.miner.PublicKeys) > 0 {
		go srv.miner.Start()
	}

	// Initialize state syncer mempool job, if needed.
	if srv.stateChangeSyncer != nil {
		srv.stateChangeSyncer.StartMempoolSyncRoutine(srv)
	}

	// Start the network manager's internal event loop to open and close connections to peers.
	srv.networkManager.Start()
}

// SyncPrefixProgress keeps track of sync progress on an individual prefix. It is used in
// hyper sync to determine which peer to query about each prefix and also what was the last
// db key that we've received from that peer. Peers will send us state by chunks. But first we
// need to tell the peer the starting key for the chunk we want to retrieve.
type SyncPrefixProgress struct {
	// Peer assigned for retrieving this particular prefix.
	PrefixSyncPeer *Peer
	// DB prefix corresponding to this particular sync progress.
	Prefix []byte
	// LastReceivedKey is the last key that we've received from this peer.
	LastReceivedKey []byte

	// Completed indicates whether we've finished syncing this prefix.
	Completed bool
}

// SyncProgress is used to keep track of hyper sync progress. It stores a list of SyncPrefixProgress
// structs which are used to track progress on each individual prefix. It also has the snapshot block
// height and block hash of the current snapshot epoch.
type SyncProgress struct {
	// PrefixProgress includes a list of SyncPrefixProgress objects, each of which represents a state prefix.
	PrefixProgress []*SyncPrefixProgress

	// SnapshotMetadata is the information about the snapshot we're downloading.
	SnapshotMetadata *SnapshotEpochMetadata

	// Completed indicates whether we've finished syncing state.
	Completed bool

	printChannel chan struct{}
}

func (progress *SyncProgress) PrintLoop() {
	progress.printChannel = make(chan struct{})
	ticker := time.NewTicker(60 * time.Second)
	defer ticker.Stop()

	for {
		select {
		case <-progress.printChannel:
			return
		case <-ticker.C:
			var completedPrefixes [][]byte
			var incompletePrefixes [][]byte
			var currentPrefix []byte

			for _, prefix := range StatePrefixes.StatePrefixesList {
				// Check if the prefix has been completed.
				foundPrefix := false
				for _, prefixProgress := range progress.PrefixProgress {
					if reflect.DeepEqual(prefix, prefixProgress.Prefix) {
						foundPrefix = true
						if prefixProgress.Completed {
							completedPrefixes = append(completedPrefixes, prefix)
							break
						} else {
							currentPrefix = prefix
						}
						break
					}
				}
				if !foundPrefix {
					incompletePrefixes = append(incompletePrefixes, prefix)
				}
			}
			if len(completedPrefixes) > 0 {
				glog.Infof(CLog(Green, fmt.Sprintf("HyperSync: finished downloading prefixes (%v)", completedPrefixes)))
			}
			if len(currentPrefix) > 0 {
				glog.Infof(CLog(Magenta, fmt.Sprintf("HyperSync: currently syncing prefix: (%v)", currentPrefix)))
			}
			if len(incompletePrefixes) > 0 {
				glog.Infof("Remaining prefixes (%v)", incompletePrefixes)
			}
		}
	}
}

func (srv *Server) GetNetworkManagerConnections() []*RemoteNode {
	return srv.networkManager.GetAllRemoteNodes().GetAll()
}

func (srv *Server) GetLatestView() uint64 {
	if srv.fastHotStuffConsensus == nil || !srv.fastHotStuffConsensus.IsRunning() {
		return 0
	}
	if srv.fastHotStuffConsensus.fastHotStuffEventLoop == nil ||
		!srv.fastHotStuffConsensus.fastHotStuffEventLoop.IsRunning() {
		return 0
	}
	return srv.fastHotStuffConsensus.fastHotStuffEventLoop.GetCurrentView()
}<|MERGE_RESOLUTION|>--- conflicted
+++ resolved
@@ -4,6 +4,7 @@
 	"bytes"
 	"encoding/hex"
 	"fmt"
+	"github.com/DataDog/datadog-go/v5/statsd"
 	"net"
 	"path/filepath"
 	"reflect"
@@ -12,18 +13,6 @@
 	"sync/atomic"
 	"time"
 
-<<<<<<< HEAD
-	"github.com/btcsuite/btcd/wire"
-	"github.com/deso-protocol/core/collections"
-	"github.com/deso-protocol/core/consensus"
-
-	"github.com/decred/dcrd/container/lru"
-
-	"github.com/DataDog/datadog-go/v5/statsd"
-
-=======
-	"github.com/DataDog/datadog-go/v5/statsd"
->>>>>>> ea243f37
 	"github.com/btcsuite/btcd/addrmgr"
 	chainlib "github.com/btcsuite/btcd/blockchain"
 	"github.com/btcsuite/btcd/wire"
@@ -99,11 +88,7 @@
 	// adding it to this map and checking this map before replying will make it
 	// so that we only send a reply to the first peer that sent us the inv, which
 	// is more efficient.
-<<<<<<< HEAD
-	inventoryBeingProcessed lru.Set[InvVect]
-=======
 	inventoryBeingProcessed *lru.Cache[InvVect, struct{}]
->>>>>>> ea243f37
 	// hasRequestedSync indicates whether we've bootstrapped our mempool
 	// by requesting all mempool transactions from a
 	// peer. It's initially false
@@ -716,11 +701,7 @@
 	srv.blockProducer = _blockProducer
 	srv.incomingMessages = _incomingMessages
 	// Make this hold a multiple of what we hold for individual peers.
-<<<<<<< HEAD
-	srv.inventoryBeingProcessed = *lru.NewSet[InvVect](maxKnownInventory)
-=======
 	srv.inventoryBeingProcessed, _ = lru.New[InvVect, struct{}](maxKnownInventory)
->>>>>>> ea243f37
 	srv.requestTimeoutSeconds = 10
 
 	srv.statsdClient = statsd
@@ -1799,11 +1780,7 @@
 	}
 	// We also reset the in-memory snapshot cache, because it is populated with stale records after
 	// we've initialized the chain with seed transactions.
-<<<<<<< HEAD
-	srv.snapshot.DatabaseCache = *lru.NewMap[string, []byte](DatabaseCacheSize)
-=======
 	srv.snapshot.DatabaseCache, _ = lru.New[string, []byte](int(DatabaseCacheSize))
->>>>>>> ea243f37
 
 	// If we got here then we finished the snapshot sync so set appropriate flags.
 	srv.blockchain.syncingState = false
@@ -2089,13 +2066,8 @@
 
 			// Add the transaction to the peer's known inventory. We do
 			// it here when we enqueue the message to the peers outgoing
-<<<<<<< HEAD
-			// message queue so that we don't have remember to do it later.
-			pp.knownInventory.Put(*invVect)
-=======
 			// message queue so that we don't have to remember to do it later.
 			pp.knownInventory.Add(*invVect, struct{}{})
->>>>>>> ea243f37
 			invMsg.InvList = append(invMsg.InvList, invVect)
 		}
 		if len(invMsg.InvList) > 0 {
