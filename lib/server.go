package lib

import (
	"bytes"
	"encoding/hex"
	"fmt"
	"github.com/btcsuite/btcd/wire"
	"github.com/deso-protocol/core/consensus"
	"net"
	"path/filepath"
	"reflect"
	"runtime"
	"strings"
	"sync/atomic"
	"time"

	"github.com/decred/dcrd/lru"

	"github.com/DataDog/datadog-go/statsd"

	"github.com/btcsuite/btcd/addrmgr"
	chainlib "github.com/btcsuite/btcd/blockchain"
	"github.com/davecgh/go-spew/spew"
	"github.com/deso-protocol/go-deadlock"
	"github.com/dgraph-io/badger/v3"
	"github.com/golang/glog"
	"github.com/pkg/errors"
)

// ServerMessage is the core data structure processed by the Server in its main
// loop.
type ServerMessage struct {
	Peer      *Peer
	Msg       DeSoMessage
	ReplyChan chan *ServerReply
}

// GetDataRequestInfo is a data structure used to keep track of which transactions
// we've requested from a Peer.
type GetDataRequestInfo struct {
	PeerWhoSentInv *Peer
	TimeRequested  time.Time
}

// ServerReply is used to signal to outside programs that a particular ServerMessage
// they may have been waiting on has been processed.
type ServerReply struct {
}

// Server is the core of the DeSo node. It effectively runs a single-threaded
// main loop that processes transactions from other peers and responds to them
// accordingly. Probably the best place to start looking is the messageHandler
// function.
type Server struct {
	cmgr          *ConnectionManager
	blockchain    *Blockchain
	snapshot      *Snapshot
	forceChecksum bool
	mempool       *DeSoMempool
	posMempool    *PosMempool
	miner         *DeSoMiner
	blockProducer *DeSoBlockProducer
	eventManager  *EventManager
	TxIndex       *TXIndex
	params        *DeSoParams

	// fastHotStuffEventLoop consensus.FastHotStuffEventLoop
	networkManager *NetworkManager
	// posMempool *PosMemPool TODO: Add the mempool later
	fastHotStuffConsensus *FastHotStuffConsensus

	// All messages received from peers get sent from the ConnectionManager to the
	// Server through this channel.
	//
	// Generally, the
	// ConnectionManager is responsible for managing the connections to all the peers,
	// but when it receives a message from one of them, it forwards it to the Server
	// on this channel to actually process (acting as a router in that way).
	//
	// In addition to messages from peers, the ConnectionManager will also send control
	// messages to notify the Server e.g. when a Peer connects or disconnects so that
	// the Server can take action appropriately.
	incomingMessages chan *ServerMessage
	// inventoryBeingProcessed keeps track of the inventory (hashes of blocks and
	// transactions) that we've recently processed from peers. It is useful for
	// avoiding situations in which we re-fetch the same data from many peers.
	// For example, if we get the same Block inv message from multiple peers,
	// adding it to this map and checking this map before replying will make it
	// so that we only send a reply to the first peer that sent us the inv, which
	// is more efficient.
	inventoryBeingProcessed lru.Cache
	// hasRequestedSync indicates whether we've bootstrapped our mempool
	// by requesting all mempool transactions from a
	// peer. It's initially false
	// when the server boots up but gets set to true after we make a Mempool
	// request once we're fully synced.
	// The waitGroup is used to manage the cleanup of the Server.
	waitGroup deadlock.WaitGroup

	// During initial block download, we request headers and blocks from a single
	// peer. Note: These fields should only be accessed from the messageHandler thread.
	//
	// TODO: This could be much faster if we were to download blocks in parallel
	// rather than from a single peer but it won't be a problem until later, at which
	// point we can make the optimization.
	SyncPeer *Peer

	// If we're syncing state using hypersync, we'll keep track of the progress using HyperSyncProgress.
	// It stores information about all the prefixes that we're fetching. The way that HyperSyncProgress
	// is organized allows for multi-peer state synchronization. In such case, we would assign prefixes
	// to different peers. Whenever we assign a prefix to a peer, we would append a SyncProgressPrefix
	// struct to the HyperSyncProgress.PrefixProgress array.
	HyperSyncProgress SyncProgress
	// How long we wait on a transaction we're fetching before giving
	// up on it. Note this doesn't apply to blocks because they have their own
	// process for retrying that differs from transactions, which are
	// more best-effort than blocks.
	requestTimeoutSeconds uint32

	// dataLock protects requestedTxns and requestedBlocks
	dataLock deadlock.Mutex

	// requestedTransactions contains hashes of transactions for which we have
	// requested data but have not yet received a response.
	requestedTransactionsMap map[BlockHash]*GetDataRequestInfo

	// addrsToBroadcast is a list of all the addresses we've received from valid addr
	// messages that we intend to broadcast to our peers. It is organized as:
	// <recipient address> -> <list of addresses we received from that recipient>.
	//
	// It is organized in this way so that we can limit the number of addresses we
	// are distributing for a single peer to avoid a DOS attack.
	addrsToBroadcastLock deadlock.RWMutex
	addrsToBroadcast     map[string][]*SingleAddr

	AddrMgr *addrmgr.AddrManager

	// When set to true, we disable the ConnectionManager
	DisableNetworking bool

	// When set to true, transactions created on this node will be ignored.
	ReadOnlyMode                 bool
	IgnoreInboundPeerInvMessages bool

	// Becomes true after the node has processed its first transaction bundle from
	// any peer. This is useful in a deployment setting because it makes it so that
	// a health check can wait until this value becomes true.
	hasProcessedFirstTransactionBundle bool

	statsdClient *statsd.Client

	Notifier *Notifier

	// nodeMessageChannel is used to restart the node that's currently running this server.
	// It is basically a backlink to the node that calls Stop() and Start().
	nodeMessageChannel chan NodeMessage

	shutdown int32
	// timer is a helper variable that allows timing events for development purposes.
	// It can be used to find computational bottlenecks.
	timer *Timer

	stateChangeSyncer *StateChangeSyncer
	// DbMutex protects the badger database from concurrent access when it's being closed & re-opened.
	// This is necessary because the database is closed & re-opened when the node finishes hypersyncing in order
	// to change the database options from Default options to Performance options.
	DbMutex deadlock.Mutex
}

func (srv *Server) HasProcessedFirstTransactionBundle() bool {
	return srv.hasProcessedFirstTransactionBundle
}

// ResetRequestQueues resets all the request queues.
func (srv *Server) ResetRequestQueues() {
	srv.dataLock.Lock()
	defer srv.dataLock.Unlock()

	glog.V(2).Infof("Server.ResetRequestQueues: Resetting request queues")

	srv.requestedTransactionsMap = make(map[BlockHash]*GetDataRequestInfo)
}

func (srv *Server) GetNetworkManager() *NetworkManager {
	return srv.networkManager
}

// dataLock must be acquired for writing before calling this function.
func (srv *Server) _removeRequest(hash *BlockHash) {
	// Just be lazy and remove the hash from everything indiscriminately to
	// make sure it's good and purged.
	delete(srv.requestedTransactionsMap, *hash)

	invVect := &InvVect{
		Type: InvTypeTx,
		Hash: *hash,
	}
	srv.inventoryBeingProcessed.Delete(*invVect)
}

// dataLock must be acquired for writing before calling this function.
func (srv *Server) _expireRequests() {
	// TODO: It could in theory get slow to do brute force iteration over everything
	// we've requested but not yet received, which is what we do below. But we'll
	// wait until we actually have an issue with it before optimizing it, since it
	// could also be fine. Just watch out for it.

	timeout := time.Duration(int64(srv.requestTimeoutSeconds) * int64(time.Second))
	for hashIter, requestInfo := range srv.requestedTransactionsMap {
		// Note that it's safe to use the hash iterator here because _removeRequest
		// doesn't take a reference to it.
		if requestInfo.TimeRequested.Add(timeout).After(time.Now()) {
			srv._removeRequest(&hashIter)
		}
	}
}

// ExpireRequests checks to see if any requests have expired and removes them if so.
func (srv *Server) ExpireRequests() {
	srv.dataLock.Lock()
	defer srv.dataLock.Unlock()

	srv._expireRequests()
}

// TODO: The hallmark of a messy non-law-of-demeter-following interface...
func (srv *Server) GetBlockchain() *Blockchain {
	return srv.blockchain
}

// TODO: The hallmark of a messy non-law-of-demeter-following interface...
func (srv *Server) GetMempool() Mempool {
	srv.blockchain.ChainLock.RLock()
	defer srv.blockchain.ChainLock.RUnlock()

	if srv.params.IsPoSBlockHeight(uint64(srv.blockchain.BlockTip().Height)) {
		return srv.posMempool
	}
	return srv.mempool
}

// TODO: The hallmark of a messy non-law-of-demeter-following interface...
func (srv *Server) GetBlockProducer() *DeSoBlockProducer {
	return srv.blockProducer
}

func (srv *Server) GetConnectionManager() *ConnectionManager {
	return srv.cmgr
}

// TODO: The hallmark of a messy non-law-of-demeter-following interface...
func (srv *Server) GetMiner() *DeSoMiner {
	return srv.miner
}

func (srv *Server) BroadcastTransaction(txn *MsgDeSoTxn) ([]*MsgDeSoTxn, error) {
	// Use the backendServer to add the transaction to the mempool and
	// relay it to peers. When a transaction is created by the user there
	// is no need to consider a rateLimit and also no need to verifySignatures
	// because we generally will have done that already.
	mempoolTxs, err := srv._addNewTxn(nil /*peer*/, txn, false /*rateLimit*/, false /*verifySignatures*/)
	if err != nil {
		return nil, errors.Wrapf(err, "BroadcastTransaction: ")
	}

	// At this point, we know the transaction has been run through the mempool.
	// Now wait for an update of the ReadOnlyUtxoView so we don't break anything.
	srv.GetMempool().BlockUntilReadOnlyViewRegenerated()

	return mempoolTxs, nil
}

func (srv *Server) VerifyAndBroadcastTransaction(txn *MsgDeSoTxn) error {
	// Grab the block tip and use it as the height for validation.
	srv.blockchain.ChainLock.RLock()
	tipHeight := srv.blockchain.BlockTip().Height
	srv.blockchain.ChainLock.RUnlock()

	// Only add the txn to the PoW mempool if we are below the PoS cutover height.
	if srv.params.IsPoWBlockHeight(uint64(tipHeight)) {
		err := srv.blockchain.ValidateTransaction(
			txn,
			// blockHeight is set to the next block since that's where this
			// transaction will be mined at the earliest.
			tipHeight+1,
			true,
			srv.mempool)
		if err != nil {
			return fmt.Errorf("VerifyAndBroadcastTransaction: Problem validating txn: %v", err)
		}
	}

	if _, err := srv.BroadcastTransaction(txn); err != nil {
		return fmt.Errorf("VerifyAndBroadcastTransaction: Problem broadcasting txn: %v", err)
	}

	return nil
}

type NodeSyncType string

const (
	// Note that "any" forces the node to be archival in order to remain
	// backwards-compatible with the rest of the network. This may change
	// in the future.
	NodeSyncTypeAny               = "any"
	NodeSyncTypeBlockSync         = "blocksync"
	NodeSyncTypeHyperSyncArchival = "hypersync-archival"
	NodeSyncTypeHyperSync         = "hypersync"
)

func IsNodeArchival(syncType NodeSyncType) bool {
	return syncType == NodeSyncTypeAny ||
		syncType == NodeSyncTypeHyperSyncArchival ||
		syncType == NodeSyncTypeBlockSync
}

func NodeCanHypersyncState(syncType NodeSyncType) bool {
	// We can hypersync state from another node in all cases except
	// where block sync is required.
	return syncType != NodeSyncTypeBlockSync
}

func ValidateHyperSyncFlags(isHypersync bool, syncType NodeSyncType) {
	if syncType != NodeSyncTypeAny &&
		syncType != NodeSyncTypeBlockSync &&
		syncType != NodeSyncTypeHyperSyncArchival &&
		syncType != NodeSyncTypeHyperSync {
		glog.Fatalf("Unrecognized --sync-type flag %v", syncType)
	}
	if !isHypersync &&
		syncType == NodeSyncTypeHyperSync {
		glog.Fatal("Cannot set --sync-type=hypersync without also setting --hypersync=true")
	}
	if !isHypersync &&
		syncType == NodeSyncTypeHyperSyncArchival {
		glog.Fatal("Cannot set --sync-type=hypersync-archival without also setting --hypersync=true")
	}
}

// NewServer initializes all of the internal data structures. Right now this basically
// looks as follows:
//   - ConnectionManager starts and keeps track of peers.
//   - When messages are received from peers, they get forwarded on a channel to
//     the Server to handle them. In that sense the ConnectionManager is basically
//     just acting as a router.
//   - When the Server receives a message from a peer, it can do any of the following:
//   - Take no action.
//   - Use the Blockchain data structure to validate the transaction or update the
//     Blockchain data structure.
//   - Send a new message. This can be a message directed back to that actually sent this
//     message or it can be a message to another peer for whatever reason. When a message
//     is sent in this way it can also have a deadline on it that the peer needs to
//     respond by or else it will be disconnected.
//   - Disconnect the peer. In this case the ConnectionManager gets notified about the
//     disconnection and may opt to replace the now-disconnected peer with a new peer.
//     This happens for example when an outbound peer is disconnected in order to
//     maintain TargetOutboundPeers.
//   - The server could also receive a control message that a peer has been disconnected.
//     This can be useful to the server if, for example, it was expecting a response from
//     a particular peer, which could be the case in initial block download where a single
//     sync peer is used.
//
// TODO: Refactor all these arguments into a config object or something.
func NewServer(
	_params *DeSoParams,
	_listeners []net.Listener,
	_desoAddrMgr *addrmgr.AddrManager,
	_connectIps []string,
	_db *badger.DB,
	postgres *Postgres,
	_targetOutboundPeers uint32,
	_maxInboundPeers uint32,
	_minerPublicKeys []string,
	_numMiningThreads uint64,
	_limitOneInboundConnectionPerIP bool,
	_hyperSync bool,
	_syncType NodeSyncType,
	_maxSyncBlockHeight uint32,
	_disableEncoderMigrations bool,
	_rateLimitFeerateNanosPerKB uint64,
	_minFeeRateNanosPerKB uint64,
	_stallTimeoutSeconds uint64,
	_maxBlockTemplatesToCache uint64,
	_minBlockUpdateIntervalSeconds uint64,
	_blockCypherAPIKey string,
	_runReadOnlyUtxoViewUpdater bool,
	_snapshotBlockHeightPeriod uint64,
	_dataDir string,
	_mempoolDumpDir string,
	_disableNetworking bool,
	_readOnlyMode bool,
	_ignoreInboundPeerInvMessages bool,
	statsd *statsd.Client,
	_blockProducerSeed string,
	_trustedBlockProducerPublicKeys []string,
	_trustedBlockProducerStartHeight uint64,
	eventManager *EventManager,
	_nodeMessageChan chan NodeMessage,
	_forceChecksum bool,
	_stateChangeDir string,
	_hypersyncMaxQueueSize uint32,
	_blsKeystore *BLSKeystore,
	_maxMempoolPosSizeBytes uint64,
	_mempoolBackupIntervalMillis uint64,
	_mempoolFeeEstimatorNumMempoolBlocks uint64,
	_mempoolFeeEstimatorNumPastBlocks uint64,
	_augmentedBlockViewRefreshIntervalMillis uint64,
	_posBlockProductionIntervalMilliseconds uint64,
	_posTimeoutBaseDurationMilliseconds uint64,
) (
	_srv *Server,
	_err error,
	_shouldRestart bool,
) {

	var err error

	// Only initialize state change syncer if the directories are defined.
	var stateChangeSyncer *StateChangeSyncer
	if _stateChangeDir != "" {
		// Create the state change syncer to handle syncing state changes to disk, and assign some of its methods
		// to the event manager.
		stateChangeSyncer = NewStateChangeSyncer(_stateChangeDir, _syncType)
		eventManager.OnStateSyncerOperation(stateChangeSyncer._handleStateSyncerOperation)
		eventManager.OnStateSyncerFlushed(stateChangeSyncer._handleStateSyncerFlush)
	}

	// Setup snapshot
	var _snapshot *Snapshot
	shouldRestart := false
	archivalMode := false
	if _hyperSync {
		_snapshot, err, shouldRestart = NewSnapshot(_db, _dataDir, _snapshotBlockHeightPeriod,
			false, false, _params, _disableEncoderMigrations, _hypersyncMaxQueueSize, eventManager)
		if err != nil {
			panic(err)
		}
	}

	// We only set archival mode true if we're a hypersync node.
	if IsNodeArchival(_syncType) {
		archivalMode = true
	}

	// Create an empty Server object here so we can pass a reference to it to the
	// ConnectionManager.
	srv := &Server{
		DisableNetworking:            _disableNetworking,
		ReadOnlyMode:                 _readOnlyMode,
		IgnoreInboundPeerInvMessages: _ignoreInboundPeerInvMessages,
		snapshot:                     _snapshot,
		nodeMessageChannel:           _nodeMessageChan,
		forceChecksum:                _forceChecksum,
		AddrMgr:                      _desoAddrMgr,
		params:                       _params,
	}

	if stateChangeSyncer != nil {
		srv.stateChangeSyncer = stateChangeSyncer
	}

	// The same timesource is used in the chain data structure and in the connection
	// manager. It just takes and keeps track of the median time among our peers so
	// we can keep a consistent clock.
	timesource := chainlib.NewMedianTime()

	// Create a new connection manager but note that it won't be initialized until Start().
	_incomingMessages := make(chan *ServerMessage, 100+(_targetOutboundPeers+_maxInboundPeers)*3)
	_cmgr := NewConnectionManager(
		_params, _listeners, _connectIps, timesource,
		_hyperSync, _syncType, _stallTimeoutSeconds, _minFeeRateNanosPerKB,
		_incomingMessages, srv)

	// Set up the blockchain data structure. This is responsible for accepting new
	// blocks, keeping track of the best chain, and keeping all of that state up
	// to date on disk.
	//
	// If this is the first time this data structure is being initialized, it will
	// contain only the genesis block. Otherwise it loads all of the block headers
	// (actually BlockNode's) from the db into memory, which is a somewhat heavy-weight
	// operation.
	//
	// TODO: Would be nice if this heavier-weight operation were moved to Start() to
	// keep this constructor fast.
	srv.eventManager = eventManager
	eventManager.OnBlockConnected(srv._handleBlockMainChainConnectedd)
	eventManager.OnBlockAccepted(srv._handleBlockAccepted)
	eventManager.OnBlockDisconnected(srv._handleBlockMainChainDisconnectedd)

	_chain, err := NewBlockchain(
		_trustedBlockProducerPublicKeys, _trustedBlockProducerStartHeight, _maxSyncBlockHeight,
		_params, timesource, _db, postgres, eventManager, _snapshot, archivalMode)
	if err != nil {
		return nil, errors.Wrapf(err, "NewServer: Problem initializing blockchain"), true
	}

	glog.V(1).Infof("Initialized chain: Best Header Height: %d, Header Hash: %s, Header CumWork: %s, Best Block Height: %d, Block Hash: %s, Block CumWork: %s",
		_chain.headerTip().Height,
		hex.EncodeToString(_chain.headerTip().Hash[:]),
		hex.EncodeToString(BigintToHash(_chain.headerTip().CumWork)[:]),
		_chain.blockTip().Height,
		hex.EncodeToString(_chain.blockTip().Hash[:]),
		hex.EncodeToString(BigintToHash(_chain.blockTip().CumWork)[:]))

	nodeServices := SFFullNodeDeprecated
	if _hyperSync {
		nodeServices |= SFHyperSync
	}
	if archivalMode {
		nodeServices |= SFArchivalNode
	}
	if _blsKeystore != nil {
		nodeServices |= SFPosValidator
	}
	rnManager := NewRemoteNodeManager(srv, _chain, _cmgr, _blsKeystore, _params, _minFeeRateNanosPerKB, nodeServices)
	srv.networkManager = NewConnectionController(_params, _cmgr, rnManager, _blsKeystore, _desoAddrMgr,
		_connectIps, _targetOutboundPeers, _maxInboundPeers, _limitOneInboundConnectionPerIP)

	if srv.stateChangeSyncer != nil {
		srv.stateChangeSyncer.BlockHeight = uint64(_chain.headerTip().Height)
	}

	// Create a mempool to store transactions until they're ready to be mined into
	// blocks.
	_mempool := NewDeSoMempool(_chain, _rateLimitFeerateNanosPerKB,
		_minFeeRateNanosPerKB, _blockCypherAPIKey, _runReadOnlyUtxoViewUpdater, _dataDir,
		_mempoolDumpDir, false)

	// Initialize the PoS mempool. We need to initialize a best-effort UtxoView based on the current
	// known state of the chain. This will all be overwritten as we process blocks later on.
	currentUtxoView, err := _chain.GetUncommittedTipView()
	if err != nil {
		return nil, errors.Wrapf(err, "NewServer: Problem initializing latest UtxoView"), true
	}
	currentGlobalParamsEntry := currentUtxoView.GetCurrentGlobalParamsEntry()
	latestBlockHash := _chain.blockTip().Hash
	latestBlock := _chain.GetBlock(latestBlockHash)
	if latestBlock == nil {
		return nil, errors.New("NewServer: Problem getting latest block from chain"), true
	}
	_posMempool := NewPosMempool()
	err = _posMempool.Init(
		_params,
		currentGlobalParamsEntry,
		currentUtxoView,
		uint64(_chain.blockTip().Height),
		_mempoolDumpDir,
		_mempoolDumpDir == "", // If no mempool dump dir is set, then the mempool will be in memory only
		_maxMempoolPosSizeBytes,
		_mempoolBackupIntervalMillis,
		_mempoolFeeEstimatorNumMempoolBlocks,
		[]*MsgDeSoBlock{latestBlock},
		_mempoolFeeEstimatorNumPastBlocks,
		_augmentedBlockViewRefreshIntervalMillis,
	)
	if err != nil {
		return nil, errors.Wrapf(err, "NewServer: Problem initializing PoS mempool"), true
	}

	// Useful for debugging. Every second, it outputs the contents of the mempool
	// and the contents of the addrmanager.
	/*
		go func() {
			time.Sleep(3 * time.Second)
			for {
				glog.V(2).Infof("Current mempool txns: ")
				counter := 0
				for kk, mempoolTx := range _mempool.poolMap {
					kkCopy := kk
					glog.V(2).Infof("\t%d: < %v: %v >", counter, &kkCopy, mempoolTx)
					counter++
				}
				glog.V(2).Infof("Current addrs: ")
				for ii, na := range srv.cmgr.AddrMgr.GetAllAddrs() {
					glog.V(2).Infof("Addr %d: <%s:%d>", ii, na.IP.String(), na.Port)
				}
				time.Sleep(1 * time.Second)
			}
		}()
	*/

	// Initialize the BlockProducer
	// TODO(miner): Should figure out a way to get this into main.
	var _blockProducer *DeSoBlockProducer
	if _maxBlockTemplatesToCache > 0 {
		_blockProducer, err = NewDeSoBlockProducer(
			_minBlockUpdateIntervalSeconds, _maxBlockTemplatesToCache,
			_blockProducerSeed,
			_mempool, _chain,
			_params, postgres)
		if err != nil {
			panic(err)
		}
		go func() {
			_blockProducer.Start()
		}()
	}

	// TODO(miner): Make the miner its own binary and pull it out of here.
	// Don't start the miner unless miner public keys are set.
	if _numMiningThreads <= 0 {
		_numMiningThreads = uint64(runtime.NumCPU())
	}
	_miner, err := NewDeSoMiner(_minerPublicKeys, uint32(_numMiningThreads), _blockProducer, _params)
	if err != nil {
		return nil, errors.Wrapf(err, "NewServer: "), true
	}
	// If we only want to sync to a specific block height, we would disable the miner.
	// _maxSyncBlockHeight is used for development.
	if _maxSyncBlockHeight > 0 {
		_miner = nil
	}

	// Only initialize the FastHotStuffConsensus if the node is a validator with a BLS keystore
	if _blsKeystore != nil {
		srv.fastHotStuffConsensus = NewFastHotStuffConsensus(
			_params,
			_chain,
			_posMempool,
			_blsKeystore.GetSigner(),
			_posBlockProductionIntervalMilliseconds,
			_posTimeoutBaseDurationMilliseconds,
		)
		// On testnet, if the node is configured to be a PoW block producer, and it is configured
		// to be also a PoS validator, then we attach block mined listeners to the miner to kick
		// off the PoS consensus once the miner is done.
		if _params.NetworkType == NetworkType_TESTNET && _miner != nil && _blockProducer != nil {
			_miner.AddBlockMinedListener(srv.submitRegtestValidatorRegistrationTxns)
			_miner.AddBlockMinedListener(srv.startRegtestFastHotStuffConsensus)
		}
	}

	// Set all the fields on the Server object.
	srv.cmgr = _cmgr
	srv.blockchain = _chain
	srv.mempool = _mempool
	srv.posMempool = _posMempool
	srv.miner = _miner
	srv.blockProducer = _blockProducer
	srv.incomingMessages = _incomingMessages
	// Make this hold a multiple of what we hold for individual peers.
	srv.inventoryBeingProcessed = lru.NewCache(maxKnownInventory)
	srv.requestTimeoutSeconds = 10

	srv.statsdClient = statsd

	// TODO: Make this configurable
	//srv.Notifier = NewNotifier(_chain, postgres)
	//srv.Notifier.Start()

	// Start statsd reporter
	if srv.statsdClient != nil {
		srv.StartStatsdReporter()
	}

	// Initialize the addrs to broadcast map.
	srv.addrsToBroadcast = make(map[string][]*SingleAddr)

	// This will initialize the request queues.
	srv.ResetRequestQueues()

	// Initialize the timer struct.
	timer := &Timer{}
	timer.Initialize()
	srv.timer = timer

	// If shouldRestart is true, it means that the state checksum is likely corrupted, and we need to enter a recovery mode.
	// This can happen if the node was terminated mid-operation last time it was running. The recovery process rolls back
	// blocks to the beginning of the current snapshot epoch and resets to the state checksum to the epoch checksum.
	if shouldRestart {
		if stateChangeSyncer != nil {
			stateChangeSyncer.Reset()
		}
		glog.Errorf(CLog(Red, "NewServer: Forcing a rollback to the last snapshot epoch because node was not closed "+
			"properly last time"))
		if err := _snapshot.ForceResetToLastSnapshot(_chain); err != nil {
			return nil, errors.Wrapf(err, "NewServer: Problem in ForceResetToLastSnapshot"), true
		}
	}

	return srv, nil, shouldRestart
}

func (srv *Server) _handleGetHeaders(pp *Peer, msg *MsgDeSoGetHeaders) {
	glog.V(1).Infof("Server._handleGetHeadersMessage: called with locator: (%v), "+
		"stopHash: (%v) from Peer %v", msg.BlockLocator, msg.StopHash, pp)

	// Ignore GetHeaders requests we're still syncing.
	if srv.blockchain.isSyncing() {
		chainState := srv.blockchain.chainState()
		glog.V(1).Infof("Server._handleGetHeadersMessage: Ignoring GetHeaders from Peer %v"+
			"because node is syncing with ChainState (%v)", pp, chainState)
		return
	}

	// Find the most recent known block in the best block chain based
	// on the block locator and fetch all of the headers after it until either
	// MaxHeadersPerMsg have been fetched or the provided stop
	// hash is encountered. Note that the headers we return are based on
	// our best *block* chain not our best *header* chain. The reason for
	// this is that the peer will likely follow up this request by asking
	// us for the blocks corresponding to the headers and we need to be
	// able to deliver them in this case.
	//
	// Use the block after the genesis block if no other blocks in the
	// provided locator are known. This does mean the client will start
	// over with the genesis block if unknown block locators are provided.
	headers := srv.blockchain.LocateBestBlockChainHeaders(msg.BlockLocator, msg.StopHash)

	// Send found headers to the requesting peer.
	blockTip := srv.blockchain.blockTip()
	pp.AddDeSoMessage(&MsgDeSoHeaderBundle{
		Headers:   headers,
		TipHash:   blockTip.Hash,
		TipHeight: blockTip.Height,
	}, false)
	glog.V(2).Infof("Server._handleGetHeadersMessage: Replied to GetHeaders request "+
		"with response headers: (%v), tip hash (%v), tip height (%d) from Peer %v",
		headers, blockTip.Hash, blockTip.Height, pp)
}

// GetSnapshot is used for sending MsgDeSoGetSnapshot messages to peers. We will
// check if the passed peer has been assigned to an in-progress prefix and if so,
// we will request a snapshot data chunk from them. Otherwise, we will assign a
// new prefix to that peer.
func (srv *Server) GetSnapshot(pp *Peer) {

	// Start the timer to measure how much time passes from a GetSnapshot msg to
	// a SnapshotData message.
	srv.timer.Start("Get Snapshot")

	var prefix []byte
	var lastReceivedKey []byte

	// We will try to determine if the provided peer has been assigned a prefix.
	// Iterate over all incomplete prefixes in the HyperSyncProgress and see if
	// any of them has been assigned to the peer.
	syncingPrefix := false
	for _, prefixProgress := range srv.HyperSyncProgress.PrefixProgress {
		if prefixProgress.Completed {
			continue
		}
		prefix = prefixProgress.Prefix
		lastReceivedKey = prefixProgress.LastReceivedKey
		syncingPrefix = true
		if prefixProgress.PrefixSyncPeer.ID == pp.ID {
			prefix = prefixProgress.Prefix
			lastReceivedKey = prefixProgress.LastReceivedKey
			syncingPrefix = true
			break
		} else {
			glog.V(1).Infof("GetSnapshot: switching peers on prefix (%v), previous peer ID (%v) "+
				"current peer ID (%v)", prefixProgress.Prefix, prefixProgress.PrefixSyncPeer.ID, pp.ID)
			// TODO: Should disable the previous sync peer here somehow

			prefixProgress.PrefixSyncPeer.ID = pp.ID
		}
	}

	// If peer isn't assigned to any prefix, we will assign him now.
	if !syncingPrefix {
		// We will assign the peer to a non-existent prefix.
		for _, prefix = range StatePrefixes.StatePrefixesList {
			exists := false
			for _, prefixProgress := range srv.HyperSyncProgress.PrefixProgress {
				if reflect.DeepEqual(prefix, prefixProgress.Prefix) {
					exists = true
					break
				}
			}
			// If prefix doesn't exist in our prefix progress struct, append new progress tracker
			// and assign it to the current peer.
			if !exists {
				srv.HyperSyncProgress.PrefixProgress = append(srv.HyperSyncProgress.PrefixProgress, &SyncPrefixProgress{
					PrefixSyncPeer:  pp,
					Prefix:          prefix,
					LastReceivedKey: prefix,
					Completed:       false,
				})
				lastReceivedKey = prefix
				syncingPrefix = true
				break
			}
		}
		// If no prefix was found, we error and return because the state is already synced.
		if !syncingPrefix {
			glog.Errorf("Server.GetSnapshot: Error selecting a prefix for peer %v "+
				"all prefixes are synced", pp)
			return
		}
	}
	// If operationQueueSemaphore is full, we are already storing too many chunks in memory. Block the thread while
	// we wait for the queue to clear up.
	go func() {
		srv.snapshot.operationQueueSemaphore <- struct{}{}
		// Now send a message to the peer to fetch the snapshot chunk.
		pp.AddDeSoMessage(&MsgDeSoGetSnapshot{
			SnapshotStartKey: lastReceivedKey,
		}, false)
	}()

	glog.V(2).Infof("Server.GetSnapshot: Sending a GetSnapshot message to peer (%v) "+
		"with Prefix (%v) and SnapshotStartEntry (%v)", pp, prefix, lastReceivedKey)
}

// GetBlocksToStore is part of the archival mode, which makes the node download all historical blocks after completing
// hypersync. We will go through all blocks corresponding to the snapshot and download the blocks.
func (srv *Server) GetBlocksToStore(pp *Peer) {
	glog.V(2).Infof("GetBlocksToStore: Calling for peer (%v)", pp)

	if srv.blockchain.ChainState() != SyncStateSyncingHistoricalBlocks {
		glog.Errorf("GetBlocksToStore: Called even though all blocks have already been downloaded. This " +
			"shouldn't happen.")
		return
	}

	// Go through the block nodes in the blockchain and download the blocks if they're not stored.
	for _, blockNode := range srv.blockchain.bestChain {
		// We find the first block that's not stored and get ready to download blocks starting from this block onwards.
		if blockNode.Status&StatusBlockStored == 0 {
			numBlocksToFetch := MaxBlocksInFlight - len(pp.requestedBlocks)
			currentHeight := int(blockNode.Height)
			blockNodesToFetch := []*BlockNode{}
			// In case there are blocks at tip that are already stored (which shouldn't really happen), we'll not download them.
			var heightLimit int
			for heightLimit = len(srv.blockchain.bestChain) - 1; heightLimit >= 0; heightLimit-- {
				if !srv.blockchain.bestChain[heightLimit].Status.IsFullyProcessed() {
					break
				}
			}

			// Find the blocks that we should download.
			for currentHeight <= heightLimit &&
				len(blockNodesToFetch) < numBlocksToFetch {

				// Get the current hash and increment the height. Genesis has height 0, so currentHeight corresponds to
				// the array index.
				currentNode := srv.blockchain.bestChain[currentHeight]
				currentHeight++

				// If we've already requested this block then we don't request it again.
				if _, exists := pp.requestedBlocks[*currentNode.Hash]; exists {
					continue
				}

				blockNodesToFetch = append(blockNodesToFetch, currentNode)
			}

			var hashList []*BlockHash
			for _, node := range blockNodesToFetch {
				hashList = append(hashList, node.Hash)
				pp.requestedBlocks[*node.Hash] = true
			}
			pp.AddDeSoMessage(&MsgDeSoGetBlocks{
				HashList: hashList,
			}, false)

			glog.V(1).Infof("GetBlocksToStore: Downloading blocks to store for header %v from peer %v",
				blockNode.Header, pp)
			return
		}
	}

	// If we get here then it means that we've downloaded all blocks so we can update
	srv.blockchain.downloadingHistoricalBlocks = false
}

// GetBlocks computes what blocks we need to fetch and asks for them from the
// corresponding peer. It is typically called after we have exited
// SyncStateSyncingHeaders.
func (srv *Server) GetBlocks(pp *Peer, maxHeight int) {
	// Fetch as many blocks as we can from this peer.
	numBlocksToFetch := MaxBlocksInFlight - len(pp.requestedBlocks)
	blockNodesToFetch := srv.blockchain.GetBlockNodesToFetch(
		numBlocksToFetch, maxHeight, pp.requestedBlocks)
	if len(blockNodesToFetch) == 0 {
		// This can happen if, for example, we're already requesting the maximum
		// number of blocks we can. Just return in this case.
		return
	}

	// If we're here then we have some blocks to fetch so fetch them.
	hashList := []*BlockHash{}
	for _, node := range blockNodesToFetch {
		hashList = append(hashList, node.Hash)

		pp.requestedBlocks[*node.Hash] = true
	}
	pp.AddDeSoMessage(&MsgDeSoGetBlocks{
		HashList: hashList,
	}, false)

	glog.V(1).Infof("GetBlocks: Downloading %d blocks from header %v to header %v from peer %v",
		len(blockNodesToFetch),
		blockNodesToFetch[0].Header,
		blockNodesToFetch[len(blockNodesToFetch)-1].Header,
		pp)
}

func (srv *Server) _handleHeaderBundle(pp *Peer, msg *MsgDeSoHeaderBundle) {
	printHeight := pp.StartingBlockHeight()
	if uint64(srv.blockchain.headerTip().Height) > printHeight {
		printHeight = uint64(srv.blockchain.headerTip().Height)
	}
	glog.Infof(CLog(Yellow, fmt.Sprintf("Received header bundle with %v headers "+
		"in state %s from peer %v. Downloaded ( %v / %v ) total headers",
		len(msg.Headers), srv.blockchain.chainState(), pp,
		srv.blockchain.headerTip().Header.Height, printHeight)))

	// If the node is running a Fast-HotStuff validator and the consensus is running,
	// in the steady-state, then it means that we don't sync the header chain separately.
	if srv.fastHotStuffConsensus != nil && srv.fastHotStuffConsensus.IsRunning() {
		return
	}

	// If we get here, it means that the node is not currently running a Fast-HotStuff
	// validator or that the node is syncing. In either case, we sync headers according
	// to the blocksync rules.

	// Start by processing all of the headers given to us. They should start
	// right after the tip of our header chain ideally. While going through them
	// tally up the number that we actually process.
	numNewHeaders := 0
	for _, headerReceived := range msg.Headers {
		// If we've set a maximum height for node sync and we've reached it,
		// then we will not process any more headers.
		if srv.blockchain.isTipMaxed(srv.blockchain.headerTip()) {
			break
		}

		// If we encounter a duplicate header while we're still syncing then
		// the peer is misbehaving. Disconnect so we can find one that won't
		// have this issue. Hitting duplicates after we're done syncing is
		// fine and can happen in certain cases.
		headerHash, _ := headerReceived.Hash()
		if srv.blockchain.HasHeader(headerHash) {
			if srv.blockchain.isSyncing() {

				glog.Warningf("Server._handleHeaderBundle: Duplicate header %v received from peer %v "+
					"in state %s. Local header tip height %d "+
					"hash %s with duplicate %v",
					headerHash,
					pp, srv.blockchain.chainState(), srv.blockchain.headerTip().Height,
					hex.EncodeToString(srv.blockchain.headerTip().Hash[:]), headerHash)

				// TODO: This logic should really be commented back in, but there was a bug that
				// arises when a program is killed forcefully whereby a partial write leads to this
				// logic causing the sync to stall. As such, it's more trouble than it's worth
				// at the moment but we should consider being more strict about it in the future.
				/*
					pp.Disconnect()
					return
				*/
			}

			// Don't process duplicate headers.
			continue
		}

		// If we get here then we have a header we haven't seen before.
		// TODO: Delete? This is redundant.
		numNewHeaders++

		// Process the header, as we haven't seen it before.
		_, isOrphan, err := srv.blockchain.ProcessHeader(headerReceived, headerHash)

		// If this header is an orphan or we encountered an error for any reason,
		// disconnect from the peer. Because every header is sent in response to
		// a GetHeaders request, the peer should know enough to never send us
		// unconnectedTxns unless it's misbehaving.
		if err != nil || isOrphan {
			glog.Errorf("Server._handleHeaderBundle: Disconnecting from peer %v in state %s "+
				"because error occurred processing header: %v, isOrphan: %v",
				pp, srv.blockchain.chainState(), err, isOrphan)

			pp.Disconnect()
			return
		}
	}

	// After processing all the headers this will check to see if we are fully current
	// and send a request to our Peer to start a Mempool sync if so.
	//
	// This statement makes it so that if we boot up our node such that
	// its initial state is fully current we'll always bootstrap our mempools with a
	// mempool request. The alternative is that our state is not fully current
	// when we boot up, and we cover this second case in the _handleBlock function.
	srv._maybeRequestSync(pp)

	// At this point we should have processed all the headers. Now we will
	// make a decision on whether to request more headers from this peer based
	// on how many headers we received in this message. Since every HeaderBundle
	// is a response to a GetHeaders request from us with a HeaderLocator embedded in it, receiving
	// anything less than MaxHeadersPerMsg headers from a peer is sufficient to
	// make us think that the peer doesn't have any more interesting headers for us.
	// On the other hand, if the request contains MaxHeadersPerMsg, it is highly
	// likely we have not hit the tip of our peer's chain, and so requesting more
	// headers from the peer would likely be useful.
	if uint32(len(msg.Headers)) < MaxHeadersPerMsg || srv.blockchain.isTipMaxed(srv.blockchain.headerTip()) {
		// If we have exhausted the peer's headers but our header chain still isn't
		// current it means the peer we chose isn't current either. So disconnect
		// from her and try to sync with someone else.
		if srv.blockchain.chainState() == SyncStateSyncingHeaders {
			glog.V(1).Infof("Server._handleHeaderBundle: Disconnecting from peer %v because "+
				"we have exhausted their headers but our tip is still only "+
				"at time=%v height=%d", pp,
				time.Unix(int64(srv.blockchain.headerTip().Header.GetTstampSecs()), 0),
				srv.blockchain.headerTip().Header.Height)
			pp.Disconnect()
			return
		}

		// If we get here it means that we've just finished syncing headers and we will proceed to
		// syncing state either through hyper sync or block sync. First let's check if the peer
		// supports hypersync and if our block tip is old enough so that it makes sense to sync state.
		if NodeCanHypersyncState(srv.cmgr.SyncType) && srv.blockchain.isHyperSyncCondition() {
			// If hypersync conditions are satisfied, we will be syncing state. This assignment results
			// in srv.blockchain.chainState() to be equal to SyncStateSyncingSnapshot
			srv.blockchain.syncingState = true
		}

		if srv.blockchain.chainState() == SyncStateSyncingSnapshot {
			glog.V(1).Infof("Server._handleHeaderBundle: *Syncing* state starting at "+
				"height %v from peer %v", srv.blockchain.headerTip().Header.Height, pp)

			// If node is a hyper sync node and we haven't finished syncing state yet, we will kick off state sync.
			if srv.cmgr.HyperSync {
				bestHeaderHeight := uint64(srv.blockchain.headerTip().Height)
				expectedSnapshotHeight := bestHeaderHeight - (bestHeaderHeight % srv.snapshot.SnapshotBlockHeightPeriod)
				srv.blockchain.snapshot.Migrations.CleanupMigrations(expectedSnapshotHeight)

				if len(srv.HyperSyncProgress.PrefixProgress) != 0 {
					srv.GetSnapshot(pp)
					return
				}
				glog.Infof(CLog(Magenta, fmt.Sprintf("Initiating HyperSync after finishing downloading headers. Node "+
					"will quickly download a snapshot of the blockchain taken at height (%v). HyperSync will sync each "+
					"prefix of the node's KV database. Connected peer (%v). Note: State sync is a new feature and hence "+
					"might contain some unexpected behavior. If you see an issue, please report it in DeSo Github "+
					"https://github.com/deso-protocol/core.", expectedSnapshotHeight, pp)))

				// Clean all the state prefixes from the node db so that we can populate it with snapshot entries.
				// When we start a node, it first loads a bunch of seed transactions in the genesis block. We want to
				// remove these entries from the db because we will receive them during state sync.
				glog.Infof(CLog(Magenta, "HyperSync: deleting all state records. This can take a while."))
				shouldErase, err := DBDeleteAllStateRecords(srv.blockchain.db)
				if err != nil {
					glog.Errorf(CLog(Red, fmt.Sprintf("Server._handleHeaderBundle: problem while deleting state "+
						"records, error: %v", err)))
				}
				if shouldErase {
					if srv.nodeMessageChannel != nil {
						srv.nodeMessageChannel <- NodeErase
					}
					glog.Errorf(CLog(Red, fmt.Sprintf("Server._handleHeaderBundle: Records were found in the node "+
						"directory, while trying to resync. Now erasing the node directory and restarting the node. "+
						"That's faster than manually expunging all records from the database.")))
					return
				}

				// We set the expected height and hash of the snapshot from our header chain. The snapshots should be
				// taken on a regular basis every SnapshotBlockHeightPeriod number of blocks. This means we can calculate the
				// expected height at which the snapshot should be taking place. We do this to make sure that the
				// snapshot we receive from the peer is up-to-date.
				// TODO: error handle if the hash doesn't exist for some reason.
				srv.HyperSyncProgress.SnapshotMetadata = &SnapshotEpochMetadata{
					SnapshotBlockHeight:       expectedSnapshotHeight,
					FirstSnapshotBlockHeight:  expectedSnapshotHeight,
					CurrentEpochChecksumBytes: []byte{},
					CurrentEpochBlockHash:     srv.blockchain.bestHeaderChain[expectedSnapshotHeight].Hash,
				}
				srv.HyperSyncProgress.PrefixProgress = []*SyncPrefixProgress{}
				srv.HyperSyncProgress.Completed = false
				go srv.HyperSyncProgress.PrintLoop()

				// Initialize the snapshot checksum so that it's reset. It got modified during chain initialization
				// when processing seed transaction from the genesis block. So we need to clear it.
				srv.snapshot.Checksum.ResetChecksum()
				if err := srv.snapshot.Checksum.SaveChecksum(); err != nil {
					glog.Errorf("Server._handleHeaderBundle: Problem saving snapshot to database, error (%v)", err)
				}
				// Reset the migrations along with the main checksum.
				srv.snapshot.Migrations.ResetChecksums()
				if err := srv.snapshot.Migrations.SaveMigrations(); err != nil {
					glog.Errorf("Server._handleHeaderBundle: Problem saving migration checksums to database, error (%v)", err)
				}

				// Start a timer for hyper sync. This keeps track of how long hyper sync takes in total.
				srv.timer.Start("HyperSync")

				// Now proceed to start fetching snapshot data from the peer.
				srv.GetSnapshot(pp)
				return
			}
		}

		// If we have finished syncing peer's headers, but previously we have bootstrapped the blockchain through
		// hypersync and the node has the archival mode turned on, we might need to download historical blocks.
		// We'll check if there are any outstanding historical blocks to download.
		if srv.blockchain.checkArchivalMode() {
			glog.V(1).Infof("Server._handleHeaderBundle: Syncing historical blocks because node is in " +
				"archival mode.")
			srv.blockchain.downloadingHistoricalBlocks = true
			srv.GetBlocksToStore(pp)
			if srv.blockchain.downloadingHistoricalBlocks {
				return
			}
		}

		// If we have exhausted the peer's headers but our blocks aren't current,
		// send a GetBlocks message to the peer for as many blocks as we can get.
		if srv.blockchain.chainState() == SyncStateSyncingBlocks {
			// A maxHeight of -1 tells GetBlocks to fetch as many blocks as we can
			// from this peer without worrying about how many blocks the peer actually
			// has. We can do that in this case since this usually happens during sync
			// before we've made any GetBlocks requests to the peer.
			blockTip := srv.blockchain.blockTip()
			glog.V(1).Infof("Server._handleHeaderBundle: *Syncing* blocks starting at "+
				"height %d out of %d from peer %v",
				blockTip.Header.Height+1, msg.TipHeight, pp)
			maxHeight := -1
			srv.GetBlocks(pp, maxHeight)
			return
		}

		// If we have exhausted the peer's headers and our blocks are current but
		// we still need a few more blocks to line our block chain up with
		// our header chain, send the peer a GetBlocks message for blocks we're
		// positive she has.
		if srv.blockchain.chainState() == SyncStateNeedBlocksss ||
			*(srv.blockchain.blockTip().Hash) != *(srv.blockchain.headerTip().Hash) {
			// If the peer's tip is not in our blockchain then we don't request
			// any blocks from them because they're on some kind of fork that
			// we're either not aware of or that we don't think is the best chain.
			// Doing things this way makes it so that when we request blocks we
			// are 100% positive the peer has them.
			if !srv.blockchain.HasHeader(msg.TipHash) {
				glog.V(1).Infof("Server._handleHeaderBundle: Peer's tip is not in our "+
					"blockchain so not requesting anything else from them. Our block "+
					"tip %v, their tip %v:%d, peer: %v",
					srv.blockchain.blockTip().Header, msg.TipHash, msg.TipHeight, pp)
				return
			}

			// At this point, we have verified that the peer's tip is in our main
			// header chain. This implies that any blocks we would request from
			// them should be available as long as they don't exceed the peer's
			// tip height.
			blockTip := srv.blockchain.blockTip()
			glog.V(1).Infof("Server._handleHeaderBundle: *Downloading* blocks starting at "+
				"block tip %v out of %d from peer %v",
				blockTip.Header, msg.TipHeight, pp)
			srv.GetBlocks(pp, int(msg.TipHeight))
			return
		}

		// If we get here it means we have all the headers and blocks we need
		// so there's nothing more to do.
		glog.V(1).Infof("Server._handleHeaderBundle: Tip is up-to-date so no "+
			"need to send anything. Our block tip: %v, their tip: %v:%d, Peer: %v",
			srv.blockchain.blockTip().Header, msg.TipHash, msg.TipHeight, pp)
		return
	}

	// If we get here it means the peer sent us a full header bundle where at
	// least one of the headers contained in the bundle was new to us. When
	// this happens it means the peer likely has more headers for us to process
	// so follow up with another GetHeaders request. Set the block locator for
	// this request using the node corresponding to the last header in this
	// message. Not doing this and using our header tip instead, for example,
	// would result in us not being able to switch away from our current chain
	// even if the peer has a long fork with more work than our current header
	// chain.
	lastHash, _ := msg.Headers[len(msg.Headers)-1].Hash()
	locator, err := srv.blockchain.HeaderLocatorWithNodeHash(lastHash)
	if err != nil {
		glog.Warningf("Server._handleHeaderBundle: Disconnecting peer %v because "+
			"she indicated that she has more headers but the last hash %v in "+
			"the header bundle does not correspond to a block in our index.",
			pp, lastHash)
		pp.Disconnect()
		return
	}
	pp.AddDeSoMessage(&MsgDeSoGetHeaders{
		StopHash:     &BlockHash{},
		BlockLocator: locator,
	}, false)
	headerTip := srv.blockchain.headerTip()
	glog.V(1).Infof("Server._handleHeaderBundle: *Syncing* headers for blocks starting at "+
		"header tip %v out of %d from peer %v",
		headerTip.Header, msg.TipHeight, pp)
}

func (srv *Server) _handleGetBlocks(pp *Peer, msg *MsgDeSoGetBlocks) {
	glog.V(1).Infof("srv._handleGetBlocks: Called with message %v from Peer %v", msg, pp)

	// Let the peer handle this
	pp.AddDeSoMessage(msg, true /*inbound*/)
}

// _handleGetSnapshot gets called whenever we receive a GetSnapshot message from a peer. This means
// a peer is asking us to send him some data from our most recent snapshot. To respond to the peer we
// will retrieve the chunk from our main and ancestral records db and attach it to the response message.
func (srv *Server) _handleGetSnapshot(pp *Peer, msg *MsgDeSoGetSnapshot) {
	glog.V(1).Infof("srv._handleGetSnapshot: Called with message %v from Peer %v", msg, pp)

	// Let the peer handle this. We will delegate this message to the peer's queue of inbound messages, because
	// fetching a snapshot chunk is an expensive operation.
	pp.AddDeSoMessage(msg, true /*inbound*/)
}

// _handleSnapshot gets called when we receive a SnapshotData message from a peer. The message contains
// a snapshot chunk, which is a sorted list of <key, value> pairs representing a section of the database
// at current snapshot epoch. We will set these entries in our node's database as well as update the checksum.
func (srv *Server) _handleSnapshot(pp *Peer, msg *MsgDeSoSnapshotData) {
	srv.timer.End("Get Snapshot")

	// If the node is running a Fast-HotStuff validator and the consensus is running,
	// in the steady-state, then it means that we don't download and handle snapshots.
	if srv.fastHotStuffConsensus != nil && srv.fastHotStuffConsensus.IsRunning() {
		return
	}

	// If we get here, it means that the node is not currently running a Fast-HotStuff
	// validator or that the node is syncing. In either case, we handle snapshots according
	// to the Hypersync rules.

	srv.timer.Start("Server._handleSnapshot Main")
	// If there are no db entries in the msg, we should also disconnect the peer. There should always be
	// at least one entry sent, which is either the empty entry or the last key we've requested.
	if srv.snapshot == nil {
		glog.Errorf("srv._handleSnapshot: Received a snapshot message from a peer but srv.snapshot is nil. " +
			"This peer shouldn't send us snapshot messages because we didn't pass the SFHyperSync flag.")
		pp.Disconnect()
		return
	}

	// If we're not syncing then we don't need the snapshot chunk so
	if srv.blockchain.ChainState() != SyncStateSyncingSnapshot {
		glog.Errorf("srv._handleSnapshot: Received a snapshot message from peer but chain is not currently syncing from "+
			"snapshot. This means peer is most likely misbehaving so we'll disconnect them. Peer: (%v)", pp)
		pp.Disconnect()
		return
	}

	if len(msg.SnapshotChunk) == 0 {
		// We should disconnect the peer because he is misbehaving or doesn't have the snapshot.
		glog.Errorf("srv._handleSnapshot: Received a snapshot messages with empty snapshot chunk "+
			"disconnecting misbehaving peer (%v)", pp)
		pp.Disconnect()
		return
	}

	glog.V(1).Infof(CLog(Yellow, fmt.Sprintf("Received a snapshot message with entry keys (First entry: "+
		"<%v>, Last entry: <%v>), (number of entries: %v), metadata (%v), and isEmpty (%v), from Peer %v",
		msg.SnapshotChunk[0].Key, msg.SnapshotChunk[len(msg.SnapshotChunk)-1].Key, len(msg.SnapshotChunk),
		msg.SnapshotMetadata, msg.SnapshotChunk[0].IsEmpty(), pp)))
	// Free up a slot in the operationQueueSemaphore, now that a chunk has been processed.
	srv.snapshot.FreeOperationQueueSemaphore()

	// There is a possibility that during hypersync the network entered a new snapshot epoch. We handle this case by
	// restarting the node and starting hypersync from scratch.
	if msg.SnapshotMetadata.SnapshotBlockHeight > srv.HyperSyncProgress.SnapshotMetadata.SnapshotBlockHeight &&
		uint64(srv.blockchain.HeaderTip().Height) >= msg.SnapshotMetadata.SnapshotBlockHeight {

		// TODO: Figure out how to handle header not reaching us, yet peer is telling us that the new epoch has started.
		if srv.nodeMessageChannel != nil {
			srv.nodeMessageChannel <- NodeRestart
			glog.Infof(CLog(Yellow, fmt.Sprintf("srv._handleSnapshot: Received a snapshot metadata with height (%v) "+
				"which is greater than the hypersync progress height (%v). This can happen when the network entered "+
				"a new snapshot epoch while we were syncing. The node will be restarted to retry hypersync with new epoch.",
				msg.SnapshotMetadata.SnapshotBlockHeight, srv.HyperSyncProgress.SnapshotMetadata.SnapshotBlockHeight)))
			return
		} else {
			glog.Errorf(CLog(Red, "srv._handleSnapshot: Trying to restart the node but nodeMessageChannel is empty, "+
				"this should never happen."))
		}
	}

	// Make sure that the expected snapshot height and blockhash match the ones in received message.
	if msg.SnapshotMetadata.SnapshotBlockHeight != srv.HyperSyncProgress.SnapshotMetadata.SnapshotBlockHeight ||
		!bytes.Equal(msg.SnapshotMetadata.CurrentEpochBlockHash[:], srv.HyperSyncProgress.SnapshotMetadata.CurrentEpochBlockHash[:]) {

		glog.Errorf("srv._handleSnapshot: blockheight (%v) and blockhash (%v) in msg do not match the expected "+
			"hyper sync height (%v) and hash (%v)",
			msg.SnapshotMetadata.SnapshotBlockHeight, msg.SnapshotMetadata.CurrentEpochBlockHash,
			srv.HyperSyncProgress.SnapshotMetadata.SnapshotBlockHeight, srv.HyperSyncProgress.SnapshotMetadata.CurrentEpochBlockHash)
		pp.Disconnect()
		return
	}

	// First find the hyper sync progress struct that matches the received message.
	var syncPrefixProgress *SyncPrefixProgress
	for _, syncProgress := range srv.HyperSyncProgress.PrefixProgress {
		if bytes.Equal(msg.Prefix, syncProgress.Prefix) {
			syncPrefixProgress = syncProgress
			break
		}
	}
	// If peer sent a message with an incorrect prefix, we should disconnect them.
	if syncPrefixProgress == nil {
		// We should disconnect the peer because he is misbehaving
		glog.Errorf("srv._handleSnapshot: Problem finding appropriate sync prefix progress "+
			"disconnecting misbehaving peer (%v)", pp)
		pp.Disconnect()
		return
	}

	// If we haven't yet set the epoch checksum bytes in the hyper sync progress, we'll do it now.
	// If we did set the checksum bytes, we will verify that they match the one that peer has sent us.
	prevChecksumBytes := make([]byte, len(srv.HyperSyncProgress.SnapshotMetadata.CurrentEpochChecksumBytes))
	copy(prevChecksumBytes, srv.HyperSyncProgress.SnapshotMetadata.CurrentEpochChecksumBytes[:])
	if len(srv.HyperSyncProgress.SnapshotMetadata.CurrentEpochChecksumBytes) == 0 {
		srv.HyperSyncProgress.SnapshotMetadata.CurrentEpochChecksumBytes = msg.SnapshotMetadata.CurrentEpochChecksumBytes
	} else if !reflect.DeepEqual(srv.HyperSyncProgress.SnapshotMetadata.CurrentEpochChecksumBytes, msg.SnapshotMetadata.CurrentEpochChecksumBytes) {
		// We should disconnect the peer because he is misbehaving
		glog.Errorf("srv._handleSnapshot: HyperSyncProgress epoch checksum bytes does not match that received from peer, "+
			"disconnecting misbehaving peer (%v)", pp)
		pp.Disconnect()
		return
	}

	// dbChunk will have the entries that we will add to the database. Usually the first entry in the chunk will
	// be the same as the lastKey that we've put in the GetSnapshot request. However, if we've asked for a prefix
	// for the first time, the lastKey can be different from the first chunk entry. Also, if the prefix is empty or
	// we've exhausted all entries for a prefix, the first snapshot chunk entry can be empty.
	var dbChunk []*DBEntry
	chunkEmpty := false
	if msg.SnapshotChunk[0].IsEmpty() {
		// We send the empty DB entry whenever we've exhausted the prefix. It can only be the first entry in the
		// chunk. We set chunkEmpty to true.
		glog.Infof("srv._handleSnapshot: First snapshot chunk is empty")
		chunkEmpty = true
	} else if bytes.Equal(syncPrefixProgress.LastReceivedKey, syncPrefixProgress.Prefix) {
		// If this is the first message that we're receiving for this sync progress, the first entry in the chunk
		// is going to be equal to the prefix.
		if !bytes.HasPrefix(msg.SnapshotChunk[0].Key, msg.Prefix) {
			// We should disconnect the peer because he is misbehaving.
			glog.Errorf("srv._handleSnapshot: Snapshot chunk DBEntry key has mismatched prefix "+
				"disconnecting misbehaving peer (%v)", pp)
			srv.HyperSyncProgress.SnapshotMetadata.CurrentEpochChecksumBytes = prevChecksumBytes
			pp.Disconnect()
			return
		}
		dbChunk = append(dbChunk, msg.SnapshotChunk[0])
	} else {
		// If this is not the first message that we're receiving for this sync prefix, then the LastKeyReceived
		// should be identical to the first key in snapshot chunk. If it is not, then the peer either re-sent
		// the same payload twice, a message was dropped by the network, or he is misbehaving.
		if !bytes.Equal(syncPrefixProgress.LastReceivedKey, msg.SnapshotChunk[0].Key) {
			glog.Errorf("srv._handleSnapshot: Received a snapshot chunk that's not in-line with the sync progress "+
				"disconnecting misbehaving peer (%v)", pp)
			srv.HyperSyncProgress.SnapshotMetadata.CurrentEpochChecksumBytes = prevChecksumBytes
			pp.Disconnect()
			return
		}
	}
	// Now add the remaining snapshot entries to the list of dbEntries we want to set in the DB.
	dbChunk = append(dbChunk, msg.SnapshotChunk[1:]...)

	if !chunkEmpty {
		// Check that all entries in the chunk contain the prefix, and that they are sorted. We skip the first element,
		// because we already validated it contains the prefix and we will refer to ii-1 when verifying ordering.
		for ii := 1; ii < len(dbChunk); ii++ {
			// Make sure that all dbChunk entries have the same prefix as in the message.
			if !bytes.HasPrefix(dbChunk[ii].Key, msg.Prefix) {
				// We should disconnect the peer because he is misbehaving
				glog.Errorf("srv._handleSnapshot: DBEntry key has mismatched prefix "+
					"disconnecting misbehaving peer (%v)", pp)
				srv.HyperSyncProgress.SnapshotMetadata.CurrentEpochChecksumBytes = prevChecksumBytes
				pp.Disconnect()
				return
			}
			// Make sure that the dbChunk is sorted increasingly.
			if bytes.Compare(dbChunk[ii-1].Key, dbChunk[ii].Key) != -1 {
				// We should disconnect the peer because he is misbehaving
				glog.Errorf("srv._handleSnapshot: dbChunk entries are not sorted: first entry at index (%v) with "+
					"value (%v) and second entry with index (%v) and value (%v) disconnecting misbehaving peer (%v)",
					ii-1, dbChunk[ii-1].Key, ii, dbChunk[ii].Key, pp)
				srv.HyperSyncProgress.SnapshotMetadata.CurrentEpochChecksumBytes = prevChecksumBytes
				pp.Disconnect()
				return
			}
		}

		// Process the DBEntries from the msg and add them to the db.
		srv.timer.Start("Server._handleSnapshot Process Snapshot")
		srv.snapshot.ProcessSnapshotChunk(srv.blockchain.db, &srv.blockchain.ChainLock, dbChunk,
			srv.HyperSyncProgress.SnapshotMetadata.SnapshotBlockHeight)
		srv.timer.End("Server._handleSnapshot Process Snapshot")
	}

	// We will update the hyper sync progress tracker struct to reflect the newly added snapshot chunk.
	// In particular, we want to update the last received key to the last key in the received chunk.
	for ii := 0; ii < len(srv.HyperSyncProgress.PrefixProgress); ii++ {
		if reflect.DeepEqual(srv.HyperSyncProgress.PrefixProgress[ii].Prefix, msg.Prefix) {
			// We found the hyper sync progress corresponding to this snapshot chunk so update the key.
			lastKey := msg.SnapshotChunk[len(msg.SnapshotChunk)-1].Key
			srv.HyperSyncProgress.PrefixProgress[ii].LastReceivedKey = lastKey

			// If the snapshot chunk is not full, it means that we've completed this prefix. In such case,
			// there is a possibility we've finished hyper sync altogether. We will break out of the loop
			// and try to determine if we're done in the next loop.
			// TODO: verify that the prefix checksum matches the checksum provided by the peer / header checksum.
			//		We'll do this when we want to implement multi-peer sync.
			if !msg.SnapshotChunkFull {
				srv.HyperSyncProgress.PrefixProgress[ii].Completed = true
				break
			} else {
				// If chunk is full it means there's more work to do, so we will resume snapshot sync.
				srv.GetSnapshot(pp)
				return
			}
		}
	}
	srv.timer.End("Server._handleSnapshot Main")

	// If we get here, it means we've finished syncing the prefix, so now we will go through all state prefixes
	// and see what's left to do.

	var completedPrefixes [][]byte
	for _, prefix := range StatePrefixes.StatePrefixesList {
		completed := false
		// Check if the prefix has been completed.
		for _, prefixProgress := range srv.HyperSyncProgress.PrefixProgress {
			if reflect.DeepEqual(prefix, prefixProgress.Prefix) {
				completed = prefixProgress.Completed
				break
			}
		}
		if !completed {
			srv.GetSnapshot(pp)
			return
		}
		completedPrefixes = append(completedPrefixes, prefix)
	}

	srv.HyperSyncProgress.printChannel <- struct{}{}
	// Wait for the snapshot thread to process all operations and print the checksum.
	srv.snapshot.WaitForAllOperationsToFinish()

	// If we get to this point it means we synced all db prefixes, therefore finishing hyper sync.
	// Do some logging.
	srv.timer.End("HyperSync")
	srv.timer.Print("Get Snapshot")
	srv.timer.Print("Server._handleSnapshot Process Snapshot")
	srv.timer.Print("Server._handleSnapshot Checksum")
	srv.timer.Print("Server._handleSnapshot prefix progress")
	srv.timer.Print("Server._handleSnapshot Main")
	srv.timer.Print("HyperSync")
	srv.snapshot.PrintChecksum("Finished hyper sync. Checksum is:")
	glog.Infof(CLog(Magenta, fmt.Sprintf("Metadata checksum: (%v)",
		srv.HyperSyncProgress.SnapshotMetadata.CurrentEpochChecksumBytes)))

	glog.Infof(CLog(Yellow, fmt.Sprintf("Best header chain %v best block chain %v",
		srv.blockchain.bestHeaderChain[msg.SnapshotMetadata.SnapshotBlockHeight], srv.blockchain.bestChain)))

	// Verify that the state checksum matches the one in HyperSyncProgress snapshot metadata.
	// If the checksums don't match, it means that we've been interacting with a peer that was misbehaving.
	checksumBytes, err := srv.snapshot.Checksum.ToBytes()
	if err != nil {
		glog.Errorf("Server._handleSnapshot: Problem getting checksum bytes, error (%v)", err)
	}
	if reflect.DeepEqual(checksumBytes, srv.HyperSyncProgress.SnapshotMetadata.CurrentEpochChecksumBytes) {
		glog.Infof(CLog(Green, fmt.Sprintf("Server._handleSnapshot: State checksum matched "+
			"what was expected!")))
	} else {
		// Checksums didn't match
		glog.Errorf(CLog(Red, fmt.Sprintf("Server._handleSnapshot: The final db checksum doesn't match the "+
			"checksum received from the peer. It is likely that HyperSync encountered some unexpected error earlier. "+
			"You should report this as an issue on DeSo github https://github.com/deso-protocol/core. It is also possible "+
			"that the peer is misbehaving and sent invalid snapshot chunks. In either way, we'll restart the node and "+
			"attempt to HyperSync from the beginning. Local db checksum %v; peer's snapshot checksum %v",
			checksumBytes, srv.HyperSyncProgress.SnapshotMetadata.CurrentEpochChecksumBytes)))
		if srv.forceChecksum {
			// If forceChecksum is true we signal an erasure of the state and return here,
			// which will cut off the sync.
			if srv.nodeMessageChannel != nil {
				srv.nodeMessageChannel <- NodeErase
			}
			return
		} else {
			// Otherwise, if forceChecksum is false, we error but then keep going.
			glog.Errorf(CLog(Yellow, fmt.Sprintf("Server._handleSnapshot: Ignoring checksum mismatch because "+
				"--force-checksum is set to false.")))
		}
	}

	// Reset the badger DB options to the performance options. This is done by closing the current DB instance
	// and re-opening it with the new options.
	// This is necessary because the blocksync process syncs indexes with records that are too large for the default
	// badger options. The large records overflow the default setting value log size and cause the DB to crash.
	dbDir := GetBadgerDbPath(srv.snapshot.mainDbDirectory)
	opts := PerformanceBadgerOptions(dbDir)
	opts.ValueDir = dbDir
	srv.dirtyHackUpdateDbOpts(opts)

	// After syncing state from a snapshot, we will sync remaining blocks. To do so, we will
	// start downloading blocks from the snapshot height up to the blockchain tip. Since we
	// already synced all the state corresponding to the sub-blockchain ending at the snapshot
	// height, we will now mark all these blocks as processed. To do so, we will iterate through
	// the blockNodes in the header chain and set them in the blockchain data structures.
	err = srv.blockchain.db.Update(func(txn *badger.Txn) error {
		for ii := uint64(1); ii <= srv.HyperSyncProgress.SnapshotMetadata.SnapshotBlockHeight; ii++ {
			currentNode := srv.blockchain.bestHeaderChain[ii]
			// Do not set the StatusBlockStored flag, because we still need to download the past blocks.
			currentNode.Status |= StatusBlockProcessed
			currentNode.Status |= StatusBlockValidated
			srv.blockchain.addNewBlockNodeToBlockIndex(currentNode)
			srv.blockchain.bestChainMap[*currentNode.Hash] = currentNode
			srv.blockchain.bestChain = append(srv.blockchain.bestChain, currentNode)
			err = PutHeightHashToNodeInfoWithTxn(txn, srv.snapshot, currentNode, false /*bitcoinNodes*/, srv.eventManager)
			if err != nil {
				return err
			}
		}
		// We will also set the hash of the block at snapshot height as the best chain hash.
		err = PutBestHashWithTxn(txn, srv.snapshot, msg.SnapshotMetadata.CurrentEpochBlockHash, ChainTypeDeSoBlock, srv.eventManager)
		return err
	})

	if err != nil {
		glog.Errorf("Server._handleSnapshot: Problem updating snapshot blocknodes, error: (%v)", err)
	}
	// We also reset the in-memory snapshot cache, because it is populated with stale records after
	// we've initialized the chain with seed transactions.
	srv.snapshot.DatabaseCache = lru.NewKVCache(DatabaseCacheSize)

	// If we got here then we finished the snapshot sync so set appropriate flags.
	srv.blockchain.syncingState = false
	srv.blockchain.snapshot.CurrentEpochSnapshotMetadata = srv.HyperSyncProgress.SnapshotMetadata

	// Update the snapshot epoch metadata in the snapshot DB.
	for ii := 0; ii < MetadataRetryCount; ii++ {
		srv.snapshot.SnapshotDbMutex.Lock()
		err = srv.snapshot.SnapshotDb.Update(func(txn *badger.Txn) error {
			return txn.Set(_prefixLastEpochMetadata, srv.snapshot.CurrentEpochSnapshotMetadata.ToBytes())
		})
		srv.snapshot.SnapshotDbMutex.Unlock()
		if err != nil {
			glog.Errorf("server._handleSnapshot: Problem setting snapshot epoch metadata in snapshot db, error (%v)", err)
			time.Sleep(1 * time.Second)
			continue
		}
		break
	}

	// Update the snapshot status in the DB.
	srv.snapshot.Status.CurrentBlockHeight = msg.SnapshotMetadata.SnapshotBlockHeight
	srv.snapshot.Status.SaveStatus()

	glog.Infof("server._handleSnapshot: FINAL snapshot checksum is (%v) (%v)",
		srv.snapshot.CurrentEpochSnapshotMetadata.CurrentEpochChecksumBytes,
		hex.EncodeToString(srv.snapshot.CurrentEpochSnapshotMetadata.CurrentEpochChecksumBytes))

	// Take care of any callbacks that need to run once the snapshot is completed.
	srv.eventManager.snapshotCompleted()

	// Now sync the remaining blocks.
	if srv.blockchain.archivalMode {
		srv.blockchain.downloadingHistoricalBlocks = true
		srv.GetBlocksToStore(pp)
		return
	}

	headerTip := srv.blockchain.headerTip()
	srv.GetBlocks(pp, int(headerTip.Height))
}

// dirtyHackUpdateDbOpts closes the current badger DB instance and re-opens it with the provided options.
//
// FIXME: This is a dirty hack that we did in order to decrease memory usage. The reason why we needed it is
// as follows:
//   - When we run a node with --hypersync or --hypersync-archival, using PerformanceOptions the whole way
//     through causes it to use too much memory.
//   - The problem is that if we use DefaultOptions, then the block sync after HyperSync is complete will fail
//     because it writes really big entries in a single transaction to the PrefixBlockHashToUtxoOperations
//     index.
//   - So, in order to keep memory usage reasonable, we need to use DefaultOptions during the HyperSync portion
//     and then *switch over* to PerformanceOptions once the HyperSync is complete. That is what this function
//     is used for.
//   - Running a node with --blocksync requires that we use PerformanceOptions the whole way through, but we
//     are moving away from syncing nodes that way, so we don't need to worry too much about that case right now.
//
// The long-term solution is to break the writing of the PrefixBlockHashToUtxoOperations index into chunks,
// or to remove it entirely. We don't want to do that work right now, but we want to reduce the memory usage
// for the "common" case, which is why we're doing this dirty hack for now.
func (srv *Server) dirtyHackUpdateDbOpts(opts badger.Options) {
	// Make sure that a mempool process doesn't try to access the DB while we're closing and re-opening it.
	srv.mempool.mtx.Lock()
	defer srv.mempool.mtx.Unlock()
	// Make sure that the pos mempool process doesn't try to access the DB while we're closing and re-opening it.
	srv.posMempool.Lock()
	defer srv.posMempool.Unlock()
	srv.posMempool.augmentedReadOnlyLatestBlockViewMutex.Lock()
	defer srv.posMempool.augmentedReadOnlyLatestBlockViewMutex.Unlock()
	// Make sure that a server process doesn't try to access the DB while we're closing and re-opening it.
	srv.DbMutex.Lock()
	defer srv.DbMutex.Unlock()
	srv.blockchain.db.Close()
	db, err := badger.Open(opts)
	if err != nil {
		// If we can't open the DB with the new options, we need to exit the process.
		glog.Fatalf("Server._handleSnapshot: Problem switching badger db to performance opts, error: (%v)", err)
	}
	srv.blockchain.db = db
	srv.snapshot.mainDb = srv.blockchain.db
	srv.mempool.bc.db = srv.blockchain.db
	srv.mempool.backupUniversalUtxoView.Handle = srv.blockchain.db
	srv.mempool.universalUtxoView.Handle = srv.blockchain.db
	srv.posMempool.db = srv.blockchain.db
	if srv.posMempool.readOnlyLatestBlockView != nil {
		srv.posMempool.readOnlyLatestBlockView.Handle = srv.blockchain.db
	}
	if srv.posMempool.augmentedReadOnlyLatestBlockView != nil {
		srv.posMempool.augmentedReadOnlyLatestBlockView.Handle = srv.blockchain.db
	}

	// Save the new options to the DB so that we know what to use if the node restarts.
	isPerformanceOptions := DbOptsArePerformance(&opts)
	err = SaveBoolToFile(GetDbPerformanceOptionsFilePath(filepath.Dir(opts.ValueDir)), isPerformanceOptions)
	if err != nil {
		glog.Errorf("Server._handleSnapshot: Problem saving performance options to file, error: (%v)", err)
	}
}

func (srv *Server) _startSync() {
	// Return now if we're already syncing.
	if srv.SyncPeer != nil {
		glog.V(2).Infof("Server._startSync: Not running because SyncPeer != nil")
		return
	}
	glog.V(1).Infof("Server._startSync: Attempting to start sync")

	// Set our tip to be the best header tip rather than the best block tip. Using
	// the block tip instead might cause us to select a peer who is missing blocks
	// for the headers we've downloaded.
	bestHeight := srv.blockchain.headerTip().Height

	// Find a peer with StartingHeight bigger than our best header tip.
	var bestPeer *Peer
	for _, peer := range srv.cmgr.GetAllPeers() {

		if !peer.IsSyncCandidate() {
			glog.Infof("Peer is not sync candidate: %v (isOutbound: %v)", peer, peer.isOutbound)
			continue
		}

		// Choose the peer with the best height out of everyone who's a
		// valid sync candidate.
		if peer.StartingBlockHeight() < uint64(bestHeight) {
			continue
		}

		// TODO: Choose best peers based on ping time and/or the highest
		// starting block height. For now, keeping it simple and just choosing
		// the last one we iterate over with a block height larger than our best.
		bestPeer = peer
	}

	if bestPeer == nil {
		glog.V(1).Infof("Server._startSync: No sync peer candidates available")
		return
	}

	// Note we don't need to reset requestedBlocks when the SyncPeer changes
	// since we update requestedBlocks when a Peer disconnects to remove any
	// blocks that are currently being requested. This means that either a
	// still-connected Peer will eventually deliver the blocks OR we'll eventually
	// disconnect from that Peer, removing the blocks we requested from her from
	// requestedBlocks, which will cause us to re-download them again after.

	// Regardless of what our SyncState is, always start by sending a GetHeaders
	// message to our SyncPeer. This ensures that our header chains are in-sync
	// before we start requesting blocks. If we were to go directly to fetching
	// blocks from our SyncPeer without doing this first, we wouldn't be 100%
	// sure that she has them.
	glog.V(1).Infof("Server._startSync: Syncing headers to height %d from peer %v",
		bestPeer.StartingBlockHeight(), bestPeer)

	// Send a GetHeaders message to the Peer to start the headers sync.
	// Note that we include an empty BlockHash as the stopHash to indicate we want as
	// many headers as the Peer can give us.
	locator := srv.blockchain.LatestHeaderLocator()
	bestPeer.AddDeSoMessage(&MsgDeSoGetHeaders{
		StopHash:     &BlockHash{},
		BlockLocator: locator,
	}, false)
	glog.V(1).Infof("Server._startSync: Downloading headers for blocks starting at "+
		"header tip height %v from peer %v", bestHeight, bestPeer)

	srv.SyncPeer = bestPeer

	// Initialize state syncer mempool job, if needed.
	if srv.stateChangeSyncer != nil {
		srv.stateChangeSyncer.StartMempoolSyncRoutine(srv)
	}

}

func (srv *Server) HandleAcceptedPeer(rn *RemoteNode) {
	if rn == nil || rn.GetPeer() == nil {
		return
	}
	pp := rn.GetPeer()
	pp.SetServiceFlag(rn.GetServiceFlag())
	pp.SetLatestBlockHeight(rn.GetLatestBlockHeight())

	isSyncCandidate := pp.IsSyncCandidate()
	isSyncing := srv.blockchain.isSyncing()
	chainState := srv.blockchain.chainState()
	glog.V(1).Infof("Server.HandleAcceptedPeer: Processing NewPeer: (%v); IsSyncCandidate(%v), "+
		"syncPeerIsNil=(%v), IsSyncing=(%v), ChainState=(%v)",
		pp, isSyncCandidate, (srv.SyncPeer == nil), isSyncing, chainState)

	// Request a sync if we're ready
	srv._maybeRequestSync(pp)

	// Start syncing by choosing the best candidate.
	if isSyncCandidate && srv.SyncPeer == nil {
		srv._startSync()
	}
	if !isSyncCandidate {
		glog.Infof("Peer is not sync candidate: %v (isOutbound: %v)", pp, pp.isOutbound)
	}
}

func (srv *Server) maybeRequestAddresses(remoteNode *RemoteNode) {
	if remoteNode == nil {
		return
	}
	// If the address manager needs more addresses, then send a GetAddr message
	// to the peer. This is best-effort.
	if !srv.AddrMgr.NeedMoreAddresses() {
		return
	}

	if err := remoteNode.SendMessage(&MsgDeSoGetAddr{}); err != nil {
		glog.Errorf("Server.maybeRequestAddresses: Problem sending GetAddr message to "+
			"remoteNode (id= %v); err: %v", remoteNode, err)
	}
}

func (srv *Server) _cleanupDonePeerState(pp *Peer) {
	// Grab the dataLock since we'll be modifying requestedBlocks
	srv.dataLock.Lock()
	defer srv.dataLock.Unlock()

	// Choose a new Peer to switch our queued and in-flight requests to. If no Peer is
	// found, just remove any requests queued or in-flight for the disconnecting Peer
	// and return.
	//
	// If we find a newPeer, reassign in-flight and queued requests to this Peer and
	// re-request them if we have room in our in-flight list.

	// If the newPeer exists but doesn't have these transactions, they will
	// simply reply with an empty TransactionBundle
	// for each GetTransactions we send them. This will result in the
	// requests eventually expiring, which will cause us to remove them from
	// inventoryProcessed and potentially get the data from another Peer in the future.
	//
	// TODO: Sending a sync/mempool message to a random Peer periodically seems like it would
	// be a good way to fill any gaps.
	newPeer := srv.cmgr.RandomPeer()
	if newPeer == nil {
		// If we don't have a new Peer, remove everything that was destined for
		// this Peer. Note we don't need to copy the iterator because everything
		// below doesn't take a reference to it.
		for hashIter, requestInfo := range srv.requestedTransactionsMap {
			hash := hashIter
			if requestInfo.PeerWhoSentInv.ID == pp.ID {
				srv._removeRequest(&hash)
			}
		}
		return
	}

	// If we get here then we know we have a valid newPeer so re-assign all the
	// queued requests to newPeer.

	// Now deal with transactions. They don't have a queue and so all we need to do
	// is reassign the requests that were in-flight to the old Peer and then make
	// the requests to the newPeer.
	txnHashesReassigned := []*BlockHash{}
	for hashIter, requestInfo := range srv.requestedTransactionsMap {
		// Don't do anything if the requests are not meant for the Peer
		// we're disconnecting to the new Peer.
		if requestInfo.PeerWhoSentInv.ID != pp.ID {
			continue
		}
		// Make a copy of the hash so we can take a pointer to it.
		hashCopy := &BlockHash{}
		copy(hashCopy[:], hashIter[:])

		// We will be sending this request to the new peer so update the info
		// to reflect that.
		requestInfo.PeerWhoSentInv = newPeer
		requestInfo.TimeRequested = time.Now()
		txnHashesReassigned = append(txnHashesReassigned, hashCopy)
	}
	// Request any hashes we might have reassigned in a goroutine to keep things
	// moving.
	newPeer.AddDeSoMessage(&MsgDeSoGetTransactions{
		HashList: txnHashesReassigned,
	}, false)
}

func (srv *Server) _handleDisconnectedPeerMessage(pp *Peer) {
	glog.V(1).Infof("Server._handleDisconnectedPeerMessage: Processing DonePeer: %v", pp)

	srv._cleanupDonePeerState(pp)

	// Attempt to find a new peer to sync from if the quitting peer is the
	// sync peer and if our blockchain isn't current.
	if srv.SyncPeer == pp && srv.blockchain.isSyncing() {

		srv.SyncPeer = nil
		srv._startSync()
	}
}

func (srv *Server) _relayTransactions() {
	// For each peer, compute the transactions they're missing from the mempool and
	// send them an inv.
	allPeers := srv.cmgr.GetAllPeers()

	srv.blockchain.ChainLock.RLock()
	tipHeight := uint64(srv.blockchain.BlockTip().Height)
	srv.blockchain.ChainLock.RUnlock()

	// If we're on the PoW protocol, we need to wait for the mempool readOnlyView to regenerate.
	if srv.params.IsPoWBlockHeight(tipHeight) {
		glog.V(1).Infof("Server._relayTransactions: Waiting for mempool readOnlyView to regenerate")
		srv.mempool.BlockUntilReadOnlyViewRegenerated()
		glog.V(1).Infof("Server._relayTransactions: Mempool view has regenerated")
	}

	// We pull the transactions from either the PoW mempool or the PoS mempool depending
	// on the current block height.
	txnList := srv.GetMempool().GetTransactions()

	for _, pp := range allPeers {
		if !pp.canReceiveInvMessagess {
			glog.V(1).Infof("Skipping invs for peer %v because not ready "+
				"yet: %v", pp, pp.canReceiveInvMessagess)
			continue
		}
		// For each peer construct an inventory message that excludes transactions
		// for which the minimum fee is below what the Peer will allow.
		invMsg := &MsgDeSoInv{}
		for _, newTxn := range txnList {
			invVect := &InvVect{
				Type: InvTypeTx,
				Hash: *newTxn.Hash(),
			}

			// If the peer has this txn already then skip it.
			if pp.knownInventory.Contains(*invVect) {
				continue
			}

			invMsg.InvList = append(invMsg.InvList, invVect)
		}
		if len(invMsg.InvList) > 0 {
			pp.AddDeSoMessage(invMsg, false)
		}
	}

	glog.V(1).Infof("Server._relayTransactions: Relay to all peers is complete!")
}

func (srv *Server) _addNewTxn(
	pp *Peer, txn *MsgDeSoTxn, rateLimit bool, verifySignatures bool) ([]*MsgDeSoTxn, error) {

	if srv.ReadOnlyMode {
		err := fmt.Errorf("Server._addNewTxnAndRelay: Not processing txn from peer %v "+
			"because peer is in read-only mode: %v", pp, srv.ReadOnlyMode)
		glog.V(1).Infof(err.Error())
		return nil, err
	}

	if srv.blockchain.chainState() != SyncStateFullyCurrent {

		err := fmt.Errorf("Server._addNewTxnAndRelay: Cannot process txn "+
			"from peer %v while syncing: %v %v", pp, srv.blockchain.chainState(), txn.Hash())
		glog.Error(err)
		return nil, err
	}

	glog.V(1).Infof("Server._addNewTxnAndRelay: txn: %v, peer: %v", txn, pp)

	// Try and add the transaction to the mempool.
	peerID := uint64(0)
	if pp != nil {
		peerID = pp.ID
	}

	srv.blockchain.ChainLock.RLock()
	tipHeight := uint64(srv.blockchain.BlockTip().Height)
	srv.blockchain.ChainLock.RUnlock()

	// Only attempt to add the transaction to the PoW mempool if we're on the
	// PoW protocol. If we're on the PoW protocol, then we use the PoW mempool's,
	// txn validity checks to signal whether the txn has been added or not. The PoW
	// mempool has stricter txn validity checks than the PoW mempool, so this works
	// out conveniently, as it allows us to always add a txn to the PoS mempool.
	if srv.params.IsPoWBlockHeight(tipHeight) {
		_, err := srv.mempool.ProcessTransaction(
			txn, true /*allowUnconnectedTxn*/, rateLimit, peerID, verifySignatures)
		if err != nil {
			return nil, errors.Wrapf(err, "Server._addNewTxn: Problem adding transaction to mempool: ")
		}

		glog.V(1).Infof("Server._addNewTxn: newly accepted txn: %v, Peer: %v", txn, pp)
	}

	// Always add the txn to the PoS mempool. This should always succeed if the txn
	// addition into the PoW mempool succeeded above.
	mempoolTxn := NewMempoolTransaction(txn, uint64(time.Now().UnixMicro()))
	if err := srv.posMempool.AddTransaction(mempoolTxn, true /*verifySignatures*/); err != nil {
		return nil, errors.Wrapf(err, "Server._addNewTxn: problem adding txn to pos mempool")
	}

	return []*MsgDeSoTxn{txn}, nil
}

// It's assumed that the caller will hold the ChainLock for reading so
// that the mempool transactions don't shift under our feet.
func (srv *Server) _handleBlockMainChainConnectedd(event *BlockEvent) {
	blk := event.Block

	// Don't do anything mempool-related until our best block chain is done
	// syncing.
	//
	// We add a second check as an edge-case to protect against when
	// this function is called with an uninitialized blockchain object. This
	// can happen during initChain() for example.
	if srv.blockchain == nil || !srv.blockchain.isInitialized || srv.blockchain.isSyncing() {
		return
	}

	// If we're current, update the mempool to remove the transactions
	// in this block from it. We can't do this in a goroutine because we
	// need each mempool update to happen in the same order as that in which
	// we connected the blocks and this wouldn't be guaranteed if we kicked
	// off a goroutine for each update.
	srv.mempool.UpdateAfterConnectBlock(blk)
	srv.posMempool.OnBlockConnected(blk)

	if err := srv._updatePosMempoolAfterTipChange(); err != nil {
		glog.Errorf("Server._handleBlockMainChainDisconnected: Problem updating pos mempool after tip change: %v", err)
	}

	blockHash, _ := blk.Header.Hash()
	glog.V(1).Infof("_handleBlockMainChainConnected: Block %s height %d connected to "+
		"main chain and chain is current.", hex.EncodeToString(blockHash[:]), blk.Header.Height)
}

// It's assumed that the caller will hold the ChainLock for reading so
// that the mempool transactions don't shift under our feet.
func (srv *Server) _handleBlockMainChainDisconnectedd(event *BlockEvent) {
	blk := event.Block

	// Don't do anything mempool-related until our best block chain is done
	// syncing.
	if srv.blockchain.isSyncing() {
		return
	}

	// If we're current, update the mempool to add back the transactions
	// in this block. We can't do this in a goroutine because we
	// need each mempool update to happen in the same order as that in which
	// we connected the blocks and this wouldn't be guaranteed if we kicked
	// off a goroutine for each update.
	srv.mempool.UpdateAfterDisconnectBlock(blk)
	srv.posMempool.OnBlockDisconnected(blk)

	if err := srv._updatePosMempoolAfterTipChange(); err != nil {
		glog.Errorf("Server._handleBlockMainChainDisconnected: Problem updating pos mempool after tip change: %v", err)
	}

	blockHash, _ := blk.Header.Hash()
	glog.V(1).Infof("_handleBlockMainChainDisconnect: Block %s height %d disconnected from "+
		"main chain and chain is current.", hex.EncodeToString(blockHash[:]), blk.Header.Height)
}

// _updatePosMempoolAfterTipChange updates the PoS mempool's latest UtxoView, block height, and
// global params.
func (srv *Server) _updatePosMempoolAfterTipChange() error {
	// Update the PoS mempool's global params
	currentBlockHeight := srv.blockchain.BlockTip().Height
	currentUtxoView, err := srv.blockchain.GetUncommittedTipView()
	if err != nil {
		return err
	}
	currentGlobalParams := currentUtxoView.GetCurrentGlobalParamsEntry()
	srv.posMempool.UpdateLatestBlock(currentUtxoView, uint64(currentBlockHeight))
	srv.posMempool.UpdateGlobalParams(currentGlobalParams)
	return nil
}

func (srv *Server) _maybeRequestSync(pp *Peer) {
	// Send the mempool message if DeSo and Bitcoin are fully current
	if srv.blockchain.chainState() == SyncStateFullyCurrent {
		// If peer is not nil and we haven't set a max sync blockheight, we will
		if pp != nil && srv.blockchain.MaxSyncBlockHeight == 0 {
			glog.V(1).Infof("Server._maybeRequestSync: Sending mempool message: %v", pp)
			pp.AddDeSoMessage(&MsgDeSoMempool{}, false)
		} else {
			glog.V(1).Infof("Server._maybeRequestSync: NOT sending mempool message because peer is nil: %v", pp)
		}
	} else {
		glog.V(1).Infof("Server._maybeRequestSync: NOT sending mempool message because not current: %v, %v",
			srv.blockchain.chainState(),
			pp)
	}
}

func (srv *Server) _handleBlockAccepted(event *BlockEvent) {
	blk := event.Block

	// Don't relay blocks until our best block chain is done syncing.
	if srv.blockchain.isSyncing() || srv.blockchain.MaxSyncBlockHeight > 0 {
		return
	}

	// Construct an inventory vector to relay to peers.
	blockHash, _ := blk.Header.Hash()
	invVect := &InvVect{
		Type: InvTypeBlock,
		Hash: *blockHash,
	}

	// Iterate through all the peers and relay the InvVect to them. This will only
	// actually be relayed if it's not already in the peer's knownInventory.
	allPeers := srv.cmgr.GetAllPeers()
	for _, pp := range allPeers {
		pp.AddDeSoMessage(&MsgDeSoInv{
			InvList: []*InvVect{invVect},
		}, false)
	}
}

func (srv *Server) _logAndDisconnectPeer(pp *Peer, blockMsg *MsgDeSoBlock, suffix string) {
	// Disconnect the Peer. Generally-speaking, disconnecting from the peer will cause its
	// requested blocks and txns to be removed from the global maps and cause it to be
	// replaced by another peer. Furthermore,
	// if we're in the process of syncing our node, the startSync process will also
	// be restarted as a resul. If we're not syncing our peer and have instead reached
	// the steady-state, then the next interesting inv message should cause us to
	// fetch headers, blocks, etc. So we'll be back.
	glog.Errorf("Server._handleBlock: Encountered an error processing "+
		"block %v. Disconnecting from peer %v: %s", blockMsg, pp, suffix)
	pp.Disconnect()
}

func (srv *Server) _handleBlock(pp *Peer, blk *MsgDeSoBlock) {
	glog.Infof(CLog(Cyan, fmt.Sprintf("Server._handleBlock: Received block ( %v / %v ) from Peer %v",
		blk.Header.Height, srv.blockchain.headerTip().Height, pp)))

	// If the node is running a Fast-HotStuff validator and the consensus is running,
	// in the steady-state, then we handle the block according to the consensus rules.
	if srv.fastHotStuffConsensus != nil && srv.fastHotStuffConsensus.IsRunning() {
		if err := srv.fastHotStuffConsensus.HandleBlock(pp, blk); err != nil {
			glog.Errorf("Server._handleBlock: Problem handling block with FastHotStuffConsensus: %v", err)
		}
		return
	}

	// If we get here, it means that the node is not currently running a Fast-HotStuff
	// validator or that the node is syncing. In either case, we handle the block
	// according to the blocksync rules.

	srv.timer.Start("Server._handleBlock: General")
	// Pull out the header for easy access.
	blockHeader := blk.Header
	if blockHeader == nil {
		// Should never happen but check it nevertheless.
		srv._logAndDisconnectPeer(pp, blk, "Header was nil")
		return
	}

	// If we've set a maximum sync height and we've reached that height, then we will
	// stop accepting new blocks.
	if srv.blockchain.isTipMaxed(srv.blockchain.blockTip()) &&
		blockHeader.Height > uint64(srv.blockchain.blockTip().Height) {

		glog.Infof("Server._handleBlock: Exiting because block tip is maxed out")
		return
	}

	// Compute the hash of the block.
	blockHash, err := blk.Header.Hash()
	if err != nil {
		// This should never happen if we got this far but log the error, clear the
		// requestedBlocks, disconnect from the peer and return just in case.
		srv._logAndDisconnectPeer(
			pp, blk, "Problem computing block hash")
		return
	}

	if pp != nil {
		if _, exists := pp.requestedBlocks[*blockHash]; !exists {
			glog.Errorf("_handleBlock: Getting a block that we haven't requested before, "+
				"block hash (%v)", *blockHash)
		}
		delete(pp.requestedBlocks, *blockHash)
	} else {
		glog.Errorf("_handleBlock: Called with nil peer, this should never happen.")
	}

	// Check that the mempool has not received a transaction that would forbid this block's signature pubkey.
	// This is a minimal check, a more thorough check is made in the ProcessBlock function. This check is
	// necessary because the ProcessBlock function only has access to mined transactions. Therefore, if an
	// attacker were to prevent a "forbid X pubkey" transaction from mining, they could force nodes to continue
	// processing their blocks.
	if len(srv.blockchain.trustedBlockProducerPublicKeys) > 0 && blockHeader.Height >= srv.blockchain.trustedBlockProducerStartHeight {
		if blk.BlockProducerInfo != nil {
			_, entryExists := srv.mempool.readOnlyUtxoView.ForbiddenPubKeyToForbiddenPubKeyEntry[MakePkMapKey(
				blk.BlockProducerInfo.PublicKey)]
			if entryExists {
				srv._logAndDisconnectPeer(pp, blk, "Got forbidden block signature public key.")
				return
			}
		}
	}
	srv.timer.End("Server._handleBlock: General")
	srv.timer.Start("Server._handleBlock: Process Block")

	// Only verify signatures for recent blocks.
	var isOrphan bool
	if srv.blockchain.isSyncing() {
		glog.V(1).Infof(CLog(Cyan, fmt.Sprintf("Server._handleBlock: Processing block %v WITHOUT "+
			"signature checking because SyncState=%v for peer %v",
			blk, srv.blockchain.chainState(), pp)))
		_, isOrphan, _, err = srv.blockchain.ProcessBlock(blk, false)

	} else {
		// TODO: Signature checking slows things down because it acquires the ChainLock.
		// The optimal solution is to check signatures in a way that doesn't acquire the
		// ChainLock, which is what Bitcoin Core does.
		glog.V(1).Infof(CLog(Cyan, fmt.Sprintf("Server._handleBlock: Processing block %v WITH "+
			"signature checking because SyncState=%v for peer %v",
			blk, srv.blockchain.chainState(), pp)))
		_, isOrphan, _, err = srv.blockchain.ProcessBlock(blk, true)
	}

	// If we hit an error then abort mission entirely. We should generally never
	// see an error with a block from a peer.
	if err != nil {
		if strings.Contains(err.Error(), "RuleErrorDuplicateBlock") {
			// Just warn on duplicate blocks but don't disconnect the peer.
			// TODO: This assuages a bug similar to the one referenced in the duplicate
			// headers comment above but in the future we should probably try and figure
			// out a way to be more strict about things.
			glog.Warningf("Got duplicate block %v from peer %v", blk, pp)
		} else {
			srv._logAndDisconnectPeer(
				pp, blk,
				errors.Wrapf(err, "Error while processing block: ").Error())
			return
		}
	}
	if isOrphan {
		// We should generally never receive orphan blocks. It indicates something
		// went wrong in our headers syncing.
		glog.Errorf("ERROR: Received orphan block with hash %v height %v. "+
			"This should never happen", blockHash, blk.Header.Height)
		return
	}
	srv.timer.End("Server._handleBlock: Process Block")

	srv.timer.Print("Server._handleBlock: General")
	srv.timer.Print("Server._handleBlock: Process Block")

	// We shouldn't be receiving blocks while syncing headers.
	if srv.blockchain.chainState() == SyncStateSyncingHeaders {
		srv._logAndDisconnectPeer(
			pp, blk,
			"We should never get blocks when we're syncing headers")
		return
	}

	if srv.blockchain.chainState() == SyncStateSyncingHistoricalBlocks {
		srv.GetBlocksToStore(pp)
		if srv.blockchain.downloadingHistoricalBlocks {
			return
		}
	}

	// If we're syncing blocks, call GetBlocks and try to get as many blocks
	// from our peer as we can. This allows the initial block download to be
	// more incremental since every time we're able to accept a block (or
	// group of blocks) we indicate this to our peer so they can send us more.
	if srv.blockchain.chainState() == SyncStateSyncingBlocks {
		// Setting maxHeight = -1 gets us as many blocks as we can get from our
		// peer, which is OK because we can assume the peer has all of them when
		// we're syncing.
		maxHeight := -1
		srv.GetBlocks(pp, maxHeight)
		return
	}

	if srv.blockchain.chainState() == SyncStateNeedBlocksss {
		// If we don't have any blocks to wait for anymore, hit the peer with
		// a GetHeaders request to see if there are any more headers we should
		// be aware of. This will generally happen in two cases:
		// - With our sync peer after we’re almost at the end of syncing blocks.
		//   In this case, calling GetHeaders once the requestedblocks is almost
		//   gone will result in us getting all of the remaining blocks right up
		//   to the tip and then stopping, which is exactly what we want.
		// - With a peer that sent us an inv. In this case, the peer could have
		//   more blocks for us or it could not. Either way, it’s good to check
		//   and worst case the peer will return an empty header bundle that will
		//   result in us not sending anything back because there won’t be any new
		//   blocks to request.
		locator := srv.blockchain.LatestHeaderLocator()
		pp.AddDeSoMessage(&MsgDeSoGetHeaders{
			StopHash:     &BlockHash{},
			BlockLocator: locator,
		}, false)
		return
	}

	// If we get here, it means we're in SyncStateFullyCurrent, which is great.
	// In this case we shoot a MEMPOOL message over to the peer to bootstrap the mempool.
	srv._maybeRequestSync(pp)

	///////////////////// PoS Validator Consensus Initialization /////////////////////

	// Exit early if the chain isn't SyncStateFullyCurrent.
	if srv.blockchain.chainState() != SyncStateFullyCurrent {
		return
	}

	// Exit early if the current tip height is below the final PoW block's height. We are ready to
	// enable the FastHotStuffConsensus once we reach the final block of the PoW protocol.
	//
	// Enable the FastHotStuffConsensus once the tipHeight >= ProofOfStake2ConsensusCutoverBlockHeight-1
	tipHeight := uint64(srv.blockchain.blockTip().Height)
	if tipHeight < srv.params.GetFinalPoWBlockHeight() {
		return
	}

	// If the PoS validator FastHotStuffConsensus is initialized but not yet running, then
	// we can start the validator consensus, and transition to it in the steady-state.
	if srv.fastHotStuffConsensus != nil && !srv.fastHotStuffConsensus.IsRunning() {
		srv.fastHotStuffConsensus.Start()
	}
}

func (srv *Server) _handleInv(peer *Peer, msg *MsgDeSoInv) {
	if !peer.isOutbound && srv.IgnoreInboundPeerInvMessages {
		glog.Infof("_handleInv: Ignoring inv message from inbound peer because "+
			"ignore_outbound_peer_inv_messages=true: %v", peer)
		return
	}
	// If we've set a maximum sync height and we've reached that height, then we will
	// stop accepting inv messages.
	if srv.blockchain.isTipMaxed(srv.blockchain.blockTip()) {
		return
	}
	peer.AddDeSoMessage(msg, true /*inbound*/)
}

func (srv *Server) _handleGetTransactions(pp *Peer, msg *MsgDeSoGetTransactions) {
	glog.V(1).Infof("Server._handleGetTransactions: Received GetTransactions "+
		"message %v from Peer %v", msg, pp)

	pp.AddDeSoMessage(msg, true /*inbound*/)
}

func (srv *Server) ProcessSingleTxnWithChainLock(pp *Peer, txn *MsgDeSoTxn) ([]*MsgDeSoTxn, error) {
	// Lock the chain for reading so that transactions don't shift under our feet
	// when processing this bundle. Not doing this could cause us to miss transactions
	// erroneously.
	//
	// TODO(performance): We should probably do this less frequently.
	srv.blockchain.ChainLock.RLock()
	defer srv.blockchain.ChainLock.RUnlock()

	// Note we set rateLimit=false because we have a global minimum txn fee that should
	// prevent spam on its own.

	// Only attempt to add the transaction to the PoW mempool if we're on the
	// PoW protocol. If we're on the PoW protocol, then we use the PoW mempool's
	// txn validity checks to signal whether the txn has been added or not. The PoW
	// mempool has stricter txn validity checks than the PoS mempool, so this works
	// out conveniently, as it allows us to always add a txn to the PoS mempool.
	tipHeight := uint64(srv.blockchain.blockTip().Height)
	if srv.params.IsPoWBlockHeight(tipHeight) {
		_, err := srv.mempool.ProcessTransaction(
			txn,
			true,  /*allowUnconnectedTxn*/
			false, /*rateLimit*/
			pp.ID,
			true, /*verifySignatures*/
		)

		// If we're on the PoW chain, and the txn doesn't pass the PoW mempool's validity checks, then
		// it's an invalid txn.
		if err != nil {
			return nil, errors.Wrapf(err, "Server.ProcessSingleTxnWithChainLock: Problem adding transaction to PoW mempool: ")
		}
	}

	// Regardless of the consensus protocol we're running (PoW or PoS), we use the PoS mempool's to house all
	// mempool txns. If a txn can't make it into the PoS mempool, which uses a looser unspent balance check for
	// the the transactor, then it must be invalid.
	if err := srv.posMempool.AddTransaction(NewMempoolTransaction(txn, uint64(time.Now().UnixMicro())), true); err != nil {
		return nil, errors.Wrapf(err, "Server.ProcessSingleTxnWithChainLock: Problem adding transaction to PoS mempool: ")
	}

	// Happy path, the txn was successfully added to the PoS (and optionally PoW) mempool.
	return []*MsgDeSoTxn{txn}, nil
}

func (srv *Server) _processTransactions(pp *Peer, transactions []*MsgDeSoTxn) []*MsgDeSoTxn {
	// Try and add all the transactions to our mempool in the order we received
	// them. If any fail to get added, just log an error.
	//
	// TODO: It would be nice if we did something fancy here like if we kept
	// track of rejected transactions and retried them every time we connected
	// a block. Doing something like this would make it so that if a transaction
	// was initially rejected due to us not having its dependencies, then we
	// will eventually add it as opposed to just forgetting about it.
	glog.V(2).Infof("Server._processTransactions: Processing %d transactions from "+
		"peer %v", len(transactions), pp)
	transactionsToRelay := []*MsgDeSoTxn{}
	for _, txn := range transactions {
		// Process the transaction with rate-limiting while allowing unconnectedTxns and
		// verifying signatures.
		newlyAcceptedTxns, err := srv.ProcessSingleTxnWithChainLock(pp, txn)
		if err != nil {
			glog.Errorf(fmt.Sprintf("Server._handleTransactionBundle: Rejected "+
				"transaction %v from peer %v from mempool: %v", txn, pp, err))
			// A peer should know better than to send us a transaction that's below
			// our min feerate, which they see when we send them a version message.
			if err == TxErrorInsufficientFeeMinFee {
				glog.Errorf(fmt.Sprintf("Server._handleTransactionBundle: Disconnecting "+
					"Peer %v for sending us a transaction %v with fee below the minimum fee %d",
					pp, txn, srv.mempool.minFeeRateNanosPerKB))
				pp.Disconnect()
			}

			// Don't do anything else if we got an error.
			continue
		}
		if len(newlyAcceptedTxns) == 0 {
			glog.Infof(fmt.Sprintf("Server._handleTransactionBundle: "+
				"Transaction %v from peer %v was added as an ORPHAN", spew.Sdump(txn), pp))
		}

		// If we get here then the transaction was accepted into our mempool.
		// Queue the transactions that were accepted them for relay to all of the peers
		// who don't yet have them.
		transactionsToRelay = append(transactionsToRelay, newlyAcceptedTxns...)
	}

	return transactionsToRelay
}

func (srv *Server) _handleTransactionBundle(pp *Peer, msg *MsgDeSoTransactionBundle) {
	glog.V(1).Infof("Server._handleTransactionBundle: Received TransactionBundle "+
		"message of size %v from Peer %v", len(msg.Transactions), pp)

	pp.AddDeSoMessage(msg, true /*inbound*/)
}

func (srv *Server) _handleTransactionBundleV2(pp *Peer, msg *MsgDeSoTransactionBundleV2) {
	glog.V(1).Infof("Server._handleTransactionBundleV2: Received TransactionBundle "+
		"message of size %v from Peer %v", len(msg.Transactions), pp)

	pp.AddDeSoMessage(msg, true /*inbound*/)
}

func (srv *Server) _handleMempool(pp *Peer, msg *MsgDeSoMempool) {
	glog.V(1).Infof("Server._handleMempool: Received Mempool message from Peer %v", pp)

	pp.canReceiveInvMessagess = true
}

func (srv *Server) StartStatsdReporter() {
	go func() {
	out:
		for {
			select {
			case <-time.After(5 * time.Second):
				tags := []string{}

				// Report mempool size
				mempoolTotal := len(srv.mempool.readOnlyUniversalTransactionList)
				srv.statsdClient.Gauge("MEMPOOL.COUNT", float64(mempoolTotal), tags, 1)

				// Report PoS Mempool size
				posMempoolTotal := srv.posMempool.txnRegister.Count()
				srv.statsdClient.Gauge("POS_MEMPOOL.COUNT", float64(posMempoolTotal), tags, 1)

				// Report block + headers height
				blocksHeight := srv.blockchain.BlockTip().Height
				srv.statsdClient.Gauge("BLOCKS.HEIGHT", float64(blocksHeight), tags, 1)

				headersHeight := srv.blockchain.HeaderTip().Height
				srv.statsdClient.Gauge("HEADERS.HEIGHT", float64(headersHeight), tags, 1)

			case <-srv.mempool.quit:
				break out
			}
		}
	}()
}

func (srv *Server) _handleAddrMessage(pp *Peer, desoMsg DeSoMessage) {
	if desoMsg.GetMsgType() != MsgTypeAddr {
		return
	}

	id := NewRemoteNodeId(pp.ID)
	var msg *MsgDeSoAddr
	var ok bool
	if msg, ok = desoMsg.(*MsgDeSoAddr); !ok {
		glog.Errorf("Server._handleAddrMessage: Problem decoding MsgDeSoAddr: %v", spew.Sdump(desoMsg))
		srv.networkManager.rnManager.DisconnectById(id)
		return
	}

	srv.addrsToBroadcastLock.Lock()
	defer srv.addrsToBroadcastLock.Unlock()

	glog.V(1).Infof("Server._handleAddrMessage: Received Addr from peer id=%v with addrs %v", pp.ID, spew.Sdump(msg.AddrList))

	// If this addr message contains more than the maximum allowed number of addresses
	// then disconnect this peer.
	if len(msg.AddrList) > MaxAddrsPerAddrMsg {
		glog.Errorf(fmt.Sprintf("Server._handleAddrMessage: Disconnecting "+
			"Peer id=%v for sending us an addr message with %d transactions, which exceeds "+
			"the max allowed %d",
			pp.ID, len(msg.AddrList), MaxAddrsPerAddrMsg))
		srv.networkManager.rnManager.DisconnectById(id)
		return
	}

	// Add all the addresses we received to the addrmgr.
	netAddrsReceived := []*wire.NetAddress{}
	for _, addr := range msg.AddrList {
		addrAsNetAddr := wire.NewNetAddressIPPort(addr.IP, addr.Port, (wire.ServiceFlag)(addr.Services))
		if !addrmgr.IsRoutable(addrAsNetAddr) {
			glog.V(1).Infof("Server._handleAddrMessage: Dropping address %v from peer %v because it is not routable", addr, pp)
			continue
		}

		netAddrsReceived = append(
			netAddrsReceived, addrAsNetAddr)
	}
	srv.AddrMgr.AddAddresses(netAddrsReceived, pp.netAddr)

	// If the message had <= 10 addrs in it, then queue all the addresses for relaying on the next cycle.
	if len(msg.AddrList) <= 10 {
		glog.V(1).Infof("Server._handleAddrMessage: Queueing %d addrs for forwarding from "+
			"peer %v", len(msg.AddrList), pp)
		sourceAddr := &SingleAddr{
			Timestamp: time.Now(),
			IP:        pp.netAddr.IP,
			Port:      pp.netAddr.Port,
			Services:  pp.serviceFlags,
		}
		listToAddTo, hasSeenSource := srv.addrsToBroadcast[sourceAddr.StringWithPort(false /*includePort*/)]
		if !hasSeenSource {
			listToAddTo = []*SingleAddr{}
		}
		// If this peer has been sending us a lot of little crap, evict a lot of their
		// stuff but don't disconnect.
		if len(listToAddTo) > MaxAddrsPerAddrMsg {
			listToAddTo = listToAddTo[:MaxAddrsPerAddrMsg/2]
		}
		listToAddTo = append(listToAddTo, msg.AddrList...)
		srv.addrsToBroadcast[sourceAddr.StringWithPort(false /*includePort*/)] = listToAddTo
	}
}

func (srv *Server) _handleGetAddrMessage(pp *Peer, desoMsg DeSoMessage) {
	if desoMsg.GetMsgType() != MsgTypeGetAddr {
		return
	}

	id := NewRemoteNodeId(pp.ID)
	if _, ok := desoMsg.(*MsgDeSoGetAddr); !ok {
		glog.Errorf("Server._handleAddrMessage: Problem decoding "+
			"MsgDeSoAddr: %v", spew.Sdump(desoMsg))
		srv.networkManager.rnManager.DisconnectById(id)
		return
	}

	glog.V(1).Infof("Server._handleGetAddrMessage: Received GetAddr from peer %v", pp)
	// When we get a GetAddr message, choose MaxAddrsPerMsg from the AddrMgr
	// and send them back to the peer.
	netAddrsFound := srv.AddrMgr.AddressCache()
	if len(netAddrsFound) == 0 {
		return
	}
	if len(netAddrsFound) > MaxAddrsPerAddrMsg {
		netAddrsFound = netAddrsFound[:MaxAddrsPerAddrMsg]
	}

	// Convert the list to a SingleAddr list.
	res := &MsgDeSoAddr{}
	for _, netAddr := range netAddrsFound {
		singleAddr := &SingleAddr{
			Timestamp: time.Now(),
			IP:        netAddr.IP,
			Port:      netAddr.Port,
			Services:  (ServiceFlag)(netAddr.Services),
		}
		res.AddrList = append(res.AddrList, singleAddr)
	}
	rn := srv.networkManager.rnManager.GetRemoteNodeById(id)
	if err := srv.networkManager.rnManager.SendMessage(rn, res); err != nil {
		glog.Errorf("Server._handleGetAddrMessage: Problem sending addr message to peer %v: %v", pp, err)
		srv.networkManager.rnManager.DisconnectById(id)
		return
	}
}

func (srv *Server) _handleControlMessages(serverMessage *ServerMessage) (_shouldQuit bool) {
	switch serverMessage.Msg.(type) {
	// Control messages used internally to signal to the server.
	case *MsgDeSoDisconnectedPeer:
		srv._handleDisconnectedPeerMessage(serverMessage.Peer)
		srv.networkManager._handleDisconnectedPeerMessage(serverMessage.Peer, serverMessage.Msg)
	case *MsgDeSoNewConnection:
		srv.networkManager._handleNewConnectionMessage(serverMessage.Peer, serverMessage.Msg)
	case *MsgDeSoQuit:
		return true
	}

	return false
}

func (srv *Server) _handlePeerMessages(serverMessage *ServerMessage) {
	// Handle all non-control message types from our Peers.
	switch msg := serverMessage.Msg.(type) {
	// Messages sent among peers.
	case *MsgDeSoAddr:
		srv._handleAddrMessage(serverMessage.Peer, serverMessage.Msg)
	case *MsgDeSoGetAddr:
		srv._handleGetAddrMessage(serverMessage.Peer, serverMessage.Msg)
	case *MsgDeSoGetHeaders:
		srv._handleGetHeaders(serverMessage.Peer, msg)
	case *MsgDeSoHeaderBundle:
		srv._handleHeaderBundle(serverMessage.Peer, msg)
	case *MsgDeSoGetBlocks:
		srv._handleGetBlocks(serverMessage.Peer, msg)
	case *MsgDeSoBlock:
		srv._handleBlock(serverMessage.Peer, msg)
	case *MsgDeSoGetSnapshot:
		srv._handleGetSnapshot(serverMessage.Peer, msg)
	case *MsgDeSoSnapshotData:
		srv._handleSnapshot(serverMessage.Peer, msg)
	case *MsgDeSoGetTransactions:
		srv._handleGetTransactions(serverMessage.Peer, msg)
	case *MsgDeSoTransactionBundle:
		srv._handleTransactionBundle(serverMessage.Peer, msg)
	case *MsgDeSoTransactionBundleV2:
		srv._handleTransactionBundleV2(serverMessage.Peer, msg)
	case *MsgDeSoMempool:
		srv._handleMempool(serverMessage.Peer, msg)
	case *MsgDeSoInv:
		srv._handleInv(serverMessage.Peer, msg)
	case *MsgDeSoVersion:
		srv.networkManager._handleVersionMessage(serverMessage.Peer, serverMessage.Msg)
	case *MsgDeSoVerack:
		srv.networkManager._handleVerackMessage(serverMessage.Peer, serverMessage.Msg)
	case *MsgDeSoValidatorVote:
		srv._handleValidatorVote(serverMessage.Peer, msg)
	case *MsgDeSoValidatorTimeout:
		srv._handleValidatorTimeout(serverMessage.Peer, msg)
	}
}

func (srv *Server) _handleFastHostStuffConsensusEvent(event *consensus.FastHotStuffEvent) {
	// This should never happen. If the consensus message handler isn't defined, then something went
	// wrong during the node initialization. We log it and return early to avoid panicking.
	if srv.fastHotStuffConsensus == nil {
		glog.Errorf("Server._handleFastHostStuffConsensusEvent: Consensus controller is nil")
		return
	}

	switch event.EventType {
	case consensus.FastHotStuffEventTypeVote:
		srv.fastHotStuffConsensus.HandleLocalVoteEvent(event)
	case consensus.FastHotStuffEventTypeTimeout:
		srv.fastHotStuffConsensus.HandleLocalTimeoutEvent(event)
	case consensus.FastHotStuffEventTypeConstructVoteQC:
		srv.fastHotStuffConsensus.HandleLocalBlockProposalEvent(event)
	case consensus.FastHotStuffEventTypeConstructTimeoutQC:
		srv.fastHotStuffConsensus.HandleLocalTimeoutBlockProposalEvent(event)
	}
}

func (srv *Server) _handleValidatorVote(pp *Peer, msg *MsgDeSoValidatorVote) {
	// It's possible that the consensus controller hasn't been initialized. If so,
	// we log an error and move on.
	if srv.fastHotStuffConsensus == nil {
		glog.Errorf("Server._handleValidatorVote: Consensus controller is nil")
		return
	}

	if err := srv.fastHotStuffConsensus.HandleValidatorVote(pp, msg); err != nil {
		glog.Errorf("Server._handleValidatorVote: Error handling vote message from peer: %v", err)
	}
}

func (srv *Server) _handleValidatorTimeout(pp *Peer, msg *MsgDeSoValidatorTimeout) {
	// It's possible that the consensus controller hasn't been initialized. If so,
	// we log an error and move on.
	if srv.fastHotStuffConsensus == nil {
		glog.Errorf("Server._handleValidatorTimeout: Consensus controller is nil")
		return
	}

	if err := srv.fastHotStuffConsensus.HandleValidatorTimeout(pp, msg); err != nil {
		glog.Errorf("Server._handleValidatorTimeout: Error handling timeout message from peer: %v", err)
	}
}

// _startConsensusEventLoop contains the top-level event loop to run both the PoW and PoS consensus. It is
// single-threaded to ensure that concurrent event do not conflict with each other. It's role is to guarantee
// single threaded processing and act as an entry point for consensus events. It does minimal validation on its
// own.
//
// For the PoW consensus:
// - It listens to all peer messages from the network and handles them as they come in. This includes
// control messages from peer, proposed blocks from peers, votes/timeouts, block requests, mempool
// requests from syncing peers
//
// For the PoS consensus:
// - It listens to all peer messages from the network and handles them as they come in. This includes
// control messages from peer, proposed blocks from peers, votes/timeouts, block requests, mempool
// requests from syncing peers
// - It listens to consensus events from the Fast HostStuff consensus engine. The consensus signals when
// it's ready to vote, timeout, propose a block, or propose an empty block with a timeout QC.
func (srv *Server) _startConsensus() {
	for {
		// This is used instead of the shouldQuit control message exist mechanism below. shouldQuit will be true only
		// when all incoming messages have been processed, on the other hand this shutdown will quit immediately.
		if atomic.LoadInt32(&srv.shutdown) >= 1 {
			break
		}

		select {
		case consensusEvent := <-srv._getFastHotStuffConsensusEventChannel():
			{
				glog.Infof("Server._startConsensus: Received consensus event: %s", consensusEvent.ToString())
				srv._handleFastHostStuffConsensusEvent(consensusEvent)
			}

		case serverMessage := <-srv.incomingMessages:
			{
				// There is an incoming network message from a peer.

				glog.V(2).Infof("Server._startConsensus: Handling message of type %v from Peer %v",
					serverMessage.Msg.GetMsgType(), serverMessage.Peer)
				srv._handlePeerMessages(serverMessage)

				// Always check for and handle control messages regardless of whether the
				// BitcoinManager is synced. Note that we filter control messages out in a
				// Peer's inHandler so any control message we get at this point should be bona fide.
				shouldQuit := srv._handleControlMessages(serverMessage)
				if shouldQuit {
					break
				}
			}

		}
	}

	// If we broke out of the select statement then it's time to allow things to
	// clean up.
	srv.waitGroup.Done()
	glog.V(2).Info("Server.Start: Server done")
}

func (srv *Server) getAddrsToBroadcast() []*SingleAddr {
	srv.addrsToBroadcastLock.Lock()
	defer srv.addrsToBroadcastLock.Unlock()

	// If there's nothing in the map, return.
	if len(srv.addrsToBroadcast) == 0 {
		return []*SingleAddr{}
	}

	// If we get here then we have some addresses to broadcast.
	addrsToBroadcast := []*SingleAddr{}
	for uint32(len(addrsToBroadcast)) < srv.params.MaxAddressesToBroadcast &&
		len(srv.addrsToBroadcast) > 0 {
		// Choose a key at random. This works because map iteration is random in golang.
		bucket := ""
		for kk := range srv.addrsToBroadcast {
			bucket = kk
			break
		}

		// Remove the last element from the slice for the given bucket.
		currentAddrList := srv.addrsToBroadcast[bucket]
		if len(currentAddrList) > 0 {
			lastIndex := len(currentAddrList) - 1
			currentAddr := currentAddrList[lastIndex]
			currentAddrList = currentAddrList[:lastIndex]
			if len(currentAddrList) == 0 {
				delete(srv.addrsToBroadcast, bucket)
			} else {
				srv.addrsToBroadcast[bucket] = currentAddrList
			}

			addrsToBroadcast = append(addrsToBroadcast, currentAddr)
		}
	}

	return addrsToBroadcast
}

// Must be run inside a goroutine. Relays addresses to peers at regular intervals
// and relays our own address to peers once every 24 hours.
func (srv *Server) _startAddressRelayer() {
	for numMinutesPassed := 0; ; numMinutesPassed++ {
		if atomic.LoadInt32(&srv.shutdown) >= 1 {
			break
		}
		// For the first ten minutes after the connection controller starts, relay our address to all
		// peers. After the first ten minutes, do it once every 24 hours.
		glog.V(1).Infof("Server.startAddressRelayer: Relaying our own addr to peers")
		remoteNodes := srv.networkManager.rnManager.GetAllRemoteNodes().GetAll()
		if numMinutesPassed < 10 || numMinutesPassed%(RebroadcastNodeAddrIntervalMinutes) == 0 {
			for _, rn := range remoteNodes {
				if !rn.IsHandshakeCompleted() {
					continue
				}
				netAddr := rn.GetNetAddress()
				if netAddr == nil {
					continue
				}
				bestAddress := srv.AddrMgr.GetBestLocalAddress(netAddr)
				if bestAddress != nil {
					glog.V(2).Infof("Server.startAddressRelayer: Relaying address %v to "+
						"RemoteNode (id= %v)", bestAddress.IP.String(), rn.GetId())
					addrMsg := &MsgDeSoAddr{
						AddrList: []*SingleAddr{
							{
								Timestamp: time.Now(),
								IP:        bestAddress.IP,
								Port:      bestAddress.Port,
								Services:  (ServiceFlag)(bestAddress.Services),
							},
						},
					}
					if err := rn.SendMessage(addrMsg); err != nil {
						glog.Errorf("Server.startAddressRelayer: Problem sending "+
							"MsgDeSoAddr to RemoteNode (id= %v): %v", rn.GetId(), err)
					}
				}
			}
		}

		glog.V(2).Infof("Server.startAddressRelayer: Seeing if there are addrs to relay...")
		// Broadcast the addrs we have to all of our peers.
		addrsToBroadcast := srv.getAddrsToBroadcast()
		if len(addrsToBroadcast) == 0 {
			glog.V(2).Infof("Server.startAddressRelayer: No addrs to relay.")
			time.Sleep(AddrRelayIntervalSeconds * time.Second)
			continue
		}

		glog.V(2).Infof("Server.startAddressRelayer: Found %d addrs to "+
			"relay: %v", len(addrsToBroadcast), spew.Sdump(addrsToBroadcast))
		// Iterate over all our peers and broadcast the addrs to all of them.
		for _, rn := range remoteNodes {
			if !rn.IsHandshakeCompleted() {
				continue
			}
			addrMsg := &MsgDeSoAddr{
				AddrList: addrsToBroadcast,
			}
			if err := rn.SendMessage(addrMsg); err != nil {
				glog.Errorf("Server.startAddressRelayer: Problem sending "+
					"MsgDeSoAddr to RemoteNode (id= %v): %v", rn.GetId(), err)
			}
		}
		time.Sleep(AddrRelayIntervalSeconds * time.Second)
		continue
	}
}

func (srv *Server) _getFastHotStuffConsensusEventChannel() chan *consensus.FastHotStuffEvent {
	if srv.fastHotStuffConsensus == nil {
		return nil
	}
	return srv.fastHotStuffConsensus.fastHotStuffEventLoop.GetEvents()
}

func (srv *Server) _startTransactionRelayer() {
	// If we've set a maximum sync height, we will not relay transactions.
	if srv.blockchain.MaxSyncBlockHeight > 0 {
		return
	}

	for {
		// Just continuously relay transactions to peers that don't have them.
		srv._relayTransactions()
	}
}

func (srv *Server) Stop() {
	glog.Info("Server.Stop: Gracefully shutting down Server")

	// Iterate through all the peers and flush their logs before we quit.
	glog.Info("Server.Stop: Flushing logs for all peers")
	atomic.AddInt32(&srv.shutdown, 1)

	// Stop the ConnectionManager
	srv.cmgr.Stop()
	glog.Infof(CLog(Yellow, "Server.Stop: Closed the ConnectionManger"))

	srv.networkManager.Stop()
	glog.Infof(CLog(Yellow, "Server.Stop: Closed the NetworkManager"))

	// Stop the miner if we have one running.
	if srv.miner != nil {
		srv.miner.Stop()
		glog.Infof(CLog(Yellow, "Server.Stop: Closed the Miner"))
	}

	// Stop the PoS validator consensus if one is running
	if srv.fastHotStuffConsensus != nil {
		srv.fastHotStuffConsensus.Stop()
	}

	// Stop the PoS block proposer if we have one running.
	if srv.fastHotStuffConsensus != nil {
		srv.fastHotStuffConsensus.fastHotStuffEventLoop.Stop()
		glog.Infof(CLog(Yellow, "Server.Stop: Closed the fastHotStuffEventLoop"))
	}

	// TODO: Stop the PoS mempool if we have one running.

	if srv.mempool != nil {
		// Before the node shuts down, write all the mempool txns to disk
		// if the flag is set.
		if srv.mempool.mempoolDir != "" {
			glog.Info("Doing final mempool dump...")
			srv.mempool.DumpTxnsToDB()
			glog.Info("Final mempool dump complete!")
		}

		if !srv.mempool.stopped {
			srv.mempool.Stop()
		}
		glog.Infof(CLog(Yellow, "Server.Stop: Closed Mempool"))
	}

	glog.Infof(CLog(Yellow, "Server.Stop: Closed PosMempool"))
	srv.posMempool.Stop()

	// Stop the block producer
	if srv.blockProducer != nil {
		if srv.blockchain.MaxSyncBlockHeight == 0 {
			srv.blockProducer.Stop()
		}
		glog.Infof(CLog(Yellow, "Server.Stop: Closed BlockProducer"))
	}

	// This will signal any goroutines to quit. Note that enqueing this after stopping
	// the ConnectionManager seems like it should cause the Server to process any remaining
	// messages before calling waitGroup.Done(), which seems like a good thing.
	go func() {
		srv.incomingMessages <- &ServerMessage{
			// Peer is ignored for MsgDeSoQuit.
			Peer: nil,
			Msg:  &MsgDeSoQuit{},
		}
	}()

	// Wait for the server to fully shut down.
	// TODO: shouldn't we wait for all modules to shutdown?
	srv.waitGroup.Wait()
	glog.Info("Server.Stop: Successfully shut down Server")
}

func (srv *Server) GetStatsdClient() *statsd.Client {
	return srv.statsdClient
}

// Start actually kicks off all of the management processes. Among other things, it causes
// the ConnectionManager to actually start connecting to peers and receiving messages. If
// requested, it also starts the miner.
func (srv *Server) Start() {
	// Start the Server so that it will be ready to process messages once the ConnectionManager
	// finds some Peers.
	glog.Info("Server.Start: Starting Server")
	srv.waitGroup.Add(1)

	go srv._startConsensus()

	go srv._startAddressRelayer()

	go srv._startTransactionRelayer()

	srv.posMempool.Start()

	// Once the ConnectionManager is started, peers will be found and connected to and
	// messages will begin to flow in to be processed.
	if !srv.DisableNetworking {
		go srv.cmgr.Start()
	}

	if srv.miner != nil && len(srv.miner.PublicKeys) > 0 {
		go srv.miner.Start()
	}

<<<<<<< HEAD
	srv.networkManager.Start()
=======
	// On testnet, if the node is configured to be a PoW block producer, and it is configured
	// to be also a PoS validator, then we attach block mined listeners to the miner to kick
	// off the PoS consensus once the miner is done.
	if srv.params.NetworkType == NetworkType_TESTNET && srv.fastHotStuffConsensus != nil {
		tipHeight := uint64(srv.blockchain.blockTip().Height)
		if srv.params.IsFinalPoWBlockHeight(tipHeight) || srv.params.IsPoSBlockHeight(tipHeight) {
			if err := srv.fastHotStuffConsensus.Start(); err != nil {
				glog.Errorf("NewServer: Error starting fast hotstuff consensus %v", err)
			}
		}
	}
>>>>>>> 6d725039
}

// SyncPrefixProgress keeps track of sync progress on an individual prefix. It is used in
// hyper sync to determine which peer to query about each prefix and also what was the last
// db key that we've received from that peer. Peers will send us state by chunks. But first we
// need to tell the peer the starting key for the chunk we want to retrieve.
type SyncPrefixProgress struct {
	// Peer assigned for retrieving this particular prefix.
	PrefixSyncPeer *Peer
	// DB prefix corresponding to this particular sync progress.
	Prefix []byte
	// LastReceivedKey is the last key that we've received from this peer.
	LastReceivedKey []byte

	// Completed indicates whether we've finished syncing this prefix.
	Completed bool
}

// SyncProgress is used to keep track of hyper sync progress. It stores a list of SyncPrefixProgress
// structs which are used to track progress on each individual prefix. It also has the snapshot block
// height and block hash of the current snapshot epoch.
type SyncProgress struct {
	// PrefixProgress includes a list of SyncPrefixProgress objects, each of which represents a state prefix.
	PrefixProgress []*SyncPrefixProgress

	// SnapshotMetadata is the information about the snapshot we're downloading.
	SnapshotMetadata *SnapshotEpochMetadata

	// Completed indicates whether we've finished syncing state.
	Completed bool

	printChannel chan struct{}
}

func (progress *SyncProgress) PrintLoop() {
	progress.printChannel = make(chan struct{})
	ticker := time.NewTicker(60 * time.Second)
	defer ticker.Stop()

	for {
		select {
		case <-progress.printChannel:
			return
		case <-ticker.C:
			var completedPrefixes [][]byte
			var incompletePrefixes [][]byte
			var currentPrefix []byte

			for _, prefix := range StatePrefixes.StatePrefixesList {
				// Check if the prefix has been completed.
				foundPrefix := false
				for _, prefixProgress := range progress.PrefixProgress {
					if reflect.DeepEqual(prefix, prefixProgress.Prefix) {
						foundPrefix = true
						if prefixProgress.Completed {
							completedPrefixes = append(completedPrefixes, prefix)
							break
						} else {
							currentPrefix = prefix
						}
						break
					}
				}
				if !foundPrefix {
					incompletePrefixes = append(incompletePrefixes, prefix)
				}
			}
			if len(completedPrefixes) > 0 {
				glog.Infof(CLog(Green, fmt.Sprintf("HyperSync: finished downloading prefixes (%v)", completedPrefixes)))
			}
			if len(currentPrefix) > 0 {
				glog.Infof(CLog(Magenta, fmt.Sprintf("HyperSync: currently syncing prefix: (%v)", currentPrefix)))
			}
			if len(incompletePrefixes) > 0 {
				glog.Infof("Remaining prefixes (%v)", incompletePrefixes)
			}
		}
	}
}<|MERGE_RESOLUTION|>--- conflicted
+++ resolved
@@ -4,8 +4,6 @@
 	"bytes"
 	"encoding/hex"
 	"fmt"
-	"github.com/btcsuite/btcd/wire"
-	"github.com/deso-protocol/core/consensus"
 	"net"
 	"path/filepath"
 	"reflect"
@@ -13,6 +11,9 @@
 	"strings"
 	"sync/atomic"
 	"time"
+
+	"github.com/btcsuite/btcd/wire"
+	"github.com/deso-protocol/core/consensus"
 
 	"github.com/decred/dcrd/lru"
 
@@ -2917,9 +2918,8 @@
 		go srv.miner.Start()
 	}
 
-<<<<<<< HEAD
 	srv.networkManager.Start()
-=======
+
 	// On testnet, if the node is configured to be a PoW block producer, and it is configured
 	// to be also a PoS validator, then we attach block mined listeners to the miner to kick
 	// off the PoS consensus once the miner is done.
@@ -2931,7 +2931,6 @@
 			}
 		}
 	}
->>>>>>> 6d725039
 }
 
 // SyncPrefixProgress keeps track of sync progress on an individual prefix. It is used in
