--- conflicted
+++ resolved
@@ -2532,28 +2532,9 @@
 	// That is, signatures made with derived keys cannot start with 0x30, unless the underlying transaction has the
 	// derived public key in ExtraData. And if it does, then the header must be 0x30.
 	derSigMagicMaxRecoveryOffset = 0x34
-<<<<<<< HEAD
-
-	// compactSigSize is the size of a compact signature. It consists of a compact signature recovery code byte followed
-	// by the R and S components serialized as 32-byte big-endian values. 1+32*2 = 65 for the R and S components. 1+32+32=65.
-	compactSigSize = 65
-
-	// compactSigMagicOffset is a value used when creating the compact signature recovery code inherited from Bitcoin and
-	// has no meaning, but has been retained for compatibility.  For historical purposes, it was originally picked to avoid
-	// a binary representation that would allow compact signatures to be mistaken for other components.
-	compactSigMagicOffset = 27
-
-	// compactSigCompPubKey is a value used when creating the compact signature recovery code to indicate the original
-	// public key was compressed.
-	compactSigCompPubKey = 4
 )
 
-// DeSoSignature is a wrapper around ECDSA signatures used primarily in MsgDeSoTxn transaction type.
-=======
-)
-
 // DeSoSignature is a wrapper around ECDSA signatures used primarily in the MsgDeSoTxn transaction type.
->>>>>>> 5141a587
 type DeSoSignature struct {
 	// Sign stores the main ECDSA signature. We use the btcec crypto package for most of the heavy-lifting.
 	Sign *btcec.Signature
@@ -2583,12 +2564,8 @@
 	// Serialize the signature using the DER encoding.
 	signatureBytes := desoSign.Sign.Serialize()
 
-<<<<<<< HEAD
-	// If the signature contains the recovery id, place it in the header magic in accordance to the DeSo-DER format.
-=======
 	// If the signature contains the recovery id, place it in the header magic in accordance with
 	// the DeSo-DER format.
->>>>>>> 5141a587
 	if len(signatureBytes) > 0 && desoSign.IsRecoverable {
 		signatureBytes[0] += 0x01 + desoSign.RecoveryId
 	}
@@ -2628,9 +2605,6 @@
 	return nil
 }
 
-<<<<<<< HEAD
-// SerializeCompact encodes the signature into the compact signature format:
-=======
 const (
 	// See comment on _btcecSerializeCompact to better understand how these constants are used.
 
@@ -2658,17 +2632,12 @@
 // - btcec.RecoverCompact(_btcecSerializeCompact(desoSignature)).
 //
 // _btcecSerializeCompact encodes the signature into the compact signature format:
->>>>>>> 5141a587
 // <1-byte compact sig recovery code><32-byte R><32-byte S>
 //
 // The compact sig recovery code is the value 27 + public key recovery ID + 4
 // if the compact signature was created with a compressed public key.
 // Public key recovery ID is in the range [0, 3].
-<<<<<<< HEAD
-func (desoSign *DeSoSignature) SerializeCompact() ([]byte, error) {
-=======
 func (desoSign *DeSoSignature) _btcecSerializeCompact() ([]byte, error) {
->>>>>>> 5141a587
 	// We will change from the btcec signature type to the dcrec signature type. To achieve this, we will create the
 	// ecdsa (R, S) pair using the decred's package.
 	// Reference: https://github.com/decred/dcrd/blob/1eff7/dcrec/secp256k1/modnscalar_test.go#L26
@@ -2683,26 +2652,15 @@
 	// To make sure the signature has been correctly parsed, we verify DER encoding of both signatures matches.
 	verifySignature := decredEC.NewSignature(r, s)
 	if !bytes.Equal(verifySignature.Serialize(), desoSign.Sign.Serialize()) {
-<<<<<<< HEAD
-		return nil, fmt.Errorf("SerializeCompact: Problem sanity-checking signature")
-=======
 		return nil, fmt.Errorf("_btcecSerializeCompact: Problem sanity-checking signature")
->>>>>>> 5141a587
 	}
 
 	// Encode the signature using compact format.
 	// reference: https://github.com/decred/dcrd/blob/1eff7/dcrec/secp256k1/ecdsa/signature.go#L712
-<<<<<<< HEAD
-	compactSigRecoveryCode := compactSigMagicOffset + desoSign.RecoveryId + compactSigCompPubKey
-
-	// Output <compactSigRecoveryCode><32-byte R><32-byte S>.
-	var b [compactSigSize]byte
-=======
 	compactSigRecoveryCode := btcecCompactSigMagicOffset + desoSign.RecoveryId + btcecCompactSigCompPubKey
 
 	// Output <compactSigRecoveryCode><32-byte R><32-byte S>.
 	var b [btcecCompactSigSize]byte
->>>>>>> 5141a587
 	b[0] = compactSigRecoveryCode
 	r.PutBytesUnchecked(b[1:33])
 	s.PutBytesUnchecked(b[33:65])
@@ -2712,11 +2670,7 @@
 // RecoverPublicKey attempts to retrieve the signer's public key from the DeSoSignature given the messageHash sha256x2 digest.
 func (desoSign *DeSoSignature) RecoverPublicKey(messageHash []byte) (*btcec.PublicKey, error) {
 	// Serialize signature into the compact encoding.
-<<<<<<< HEAD
-	signatureBytes, err := desoSign.SerializeCompact()
-=======
 	signatureBytes, err := desoSign._btcecSerializeCompact()
->>>>>>> 5141a587
 	if err != nil {
 		return nil, errors.Wrapf(err, "RecoverPublicKey: Problem serializing compact signature")
 	}
@@ -2730,8 +2684,6 @@
 	return recoveredPublicKey, nil
 }
 
-<<<<<<< HEAD
-=======
 // SignRecoverable computes a signature that adds a publicKeyRecoveryID to the first byte of a
 // standard DER signature. We call the combination the DeSo-DER signature.
 //
@@ -2760,7 +2712,6 @@
 	}, nil
 }
 
->>>>>>> 5141a587
 type MsgDeSoTxn struct {
 	TxInputs  []*DeSoInput
 	TxOutputs []*DeSoOutput
