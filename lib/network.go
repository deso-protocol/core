package lib

import (
	"bytes"
	"crypto/ecdsa"
	"crypto/rand"
	"encoding/binary"
	"encoding/hex"
	"encoding/json"
	"fmt"
	"github.com/decred/dcrd/dcrec/secp256k1/v4"
	"io"
	"math"
	"math/big"
	"net"
	"sort"
	"strconv"
	"strings"
	"time"

	"github.com/btcsuite/btcd/btcec"
	"github.com/btcsuite/btcd/wire"
	"github.com/davecgh/go-spew/spew"
	decredEC "github.com/decred/dcrd/dcrec/secp256k1/v4/ecdsa"
	merkletree "github.com/deso-protocol/go-merkle-tree"
	"github.com/ethereum/go-ethereum/crypto/ecies"
	"github.com/holiman/uint256"
	"github.com/pkg/errors"
)

// network.go defines all the basic data structures that get sent over the
// network and defines precisely how they are serialized and de-serialized.

// MaxMessagePayload is the maximum size alowed for a message payload.
const MaxMessagePayload = (1024 * 1024 * 1000) // 1GB

// MaxBlockRewardDataSizeBytes is the maximum size allowed for a BLOCK_REWARD's ExtraData field.
var MaxBlockRewardDataSizeBytes = 250

// MaxHeadersPerMsg is the maximum numbers allowed in a GetHeaders response.
var MaxHeadersPerMsg = uint32(2000)

// MaxBitcoinHeadersPerMsg is the maximum number of headers Bitcoin allows in
// a getheaders response. It is used to determine whether a node has more headers
// to give us.
var MaxBitcoinHeadersPerMsg = uint32(2000)

// The MsgType is usually sent on the wire to indicate what type of
// struct is being sent in the payload part of the message.
type MsgType uint64

const (
	// ControlMessagesStart is used to indicate the ID value at which control
	// messages start. Anything with an ID value greater than or equal to this
	// is a control message.
	ControlMessagesStart = 1000000

	MsgTypeUnset MsgType = 0
	//
	// The first message a peer sends. Used to negotiate a version
	// between the two peers.
	MsgTypeVersion MsgType = 1
	//
	// Sent after a peer has both sent its version message
	// and received its peer's version message and completed
	// the version negotiation.
	MsgTypeVerack MsgType = 2
	MsgTypeHeader MsgType = 3
	MsgTypeBlock  MsgType = 4
	MsgTypeTxn    MsgType = 5
	// MsgTypeGetHeaders is used to fetch headers from a peer.
	MsgTypeGetHeaders MsgType = 6
	// MsgTypeHeaderBundle contains headers from a peer.
	MsgTypeHeaderBundle    MsgType = 7
	MsgTypePing            MsgType = 8
	MsgTypePong            MsgType = 9
	MsgTypeInv             MsgType = 10
	MsgTypeGetBlocks       MsgType = 11
	MsgTypeGetTransactions MsgType = 12
	// MsgTypeTransactionBundle contains transactions from a peer.
	MsgTypeTransactionBundle MsgType = 13
	MsgTypeMempool           MsgType = 14
	// MsgTypeAddr is used by peers to share addresses of nodes they're aware about
	// with other peers.
	MsgTypeAddr MsgType = 15
	// MsgTypeGetAddr is used to solicit Addr messages from peers.
	MsgTypeGetAddr MsgType = 16

	// MsgTypeGetSnapshot is used to retrieve state from peers.
	MsgTypeGetSnapshot  MsgType = 17
	MsgTypeSnapshotData MsgType = 18

	// NEXT_TAG = 19

	// Below are control messages used to signal to the Server from other parts of
	// the code but not actually sent among peers.
	//
	// TODO: Should probably split these out into a separate channel in the server to
	// make things more parallelized.

	MsgTypeQuit                 MsgType = ControlMessagesStart
	MsgTypeNewPeer              MsgType = ControlMessagesStart + 1
	MsgTypeDonePeer             MsgType = ControlMessagesStart + 2
	MsgTypeBlockAccepted        MsgType = ControlMessagesStart + 3
	MsgTypeBitcoinManagerUpdate MsgType = ControlMessagesStart + 4 // Deprecated

	// NEXT_TAG = 7
)

// IsControlMessage is used by functions to determine whether a particular message
// is a control message. This is useful, for example, in disallowing external Peers
// from manipulating our node by sending control messages of their own.
func IsControlMessage(msgType MsgType) bool {
	return uint64(msgType) >= ControlMessagesStart
}

func (msgType MsgType) String() string {
	switch msgType {
	case MsgTypeUnset:
		return "UNSET"
	case MsgTypeVersion:
		return "VERSION"
	case MsgTypeVerack:
		return "VERACK"
	// Note that we don't usually write single block headers to the wire,
	// preferring instead to bundle headers into a single HEADER_BUNDLE message.
	case MsgTypeHeader:
		return "HEADER"
	case MsgTypeBlock:
		return "BLOCK"
	case MsgTypeTxn:
		return "TXN"
	case MsgTypeGetHeaders:
		return "GET_HEADERS"
	case MsgTypeHeaderBundle:
		return "HEADER_BUNDLE"
	case MsgTypePing:
		return "PING"
	case MsgTypePong:
		return "PONG"
	case MsgTypeInv:
		return "INV"
	case MsgTypeGetBlocks:
		return "GET_BLOCKS"
	case MsgTypeGetTransactions:
		return "GET_TRANSACTIONS"
	case MsgTypeTransactionBundle:
		return "TRANSACTION_BUNDLE"
	case MsgTypeMempool:
		return "MEMPOOL"
	case MsgTypeAddr:
		return "ADDR"
	case MsgTypeGetAddr:
		return "GET_ADDR"
	case MsgTypeQuit:
		return "QUIT"
	case MsgTypeNewPeer:
		return "NEW_PEER"
	case MsgTypeDonePeer:
		return "DONE_PEER"
	case MsgTypeBlockAccepted:
		return "BLOCK_ACCEPTED"
	case MsgTypeBitcoinManagerUpdate:
		return "BITCOIN_MANAGER_UPDATE"
	case MsgTypeGetSnapshot:
		return "GET_SNAPSHOT"
	case MsgTypeSnapshotData:
		return "SNAPSHOT_DATA"
	default:
		return fmt.Sprintf("UNRECOGNIZED(%d) - make sure String() is up to date", msgType)
	}
}

// DeSoMessage is the interface that a message we send on the wire must implement.
type DeSoMessage interface {
	// The following methods allow one to convert a message struct into
	// a byte slice and back. Example usage:
	//
	//   params := &DeSoTestnetParams
	//   msgType := MsgTypeVersion
	//   byteSlice := []byte{0x00, ...}
	//
	// 	 msg := NewMessage(msgType)
	//   err := msg.FromBytes(byteSlice)
	//   newByteSlice, err := msg.ToBytes(false)
	//
	// The data format is intended to be compact while allowing for efficient
	// transmission over the wire and storage in a database.
	//
	// The preSignature field specifies whether the message should be fully
	// serialized or whether it should be serialized in such a way that it
	// can be signed (which involves, for example, not serializing signature
	// fields).
	ToBytes(preSignature bool) ([]byte, error)
	FromBytes(data []byte) error

	// Each Message has a particular type.
	GetMsgType() MsgType
}

// TxnType specifies the type for a transaction message.
type TxnType uint8

const (
	TxnTypeUnset                        TxnType = 0
	TxnTypeBlockReward                  TxnType = 1
	TxnTypeBasicTransfer                TxnType = 2
	TxnTypeBitcoinExchange              TxnType = 3
	TxnTypePrivateMessage               TxnType = 4
	TxnTypeSubmitPost                   TxnType = 5
	TxnTypeUpdateProfile                TxnType = 6
	TxnTypeUpdateBitcoinUSDExchangeRate TxnType = 8
	TxnTypeFollow                       TxnType = 9
	TxnTypeLike                         TxnType = 10
	TxnTypeCreatorCoin                  TxnType = 11
	TxnTypeSwapIdentity                 TxnType = 12
	TxnTypeUpdateGlobalParams           TxnType = 13
	TxnTypeCreatorCoinTransfer          TxnType = 14
	TxnTypeCreateNFT                    TxnType = 15
	TxnTypeUpdateNFT                    TxnType = 16
	TxnTypeAcceptNFTBid                 TxnType = 17
	TxnTypeNFTBid                       TxnType = 18
	TxnTypeNFTTransfer                  TxnType = 19
	TxnTypeAcceptNFTTransfer            TxnType = 20
	TxnTypeBurnNFT                      TxnType = 21
	TxnTypeAuthorizeDerivedKey          TxnType = 22
	TxnTypeMessagingGroup               TxnType = 23
	TxnTypeDAOCoin                      TxnType = 24
	TxnTypeDAOCoinTransfer              TxnType = 25
	TxnTypeDAOCoinLimitOrder            TxnType = 26
	TxnTypeCreateUserAssociation        TxnType = 27
	TxnTypeDeleteUserAssociation        TxnType = 28
	TxnTypeCreatePostAssociation        TxnType = 29
	TxnTypeDeletePostAssociation        TxnType = 30
	TxnTypeAccessGroup                  TxnType = 31
	TxnTypeAccessGroupMembers           TxnType = 32
	TxnTypeNewMessage                   TxnType = 33

	// NEXT_ID = 34
)

type TxnString string

const (
	TxnStringUndefined                    TxnString = "TXN_UNDEFINED"
	TxnStringUnset                        TxnString = "UNSET"
	TxnStringBlockReward                  TxnString = "BLOCK_REWARD"
	TxnStringBasicTransfer                TxnString = "BASIC_TRANSFER"
	TxnStringBitcoinExchange              TxnString = "BITCOIN_EXCHANGE"
	TxnStringPrivateMessage               TxnString = "PRIVATE_MESSAGE"
	TxnStringSubmitPost                   TxnString = "SUBMIT_POST"
	TxnStringUpdateProfile                TxnString = "UPDATE_PROFILE"
	TxnStringUpdateBitcoinUSDExchangeRate TxnString = "UPDATE_BITCOIN_USD_EXCHANGE_RATE"
	TxnStringFollow                       TxnString = "FOLLOW"
	TxnStringLike                         TxnString = "LIKE"
	TxnStringCreatorCoin                  TxnString = "CREATOR_COIN"
	TxnStringSwapIdentity                 TxnString = "SWAP_IDENTITY"
	TxnStringUpdateGlobalParams           TxnString = "UPDATE_GLOBAL_PARAMS"
	TxnStringCreatorCoinTransfer          TxnString = "CREATOR_COIN_TRANSFER"
	TxnStringCreateNFT                    TxnString = "CREATE_NFT"
	TxnStringUpdateNFT                    TxnString = "UPDATE_NFT"
	TxnStringAcceptNFTBid                 TxnString = "ACCEPT_NFT_BID"
	TxnStringNFTBid                       TxnString = "NFT_BID"
	TxnStringNFTTransfer                  TxnString = "NFT_TRANSFER"
	TxnStringAcceptNFTTransfer            TxnString = "ACCEPT_NFT_TRANSFER"
	TxnStringBurnNFT                      TxnString = "BURN_NFT"
	TxnStringAuthorizeDerivedKey          TxnString = "AUTHORIZE_DERIVED_KEY"
	TxnStringMessagingGroup               TxnString = "MESSAGING_GROUP"
	TxnStringDAOCoin                      TxnString = "DAO_COIN"
	TxnStringDAOCoinTransfer              TxnString = "DAO_COIN_TRANSFER"
	TxnStringDAOCoinLimitOrder            TxnString = "DAO_COIN_LIMIT_ORDER"
	TxnStringCreateUserAssociation        TxnString = "CREATE_USER_ASSOCIATION"
	TxnStringDeleteUserAssociation        TxnString = "DELETE_USER_ASSOCIATION"
	TxnStringCreatePostAssociation        TxnString = "CREATE_POST_ASSOCIATION"
	TxnStringDeletePostAssociation        TxnString = "DELETE_POST_ASSOCIATION"
	TxnStringAccessGroup                  TxnString = "ACCESS_GROUP_CREATE"
	TxnStringAccessGroupMembers           TxnString = "ACCESS_GROUP_MEMBERS"
	TxnStringNewMessage                   TxnString = "NEW_MESSAGE"
<<<<<<< HEAD
	TxnStringUndefined                    TxnString = "TXN_UNDEFINED"
=======
>>>>>>> b2c9403e
)

var (
	AllTxnTypes = []TxnType{
		TxnTypeUnset, TxnTypeBlockReward, TxnTypeBasicTransfer, TxnTypeBitcoinExchange, TxnTypePrivateMessage,
		TxnTypeSubmitPost, TxnTypeUpdateProfile, TxnTypeUpdateBitcoinUSDExchangeRate, TxnTypeFollow, TxnTypeLike,
		TxnTypeCreatorCoin, TxnTypeSwapIdentity, TxnTypeUpdateGlobalParams, TxnTypeCreatorCoinTransfer,
		TxnTypeCreateNFT, TxnTypeUpdateNFT, TxnTypeAcceptNFTBid, TxnTypeNFTBid, TxnTypeNFTTransfer,
		TxnTypeAcceptNFTTransfer, TxnTypeBurnNFT, TxnTypeAuthorizeDerivedKey, TxnTypeMessagingGroup,
		TxnTypeDAOCoin, TxnTypeDAOCoinTransfer, TxnTypeDAOCoinLimitOrder, TxnTypeCreateUserAssociation,
		TxnTypeDeleteUserAssociation, TxnTypeCreatePostAssociation, TxnTypeDeletePostAssociation,
		TxnTypeAccessGroup, TxnTypeAccessGroupMembers, TxnTypeNewMessage,
	}
	AllTxnString = []TxnString{
		TxnStringUnset, TxnStringBlockReward, TxnStringBasicTransfer, TxnStringBitcoinExchange, TxnStringPrivateMessage,
		TxnStringSubmitPost, TxnStringUpdateProfile, TxnStringUpdateBitcoinUSDExchangeRate, TxnStringFollow, TxnStringLike,
		TxnStringCreatorCoin, TxnStringSwapIdentity, TxnStringUpdateGlobalParams, TxnStringCreatorCoinTransfer,
		TxnStringCreateNFT, TxnStringUpdateNFT, TxnStringAcceptNFTBid, TxnStringNFTBid, TxnStringNFTTransfer,
		TxnStringAcceptNFTTransfer, TxnStringBurnNFT, TxnStringAuthorizeDerivedKey, TxnStringMessagingGroup,
		TxnStringDAOCoin, TxnStringDAOCoinTransfer, TxnStringDAOCoinLimitOrder, TxnStringCreateUserAssociation,
		TxnStringDeleteUserAssociation, TxnStringCreatePostAssociation, TxnStringDeletePostAssociation,
		TxnStringAccessGroup, TxnStringAccessGroupMembers, TxnStringNewMessage,
	}
)

func (txnType TxnType) String() string {
	txnString := txnType.GetTxnString()
	if txnString == TxnStringUndefined {
		return fmt.Sprintf("UNRECOGNIZED(%d) - make sure GetTxnString() is up to date", txnType)
	}
	return string(txnString)
}

func (txnType TxnType) GetTxnString() TxnString {
	switch txnType {
	case TxnTypeUnset:
		return TxnStringUnset
	case TxnTypeBlockReward:
		return TxnStringBlockReward
	case TxnTypeBasicTransfer:
		return TxnStringBasicTransfer
	case TxnTypeBitcoinExchange:
		return TxnStringBitcoinExchange
	case TxnTypePrivateMessage:
		return TxnStringPrivateMessage
	case TxnTypeSubmitPost:
		return TxnStringSubmitPost
	case TxnTypeUpdateProfile:
		return TxnStringUpdateProfile
	case TxnTypeUpdateBitcoinUSDExchangeRate:
		return TxnStringUpdateBitcoinUSDExchangeRate
	case TxnTypeFollow:
		return TxnStringFollow
	case TxnTypeLike:
		return TxnStringLike
	case TxnTypeCreatorCoin:
		return TxnStringCreatorCoin
	case TxnTypeCreatorCoinTransfer:
		return TxnStringCreatorCoinTransfer
	case TxnTypeSwapIdentity:
		return TxnStringSwapIdentity
	case TxnTypeUpdateGlobalParams:
		return TxnStringUpdateGlobalParams
	case TxnTypeCreateNFT:
		return TxnStringCreateNFT
	case TxnTypeUpdateNFT:
		return TxnStringUpdateNFT
	case TxnTypeAcceptNFTBid:
		return TxnStringAcceptNFTBid
	case TxnTypeNFTBid:
		return TxnStringNFTBid
	case TxnTypeNFTTransfer:
		return TxnStringNFTTransfer
	case TxnTypeAcceptNFTTransfer:
		return TxnStringAcceptNFTTransfer
	case TxnTypeBurnNFT:
		return TxnStringBurnNFT
	case TxnTypeAuthorizeDerivedKey:
		return TxnStringAuthorizeDerivedKey
	case TxnTypeMessagingGroup:
		return TxnStringMessagingGroup
	case TxnTypeDAOCoin:
		return TxnStringDAOCoin
	case TxnTypeDAOCoinTransfer:
		return TxnStringDAOCoinTransfer
	case TxnTypeDAOCoinLimitOrder:
		return TxnStringDAOCoinLimitOrder
	case TxnTypeCreateUserAssociation:
		return TxnStringCreateUserAssociation
	case TxnTypeDeleteUserAssociation:
		return TxnStringDeleteUserAssociation
	case TxnTypeCreatePostAssociation:
		return TxnStringCreatePostAssociation
	case TxnTypeDeletePostAssociation:
		return TxnStringDeletePostAssociation
	case TxnTypeAccessGroup:
		return TxnStringAccessGroup
	case TxnTypeAccessGroupMembers:
		return TxnStringAccessGroupMembers
	case TxnTypeNewMessage:
		return TxnStringNewMessage
	default:
		return TxnStringUndefined
	}
}

func GetTxnTypeFromString(txnString TxnString) TxnType {
	switch txnString {
	case TxnStringUnset:
		return TxnTypeUnset
	case TxnStringBlockReward:
		return TxnTypeBlockReward
	case TxnStringBasicTransfer:
		return TxnTypeBasicTransfer
	case TxnStringBitcoinExchange:
		return TxnTypeBitcoinExchange
	case TxnStringPrivateMessage:
		return TxnTypePrivateMessage
	case TxnStringSubmitPost:
		return TxnTypeSubmitPost
	case TxnStringUpdateProfile:
		return TxnTypeUpdateProfile
	case TxnStringUpdateBitcoinUSDExchangeRate:
		return TxnTypeUpdateBitcoinUSDExchangeRate
	case TxnStringFollow:
		return TxnTypeFollow
	case TxnStringLike:
		return TxnTypeLike
	case TxnStringCreatorCoin:
		return TxnTypeCreatorCoin
	case TxnStringCreatorCoinTransfer:
		return TxnTypeCreatorCoinTransfer
	case TxnStringSwapIdentity:
		return TxnTypeSwapIdentity
	case TxnStringUpdateGlobalParams:
		return TxnTypeUpdateGlobalParams
	case TxnStringCreateNFT:
		return TxnTypeCreateNFT
	case TxnStringUpdateNFT:
		return TxnTypeUpdateNFT
	case TxnStringAcceptNFTBid:
		return TxnTypeAcceptNFTBid
	case TxnStringNFTBid:
		return TxnTypeNFTBid
	case TxnStringNFTTransfer:
		return TxnTypeNFTTransfer
	case TxnStringAcceptNFTTransfer:
		return TxnTypeNFTTransfer
	case TxnStringBurnNFT:
		return TxnTypeBurnNFT
	case TxnStringAuthorizeDerivedKey:
		return TxnTypeAuthorizeDerivedKey
	case TxnStringMessagingGroup:
		return TxnTypeMessagingGroup
	case TxnStringDAOCoin:
		return TxnTypeDAOCoin
	case TxnStringDAOCoinTransfer:
		return TxnTypeDAOCoinTransfer
	case TxnStringDAOCoinLimitOrder:
		return TxnTypeDAOCoinLimitOrder
	case TxnStringCreateUserAssociation:
		return TxnTypeCreateUserAssociation
	case TxnStringDeleteUserAssociation:
		return TxnTypeDeleteUserAssociation
	case TxnStringCreatePostAssociation:
		return TxnTypeCreatePostAssociation
	case TxnStringDeletePostAssociation:
		return TxnTypeDeletePostAssociation
	case TxnStringAccessGroup:
		return TxnTypeAccessGroup
	case TxnStringAccessGroupMembers:
		return TxnTypeAccessGroupMembers
	case TxnStringNewMessage:
		return TxnTypeNewMessage
	default:
		// TxnTypeUnset means we couldn't find a matching txn type
		return TxnTypeUnset
	}
}

type DeSoTxnMetadata interface {
	ToBytes(preSignature bool) ([]byte, error)
	FromBytes(data []byte) error
	New() DeSoTxnMetadata
	GetTxnType() TxnType
}

func NewTxnMetadata(txType TxnType) (DeSoTxnMetadata, error) {
	switch txType {
	case TxnTypeUnset:
		return nil, fmt.Errorf("NewTxnMetadata: UNSET TxnType: %v", TxnTypeUnset)
	case TxnTypeBlockReward:
		return (&BlockRewardMetadataa{}).New(), nil
	case TxnTypeBasicTransfer:
		return (&BasicTransferMetadata{}).New(), nil
	case TxnTypeBitcoinExchange:
		return (&BitcoinExchangeMetadata{}).New(), nil
	case TxnTypePrivateMessage:
		return (&PrivateMessageMetadata{}).New(), nil
	case TxnTypeSubmitPost:
		return (&SubmitPostMetadata{}).New(), nil
	case TxnTypeUpdateProfile:
		return (&UpdateProfileMetadata{}).New(), nil
	case TxnTypeUpdateBitcoinUSDExchangeRate:
		return (&UpdateBitcoinUSDExchangeRateMetadataa{}).New(), nil
	case TxnTypeFollow:
		return (&FollowMetadata{}).New(), nil
	case TxnTypeLike:
		return (&LikeMetadata{}).New(), nil
	case TxnTypeCreatorCoin:
		return (&CreatorCoinMetadataa{}).New(), nil
	case TxnTypeCreatorCoinTransfer:
		return (&CreatorCoinTransferMetadataa{}).New(), nil
	case TxnTypeSwapIdentity:
		return (&SwapIdentityMetadataa{}).New(), nil
	case TxnTypeUpdateGlobalParams:
		return (&UpdateGlobalParamsMetadata{}).New(), nil
	case TxnTypeCreateNFT:
		return (&CreateNFTMetadata{}).New(), nil
	case TxnTypeUpdateNFT:
		return (&UpdateNFTMetadata{}).New(), nil
	case TxnTypeAcceptNFTBid:
		return (&AcceptNFTBidMetadata{}).New(), nil
	case TxnTypeNFTBid:
		return (&NFTBidMetadata{}).New(), nil
	case TxnTypeNFTTransfer:
		return (&NFTTransferMetadata{}).New(), nil
	case TxnTypeAcceptNFTTransfer:
		return (&AcceptNFTTransferMetadata{}).New(), nil
	case TxnTypeBurnNFT:
		return (&BurnNFTMetadata{}).New(), nil
	case TxnTypeAuthorizeDerivedKey:
		return (&AuthorizeDerivedKeyMetadata{}).New(), nil
	case TxnTypeMessagingGroup:
		return (&MessagingGroupMetadata{}).New(), nil
	case TxnTypeDAOCoin:
		return (&DAOCoinMetadata{}).New(), nil
	case TxnTypeDAOCoinTransfer:
		return (&DAOCoinTransferMetadata{}).New(), nil
	case TxnTypeDAOCoinLimitOrder:
		return (&DAOCoinLimitOrderMetadata{}).New(), nil
	case TxnTypeCreateUserAssociation:
		return (&CreateUserAssociationMetadata{}).New(), nil
	case TxnTypeDeleteUserAssociation:
		return (&DeleteUserAssociationMetadata{}).New(), nil
	case TxnTypeCreatePostAssociation:
		return (&CreatePostAssociationMetadata{}).New(), nil
	case TxnTypeDeletePostAssociation:
		return (&DeletePostAssociationMetadata{}).New(), nil
	case TxnTypeAccessGroup:
		return (&AccessGroupMetadata{}).New(), nil
	case TxnTypeAccessGroupMembers:
		return (&AccessGroupMembersMetadata{}).New(), nil
	case TxnTypeNewMessage:
		return (&NewMessageMetadata{}).New(), nil
	default:
		return nil, fmt.Errorf("NewTxnMetadata: Unrecognized TxnType: %v; make sure you add the new type of transaction to NewTxnMetadata", txType)
	}
}

// WriteMessage takes an io.Writer and serializes and writes the specified message
// to it. Returns an error if the message is malformed or invalid for any reason.
// Otherwise returns the payload that was written sans the header.
func WriteMessage(ww io.Writer, msg DeSoMessage, networkType NetworkType) ([]byte, error) {
	hdr := []byte{}

	// Add the network as a uvarint.
	hdr = append(hdr, UintToBuf(uint64(networkType))...)

	// Add the MsgType as a uvarint.
	hdr = append(hdr, UintToBuf(uint64(msg.GetMsgType()))...)

	// Compute the payload we're going to write but don't add it
	// yet.
	payload, err := msg.ToBytes(false)
	if err != nil {
		return nil, errors.Wrap(err, "WriteMessage: Failed to convert message to bytes")
	}

	// Check that the length of the payload does not exceed the maximum
	// allowed limit.
	if len(payload) > MaxMessagePayload {
		return nil, fmt.Errorf("WriteMessage: Payload size (%d) bytes is too "+
			"large. Should be no larger than (%d) bytes", len(payload), MaxMessagePayload)
	}

	// Add an eight-byte checksum of the payload. Note that although
	// we generally communicate over TCP, it's not a great idea to rely on the
	// checksum it uses since its guarantees are relatively weak.
	// https://www.evanjones.ca/tcp-checksums.html
	hash := Sha256DoubleHash(payload)
	hdr = append(hdr, hash[:8]...)

	// Add the payload length as a uvarint.
	hdr = append(hdr, UintToBuf(uint64(len(payload)))...)

	// Write the message header.
	_, err = ww.Write(hdr)
	if err != nil {
		return nil, errors.Wrap(err, "WriteMessage: Failed to write header")
	}

	// Write the payload.
	_, err = ww.Write(payload)
	if err != nil {
		return nil, errors.Wrap(err, "WriteMessage: Failed to write payload")
	}
	return payload, nil
}

// ReadMessage takes an io.Reader and de-serializes a single message from it.
// Returns an error if the message is malformed or invalid for any reason. Otherwise
// returns a formed message object and the raw byte payload from which it was
// derived.
func ReadMessage(rr io.Reader, networkType NetworkType) (DeSoMessage, []byte, error) {
	// Read the network as a uvarint.
	inNetworkType, err := ReadUvarint(rr)
	if err != nil {
		return nil, nil, errors.Wrapf(err, "ReadMessage: Problem decoding NetworkType")
	}
	if NetworkType(inNetworkType) != networkType {
		return nil, nil, fmt.Errorf("ReadMessage: Incorrect network type (%s) expected (%s)", NetworkType(inNetworkType), networkType)
	}

	// Read the MsgType as a uvarint.
	inMsgType, err := ReadUvarint(rr)
	if err != nil {
		return nil, nil, errors.Wrap(err, "ReadMessage: Could not read MsgType")
	}

	// Create a new message object based on the type.
	retMsg := NewMessage(MsgType(inMsgType))
	if retMsg == nil {
		return nil, nil, fmt.Errorf("ReadMessage: Unknown message type (%s)", MsgType(inMsgType))
	}

	// Read the payload checksum.
	checksum := make([]byte, 8)
	_, err = io.ReadFull(rr, checksum)
	if err != nil {
		return nil, nil, fmt.Errorf("ReadMessage: Error reading checksum for messate type (%s)", MsgType(inMsgType))
	}

	// Read the length of the payload.
	payloadLength, err := ReadUvarint(rr)
	if err != nil {
		return nil, nil, errors.Wrapf(err, "ReadMessage: Could not read payload length for message type (%s)", MsgType(inMsgType))
	}

	// Check that the payload length does not exceed the maximum value allowed.
	// This prevents adversarial machines from overflowing our
	if payloadLength > MaxMessagePayload {
		return nil, nil, fmt.Errorf("ReadMessage: Payload size (%d) bytes is too "+
			"large. Should be no larger than (%d) bytes", payloadLength, MaxMessagePayload)
	}

	// Read the payload.
	payload, err := SafeMakeSliceWithLength[byte](payloadLength)
	if err != nil {
		return nil, nil, fmt.Errorf("ReadMessage: PRoblem creating slice of length %v for payload", payloadLength)
	}
	_, err = io.ReadFull(rr, payload)
	if err != nil {
		return nil, nil, errors.Wrapf(err, "ReadMessage: Could not read payload for message type (%s)", MsgType(inMsgType))
	}

	// Check the payload checksum.
	hash := Sha256DoubleHash(payload)
	if !bytes.Equal(hash[:8], checksum) {
		return nil, nil, fmt.Errorf("ReadMessage: Payload checksum computed "+
			"(%#v) does not match payload checksum in header: (%#v)", hash[:8], checksum)
	}

	// Now we have the payload, initialize the message.
	err = retMsg.FromBytes(payload)
	if err != nil {
		return nil, nil, errors.Wrapf(err, "ReadMessage: Problem parsing "+
			"message payload into message object for message type (%s)", MsgType(inMsgType))
	}

	return retMsg, payload, nil
}

func NewMessage(msgType MsgType) DeSoMessage {
	switch msgType {
	case MsgTypeVersion:
		{
			return &MsgDeSoVersion{}
		}
	case MsgTypeVerack:
		{
			return &MsgDeSoVerack{}
		}
	case MsgTypeHeader:
		{
			return &MsgDeSoHeader{
				PrevBlockHash:         &BlockHash{},
				TransactionMerkleRoot: &BlockHash{},
			}
		}
	case MsgTypeBlock:
		{
			return &MsgDeSoBlock{
				Header: NewMessage(MsgTypeHeader).(*MsgDeSoHeader),
			}
		}
	case MsgTypeTxn:
		{
			return &MsgDeSoTxn{}
		}
	case MsgTypePing:
		{
			return &MsgDeSoPing{}
		}
	case MsgTypePong:
		{
			return &MsgDeSoPong{}
		}
	case MsgTypeInv:
		{
			return &MsgDeSoInv{}
		}
	case MsgTypeGetBlocks:
		{
			return &MsgDeSoGetBlocks{}
		}
	case MsgTypeGetTransactions:
		{
			return &MsgDeSoGetTransactions{}
		}
	case MsgTypeTransactionBundle:
		{
			return &MsgDeSoTransactionBundle{}
		}
	case MsgTypeMempool:
		{
			return &MsgDeSoMempool{}
		}
	case MsgTypeGetHeaders:
		{
			return &MsgDeSoGetHeaders{}
		}
	case MsgTypeHeaderBundle:
		{
			return &MsgDeSoHeaderBundle{}
		}
	case MsgTypeAddr:
		{
			return &MsgDeSoAddr{}
		}
	case MsgTypeGetAddr:
		{
			return &MsgDeSoGetAddr{}
		}
	case MsgTypeGetSnapshot:
		{
			return &MsgDeSoGetSnapshot{}
		}
	case MsgTypeSnapshotData:
		{
			return &MsgDeSoSnapshotData{}
		}
	default:
		{
			return nil
		}
	}
}

// ==================================================================
// Control Messages
// ==================================================================

type MsgDeSoQuit struct {
}

func (msg *MsgDeSoQuit) GetMsgType() MsgType {
	return MsgTypeQuit
}

func (msg *MsgDeSoQuit) ToBytes(preSignature bool) ([]byte, error) {
	return nil, fmt.Errorf("MsgDeSoQuit.ToBytes not implemented")
}

func (msg *MsgDeSoQuit) FromBytes(data []byte) error {
	return fmt.Errorf("MsgDeSoQuit.FromBytes not implemented")
}

type MsgDeSoNewPeer struct {
}

func (msg *MsgDeSoNewPeer) GetMsgType() MsgType {
	return MsgTypeNewPeer
}

func (msg *MsgDeSoNewPeer) ToBytes(preSignature bool) ([]byte, error) {
	return nil, fmt.Errorf("MsgDeSoNewPeer.ToBytes: Not implemented")
}

func (msg *MsgDeSoNewPeer) FromBytes(data []byte) error {
	return fmt.Errorf("MsgDeSoNewPeer.FromBytes not implemented")
}

type MsgDeSoDonePeer struct {
}

func (msg *MsgDeSoDonePeer) GetMsgType() MsgType {
	return MsgTypeDonePeer
}

func (msg *MsgDeSoDonePeer) ToBytes(preSignature bool) ([]byte, error) {
	return nil, fmt.Errorf("MsgDeSoDonePeer.ToBytes: Not implemented")
}

func (msg *MsgDeSoDonePeer) FromBytes(data []byte) error {
	return fmt.Errorf("MsgDeSoDonePeer.FromBytes not implemented")
}

// ==================================================================
// GET_HEADERS message
// ==================================================================

type MsgDeSoGetHeaders struct {
	StopHash     *BlockHash
	BlockLocator []*BlockHash
}

func (msg *MsgDeSoGetHeaders) GetMsgType() MsgType {
	return MsgTypeGetHeaders
}

func (msg *MsgDeSoGetHeaders) ToBytes(preSignature bool) ([]byte, error) {
	data := []byte{}

	// Encode the StopHash first.
	data = append(data, msg.StopHash[:]...)

	// Encode the number of hashes in the BlockLocator.
	data = append(data, UintToBuf(uint64(len(msg.BlockLocator)))...)

	// Encode all of the hashes in the BlockLocator.
	for _, hash := range msg.BlockLocator {
		data = append(data, hash[:]...)
	}

	return data, nil
}

func (msg *MsgDeSoGetHeaders) FromBytes(data []byte) error {
	rr := bytes.NewReader(data)
	retGetHeaders := NewMessage(MsgTypeGetHeaders).(*MsgDeSoGetHeaders)

	// StopHash
	stopHash := BlockHash{}
	_, err := io.ReadFull(rr, stopHash[:])
	if err != nil {
		return errors.Wrapf(err, "MsgDeSoGetHeaders.FromBytes: Problem decoding StopHash")
	}
	retGetHeaders.StopHash = &stopHash

	// Number of hashes in block locator.
	numHeaders, err := ReadUvarint(rr)
	if err != nil {
		return fmt.Errorf("MsgDeSoGetHeaders.FromBytes: %v", err)
	}

	for ii := uint64(0); ii < numHeaders; ii++ {
		currentHeader := BlockHash{}
		_, err := io.ReadFull(rr, currentHeader[:])
		if err != nil {
			return errors.Wrapf(err, "MsgDeSoGetHeaders.FromBytes: Problem decoding header hash")
		}

		retGetHeaders.BlockLocator = append(retGetHeaders.BlockLocator, &currentHeader)
	}

	*msg = *retGetHeaders
	return nil
}

func (msg *MsgDeSoGetHeaders) String() string {
	return fmt.Sprintf("StopHash: %v Locator: %v",
		msg.StopHash, msg.BlockLocator)
}

// ==================================================================
// HEADER_BUNDLE message
// ==================================================================

type MsgDeSoHeaderBundle struct {
	Headers   []*MsgDeSoHeader
	TipHash   *BlockHash
	TipHeight uint32
}

func (msg *MsgDeSoHeaderBundle) GetMsgType() MsgType {
	return MsgTypeHeaderBundle
}

func (msg *MsgDeSoHeaderBundle) ToBytes(preSignature bool) ([]byte, error) {
	data := []byte{}

	// Encode the number of headers in the bundle.
	data = append(data, UintToBuf(uint64(len(msg.Headers)))...)

	// Encode all the headers.
	for _, header := range msg.Headers {
		headerBytes, err := header.ToBytes(preSignature)
		if err != nil {
			return nil, errors.Wrapf(err, "MsgDeSoHeaderBundle.ToBytes: Problem encoding header")
		}
		data = append(data, headerBytes...)
	}

	// Encode the tip hash.
	data = append(data, msg.TipHash[:]...)

	// Encode the tip height.
	data = append(data, UintToBuf(uint64(msg.TipHeight))...)

	return data, nil
}

func (msg *MsgDeSoHeaderBundle) FromBytes(data []byte) error {
	rr := bytes.NewReader(data)
	retBundle := NewMessage(MsgTypeHeaderBundle).(*MsgDeSoHeaderBundle)

	// Read in the number of headers in the bundle.
	numHeaders, err := ReadUvarint(rr)
	if err != nil {
		return errors.Wrapf(err, "MsgDeSoHeaderBundle.FromBytes: Problem decoding number of header")
	}

	// Read in all of the headers.
	for ii := uint64(0); ii < numHeaders; ii++ {
		retHeader, err := DecodeHeader(rr)
		if err != nil {
			return errors.Wrapf(err, "MsgDeSoHeader.FromBytes: ")
		}

		retBundle.Headers = append(retBundle.Headers, retHeader)
	}

	// Read in the tip hash.
	retBundle.TipHash = &BlockHash{}
	_, err = io.ReadFull(rr, retBundle.TipHash[:])
	if err != nil {
		return errors.Wrapf(err, "MsgDeSoHeaderBundle.FromBytes:: Error reading TipHash: ")
	}

	// Read in the tip height.
	tipHeight, err := ReadUvarint(rr)
	if err != nil || tipHeight > math.MaxUint32 {
		return fmt.Errorf("MsgDeSoHeaderBundle.FromBytes: %v", err)
	}
	retBundle.TipHeight = uint32(tipHeight)

	*msg = *retBundle
	return nil
}

func (msg *MsgDeSoHeaderBundle) String() string {
	return fmt.Sprintf("Num Headers: %v, Tip Height: %v, Tip Hash: %v, Headers: %v", len(msg.Headers), msg.TipHeight, msg.TipHash, msg.Headers)
}

// ==================================================================
// GetBlocks Messages
// ==================================================================

type MsgDeSoGetBlocks struct {
	HashList []*BlockHash
}

func (msg *MsgDeSoGetBlocks) GetMsgType() MsgType {
	return MsgTypeGetBlocks
}

func (msg *MsgDeSoGetBlocks) ToBytes(preSignature bool) ([]byte, error) {
	data := []byte{}

	if len(msg.HashList) > MaxBlocksInFlight {
		return nil, fmt.Errorf("MsgDeSoGetBlocks.ToBytes: Blocks requested %d "+
			"exceeds MaxBlocksInFlight %d", len(msg.HashList), MaxBlocksInFlight)
	}

	// Encode the number of hashes.
	data = append(data, UintToBuf(uint64(len(msg.HashList)))...)
	// Encode each hash.
	for _, hash := range msg.HashList {
		data = append(data, hash[:]...)
	}

	return data, nil
}

func (msg *MsgDeSoGetBlocks) FromBytes(data []byte) error {
	rr := bytes.NewReader(data)

	// Parse the number of block hashes.
	numHashes, err := ReadUvarint(rr)
	if err != nil {
		return errors.Wrapf(err, "MsgDeSoGetBlocks.FromBytes: Problem "+
			"reading number of block hashes requested")
	}
	if numHashes > MaxBlocksInFlight {
		return fmt.Errorf("MsgDeSoGetBlocks.FromBytes: HashList length (%d) "+
			"exceeds maximum allowed (%d)", numHashes, MaxBlocksInFlight)
	}

	// Read in all the hashes.
	hashList := []*BlockHash{}
	for ii := uint64(0); ii < numHashes; ii++ {
		newHash := BlockHash{}

		_, err = io.ReadFull(rr, newHash[:])
		if err != nil {
			return errors.Wrapf(err, "MsgDeSoGetBlocks.FromBytes:: Error reading Hash: ")
		}
		hashList = append(hashList, &newHash)
	}

	*msg = MsgDeSoGetBlocks{
		HashList: hashList,
	}
	return nil
}

func (msg *MsgDeSoGetBlocks) String() string {
	return fmt.Sprintf("%v", msg.HashList)
}

// DeSoBodySchema Within a post, the body typically has a particular
// schema defined below.
type DeSoBodySchema struct {
	Body      string   `json:",omitempty"`
	ImageURLs []string `json:",omitempty"`
	VideoURLs []string `json:",omitempty"`
}

// ==================================================================
// GetTransactions Messages
// ==================================================================

type MsgDeSoGetTransactions struct {
	HashList []*BlockHash
}

func (msg *MsgDeSoGetTransactions) GetMsgType() MsgType {
	return MsgTypeGetTransactions
}

func (msg *MsgDeSoGetTransactions) ToBytes(preSignature bool) ([]byte, error) {
	data := []byte{}

	// Encode the number of hashes.
	data = append(data, UintToBuf(uint64(len(msg.HashList)))...)
	// Encode each hash.
	for _, hash := range msg.HashList {
		data = append(data, hash[:]...)
	}

	return data, nil
}

func (msg *MsgDeSoGetTransactions) FromBytes(data []byte) error {
	rr := bytes.NewReader(data)

	// Parse the nmber of block hashes.
	numHashes, err := ReadUvarint(rr)
	if err != nil {
		return errors.Wrapf(err, "MsgDeSoGetTransactions.FromBytes: Problem "+
			"reading number of transaction hashes requested")
	}

	// Read in all the hashes.
	hashList := []*BlockHash{}
	for ii := uint64(0); ii < numHashes; ii++ {
		newHash := BlockHash{}

		_, err = io.ReadFull(rr, newHash[:])
		if err != nil {
			return errors.Wrapf(err, "MsgDeSoGetTransactions.FromBytes: Error reading Hash: ")
		}
		hashList = append(hashList, &newHash)
	}

	*msg = MsgDeSoGetTransactions{
		HashList: hashList,
	}
	return nil
}

func (msg *MsgDeSoGetTransactions) String() string {
	return fmt.Sprintf("Num hashes: %v, HashList: %v", len(msg.HashList), msg.HashList)
}

// ==================================================================
// TransactionBundle message
// ==================================================================

type MsgDeSoTransactionBundle struct {
	Transactions []*MsgDeSoTxn
}

func (msg *MsgDeSoTransactionBundle) GetMsgType() MsgType {
	return MsgTypeTransactionBundle
}

func (msg *MsgDeSoTransactionBundle) ToBytes(preSignature bool) ([]byte, error) {
	data := []byte{}

	// Encode the number of transactions in the bundle.
	data = append(data, UintToBuf(uint64(len(msg.Transactions)))...)

	// Encode all the transactions.
	for _, transaction := range msg.Transactions {
		transactionBytes, err := transaction.ToBytes(preSignature)
		if err != nil {
			return nil, errors.Wrapf(err, "MsgDeSoTransactionBundle.ToBytes: Problem encoding transaction")
		}
		data = append(data, transactionBytes...)
	}

	return data, nil
}

func (msg *MsgDeSoTransactionBundle) FromBytes(data []byte) error {
	rr := bytes.NewReader(data)
	retBundle := NewMessage(MsgTypeTransactionBundle).(*MsgDeSoTransactionBundle)

	// Read in the number of transactions in the bundle.
	numTransactions, err := ReadUvarint(rr)
	if err != nil {
		return errors.Wrapf(err, "MsgDeSoTransactionBundle.FromBytes: Problem decoding number of transaction")
	}

	// Read in all of the transactions.
	for ii := uint64(0); ii < numTransactions; ii++ {
		retTransaction, err := _readTransaction(rr)
		if err != nil {
			return errors.Wrapf(err, "MsgDeSoTransaction.FromBytes: ")
		}

		retBundle.Transactions = append(retBundle.Transactions, retTransaction)
	}

	*msg = *retBundle
	return nil
}

func (msg *MsgDeSoTransactionBundle) String() string {
	return fmt.Sprintf("Num txns: %v, Txns: %v", len(msg.Transactions), msg.Transactions)
}

// ==================================================================
// Mempool Messages
// ==================================================================

type MsgDeSoMempool struct {
}

func (msg *MsgDeSoMempool) GetMsgType() MsgType {
	return MsgTypeMempool
}

func (msg *MsgDeSoMempool) ToBytes(preSignature bool) ([]byte, error) {
	// A mempool message is just empty.
	return []byte{}, nil
}

func (msg *MsgDeSoMempool) FromBytes(data []byte) error {
	// A mempool message is just empty.
	return nil
}

func (msg *MsgDeSoMempool) String() string {
	return fmt.Sprintf("%v", msg.GetMsgType())
}

// ==================================================================
// INV Messages
// ==================================================================

const (
	// MaxBlocksInFlight is the maximum number of blocks that can be requested
	// from a peer.
	MaxBlocksInFlight = 250
)

// InvType represents the allowed types of inventory vectors. See InvVect.
type InvType uint32

// These constants define the various supported inventory vector types.
const (
	InvTypeTx    InvType = 0
	InvTypeBlock InvType = 1
)

// Map of service flags back to their constant names for pretty printing.
var ivStrings = map[InvType]string{
	InvTypeTx:    "TX_INV",
	InvTypeBlock: "BLOCK_INV",
}

// String returns the InvType in human-readable form.
func (invtype InvType) String() string {
	if s, ok := ivStrings[invtype]; ok {
		return s
	}

	return fmt.Sprintf("Unknown InvType (%d)", uint32(invtype))
}

// InvVect defines an inventory vector which is used to describe data,
// as specified by the Type field, that a peer wants, has, or does not have to
// another peer.
type InvVect struct {
	Type InvType   // Type of data
	Hash BlockHash // Hash of the data
}

func (invVect *InvVect) String() string {
	return fmt.Sprintf("Type: %v, Hash: %v", invVect.Type, &(invVect.Hash))
}

type MsgDeSoInv struct {
	InvList []*InvVect
	// IsSyncResponse indicates that the inv was sent in response to a sync message.
	// This indicates that the node shouldn't relay it to peers because they likely
	// already have it.
	IsSyncResponse bool
}

func (msg *MsgDeSoInv) GetMsgType() MsgType {
	return MsgTypeInv
}

func _invListToBytes(invList []*InvVect) ([]byte, error) {
	data := []byte{}

	// Encode the number of inventory vectors.
	data = append(data, UintToBuf(uint64(len(invList)))...)

	// Encode each inventory vector subsequent.
	for _, invVect := range invList {
		data = append(data, UintToBuf(uint64(invVect.Type))...)
		data = append(data, invVect.Hash[:]...)
	}

	return data, nil
}

func _readInvList(rr io.Reader) ([]*InvVect, error) {
	invList := []*InvVect{}

	// Parse the number of inventory vectors in the message and make sure it doesn't
	// exceed the limit.
	numInvVects, err := ReadUvarint(rr)
	if err != nil {
		return nil, errors.Wrapf(err, "_readInvList: Problem reading number of InvVects")
	}

	// Now parse each individual InvVect.
	for ii := uint64(0); ii < numInvVects; ii++ {
		// Parse the type field, which was encoded as a varint.
		typeUint, err := ReadUvarint(rr)
		if err != nil {
			return nil, errors.Wrapf(err, "_readInvList: Problem parsing Type for InvVect")
		}
		if typeUint > math.MaxUint32 {
			return nil, fmt.Errorf("_readInvList: Type field exceeds maximum value sanity check (%f) vs (%f)", float64(typeUint), float64(math.MaxUint32))
		}

		// Read the Hash of the InvVect.
		invHash := BlockHash{}
		_, err = io.ReadFull(rr, invHash[:])
		if err != nil {
			return nil, errors.Wrapf(err, "_readInvList: Error reading Hash for InvVect: ")
		}

		invVect := &InvVect{
			Type: InvType(typeUint),
			Hash: invHash,
		}

		invList = append(invList, invVect)
	}

	return invList, nil
}

func (msg *MsgDeSoInv) ToBytes(preSignature bool) ([]byte, error) {
	data, err := _invListToBytes(msg.InvList)
	if err != nil {
		return nil, errors.Wrapf(err, "MsgDeSoGetInv: ")
	}
	data = append(data, BoolToByte(msg.IsSyncResponse))

	return data, nil
}

func (msg *MsgDeSoInv) FromBytes(data []byte) error {
	rr := bytes.NewReader(data)
	invList, err := _readInvList(rr)
	if err != nil {
		return errors.Wrapf(err, "MsgDeSoInv: ")
	}
	isSyncResponse, err := ReadBoolByte(rr)
	if err != nil {
		return errors.Wrapf(err, "MsgDeSoInv: ")
	}

	*msg = MsgDeSoInv{
		InvList:        invList,
		IsSyncResponse: isSyncResponse,
	}
	return nil
}

func (msg *MsgDeSoInv) String() string {
	return fmt.Sprintf("Num invs: %v, SyncResponse: %v, InvList: %v",
		len(msg.InvList), msg.IsSyncResponse, msg.InvList)
}

// ==================================================================
// PING and PONG Messages
// ==================================================================

type MsgDeSoPing struct {
	Nonce uint64
}

func (msg *MsgDeSoPing) GetMsgType() MsgType {
	return MsgTypePing
}

func (msg *MsgDeSoPing) ToBytes(preSignature bool) ([]byte, error) {
	return UintToBuf(msg.Nonce), nil
}

func (msg *MsgDeSoPing) FromBytes(data []byte) error {
	nonce, err := ReadUvarint(bytes.NewReader(data))
	if err != nil {
		return fmt.Errorf("MsgDeSoPing.FromBytes: %v", err)
	}
	*msg = MsgDeSoPing{Nonce: nonce}
	return nil
}

type MsgDeSoPong struct {
	Nonce uint64
}

func (msg *MsgDeSoPong) GetMsgType() MsgType {
	return MsgTypePong
}

func (msg *MsgDeSoPong) ToBytes(preSignature bool) ([]byte, error) {
	return UintToBuf(msg.Nonce), nil
}

func (msg *MsgDeSoPong) FromBytes(data []byte) error {
	nonce, err := ReadUvarint(bytes.NewReader(data))
	if err != nil {
		return fmt.Errorf("MsgDeSoPong.FromBytes: %v", err)
	}
	*msg = MsgDeSoPong{Nonce: nonce}
	return nil
}

// ==================================================================
// VERSION Message
// ==================================================================

type ServiceFlag uint64

const (
	// SFFullNodeDeprecated is deprecated, and set on all nodes by default
	// now. We basically split it into SFHyperSync and SFArchivalMode.
	SFFullNodeDeprecated ServiceFlag = 1 << iota
	// SFHyperSync is a flag used to indicate that the peer supports hyper sync.
	SFHyperSync
	// SFArchivalNode is a flag complementary to SFHyperSync. If node is a hypersync node then
	// it might not be able to support block sync anymore, unless it has archival mode turned on.
	SFArchivalNode
)

type MsgDeSoVersion struct {
	// What is the current version we're on?
	Version uint64

	// What are the services offered by this node?
	Services ServiceFlag

	// The node's unix timestamp that we use to compute a
	// robust "network time" using NTP.
	TstampSecs int64

	// Used to detect when a node connects to itself, which
	// we generally want to prevent.
	Nonce uint64

	// Used as a "vanity plate" to identify different DeSo
	// clients. Mainly useful in analyzing the network at
	// a meta level, not in the protocol itself.
	UserAgent string

	// The height of the last block on the main chain for
	// this node.
	//
	// TODO: We need to update this to uint64
	StartBlockHeight uint32

	// MinFeeRateNanosPerKB is the minimum feerate that a peer will
	// accept from other peers when validating transactions.
	MinFeeRateNanosPerKB uint64
}

func (msg *MsgDeSoVersion) ToBytes(preSignature bool) ([]byte, error) {
	retBytes := []byte{}

	// Version
	//
	// We give each one of these its own scope to avoid issues where
	// nn accidentally gets recycled.
	retBytes = append(retBytes, UintToBuf(msg.Version)...)

	// Services
	retBytes = append(retBytes, UintToBuf(uint64(msg.Services))...)

	// TstampSecs
	retBytes = append(retBytes, IntToBuf(msg.TstampSecs)...)

	// Nonce
	retBytes = append(retBytes, UintToBuf(msg.Nonce)...)

	// UserAgent
	//
	// Strings are encoded by putting their length first as uvarints
	// then their values afterward as bytes.
	retBytes = append(retBytes, UintToBuf(uint64(len(msg.UserAgent)))...)
	retBytes = append(retBytes, msg.UserAgent...)

	// StartBlockHeight
	retBytes = append(retBytes, UintToBuf(uint64(msg.StartBlockHeight))...)

	// MinFeeRateNanosPerKB
	retBytes = append(retBytes, UintToBuf(uint64(msg.MinFeeRateNanosPerKB))...)

	// JSONAPIPort - deprecated
	retBytes = append(retBytes, UintToBuf(uint64(0))...)

	return retBytes, nil
}

func (msg *MsgDeSoVersion) FromBytes(data []byte) error {
	rr := bytes.NewReader(data)
	retVer := MsgDeSoVersion{}

	// Version
	//
	// We give each one of these its own scope to avoid issues where
	// a value accidentally gets recycled.
	{
		ver, err := ReadUvarint(rr)
		if err != nil {
			return errors.Wrapf(err, "MsgDeSoVersion.FromBytes: Problem converting msg.Version")
		}
		retVer.Version = ver
	}

	// Services
	{
		services, err := ReadUvarint(rr)
		if err != nil {
			return errors.Wrapf(err, "MsgDeSoVersion.FromBytes: Problem converting msg.Services")
		}
		retVer.Services = ServiceFlag(services)
	}

	// TstampSecs
	{
		tstampSecs, err := ReadVarint(rr)
		if err != nil {
			return errors.Wrapf(err, "MsgDeSoVersion.FromBytes: Problem converting msg.TstampSecs")
		}
		retVer.TstampSecs = tstampSecs
	}

	// Nonce
	{
		nonce, err := ReadUvarint(rr)
		if err != nil {
			return errors.Wrapf(err, "MsgDeSoVersion.FromBytes: Problem converting msg.Nonce")
		}
		retVer.Nonce = nonce
	}

	// UserAgent
	//
	// Strings are encoded by putting their length first as uvarints
	// then their values afterward as bytes.
	{
		strLen, err := ReadUvarint(rr)
		if err != nil {
			return errors.Wrapf(err, "MsgDeSoVersion.FromBytes: Problem reading length of msg.UserAgent")
		}
		if strLen > MaxMessagePayload {
			return fmt.Errorf("MsgDeSoVersion.FromBytes: Length msg.UserAgent %d larger than max allowed %d", strLen, MaxMessagePayload)
		}
		userAgent, err := SafeMakeSliceWithLength[byte](strLen)
		if err != nil {
			return fmt.Errorf("MsgDeSoVersion.FromBytes: PRoblem creating slice of length %d for user agent", strLen)
		}
		_, err = io.ReadFull(rr, userAgent)
		if err != nil {
			return errors.Wrapf(err, "MsgDeSoVersion.FromBytes: Error reading msg.UserAgent")
		}
		retVer.UserAgent = string(userAgent)
	}

	// StartBlockHeight
	{
		lastBlockHeight, err := ReadUvarint(rr)
		if err != nil || lastBlockHeight > math.MaxUint32 {
			return errors.Wrapf(err, "MsgDeSoVersion.FromBytes: Problem converting msg.LatestBlockHeight")
		}
		retVer.StartBlockHeight = uint32(lastBlockHeight)
	}

	// MinFeeRateNanosPerKB
	{
		minFeeRateNanosPerKB, err := ReadUvarint(rr)
		if err != nil {
			return errors.Wrapf(err, "MsgDeSoVersion.FromBytes: Problem converting msg.MinFeeRateNanosPerKB")
		}
		retVer.MinFeeRateNanosPerKB = minFeeRateNanosPerKB
	}

	// JSONAPIPort - deprecated
	{
		_, err := ReadUvarint(rr)
		if err != nil {
			return errors.Wrapf(err, "MsgDeSoVersion.FromBytes: Problem converting msg.JSONAPIPort")
		}
	}

	*msg = retVer
	return nil
}

func (msg *MsgDeSoVersion) GetMsgType() MsgType {
	return MsgTypeVersion
}

// ==================================================================
// ADDR Message
// ==================================================================

const (
	// MaxAddrsPerAddrMsg is the maximum number of addresses we allow in a single
	// addr message from a peer.
	MaxAddrsPerAddrMsg = 1000
	// AddrRelayIntervalSeconds is the amount of time we wait before relaying each
	// batch of addresses we've received recently.
	AddrRelayIntervalSeconds = 60

	// RebroadcastNodeAddrIntervalMinutes is how often we broadcast our own address
	// to our peers.
	RebroadcastNodeAddrIntervalMinutes = 24 * 60
)

// SingleAddr is similar to the wire.NetAddress definition from the btcd guys.
type SingleAddr struct {
	// Last time the address was seen. Encoded as number UNIX seconds on the wire.
	Timestamp time.Time

	// Bitfield which identifies the services supported by the address.
	Services ServiceFlag

	// IP address of the peer. Must be 4 or 16 bytes for IPV4 or IPV6 respectively.
	IP net.IP

	// Port the peer is using.
	Port uint16
}

func (addr *SingleAddr) StringWithPort(includePort bool) string {
	// Always include the port for localhost as it's useful for testing.
	if includePort || net.IP([]byte{127, 0, 0, 1}).Equal(addr.IP) {
		return fmt.Sprintf("%s:%d", addr.IP.String(), addr.Port)
	}

	return addr.IP.String()
}

func (addr *SingleAddr) String() string {
	return fmt.Sprintf("%s:%d", addr.IP.String(), addr.Port)
}

type MsgDeSoAddr struct {
	// The definition of NetAddress as defined by the btcd guys works fine for
	// our purposes. The only difference is that for DeSo nodes, the Service
	// flag in the NetAddress is as we define it above in ServiceFlag.
	// Note that we also rewrite the serialization logic as well to avoid
	// relying on potentially crusty Bitcoin-related work-arounds going forward.
	AddrList []*SingleAddr
}

func (msg *MsgDeSoAddr) ToBytes(preSignature bool) ([]byte, error) {
	retBytes := []byte{}

	// Encode the number of addresses as a uvarint.
	retBytes = append(retBytes, UintToBuf(uint64(len(msg.AddrList)))...)

	// Encode each address.
	for _, addr := range msg.AddrList {
		// Timestamp
		// Assume it's always positive.
		retBytes = append(retBytes, UintToBuf(uint64(addr.Timestamp.Unix()))...)

		// Services
		retBytes = append(retBytes, UintToBuf(uint64(addr.Services))...)

		// IP
		// Encode the length of the IP and then the actual bytes.
		retBytes = append(retBytes, UintToBuf(uint64(len(addr.IP[:])))...)
		retBytes = append(retBytes, addr.IP[:]...)

		// Port
		retBytes = append(retBytes, UintToBuf(uint64(addr.Port))...)
	}

	return retBytes, nil
}

func (msg *MsgDeSoAddr) FromBytes(data []byte) error {
	rr := bytes.NewReader(data)
	retVer := MsgDeSoAddr{}

	// Read the number of addresses encoded.
	numAddrs, err := ReadUvarint(rr)
	if err != nil {
		return errors.Wrapf(err, "MsgDeSoAddr.FromBytes: Problem reading numAddrs: ")
	}
	for ii := uint64(0); ii < numAddrs; ii++ {
		// Read each addr and add it to the AddrList.
		currentAddr := &SingleAddr{}

		// Timestamp
		tstampSecs, err := ReadUvarint(rr)
		if err != nil {
			return errors.Wrapf(err, "MsgDeSoAddr.FromBytes: Problem reading tstamp: ")
		}
		currentAddr.Timestamp = time.Unix(int64(tstampSecs), 0)

		// Services
		serviceUint, err := ReadUvarint(rr)
		if err != nil {
			return errors.Wrapf(err, "MsgDeSoAddr.FromBytes: Problem reading services: ")
		}
		currentAddr.Services = ServiceFlag(serviceUint)

		// IP
		ipLen, err := ReadUvarint(rr)
		if err != nil {
			return errors.Wrapf(err, "MsgDeSoAddr.FromBytes: Problem reading IP: ")
		}
		if ipLen != 4 && ipLen != 16 {
			return fmt.Errorf("MsgDeSoAddr.FromBytes: IP length must be 4 or 16 bytes but was %d", ipLen)
		}
		currentAddrIPSlice, err := SafeMakeSliceWithLength[byte](ipLen)
		if err != nil {
			return fmt.Errorf("MsgDeSoAddr.FromBytes: Problem making slice of length %d for currentAddr.IP", ipLen)
		}
		currentAddr.IP = net.IP(currentAddrIPSlice)
		_, err = io.ReadFull(rr, currentAddr.IP)
		if err != nil {
			return errors.Wrapf(err, "MsgDeSoAddr.FromBytes: Error reading IP")
		}

		// Port
		port, err := ReadUvarint(rr)
		if err != nil {
			return errors.Wrapf(err, "MsgDeSoAddr.FromBytes: Problem reading port: ")
		}
		if port > math.MaxUint16 {
			return fmt.Errorf("MsgDeSoAddr.FromBytes: Port value %d exceeds max "+
				"allowed %d", port, math.MaxUint16)
		}
		currentAddr.Port = uint16(port)

		retVer.AddrList = append(retVer.AddrList, currentAddr)
	}

	*msg = retVer
	return nil
}

func (msg *MsgDeSoAddr) GetMsgType() MsgType {
	return MsgTypeAddr
}

func (msg *MsgDeSoAddr) String() string {
	return fmt.Sprintf("Num addrs: %v, AddrList: %v", len(msg.AddrList), msg.AddrList)
}

// ==================================================================
// GET_ADDR Message
// ==================================================================

type MsgDeSoGetAddr struct {
}

func (msg *MsgDeSoGetAddr) ToBytes(preSignature bool) ([]byte, error) {
	return []byte{}, nil
}

func (msg *MsgDeSoGetAddr) FromBytes(data []byte) error {
	return nil
}

func (msg *MsgDeSoGetAddr) GetMsgType() MsgType {
	return MsgTypeGetAddr
}

// ==================================================================
// VERACK Message
// ==================================================================

// VERACK messages have no payload.
type MsgDeSoVerack struct {
	// A verack message must contain the nonce the peer received in the
	// initial version message. This ensures the peer that is communicating
	// with us actually controls the address she says she does similar to
	// "SYN Cookie" DDOS protection.
	Nonce uint64
}

func (msg *MsgDeSoVerack) ToBytes(preSignature bool) ([]byte, error) {
	retBytes := []byte{}

	// Nonce
	retBytes = append(retBytes, UintToBuf(msg.Nonce)...)
	return retBytes, nil
}

func (msg *MsgDeSoVerack) FromBytes(data []byte) error {
	rr := bytes.NewReader(data)
	retMsg := NewMessage(MsgTypeVerack).(*MsgDeSoVerack)
	{
		nonce, err := ReadUvarint(rr)
		if err != nil {
			return errors.Wrapf(err, "MsgDeSoVerack.FromBytes: Problem reading Nonce")
		}
		retMsg.Nonce = nonce
	}
	*msg = *retMsg
	return nil
}

func (msg *MsgDeSoVerack) GetMsgType() MsgType {
	return MsgTypeVerack
}

// ==================================================================
// HEADER Message
// ==================================================================

// MsgDeSoHeader definition.
//
// Note that all of these fields must be encoded as *full* big-endian
// ints/uints rather than varints. This is because these fields are hashed to
// produce a block and allowing them to be varints will heavily
// incentivize miners to keep them short, which corrupts their
// actual utility.
//
// Additionally note that it's particularly important that headers be
// space-efficient, since light clients will need to download an entire
// history of them in order to be able to validate anything.
type MsgDeSoHeader struct {
	// Note this is encoded as a fixed-width uint32 rather than a
	// uvarint or a uint64.
	Version uint32

	// Hash of the previous block in the chain.
	PrevBlockHash *BlockHash

	// The merkle root of all the transactions contained within the block.
	TransactionMerkleRoot *BlockHash

	// The unix timestamp (in seconds) specifying when this block was
	// mined.
	TstampSecs uint64

	// The height of the block this header corresponds to.
	Height uint64

	// The nonce that is used by miners in order to produce valid blocks.
	//
	// Note: Before the upgrade from HeaderVersion0 to HeaderVersion1, miners would make
	// use of ExtraData in the BlockRewardMetadata to get extra nonces. However, this is
	// no longer needed since HeaderVersion1 upgraded the nonce to 64 bits from 32 bits.
	Nonce uint64

	// An extra nonce that can be used to provice *even more* entropy for miners, in the
	// event that ASICs become powerful enough to have birthday problems in the future.
	ExtraNonce uint64
}

func HeaderSizeBytes() int {
	header := NewMessage(MsgTypeHeader)
	headerBytes, _ := header.ToBytes(false)
	return len(headerBytes)
}

func (msg *MsgDeSoHeader) EncodeHeaderVersion0(preSignature bool) ([]byte, error) {
	retBytes := []byte{}

	// Version
	{
		scratchBytes := [4]byte{}
		binary.BigEndian.PutUint32(scratchBytes[:], msg.Version)
		retBytes = append(retBytes, scratchBytes[:]...)
	}

	// PrevBlockHash
	prevBlockHash := msg.PrevBlockHash
	if prevBlockHash == nil {
		prevBlockHash = &BlockHash{}
	}
	retBytes = append(retBytes, prevBlockHash[:]...)

	// TransactionMerkleRoot
	transactionMerkleRoot := msg.TransactionMerkleRoot
	if transactionMerkleRoot == nil {
		transactionMerkleRoot = &BlockHash{}
	}
	retBytes = append(retBytes, transactionMerkleRoot[:]...)

	// TstampSecs
	{
		scratchBytes := [4]byte{}
		binary.LittleEndian.PutUint32(scratchBytes[:], uint32(msg.TstampSecs))
		retBytes = append(retBytes, scratchBytes[:]...)
	}

	// Height
	{
		scratchBytes := [4]byte{}
		// The height used to be a uint64
		binary.LittleEndian.PutUint32(scratchBytes[:], uint32(msg.Height))
		retBytes = append(retBytes, scratchBytes[:]...)
	}

	// Nonce
	{
		scratchBytes := [4]byte{}
		binary.LittleEndian.PutUint32(scratchBytes[:], uint32(msg.Nonce))
		retBytes = append(retBytes, scratchBytes[:]...)
	}

	return retBytes, nil
}

func (msg *MsgDeSoHeader) EncodeHeaderVersion1(preSignature bool) ([]byte, error) {
	retBytes := []byte{}

	// Version
	{
		scratchBytes := [4]byte{}
		binary.BigEndian.PutUint32(scratchBytes[:], msg.Version)
		retBytes = append(retBytes, scratchBytes[:]...)
	}

	// PrevBlockHash
	prevBlockHash := msg.PrevBlockHash
	if prevBlockHash == nil {
		prevBlockHash = &BlockHash{}
	}
	retBytes = append(retBytes, prevBlockHash[:]...)

	// TransactionMerkleRoot
	transactionMerkleRoot := msg.TransactionMerkleRoot
	if transactionMerkleRoot == nil {
		transactionMerkleRoot = &BlockHash{}
	}
	retBytes = append(retBytes, transactionMerkleRoot[:]...)

	// TstampSecs
	{
		scratchBytes := [8]byte{}
		binary.BigEndian.PutUint64(scratchBytes[:], msg.TstampSecs)
		retBytes = append(retBytes, scratchBytes[:]...)

		// TODO: Don't allow this field to exceed 32-bits for now. This will
		// adjust once other parts of the code are fixed to handle the wider
		// type.
		if msg.TstampSecs > math.MaxUint32 {
			return nil, fmt.Errorf("EncodeHeaderVersion1: TstampSecs not yet allowed " +
				"to exceed max uint32. This will be fixed in the future")
		}
	}

	// Height
	{
		scratchBytes := [8]byte{}
		binary.BigEndian.PutUint64(scratchBytes[:], msg.Height)
		retBytes = append(retBytes, scratchBytes[:]...)

		// TODO: Don't allow this field to exceed 32-bits for now. This will
		// adjust once other parts of the code are fixed to handle the wider
		// type.
		if msg.Height > math.MaxUint32 {
			return nil, fmt.Errorf("EncodeHeaderVersion1: Height not yet allowed " +
				"to exceed max uint32. This will be fixed in the future")
		}
	}

	// Nonce
	{
		scratchBytes := [8]byte{}
		binary.BigEndian.PutUint64(scratchBytes[:], msg.Nonce)
		retBytes = append(retBytes, scratchBytes[:]...)
	}

	// ExtraNonce
	{
		scratchBytes := [8]byte{}
		binary.BigEndian.PutUint64(scratchBytes[:], msg.ExtraNonce)
		retBytes = append(retBytes, scratchBytes[:]...)
	}

	return retBytes, nil
}

func (msg *MsgDeSoHeader) ToBytes(preSignature bool) ([]byte, error) {

	// Depending on the version, we decode the header differently.
	if msg.Version == HeaderVersion0 {
		return msg.EncodeHeaderVersion0(preSignature)
	} else if msg.Version == HeaderVersion1 {
		return msg.EncodeHeaderVersion1(preSignature)
	} else {
		// If we have an unrecognized version then we default to serializing with
		// version 0. This is necessary because there are places where we use a
		// MsgDeSoHeader struct to store Bitcoin headers.
		return msg.EncodeHeaderVersion0(preSignature)
	}
}

func DecodeHeaderVersion0(rr io.Reader) (*MsgDeSoHeader, error) {
	retHeader := NewMessage(MsgTypeHeader).(*MsgDeSoHeader)

	// PrevBlockHash
	_, err := io.ReadFull(rr, retHeader.PrevBlockHash[:])
	if err != nil {
		return nil, errors.Wrapf(err, "MsgDeSoHeader.FromBytes: Problem decoding PrevBlockHash")
	}

	// TransactionMerkleRoot
	_, err = io.ReadFull(rr, retHeader.TransactionMerkleRoot[:])
	if err != nil {
		return nil, errors.Wrapf(err, "MsgDeSoHeader.FromBytes: Problem decoding TransactionMerkleRoot")
	}

	// TstampSecs
	{
		scratchBytes := [4]byte{}
		_, err := io.ReadFull(rr, scratchBytes[:])
		if err != nil {
			return nil, errors.Wrapf(err, "MsgDeSoHeader.FromBytes: Problem decoding TstampSecs")
		}
		retHeader.TstampSecs = uint64(binary.LittleEndian.Uint32(scratchBytes[:]))
	}

	// Height
	{
		scratchBytes := [4]byte{}
		_, err := io.ReadFull(rr, scratchBytes[:])
		if err != nil {
			return nil, errors.Wrapf(err, "MsgDeSoHeader.FromBytes: Problem decoding Height")
		}
		retHeader.Height = uint64(binary.LittleEndian.Uint32(scratchBytes[:]))
	}

	// Nonce
	{
		scratchBytes := [4]byte{}
		_, err := io.ReadFull(rr, scratchBytes[:])
		if err != nil {
			return nil, errors.Wrapf(err, "MsgDeSoHeader.FromBytes: Problem decoding Nonce")
		}
		retHeader.Nonce = uint64(binary.LittleEndian.Uint32(scratchBytes[:]))
	}

	return retHeader, nil
}

func DecodeHeaderVersion1(rr io.Reader) (*MsgDeSoHeader, error) {
	retHeader := NewMessage(MsgTypeHeader).(*MsgDeSoHeader)

	// PrevBlockHash
	_, err := io.ReadFull(rr, retHeader.PrevBlockHash[:])
	if err != nil {
		return nil, errors.Wrapf(err, "MsgDeSoHeader.FromBytes: Problem decoding PrevBlockHash")
	}

	// TransactionMerkleRoot
	_, err = io.ReadFull(rr, retHeader.TransactionMerkleRoot[:])
	if err != nil {
		return nil, errors.Wrapf(err, "MsgDeSoHeader.FromBytes: Problem decoding TransactionMerkleRoot")
	}

	// TstampSecs
	{
		scratchBytes := [8]byte{}
		_, err := io.ReadFull(rr, scratchBytes[:])
		if err != nil {
			return nil, errors.Wrapf(err, "MsgDeSoHeader.FromBytes: Problem decoding TstampSecs")
		}
		retHeader.TstampSecs = binary.BigEndian.Uint64(scratchBytes[:])
	}

	// Height
	{
		scratchBytes := [8]byte{}
		_, err := io.ReadFull(rr, scratchBytes[:])
		if err != nil {
			return nil, errors.Wrapf(err, "MsgDeSoHeader.FromBytes: Problem decoding Height")
		}
		retHeader.Height = binary.BigEndian.Uint64(scratchBytes[:])
	}

	// Nonce
	{
		scratchBytes := [8]byte{}
		_, err := io.ReadFull(rr, scratchBytes[:])
		if err != nil {
			return nil, errors.Wrapf(err, "MsgDeSoHeader.FromBytes: Problem decoding Nonce")
		}
		retHeader.Nonce = binary.BigEndian.Uint64(scratchBytes[:])
	}

	// ExtraNonce
	{
		scratchBytes := [8]byte{}
		_, err := io.ReadFull(rr, scratchBytes[:])
		if err != nil {
			return nil, errors.Wrapf(err, "MsgDeSoHeader.FromBytes: Problem decoding ExtraNonce")
		}
		retHeader.ExtraNonce = binary.BigEndian.Uint64(scratchBytes[:])
	}

	return retHeader, nil
}

func DecodeHeader(rr io.Reader) (*MsgDeSoHeader, error) {
	// Read the version to determine
	scratchBytes := [4]byte{}
	_, err := io.ReadFull(rr, scratchBytes[:])
	if err != nil {
		return nil, errors.Wrapf(err, "MsgDeSoHeader.FromBytes: Problem decoding Version")
	}
	headerVersion := binary.BigEndian.Uint32(scratchBytes[:])

	var ret *MsgDeSoHeader
	if headerVersion == HeaderVersion0 {
		ret, err = DecodeHeaderVersion0(rr)
	} else if headerVersion == HeaderVersion1 {
		ret, err = DecodeHeaderVersion1(rr)
	} else {
		// If we have an unrecognized version then we default to de-serializing with
		// version 0. This is necessary because there are places where we use a
		// MsgDeSoHeader struct to store Bitcoin headers.
		ret, err = DecodeHeaderVersion0(rr)
	}
	if err != nil {
		return nil, fmt.Errorf(
			"DecodeHeader: Unrecognized header version: %v", headerVersion)
	}
	// Set the version since it's not decoded in the version-specific handlers.
	ret.Version = headerVersion

	return ret, nil
}

func (msg *MsgDeSoHeader) FromBytes(data []byte) error {
	rr := bytes.NewReader(data)
	retHeader, err := DecodeHeader(rr)
	if err != nil {
		return fmt.Errorf("MsgDeSoHeader.FromBytes: %v", err)
	}

	*msg = *retHeader
	return nil
}

func (msg *MsgDeSoHeader) GetMsgType() MsgType {
	return MsgTypeHeader
}

// Hash is a helper function to compute a hash of the header. Note that the header
// hash is special in that we always hash it using the ProofOfWorkHash rather than
// Sha256DoubleHash.
func (msg *MsgDeSoHeader) Hash() (*BlockHash, error) {
	preSignature := false
	headerBytes, err := msg.ToBytes(preSignature)
	if err != nil {
		return nil, errors.Wrap(err, "MsgDeSoHeader.Hash: ")
	}

	return ProofOfWorkHash(headerBytes, msg.Version), nil
}

func (msg *MsgDeSoHeader) String() string {
	hash, _ := msg.Hash()
	return fmt.Sprintf("< %d, %s, %v >", msg.Height, hash, msg.Version)
}

// ==================================================================
// BLOCK Message
// ==================================================================

type BlockProducerInfo struct {
	PublicKey []byte
	Signature *btcec.Signature
}

func (bpi *BlockProducerInfo) Serialize() []byte {
	data := []byte{}
	data = append(data, UintToBuf(uint64(len(bpi.PublicKey)))...)
	data = append(data, bpi.PublicKey...)

	sigBytes := []byte{}
	if bpi.Signature != nil {
		sigBytes = bpi.Signature.Serialize()
	}
	data = append(data, UintToBuf(uint64(len(sigBytes)))...)
	data = append(data, sigBytes...)

	return data
}

func (bpi *BlockProducerInfo) Deserialize(data []byte) error {
	ret := &BlockProducerInfo{}
	rr := bytes.NewReader(data)

	// De-serialize the public key.
	{
		pkLen, err := ReadUvarint(rr)
		if err != nil {
			return errors.Wrapf(err, "BlockProducerInfo.Deserialize: Error reading public key len")
		}
		if pkLen > MaxMessagePayload {
			return errors.Wrapf(err, "BlockProducerInfo.Deserialize: pkLen too long: %v", pkLen)
		}
		pkBytes, err := SafeMakeSliceWithLength[byte](pkLen)
		if err != nil {
			return errors.Wrapf(err, "BlockProducerInfo.Deserialize: Problem making slice for pkBytes")
		}
		_, err = io.ReadFull(rr, pkBytes)
		if err != nil {
			return errors.Wrapf(err, "BlockProducerInfo.Deserialize: Error reading public key: ")
		}
		ret.PublicKey = pkBytes
	}

	// De-serialize the signature.
	{
		sigLen, err := ReadUvarint(rr)
		if err != nil {
			return errors.Wrapf(err, "BlockProducerInfo.Deserialize: Error reading signature len")
		}
		if sigLen > MaxMessagePayload {
			return errors.Wrapf(err, "BlockProducerInfo.Deserialize: signature len too long: %v", sigLen)
		}
		sigBytes, err := SafeMakeSliceWithLength[byte](sigLen)
		if err != nil {
			return errors.Wrapf(err, "BlockProducerInfo.Deserialize: Problem making slice for sigBytes")
		}
		_, err = io.ReadFull(rr, sigBytes)
		if err != nil {
			return errors.Wrapf(err, "BlockProducerInfo.Deserialize: Error reading signature: ")
		}
		ret.Signature = nil
		if sigLen > 0 {
			sig, err := btcec.ParseDERSignature(sigBytes, btcec.S256())
			if err != nil {
				return errors.Wrapf(err, "BlockProducerInfo.Deserialize: Error parsing signature bytes: ")
			}
			ret.Signature = sig
		}
	}

	*bpi = *ret
	return nil
}

func (bpi *BlockProducerInfo) String() string {
	if bpi == nil || len(bpi.PublicKey) == 0 {
		return "Signer Key: NONE"
	}
	return fmt.Sprintf("Signer Key: %v", PkToStringMainnet(bpi.PublicKey))
}

type MsgDeSoBlock struct {
	Header *MsgDeSoHeader
	Txns   []*MsgDeSoTxn

	// This field is optional and provides the producer of the block the ability to sign it
	// with their private key. Doing this proves that this block was produced by a particular
	// entity, which can be useful for nodes that want to restrict who they accept blocks
	// from.
	BlockProducerInfo *BlockProducerInfo
}

func (msg *MsgDeSoBlock) EncodeBlockCommmon(preSignature bool) ([]byte, error) {
	data := []byte{}

	// Serialize the header.
	if msg.Header == nil {
		return nil, fmt.Errorf("MsgDeSoBlock.ToBytes: Header should not be nil")
	}
	hdrBytes, err := msg.Header.ToBytes(preSignature)
	if err != nil {
		return nil, errors.Wrapf(err, "MsgDeSoBlock.ToBytes: Problem encoding header")
	}
	data = append(data, UintToBuf(uint64(len(hdrBytes)))...)
	data = append(data, hdrBytes...)

	// Serialize all the transactions.
	numTxns := uint64(len(msg.Txns))
	data = append(data, UintToBuf(numTxns)...)
	for ii := uint64(0); ii < numTxns; ii++ {
		currentTxnBytes, err := msg.Txns[ii].ToBytes(preSignature)
		if err != nil {
			return nil, errors.Wrapf(err, "MsgDeSoBlock.ToBytes: Problem encoding txn")
		}
		data = append(data, UintToBuf(uint64(len(currentTxnBytes)))...)
		data = append(data, currentTxnBytes...)
	}

	return data, nil
}

func (msg *MsgDeSoBlock) EncodeBlockVersion0(preSignature bool) ([]byte, error) {
	return msg.EncodeBlockCommmon(preSignature)
}

func (msg *MsgDeSoBlock) EncodeBlockVersion1(preSignature bool) ([]byte, error) {
	data, err := msg.EncodeBlockCommmon(preSignature)
	if err != nil {
		return nil, err
	}

	// BlockProducerInfo
	blockProducerInfoBytes := []byte{}
	if msg.BlockProducerInfo != nil {
		blockProducerInfoBytes = msg.BlockProducerInfo.Serialize()
	}
	data = append(data, UintToBuf(uint64(len(blockProducerInfoBytes)))...)
	data = append(data, blockProducerInfoBytes...)

	return data, nil
}

func (msg *MsgDeSoBlock) ToBytes(preSignature bool) ([]byte, error) {
	if msg.Header.Version == HeaderVersion0 {
		return msg.EncodeBlockVersion0(preSignature)
	} else if msg.Header.Version == HeaderVersion1 {
		return msg.EncodeBlockVersion1(preSignature)
	} else {
		return nil, fmt.Errorf("MsgDeSoBlock.ToBytes: Error encoding version: %v", msg.Header.Version)
	}
}

func (msg *MsgDeSoBlock) FromBytes(data []byte) error {
	ret := NewMessage(MsgTypeBlock).(*MsgDeSoBlock)
	rr := bytes.NewReader(data)

	// De-serialize the header.
	hdrLen, err := ReadUvarint(rr)
	if err != nil {
		return errors.Wrapf(err, "MsgDeSoBlock.FromBytes: Problem decoding header length")
	}
	if hdrLen > MaxMessagePayload {
		return fmt.Errorf("MsgDeSoBlock.FromBytes: Header length %d longer than max %d", hdrLen, MaxMessagePayload)
	}
	hdrBytes, err := SafeMakeSliceWithLength[byte](hdrLen)
	if err != nil {
		return errors.Wrapf(err, "MsgDeSoBlock.FromBytes: Problem creating slice for header")
	}
	_, err = io.ReadFull(rr, hdrBytes)
	if err != nil {
		return errors.Wrapf(err, "MsgDeSoBlock.FromBytes: Problem reading header")
	}

	err = ret.Header.FromBytes(hdrBytes)
	if err != nil {
		return errors.Wrapf(err, "MsgDeSoBlock.FromBytes: Problem converting header")
	}

	// De-serialize the transactions.
	numTxns, err := ReadUvarint(rr)
	if err != nil {
		return errors.Wrapf(err, "MsgDeSoBlock.FromBytes: Problem decoding num txns")
	}
	ret.Txns = make([]*MsgDeSoTxn, 0)
	for ii := uint64(0); ii < numTxns; ii++ {
		txBytesLen, err := ReadUvarint(rr)
		if err != nil {
			return errors.Wrapf(err, "MsgDeSoBlock.FromBytes: Problem decoding txn length")
		}
		if txBytesLen > MaxMessagePayload {
			return fmt.Errorf("MsgDeSoBlock.FromBytes: Txn %d length %d longer than max %d", ii, hdrLen, MaxMessagePayload)
		}
		txBytes, err := SafeMakeSliceWithLength[byte](txBytesLen)
		if err != nil {
			return errors.Wrapf(err, "MsgDeSoBlock.FromBytes: Problem making slice for txBytes")
		}
		_, err = io.ReadFull(rr, txBytes)
		if err != nil {
			return errors.Wrapf(err, "MsgDeSoBlock.FromBytes: Problem reading tx bytes")
		}
		currentTxn := NewMessage(MsgTypeTxn).(*MsgDeSoTxn)
		err = currentTxn.FromBytes(txBytes)
		if err != nil {
			return errors.Wrapf(err, "MsgDeSoBlock.FromBytes: Problem decoding txn")
		}
		ret.Txns = append(ret.Txns, currentTxn)
	}

	// Version 1 blocks have a BlockProducerInfo attached to them that
	// must be read. If this is not a Version 1 block, then the BlockProducerInfo
	// remains nil.
	if ret.Header.Version == HeaderVersion1 {
		blockProducerInfoLen, err := ReadUvarint(rr)
		if err != nil {
			return errors.Wrapf(err, "MsgDeSoBlock.FromBytes: Error decoding header length")
		}
		var blockProducerInfo *BlockProducerInfo
		if blockProducerInfoLen > 0 {
			if blockProducerInfoLen > MaxMessagePayload {
				return fmt.Errorf("MsgDeSoBlock.FromBytes: Header length %d longer "+
					"than max %d", blockProducerInfoLen, MaxMessagePayload)
			}
			blockProducerInfoBytes, err := SafeMakeSliceWithLength[byte](blockProducerInfoLen)
			if err != nil {
				return errors.Wrapf(err, "MsgDeSoBlock.FromBytes: Problem creating slice for block producer info bytes")
			}
			_, err = io.ReadFull(rr, blockProducerInfoBytes)
			if err != nil {
				return errors.Wrapf(err, "MsgDeSoBlock.FromBytes: Problem reading header")
			}
			blockProducerInfo = &BlockProducerInfo{}
			if err = blockProducerInfo.Deserialize(blockProducerInfoBytes); err != nil {
				return errors.Wrapf(err, "MsgDeSoBlock.FromBytes: Error deserializing block producer info")
			}
			ret.BlockProducerInfo = blockProducerInfo
		}
	}

	*msg = *ret
	return nil
}

func (msg *MsgDeSoBlock) GetMsgType() MsgType {
	return MsgTypeBlock
}

func (msg *MsgDeSoBlock) Hash() (*BlockHash, error) {
	if msg == nil || msg.Header == nil {
		return nil, fmt.Errorf("MsgDeSoBLock.Hash: nil block or nil header")
	}
	return msg.Header.Hash()
}

func (msg *MsgDeSoBlock) String() string {
	if msg == nil || msg.Header == nil {
		return "<nil block or header>"
	}
	return fmt.Sprintf("<Header: %v, %v>", msg.Header.String(), msg.BlockProducerInfo)
}

// ==================================================================
// SNAPSHOT Message
// ==================================================================

type MsgDeSoGetSnapshot struct {
	// SnapshotStartKey is the db key from which we want to start fetching the data.
	SnapshotStartKey []byte
}

func (msg *MsgDeSoGetSnapshot) ToBytes(preSignature bool) ([]byte, error) {
	data := []byte{}
	data = append(data, EncodeByteArray(msg.SnapshotStartKey)...)

	return data, nil
}

func (msg *MsgDeSoGetSnapshot) FromBytes(data []byte) error {
	var err error

	rr := bytes.NewReader(data)

	msg.SnapshotStartKey, err = DecodeByteArray(rr)
	if err != nil {
		return errors.Wrapf(err, "MsgDeSoGetSnapshot.FromBytes: Error reading snapshot start key")
	}
	if len(msg.SnapshotStartKey) == 0 {
		return fmt.Errorf("MsgDeSoGetSnapshot.FromBytes: Received an empty SnapshotStartKey")
	}
	return nil
}

func (msg *MsgDeSoGetSnapshot) GetMsgType() MsgType {
	return MsgTypeGetSnapshot
}

func (msg *MsgDeSoGetSnapshot) GetPrefix() []byte {
	return msg.SnapshotStartKey[:1]
}

type MsgDeSoSnapshotData struct {
	// SnapshotMetadata is the information about the current snapshot epoch.
	SnapshotMetadata *SnapshotEpochMetadata

	// SnapshotChunk is the snapshot state data chunk.
	SnapshotChunk []*DBEntry
	// SnapshotChunkFull indicates whether we've exhausted all entries for the given prefix.
	// If this is true, it means that there are more entries in node's db, and false means
	// we've fetched everything.
	SnapshotChunkFull bool

	// Prefix indicates the db prefix of the current snapshot chunk.
	Prefix []byte
}

func (msg *MsgDeSoSnapshotData) ToBytes(preSignature bool) ([]byte, error) {
	data := []byte{}

	// Encode the snapshot metadata.
	data = append(data, msg.SnapshotMetadata.ToBytes()...)

	// Encode the snapshot chunk data.
	if len(msg.SnapshotChunk) == 0 {
		return nil, fmt.Errorf("MsgDeSoSnapshotData.ToBytes: Snapshot data should not be empty")
	}
	data = append(data, UintToBuf(uint64(len(msg.SnapshotChunk)))...)
	for _, vv := range msg.SnapshotChunk {
		data = append(data, vv.ToBytes()...)
	}
	data = append(data, BoolToByte(msg.SnapshotChunkFull))
	data = append(data, UintToBuf(uint64(len(msg.Prefix)))...)
	data = append(data, msg.Prefix...)

	return data, nil
}

func (msg *MsgDeSoSnapshotData) FromBytes(data []byte) error {
	var err error

	rr := bytes.NewReader(data)

	// Decode snapshot metadata.
	msg.SnapshotMetadata = &SnapshotEpochMetadata{}
	if err := msg.SnapshotMetadata.FromBytes(rr); err != nil {
		return errors.Wrapf(err, "MsgDeSoSnapshotData.FromBytes: Problem decoding snapshot metadata")
	}
	// Decode snapshot keys
	dataLen, err := ReadUvarint(rr)
	if err != nil {
		return errors.Wrapf(err, "MsgDeSoSnapshotData.FromBytes: Problem decoding length of SnapshotChunk")
	}
	for ; dataLen > 0; dataLen-- {
		dbEntry := &DBEntry{}
		if err := dbEntry.FromBytes(rr); err != nil {
			return errors.Wrapf(err, "MsgDeSoSnapshotData.FromBytes: Problem decoding SnapshotChunk")
		}
		msg.SnapshotChunk = append(msg.SnapshotChunk, dbEntry)
	}
	msg.SnapshotChunkFull, err = ReadBoolByte(rr)
	if err != nil {
		return errors.Wrapf(err, "MsgDeSoSnapshotData.FromBytes: Problem decoding SnapshotChunkFull")
	}

	prefixLen, err := ReadUvarint(rr)
	if err != nil {
		return errors.Wrapf(err, "MsgDeSoSnapshotData.FromBytes: Problem decoding length of prefix")
	}
	msg.Prefix, err = SafeMakeSliceWithLength[byte](prefixLen)
	if err != nil {
		return errors.Wrapf(err, "MsgDeSoSnapshotData.FromBytes: Problem creating slice for prefix")
	}
	_, err = io.ReadFull(rr, msg.Prefix)
	if err != nil {
		return errors.Wrapf(err, "MsgDeSoSnapshotData.FromBytes: Problem decoding prefix")
	}

	return nil
}

func (msg *MsgDeSoSnapshotData) GetMsgType() MsgType {
	return MsgTypeSnapshotData
}

// ==================================================================
// TXN Message
// ==================================================================

// UtxoKey is a 32-byte txid with a 4-byte uint32 index
// identifying the particular output in the transaction where
// this utxo occurs.
// When fetching from the db the txid and index are concatenated to
// form the key, with the index serialized as big-endian.
type UtxoKey struct {
	// The 32-byte transaction id where the unspent output occurs.
	TxID BlockHash
	// The index within the txn where the unspent output occurs.
	Index uint32
}

func (utxoKey *UtxoKey) String() string {
	return fmt.Sprintf("< TxID: %v, Index: %d >", &utxoKey.TxID, utxoKey.Index)
}

func (utxoKey *UtxoKey) RawEncodeWithoutMetadata(blockHeight uint64, skipMetadata ...bool) []byte {
	var data []byte
	data = append(data, utxoKey.TxID.ToBytes()...)
	data = append(data, UintToBuf(uint64(utxoKey.Index))...)
	return data
}

func (utxoKey *UtxoKey) RawDecodeWithoutMetadata(blockHeight uint64, rr *bytes.Reader) error {
	// Read TxIndex
	txIdBytes := make([]byte, HashSizeBytes)
	_, err := io.ReadFull(rr, txIdBytes)
	if err != nil {
		return errors.Wrapf(err, "UtxoKey.Decode: Problem reading TxID")
	}
	utxoKey.TxID = *NewBlockHash(txIdBytes)

	index, err := ReadUvarint(rr)
	if err != nil {
		return errors.Wrapf(err, "UtxoKey.Decode: Problem reading Index")
	}
	utxoKey.Index = uint32(index)

	return nil
}

func (utxoKey *UtxoKey) GetVersionByte(blockHeight uint64) byte {
	return 0
}

func (utxoKey *UtxoKey) GetEncoderType() EncoderType {
	return EncoderTypeUtxoKey
}

const (
	// MaxDeSoInputSizeBytes is the size required to encode an DeSoInput.
	// 32 bytes for the TxID and 4 bytes for the Index = 36 bytes. Note
	// that because the index is encoded as a uvarint, this size represents
	// a maximum.
	MaxDeSoInputSizeBytes = 32 + 4
	// MaxDeSoOutputSizeBytes is the size required to encode an DeSoOutput.
	// It is 33 bytes for the public key and 8 bytes for the amount
	// = 41 bytes. Note that because the amount is encoded as a uvarint,
	// this size represents a maximum.
	MaxDeSoOutputSizeBytes = btcec.PubKeyBytesLenCompressed + 8
)

// DeSoInput represents a single unspent output from a previous txn.
// For that reason it specifies the previous txn and the index in that txn where
// the output appears by simply aliasing UtxoKey.
type DeSoInput UtxoKey

func (desoInput *DeSoInput) String() string {
	return (*UtxoKey)(desoInput).String()
}

func NewDeSoInput() *DeSoInput {
	return &DeSoInput{
		TxID: BlockHash{},
	}
}

type DeSoOutput struct {
	// Outputs always compensate a specific public key.
	PublicKey []byte
	// The amount of DeSo to send to this public key.
	AmountNanos uint64
}

func (desoOutput *DeSoOutput) String() string {
	return fmt.Sprintf("< PublicKey: %#v, AmountNanos: %d >",
		PkToStringMainnet(desoOutput.PublicKey), desoOutput.AmountNanos)
}

func (desoOutput *DeSoOutput) RawEncodeWithoutMetadata(blockHeight uint64, skipMetadata ...bool) []byte {
	var data []byte

	data = append(data, EncodeByteArray(desoOutput.PublicKey)...)
	data = append(data, UintToBuf(desoOutput.AmountNanos)...)

	return data
}

func (desoOutput *DeSoOutput) RawDecodeWithoutMetadata(blockHeight uint64, rr *bytes.Reader) error {
	var err error

	desoOutput.PublicKey, err = DecodeByteArray(rr)
	if err != nil {
		return errors.Wrapf(err, "DesoOutput.Decode: Problem reading PublicKey")
	}

	desoOutput.AmountNanos, err = ReadUvarint(rr)
	if err != nil {
		return errors.Wrapf(err, "DesoOutput.Decode: Problem reading AmountNanos")
	}
	return nil
}

func (desoOutput *DeSoOutput) GetVersionByte(blockHeight uint64) byte {
	return 0
}

func (desoOutput *DeSoOutput) GetEncoderType() EncoderType {
	return EncoderTypeDeSoOutput
}

const (
	// derSigMagicOffset is the first byte of the DER signature format. It's a hard-coded value defined as part of the
	// DER encoding standard.
	derSigMagicOffset = 0x30

	// derSigMagicMaxRecoveryOffset is the maximal value of the DeSo-DER signature format. We enable public key recovery
	// from ECDSA signatures. To facilitate this, we add the recovery id to the DER magic 0x30 first byte. The recovery id
	// is in the range of [0, 3] and corresponds to the compact signature header magic. Adding recovery id to signature
	// encoding is totally optional and leaving the first byte 0x30 is acceptable. Specifically, the DeSo-DER signatures
	// have the following format:
	// <0x30 + optionally (0x01 + recoveryId)> <length of whole message> <0x02> <length of R> <R> 0x2 <length of S> <S>.
	// At this point, a familiar reader might arrive at some malleability concerns. After all that's why bip-62 enforced
	// DER signatures. ECDSA malleability is prevented by allowing public key recovery iff it was produced with a derived key.
	// That is, signatures made with derived keys cannot start with 0x30, unless the underlying transaction has the
	// derived public key in ExtraData. And if it does, then the header must be 0x30.
	derSigMagicMaxRecoveryOffset = 0x34
)

// DeSoSignature is a wrapper around ECDSA signatures used primarily in the MsgDeSoTxn transaction type.
type DeSoSignature struct {
	// Sign stores the main ECDSA signature. We use the btcec crypto package for most of the heavy-lifting.
	Sign *btcec.Signature

	// RecoveryId is the public key recovery id. The RecoveryId is taken from the DeSo-DER signature header magic byte and
	// must be in the [0, 3] range.
	RecoveryId byte
	// IsRecoverable indicates if the original signature contained the public key recovery id.
	IsRecoverable bool
}

func (desoSign *DeSoSignature) SetSignature(sign *btcec.Signature) {
	desoSign.Sign = sign
}

// Verify is a wrapper around DeSoSignature.Sign.Verify.
func (desoSign *DeSoSignature) Verify(hash []byte, pubKey *btcec.PublicKey) bool {
	if desoSign.Sign == nil {
		return false
	}
	return desoSign.Sign.Verify(hash, pubKey)
}

// HasHighS returns true if the signature has a high S value, which is non-standard
func (desoSign *DeSoSignature) HasHighS() bool {
	if desoSign == nil || desoSign.Sign == nil {
		return false
	}
	// We reject high-S signatures as they lead to inconsistent public key recovery
	// https://github.com/indutny/elliptic/blob/master/lib/elliptic/ec/index.js#L147
	return desoSign.Sign.S.Cmp(big.NewInt(0).Rsh(secp256k1.Params().N, 1)) != -1
}

// ToBytes encodes the signature in accordance to the DeSo-DER ECDSA format.
// <0x30 + optionally (0x01 + recoveryId)> <length of whole message> <0x02> <length of R> <R> 0x2 <length of S> <S>.
func (desoSign *DeSoSignature) ToBytes() []byte {
	// Serialize the signature using the DER encoding.
	signatureBytes := desoSign.Sign.Serialize()

	// If the signature contains the recovery id, place it in the header magic in accordance with
	// the DeSo-DER format.
	if len(signatureBytes) > 0 && desoSign.IsRecoverable {
		signatureBytes[0] += 0x01 + desoSign.RecoveryId
	}
	return signatureBytes
}

// FromBytes parses the signature bytes encoded in accordance to the DeSo-DER ECDSA format.
func (desoSign *DeSoSignature) FromBytes(signatureBytes []byte) error {
	// Signature cannot be an empty byte array.
	if len(signatureBytes) == 0 {
		return fmt.Errorf("FromBytes: Signature cannot be empty")
	}

	// The first byte of the signature must be in the [0x30, 0x34] range.
	if signatureBytes[0] < derSigMagicOffset || signatureBytes[0] > derSigMagicMaxRecoveryOffset {
		return fmt.Errorf("FromBytes: DeSo-DER header magic expected in [%v, %v] range but got: %v",
			derSigMagicOffset, derSigMagicMaxRecoveryOffset, signatureBytes[0])
	}

	// Copy the signature bytes to make so that we can freely modify it.
	signatureBytesCopy, err := SafeMakeSliceWithLength[byte](uint64(len(signatureBytes)))
	if err != nil {
		return fmt.Errorf("FromBytes: Problem creating slice for signatureBytesCopy")
	}
	copy(signatureBytesCopy, signatureBytes)
	// If header magic contains the recovery Id, we will retrieve it.
	if signatureBytes[0] > derSigMagicOffset {
		// We subtract 1 because DeSo-DER header magic in this case is 0x30 + 0x01 + recoveryId
		desoSign.RecoveryId = signatureBytes[0] - derSigMagicOffset - 0x01
		desoSign.IsRecoverable = true
		// Now set the first byte as the standard DER header offset so that we can parse it with btcec.
		signatureBytesCopy[0] = derSigMagicOffset
	}
	// Parse the signature assuming it's encoded in the standard DER format.
	desoSign.Sign, err = btcec.ParseDERSignature(signatureBytesCopy, btcec.S256())
	if err != nil {
		return errors.Wrapf(err, "Problem parsing signatureBytes")
	}
	return nil
}

const (
	// See comment on _btcecSerializeCompact to better understand how these constants are used.

	// btcecCompactSigSize is the size of a btcec compact signature. It consists of a compact signature recovery code
	// byte followed by the R and S components serialized as 32-byte big-endian values. 1+32*2 = 65 for the R and S
	// components. 1+32+32=65.
	btcecCompactSigSize byte = 65

	// This is a magic offset that we need to implement the compact signature concept from btcec.
	//
	// btcecCompactSigMagicOffset is a value used when creating the compact signature recovery code inherited from Bitcoin and
	// has no meaning, but has been retained for compatibility. For historical purposes, it was originally picked to avoid
	// a binary representation that would allow compact signatures to be mistaken for other components.
	btcecCompactSigMagicOffset byte = 27

	// btcecCompactSigCompPubKey is a value used when creating the compact signature recovery code to indicate the original
	// public key was compressed.
	btcecCompactSigCompPubKey byte = 4
)

// The concept of a compact signature comes from btcec. It's a weird format that's different from standard DER
// encoding, but we use it because it allows us to leverage their RecoverCompact function. For some reason, btcec
// only implemented SignCompact() and RecoverCompact() but not SerializeCompact(). So, for our use-case, we
// implement the missing Serialize() function and then we call the following to recover the public key:
// - btcec.RecoverCompact(_btcecSerializeCompact(desoSignature)).
//
// _btcecSerializeCompact encodes the signature into the compact signature format:
// <1-byte compact sig recovery code><32-byte R><32-byte S>
//
// The compact sig recovery code is the value 27 + public key recovery ID + 4
// if the compact signature was created with a compressed public key.
// Public key recovery ID is in the range [0, 3].
func (desoSign *DeSoSignature) _btcecSerializeCompact() ([]byte, error) {
	// We will change from the btcec signature type to the dcrec signature type. To achieve this, we will create the
	// ecdsa (R, S) pair using the decred's package.
	// Reference: https://github.com/decred/dcrd/blob/1eff7/dcrec/secp256k1/modnscalar_test.go#L26
	rBytes := desoSign.Sign.R.Bytes()
	r := &secp256k1.ModNScalar{}
	r.SetByteSlice(rBytes)

	sBytes := desoSign.Sign.S.Bytes()
	s := &secp256k1.ModNScalar{}
	s.SetByteSlice(sBytes)

	// To make sure the signature has been correctly parsed, we verify DER encoding of both signatures matches.
	verifySignature := decredEC.NewSignature(r, s)
	if !bytes.Equal(verifySignature.Serialize(), desoSign.Sign.Serialize()) {
		return nil, fmt.Errorf("_btcecSerializeCompact: Problem sanity-checking signature")
	}

	// Encode the signature using compact format.
	// reference: https://github.com/decred/dcrd/blob/1eff7/dcrec/secp256k1/ecdsa/signature.go#L712
	compactSigRecoveryCode := btcecCompactSigMagicOffset + desoSign.RecoveryId + btcecCompactSigCompPubKey

	// Output <compactSigRecoveryCode><32-byte R><32-byte S>.
	var b [btcecCompactSigSize]byte
	b[0] = compactSigRecoveryCode
	r.PutBytesUnchecked(b[1:33])
	s.PutBytesUnchecked(b[33:65])
	return b[:], nil
}

// RecoverPublicKey attempts to retrieve the signer's public key from the DeSoSignature given the messageHash sha256x2 digest.
func (desoSign *DeSoSignature) RecoverPublicKey(messageHash []byte) (*btcec.PublicKey, error) {
	// Serialize signature into the compact encoding.
	signatureBytes, err := desoSign._btcecSerializeCompact()
	if err != nil {
		return nil, errors.Wrapf(err, "RecoverPublicKey: Problem serializing compact signature")
	}

	// Now recover the public key from the compact encoding.
	recoveredPublicKey, _, err := btcec.RecoverCompact(btcec.S256(), signatureBytes, messageHash)
	if err != nil {
		return nil, errors.Wrapf(err, "RecoverPublicKey: Problem recovering public key from the signature bytes")
	}

	return recoveredPublicKey, nil
}

// SignRecoverable computes a signature that adds a publicKeyRecoveryID to the first byte of a
// standard DER signature. We call the combination the DeSo-DER signature.
//
// Overall, it first computes a standard DER signature, and then it adds (0x01 + recoveryID) to
// the first byte. This makes it so that the first byte will be between [0x31, 0x34] inclusive,
// instead of being 0x30, which is the standard DER signature magic number.
func SignRecoverable(bb []byte, privateKey *btcec.PrivateKey) (*DeSoSignature, error) {
	signature, err := privateKey.Sign(bb)
	if err != nil {
		return nil, err
	}

	// We use SignCompact from the btcec library to get the recoverID. This results in a non-standard
	// encoding that we need to manipulate in order to get the recoveryID back out. See comment on
	// _btcecSerializeCompact for more information.
	signatureCompact, err := btcec.SignCompact(btcec.S256(), privateKey, bb, true)
	if err != nil {
		return nil, err
	}
	recoveryId := (signatureCompact[0] - btcecCompactSigMagicOffset) & ^byte(btcecCompactSigCompPubKey)

	return &DeSoSignature{
		Sign:          signature,
		RecoveryId:    recoveryId,
		IsRecoverable: true,
	}, nil
}

type MsgDeSoTxn struct {
	TxInputs  []*DeSoInput
	TxOutputs []*DeSoOutput

	// DeSoTxnMetadata is an interface type that will give us information on how
	// we should handle the transaction, including what type of transaction this
	// is.
	TxnMeta DeSoTxnMetadata

	// Transactions must generally explicitly include the key that is
	// spending the inputs to the transaction. The exception to this rule is that
	// BlockReward and BitcoinExchange transactions do not require the inclusion
	// of a public key since they have no inputs to spend.
	//
	// The public key should be a serialized compressed ECDSA public key on the
	// secp256k1 curve.
	PublicKey []byte

	// This is typically a JSON field that can be used to add extra information to
	// a transaction without causing a hard fork. It is useful in rare cases where we
	// realize that something needs to be added to a transaction but where we can't
	// afford a hard fork.
	ExtraData map[string][]byte

	// Transactions must generally be signed by the key that is spending the
	// inputs to the transaction. The exception to this rule is that
	// BLOCK_REWARD and CREATE_deso transactions do not require a signature
	// since they have no inputs.
	Signature DeSoSignature

	// (!!) **DO_NOT_USE** (!!)
	//
	// Use txn.TxnMeta.GetTxnType() instead.
	//
	// We need this for JSON encoding/decoding. It isn't used for anything
	// else and it isn't actually serialized or de-serialized when sent
	// across the network using ToBytes/FromBytes because we prefer that
	// any use of the MsgDeSoTxn in Go code rely on TxnMeta.GetTxnType() rather
	// than checking this value, which, in Go context, is redundant and
	// therefore error-prone (e.g. someone might change TxnMeta while
	// forgetting to set it). We make it a uint64 explicitly to prevent
	// people from using it in Go code.
	TxnTypeJSON uint64
}

func (msg *MsgDeSoTxn) String() string {
	pubKey := msg.PublicKey
	if msg.TxnMeta.GetTxnType() == TxnTypeBitcoinExchange {
		pubKeyObj, err := ExtractBitcoinPublicKeyFromBitcoinTransactionInputs(
			msg.TxnMeta.(*BitcoinExchangeMetadata).BitcoinTransaction, DeSoMainnetParams.BitcoinBtcdParams)
		if err != nil {
			pubKey = msg.PublicKey
		} else {
			pubKey = pubKeyObj.SerializeCompressed()
		}
	}
	return fmt.Sprintf("< TxHash: %v, TxnType: %v, PubKey: %v >",
		msg.Hash(), msg.TxnMeta.GetTxnType(), PkToStringMainnet(pubKey))
}

func (msg *MsgDeSoTxn) ToBytes(preSignature bool) ([]byte, error) {
	data := []byte{}

	// Serialize the inputs
	data = append(data, UintToBuf(uint64(len(msg.TxInputs)))...)
	for _, desoInput := range msg.TxInputs {
		data = append(data, desoInput.TxID[:]...)
		data = append(data, UintToBuf(uint64(desoInput.Index))...)
	}

	// Serialize the outputs
	data = append(data, UintToBuf(uint64(len(msg.TxOutputs)))...)
	for _, desoOutput := range msg.TxOutputs {
		// The public key is always 33 bytes.
		data = append(data, desoOutput.PublicKey[:]...)
		data = append(data, UintToBuf(desoOutput.AmountNanos)...)
	}

	// Serialize the metadata
	//
	// Encode the type as a uvarint.
	data = append(data, UintToBuf(uint64(msg.TxnMeta.GetTxnType()))...)
	// Encode the length and payload for the metadata.
	//
	// Note that we do *NOT* serialize the metadata using the preSignature
	// flag. This is the correct thing to do since by the time we're ready
	// to serialize the full transaction, all of the metadata should have
	// its signatures fully computed. As a result, the proper way to use
	// the preSignature flag when metadata is involved is as follows:
	// - Compute the bytes for the meta using preSignature=true
	// - Sign the bytes for the meta however that particular metadata
	//   requires.
	// - Compute the bytes for the full transaction using preSignature=true.
	//   This will fully-serialize the meta with its computed signature,
	//   which is correct.
	// - Sign the bytes for the full transaction from above.
	preSignatureForMeta := false
	metadataBuf, err := msg.TxnMeta.ToBytes(preSignatureForMeta)
	if err != nil {
		return nil, errors.Wrapf(err, "MsgDeSoTxn.ToBytes: Problem encoding meta of type %v: ",
			msg.TxnMeta.GetTxnType())
	}
	data = append(data, UintToBuf(uint64(len(metadataBuf)))...)
	data = append(data, metadataBuf...)

	// Serialize the public key if there is one. Encode the length in
	// case this field was left empty.
	data = append(data, UintToBuf(uint64(len(msg.PublicKey)))...)
	data = append(data, msg.PublicKey...)

	// ExtraData
	data = append(data, EncodeExtraData(msg.ExtraData)...)

	// Serialize the signature. Since this can be variable length, encode
	// the length first and then the signature. If there is no signature, then
	// a zero will be encoded for the length and no signature bytes will be added
	// beyond it.
	sigBytes := []byte{}
	if !preSignature && msg.Signature.Sign != nil {
		sigBytes = msg.Signature.ToBytes()
	}
	// Note that even though we encode the length as a varint as opposed to a
	// fixed-width int, it should always take up just one byte since the length
	// of the signature will never exceed 127 bytes in length. This is important
	// to note for e.g. operations that try to compute a transaction's size
	// before a signature is present such as during transaction fee computations.
	data = append(data, UintToBuf(uint64(len(sigBytes)))...)
	data = append(data, sigBytes...)

	return data, nil
}

func _readTransaction(rr io.Reader) (*MsgDeSoTxn, error) {
	ret := NewMessage(MsgTypeTxn).(*MsgDeSoTxn)

	// De-serialize the inputs
	numInputs, err := ReadUvarint(rr)
	if err != nil {
		return nil, errors.Wrapf(err, "_readTransaction: Problem converting len(msg.TxInputs)")
	}
	for ii := uint64(0); ii < numInputs; ii++ {
		currentInput := NewDeSoInput()
		_, err = io.ReadFull(rr, currentInput.TxID[:])
		if err != nil {
			return nil, errors.Wrapf(err, "_readTransaction: Problem converting input txid")
		}
		inputIndex, err := ReadUvarint(rr)
		if err != nil {
			return nil, errors.Wrapf(err, "_readTransaction: Problem converting input index")
		}
		if inputIndex > uint64(^uint32(0)) {
			return nil, fmt.Errorf("_readTransaction: Input index (%d) must not exceed (%d)", inputIndex, ^uint32(0))
		}
		currentInput.Index = uint32(inputIndex)

		ret.TxInputs = append(ret.TxInputs, currentInput)
	}

	// De-serialize the outputs
	numOutputs, err := ReadUvarint(rr)
	if err != nil {
		return nil, errors.Wrapf(err, "_readTransaction: Problem converting len(msg.TxOutputs)")
	}
	for ii := uint64(0); ii < numOutputs; ii++ {
		currentOutput := &DeSoOutput{}
		currentOutput.PublicKey = make([]byte, btcec.PubKeyBytesLenCompressed)
		_, err = io.ReadFull(rr, currentOutput.PublicKey)
		if err != nil {
			return nil, errors.Wrapf(err, "_readTransaction: Problem reading DeSoOutput.PublicKey")
		}

		amountNanos, err := ReadUvarint(rr)
		if err != nil {
			return nil, errors.Wrapf(err, "_readTransaction: Problem reading DeSoOutput.AmountNanos")
		}
		currentOutput.AmountNanos = amountNanos

		ret.TxOutputs = append(ret.TxOutputs, currentOutput)
	}

	// De-serialize the metadata
	//
	// Encode the type as a uvarint.
	txnMetaType, err := ReadUvarint(rr)
	if err != nil {
		return nil, errors.Wrapf(err, "_readTransaction: Problem reading MsgDeSoTxn.TxnType")
	}
	ret.TxnMeta, err = NewTxnMetadata(TxnType(txnMetaType))
	if err != nil {
		return nil, fmt.Errorf("_readTransaction: Problem initializing metadata: %v", err)
	}
	if ret.TxnMeta == nil {
		return nil, fmt.Errorf("_readTransaction: Metadata was nil: %v", ret.TxnMeta)
	}
	metaLen, err := ReadUvarint(rr)
	if err != nil {
		return nil, errors.Wrapf(err, "_readTransaction: Problem reading len(TxnMeta)")
	}
	if metaLen > MaxMessagePayload {
		return nil, fmt.Errorf("_readTransaction.FromBytes: metaLen length %d longer than max %d", metaLen, MaxMessagePayload)
	}
	metaBuf, err := SafeMakeSliceWithLength[byte](metaLen)
	if err != nil {
		return nil, fmt.Errorf("_readTransaction.FromBytes: Problem creating slice for metaBuf")
	}
	_, err = io.ReadFull(rr, metaBuf)
	if err != nil {
		return nil, errors.Wrapf(err, "_readTransaction: Problem reading TxnMeta")
	}
	err = ret.TxnMeta.FromBytes(metaBuf)
	if err != nil {
		return nil, errors.Wrapf(err, "_readTransaction: Problem decoding TxnMeta: ")
	}

	// De-serialize the public key if there is one
	pkLen, err := ReadUvarint(rr)
	if err != nil {
		return nil, errors.Wrapf(err, "_readTransaction: Problem reading len(DeSoTxn.PublicKey)")
	}
	if pkLen > MaxMessagePayload {
		return nil, fmt.Errorf("_readTransaction.FromBytes: pkLen length %d longer than max %d", pkLen, MaxMessagePayload)
	}
	ret.PublicKey = nil
	if pkLen != 0 {
		ret.PublicKey, err = SafeMakeSliceWithLength[byte](pkLen)
		if err != nil {
			return nil, fmt.Errorf("_readTransaction.FromBytes: Problem making slice for PublicKey")
		}
		_, err = io.ReadFull(rr, ret.PublicKey)
		if err != nil {
			return nil, errors.Wrapf(err, "_readTransaction: Problem reading DeSoTxn.PublicKey")
		}
	}

	// De-serialize the ExtraData
	extraData, err := DecodeExtraData(rr)
	if err != nil {
		return nil, fmt.Errorf("_readTransaction: Error decoding extra data: %v", err)
	}
	ret.ExtraData = extraData

	// De-serialize the signature if there is one.
	sigLen, err := ReadUvarint(rr)
	if err != nil {
		return nil, errors.Wrapf(err, "_readTransaction: Problem reading len(DeSoTxn.Signature)")
	}
	if sigLen > MaxMessagePayload {
		return nil, fmt.Errorf("_readTransaction.FromBytes: sigLen length %d longer than max %d", sigLen, MaxMessagePayload)
	}

	ret.Signature.SetSignature(nil)
	if sigLen != 0 {
		sigBytes, err := SafeMakeSliceWithLength[byte](sigLen)
		if err != nil {
			return nil, fmt.Errorf("_readTransaction.FromBytes: Problem making slice for sigBytes")
		}
		_, err = io.ReadFull(rr, sigBytes)
		if err != nil {
			return nil, errors.Wrapf(err, "_readTransaction: Problem reading DeSoTxn.Signature")
		}

		// Verify that the signature is valid.
		err = ret.Signature.FromBytes(sigBytes)
		if err != nil {
			return nil, errors.Wrapf(err, "_readTransaction: Problem parsing DeSoTxn.Signature bytes")
		}
	}

	return ret, nil
}

func (msg *MsgDeSoTxn) FromBytes(data []byte) error {
	rr := bytes.NewReader(data)

	ret, err := _readTransaction(rr)
	if err != nil {
		return errors.Wrapf(err, "MsgDeSoTxn.FromBytes: Problem reading txn: ")
	}
	*msg = *ret
	return nil
}

func (msg *MsgDeSoTxn) GetMsgType() MsgType {
	return MsgTypeTxn
}

// Hash is a helper function to compute a hash of the transaction aka a
// transaction ID.
func (msg *MsgDeSoTxn) Hash() *BlockHash {
	// BitcoinExchange transactions are a special case whereby the hash
	// of the DeSo transaction is defined as the hash of the Bitcoin
	// transaction embedded within it. This allows us to use BitcoinExchange
	// transactions as inputs to subsequent transactions *before* the
	// merkle proof has actually been defined. Thus it allows us to support
	// the "instant DeSo buy" feature in the UI.
	if msg.TxnMeta.GetTxnType() == TxnTypeBitcoinExchange {
		bitcoinTxHash := (BlockHash)(
			msg.TxnMeta.(*BitcoinExchangeMetadata).BitcoinTransaction.TxHash())
		return &bitcoinTxHash
	}

	preSignature := false
	txBytes, err := msg.ToBytes(preSignature)
	if err != nil {
		return nil
	}

	return Sha256DoubleHash(txBytes)
}

func (msg *MsgDeSoTxn) Copy() (*MsgDeSoTxn, error) {
	txnBytes, err := msg.ToBytes(false /*preSignature*/)
	if err != nil {
		return nil, errors.Wrapf(err, "MsgDeSoTxn.Copy: ")
	}
	newTxn := &MsgDeSoTxn{}
	err = newTxn.FromBytes(txnBytes)
	if err != nil {
		return nil, errors.Wrapf(err, "MsgDeSoTxn.Copy: ")
	}
	return newTxn, nil
}

func (msg *MsgDeSoTxn) Sign(privKey *btcec.PrivateKey) (*btcec.Signature, error) {
	// Serialize the transaction without the signature portion.
	txnBytes, err := msg.ToBytes(true /*preSignature*/)
	if err != nil {
		return nil, err
	}
	// Compute a hash of the transaction bytes without the signature
	// portion and sign it with the passed private key.
	txnSignatureHash := Sha256DoubleHash(txnBytes)
	txnSignature, err := privKey.Sign(txnSignatureHash[:])
	if err != nil {
		return nil, err
	}
	return txnSignature, nil
}

// SignTransactionWithDerivedKey the signature contains solution iteration,
// which allows us to recover signer public key from the signature.
// Returns (new txn bytes, txn signature, error)
func SignTransactionBytes(txnBytes []byte, privateKey *btcec.PrivateKey, isDerived bool) ([]byte, []byte, error) {
	// As we're signing the transaction using a derived key, we
	// pass the key to extraData.
	rr := bytes.NewReader(txnBytes)
	txn, err := _readTransaction(rr)
	if err != nil {
		return nil, nil, errors.Wrapf(err, "SignTransactionBytes: Problem reading txn: ")
	}
	if isDerived {
		if txn.ExtraData == nil {
			txn.ExtraData = make(map[string][]byte)
		}
		txn.ExtraData[DerivedPublicKey] = privateKey.PubKey().SerializeCompressed()
	}

	// Sign the transaction with the passed private key.
	txnSignature, err := txn.Sign(privateKey)
	if err != nil {
		return nil, nil, err
	}

	newTxnBytes, err := txn.ToBytes(true)
	if err != nil {
		return nil, nil, err
	}

	return newTxnBytes, txnSignature.Serialize(), nil
}

// MarshalJSON and UnmarshalJSON implement custom JSON marshaling/unmarshaling
// to support transaction metadata. The reason this needs to exist is because
// TxnMeta is an abstract interface and therefore
// when its decoded to JSON, the type information (i.e. which TxnType it is)
// cannot be inferred from the JSON unless we augment it a little bit.
// Note this format is not used to relay messages between nodes, only
// for replying to frontend/user-facing queries.
func (msg *MsgDeSoTxn) MarshalJSON() ([]byte, error) {
	// Copy the txn so none of the fields get set on the passed-in txn.
	txnCopy := *msg
	// If there's no metadata then we have an error. Transactions should
	// always have a metadata field that indicates what type the transaction
	// is.
	if txnCopy.TxnMeta == nil {
		return nil, fmt.Errorf("MsgDeSoTxn.MarshalJSON: Transaction is missing TxnMeta: %v", txnCopy)
	}
	// Set the txnType based on the metadata that is set.
	txnCopy.TxnTypeJSON = uint64(txnCopy.TxnMeta.GetTxnType())
	return json.Marshal(txnCopy)
}

// UnmarshalJSON is covered by the comment on MarshalJSON.
func (msg *MsgDeSoTxn) UnmarshalJSON(data []byte) error {
	// Use the map-based JSON conversion to determine the type of the
	// TxnMeta and initialize it appropriately.
	var responseMap map[string]interface{}
	err := json.Unmarshal(data, &responseMap)
	if err != nil {
		return err
	}

	// Set the TxnMeta based on the TxnType that's set in the top level
	// of the transaction.
	txnType, txnTypeExists := responseMap["TxnTypeJSON"]
	if !txnTypeExists {
		// If there is not metadata that's an error.
		return fmt.Errorf("MsgDeSoTxn.UnmarshalJSON: Field txnType is missing "+
			"from JSON decoded map: %v", responseMap)
	}
	txnMeta, err := NewTxnMetadata(TxnType(uint64(txnType.(float64))))
	if err != nil {
		return fmt.Errorf("MsgDeSoTxn.UnmarshalJSON: Problem parsing TxnType: %v, %v", err, responseMap)
	}
	msg.TxnMeta = txnMeta

	// TODO: The code below is an ugly hack, but it achieves the goal of making
	// TxnMeta (and MsgDeSoTxn by proxy) serializable to JSON without any extra overhead
	// needed on the caller side. This is particularly important when one considers
	// that transactions can be serialized to JSON as part of blocks,
	// and this makes it so that even in that case no special handling is
	// needed by the code serializing/deserializing, which is good. Still, would
	// be nice if, for example, the code below didn't break whenever we modify
	// MsgDeSoTxn (which is admittedly very rare and a test can easily catch this
	// by erroring when the number of fields changes with a helpful message).
	anonymousTxn := struct {
		TxInputs  []*DeSoInput
		TxOutputs []*DeSoOutput
		TxnMeta   DeSoTxnMetadata
		PublicKey []byte
		Signature DeSoSignature
		TxnType   uint64
	}{
		TxInputs:  msg.TxInputs,
		TxOutputs: msg.TxOutputs,
		TxnMeta:   msg.TxnMeta,
		PublicKey: msg.PublicKey,
		Signature: msg.Signature,
		TxnType:   msg.TxnTypeJSON,
	}
	json.Unmarshal(data, &anonymousTxn)

	msg.TxInputs = anonymousTxn.TxInputs
	msg.TxOutputs = anonymousTxn.TxOutputs
	msg.TxnMeta = anonymousTxn.TxnMeta
	msg.PublicKey = anonymousTxn.PublicKey
	msg.Signature = anonymousTxn.Signature
	// Don't set the TxnTypeJSON when unmarshaling. It should never be used in
	// Go code, only at the interface between Go and non-Go.
	msg.TxnTypeJSON = 0

	return nil
}

// ==================================================================
// BasicTransferMetadata
// ==================================================================

type BasicTransferMetadata struct {
	// Requires no extra information
}

func (txnData *BasicTransferMetadata) GetTxnType() TxnType {
	return TxnTypeBasicTransfer
}

func (txnData *BasicTransferMetadata) ToBytes(preSignature bool) ([]byte, error) {
	return []byte{}, nil
}

func (txnData *BasicTransferMetadata) FromBytes(data []byte) error {
	// Nothing to set
	return nil
}

func (txnData *BasicTransferMetadata) New() DeSoTxnMetadata {
	return &BasicTransferMetadata{}
}

// ==================================================================
// BlockRewardMetadataa
// ==================================================================

type BlockRewardMetadataa struct {
	// A block reward txn has an ExtraData field that can be between
	// zero and 100 bytes long. It can theoretically contain anything
	// but in practice it's likely that miners will use this field to
	// update the merkle root of the block, which may make the block
	// easier to mine (namely by allowing the Nonce in the header to
	// be shorter).
	ExtraData []byte
}

func (txnData *BlockRewardMetadataa) GetTxnType() TxnType {
	return TxnTypeBlockReward
}

func (txnData *BlockRewardMetadataa) ToBytes(preSignature bool) ([]byte, error) {
	retBytes := []byte{}

	// ExtraData.
	numExtraDataBytes := len(txnData.ExtraData)
	if numExtraDataBytes > MaxBlockRewardDataSizeBytes {
		return nil, fmt.Errorf(
			"BLOCK_REWARD txn ExtraData length (%d) cannot be longer than "+
				"(%d) bytes", numExtraDataBytes, MaxBlockRewardDataSizeBytes)
	}
	retBytes = append(retBytes, UintToBuf(uint64(numExtraDataBytes))...)
	retBytes = append(retBytes, txnData.ExtraData...)

	return retBytes, nil
}

func (txnData *BlockRewardMetadataa) FromBytes(dataa []byte) error {
	ret := BlockRewardMetadataa{}
	rr := bytes.NewReader(dataa)

	// ExtraData
	numExtraDataBytes, err := ReadUvarint(rr)
	if err != nil {
		return errors.Wrapf(err, "BlockRewardMetadataa.FromBytes: Problem reading NumExtraDataBytes")
	}

	if numExtraDataBytes > uint64(MaxBlockRewardDataSizeBytes) {
		return fmt.Errorf(
			"BLOCK_REWARD txn ExtraData length (%d) cannot be longer than "+
				"(%d) bytes", numExtraDataBytes, MaxBlockRewardDataSizeBytes)
	}
	ret.ExtraData, err = SafeMakeSliceWithLength[byte](numExtraDataBytes)
	if err != nil {
		return errors.Wrapf(err, "BlockRewardMetadataa.FromBytes: Problem creating slice for extradata")
	}
	_, err = io.ReadFull(rr, ret.ExtraData[:])
	if err != nil {
		return errors.Wrapf(err, "BlockRewardMetadataa.FromBytes: Problem reading ExtraData")
	}

	*txnData = ret
	return nil
}

func (txnData *BlockRewardMetadataa) New() DeSoTxnMetadata {
	return &BlockRewardMetadataa{}
}

func EncryptBytesWithPublicKey(bytesToEncrypt []byte, pubkey *ecdsa.PublicKey) ([]byte, error) {
	eciesPubkey := ecies.ImportECDSAPublic(pubkey)
	// Note we need to manually set the Params. Params is normally
	// set automatically in ImportECDSA based on what curve you're using.
	// However, because we use btcec.S256() rather than Ethereum's
	// implementation ethcrypto.S256(), which is just a wrapper around
	// secp256k1, the ecies library fails to fetch the proper parameters
	// for our curve even though it is functionally identical. So we just
	// set the params here and everything works.
	eciesPubkey.Params = ecies.ECIES_AES128_SHA256
	return ecies.Encrypt(rand.Reader, eciesPubkey, bytesToEncrypt, nil, nil)
}

func DecryptBytesWithPrivateKey(bytesToDecrypt []byte, privKey *ecdsa.PrivateKey) ([]byte, error) {
	eciesKeypair := ecies.ImportECDSA(privKey)
	// Note we need to manually set the Params. Params is normally
	// set automatically in ImportECDSA based on what curve you're using.
	// However, because we use btcec.S256() rather than Ethereum's
	// implementation ethcrypto.S256(), which is just a wrapper around
	// secp256k1, the ecies library fails to fetch the proper parameters
	// for our curve even though it is functionally identical. So we just
	// set the params here and everything works.
	eciesKeypair.Params = ecies.ECIES_AES128_SHA256
	return eciesKeypair.Decrypt(bytesToDecrypt, nil, nil)
}

// ==================================================================
// BitcoinExchangeMetadata
// ==================================================================

type BitcoinExchangeMetadata struct {
	// The Bitcoin transaction that sends Bitcoin to the designated burn address.
	BitcoinTransaction *wire.MsgTx
	// The hash of the Bitcoin block in which the Bitcoin transaction was mined.
	BitcoinBlockHash *BlockHash
	// The Bitcoin mekle root corresponding to the block in which the BitcoinTransaction
	// above was mined. Note that it is not strictly necessary to include this field
	// since we can look it up from the Bitcoin header if we know the BitcoinBlockHash.
	// However, having it here is convenient and allows us to do more validation prior
	// to looking up the header in the Bitcoin header chain.
	BitcoinMerkleRoot *BlockHash
	// This is a merkle proof that shows that the BitcoinTransaction above, with
	// hash equal to BitcoinTransactionHash, exists in the block with hash equal
	// to BitcoinBlockHash. This is effectively a path through a Merkle tree starting
	// from BitcoinTransactionHash as a leaf node and finishing with BitcoinMerkleRoot
	// as the root.
	BitcoinMerkleProof []*merkletree.ProofPart
}

func (txnData *BitcoinExchangeMetadata) GetTxnType() TxnType {
	return TxnTypeBitcoinExchange
}

func (txnData *BitcoinExchangeMetadata) ToBytes(preSignature bool) ([]byte, error) {
	data := []byte{}

	// BitcoinTransaction
	txnBytes := bytes.Buffer{}
	if err := txnData.BitcoinTransaction.Serialize(&txnBytes); err != nil {
		return nil, errors.Wrapf(err, "BitcoinExchangeMetadata.ToBytes: Problem "+
			"serializing BitcoinTransaction: ")
	}
	data = append(data, UintToBuf(uint64(len(txnBytes.Bytes())))...)
	data = append(data, txnBytes.Bytes()...)

	// BitcoinBlockHash
	data = append(data, txnData.BitcoinBlockHash[:]...)

	// BitcoinMerkleRoot
	data = append(data, txnData.BitcoinMerkleRoot[:]...)

	// BitcoinMerkleProof
	//
	// Encode the number of proof parts followed by all the proof parts.
	numProofParts := uint64(len(txnData.BitcoinMerkleProof))
	data = append(data, UintToBuf(numProofParts)...)
	for _, pf := range txnData.BitcoinMerkleProof {
		// ProofParts have a specific length so no need to encode the length.
		pfBytes, err := pf.Serialize()
		if err != nil {
			return nil, errors.Wrapf(err, "BitcoinExchangeMetadata.ToBytes")
		}

		data = append(data, pfBytes...)
	}

	return data, nil
}

func (txnData *BitcoinExchangeMetadata) FromBytes(data []byte) error {
	ret := BitcoinExchangeMetadata{}
	rr := bytes.NewReader(data)

	// BitcoinTransaction
	txnBytesLen, err := ReadUvarint(rr)
	if err != nil {
		return errors.Wrapf(err, "BitcoinExchangeMetadata.FromBytes: Problem "+
			"decoding BitcoinTransaction length")
	}
	if txnBytesLen > MaxMessagePayload {
		return fmt.Errorf("BitcoinExchangeMetadata.FromBytes: txnBytesLen %d "+
			"exceeds max %d", txnBytesLen, MaxMessagePayload)
	}
	txnBytes, err := SafeMakeSliceWithLength[byte](txnBytesLen)
	if err != nil {
		return fmt.Errorf("BitcoinExchangeMetadata.FromBytes: Problem making slice for txnBytes")
	}
	_, err = io.ReadFull(rr, txnBytes)
	if err != nil {
		return fmt.Errorf("BitcoinExchangeMetadata.FromBytes: Error reading txnBytes: %v", err)
	}
	ret.BitcoinTransaction = &wire.MsgTx{}
	err = ret.BitcoinTransaction.Deserialize(bytes.NewBuffer(txnBytes))
	if err != nil {
		return errors.Wrapf(err, "BitcoinExchangeMetadata.FromBytes: Problem parsing txnBytes: ")
	}

	// BitcoinBlockHash
	ret.BitcoinBlockHash = &BlockHash{}
	_, err = io.ReadFull(rr, ret.BitcoinBlockHash[:])
	if err != nil {
		return errors.Wrapf(err, "BitcoinExchangeMetadata.FromBytes: Problem reading BitcoinBlockHash: ")
	}

	// BitcoinMerkleRoot
	ret.BitcoinMerkleRoot = &BlockHash{}
	_, err = io.ReadFull(rr, ret.BitcoinMerkleRoot[:])
	if err != nil {
		return errors.Wrapf(err, "BitcoinExchangeMetadata.FromBytes: Problem reading BitcoinMerkleRoot: ")
	}

	// BitcoinMerkleProof
	numProofParts, err := ReadUvarint(rr)
	if err != nil {
		return errors.Wrapf(err, "BitcoinExchangeMetadata.FromBytes: Problem reading numProofParts: ")
	}
	for ii := uint64(0); ii < numProofParts; ii++ {
		pfBytes := make([]byte, merkletree.ProofPartSerializeSize)
		_, err = io.ReadFull(rr, pfBytes[:])
		if err != nil {
			return errors.Wrapf(err, "BitcoinExchangeMetadata.FromBytes: Problem reading ProofPart %d: ", ii)
		}
		pf := &merkletree.ProofPart{}
		if err := pf.Deserialize(pfBytes); err != nil {
			return errors.Wrapf(err, "BitcoinExchangeMetadata.FromBytes: Problem parsing ProofPart %d: ", ii)
		}

		ret.BitcoinMerkleProof = append(ret.BitcoinMerkleProof, pf)
	}

	*txnData = ret

	return nil
}

func (txnData *BitcoinExchangeMetadata) New() DeSoTxnMetadata {
	return &BitcoinExchangeMetadata{}
}

// ==================================================================
// PrivateMessageMetadata
//
// A private message is a message from one user on the platform to
// another user on the platform. It is generally treated as a normal
// transaction would be except that the public key of the top-level
// MsgDeSoTxn is assumed to be the sender of the message and the
// metadata contains a messange encrypted with the receiver's public
// key.
// ==================================================================

type PrivateMessageMetadata struct {
	// The sender of the message is assumed to be the originator of the
	// top-level transaction.

	// The public key of the recipient of the message.
	RecipientPublicKey []byte

	// The content of the message. It is encrypted with the recipient's
	// public key using ECIES.
	EncryptedText []byte

	// A timestamp used for ordering messages when displaying them to
	// users. The timestamp must be unique. Note that we use a nanosecond
	// timestamp because it makes it easier to deal with the uniqueness
	// constraint technically (e.g. If one second spacing is required
	// as would be the case with a standard Unix timestamp then any code
	// that generates these transactions will need to potentially wait
	// or else risk a timestamp collision. This complexity is avoided
	// by just using a nanosecond timestamp). Note that the timestamp is
	// an unsigned int as opposed to a signed int, which means times
	// before the zero time are not represented which doesn't matter
	// for our purposes. Restricting the timestamp in this way makes
	// lexicographic sorting based on bytes easier in our database which
	// is one of the reasons we do it.
	TimestampNanos uint64
}

func (txnData *PrivateMessageMetadata) GetTxnType() TxnType {
	return TxnTypePrivateMessage
}

func (txnData *PrivateMessageMetadata) ToBytes(preSignature bool) ([]byte, error) {
	// Validate the metadata before encoding it.
	//
	// Public key must be included and must have the expected length.
	if len(txnData.RecipientPublicKey) != btcec.PubKeyBytesLenCompressed {
		return nil, fmt.Errorf("PrivateMessageMetadata.ToBytes: RecipientPublicKey "+
			"has length %d != %d", len(txnData.RecipientPublicKey), btcec.PubKeyBytesLenCompressed)
	}

	data := []byte{}

	// RecipientPublicKey
	//
	// We know the public key is set and has the expected length so we don't need
	// to encode the length here.
	data = append(data, txnData.RecipientPublicKey...)

	// EncryptedText
	data = append(data, UintToBuf(uint64(len(txnData.EncryptedText)))...)
	data = append(data, txnData.EncryptedText...)

	// TimestampNanos
	data = append(data, UintToBuf(txnData.TimestampNanos)...)

	return data, nil
}

func (txnData *PrivateMessageMetadata) FromBytes(data []byte) error {
	ret := PrivateMessageMetadata{}
	rr := bytes.NewReader(data)

	// RecipientPublicKey
	ret.RecipientPublicKey = make([]byte, btcec.PubKeyBytesLenCompressed)
	_, err := io.ReadFull(rr, ret.RecipientPublicKey)
	if err != nil {
		return fmt.Errorf("PrivateMessageMetadata.FromBytes: Error reading RecipientPublicKey: %v", err)
	}

	// EncryptedText
	encryptedTextLen, err := ReadUvarint(rr)
	if err != nil {
		return errors.Wrapf(err, "PrivateMessageMetadata.FromBytes: Problem "+
			"decoding EncryptedText length")
	}
	if encryptedTextLen > MaxMessagePayload {
		return fmt.Errorf("PrivateMessageMetadata.FromBytes: encryptedTextLen %d "+
			"exceeds max %d", encryptedTextLen, MaxMessagePayload)
	}
	ret.EncryptedText, err = SafeMakeSliceWithLength[byte](encryptedTextLen)
	if err != nil {
		return errors.Wrapf(err, "PrivateMessageMetadata.FromBytes: Problem making slice for encrypted text")
	}
	_, err = io.ReadFull(rr, ret.EncryptedText)
	if err != nil {
		return fmt.Errorf("PrivateMessageMetadata.FromBytes: Error reading EncryptedText: %v", err)
	}

	// TimestampNanos
	ret.TimestampNanos, err = ReadUvarint(rr)
	if err != nil {
		return fmt.Errorf("PrivateMessageMetadata.FromBytes: Error reading TimestampNanos: %v", err)
	}

	*txnData = ret

	return nil
}

func (txnData *PrivateMessageMetadata) New() DeSoTxnMetadata {
	return &PrivateMessageMetadata{}
}

// ==================================================================
// LikeMetadata
//
// A like is an interaction where a user on the platform "likes" a post.
// ==================================================================

type LikeMetadata struct {
	// The user casting a "like" is assumed to be the originator of the
	// top-level transaction.

	// The post hash to like.
	LikedPostHash *BlockHash

	// Set to true when a user is requesting to unlike a post.
	IsUnlike bool
}

func (txnData *LikeMetadata) GetTxnType() TxnType {
	return TxnTypeLike
}

func (txnData *LikeMetadata) ToBytes(preSignature bool) ([]byte, error) {
	// Validate the metadata before encoding it.
	//
	// Post hash must be included and must have the expected length.
	if len(txnData.LikedPostHash) != HashSizeBytes {
		return nil, fmt.Errorf("LikeMetadata.ToBytes: LikedPostHash "+
			"has length %d != %d", len(txnData.LikedPostHash), HashSizeBytes)
	}

	data := []byte{}

	// Add LikedPostHash
	//
	// We know the post hash is set and has the expected length so we don't need
	// to encode the length here.
	data = append(data, txnData.LikedPostHash[:]...)

	// Add IsUnlike bool.
	data = append(data, BoolToByte(txnData.IsUnlike))

	return data, nil
}

func (txnData *LikeMetadata) FromBytes(data []byte) error {
	ret := LikeMetadata{}
	rr := bytes.NewReader(data)

	// LikedPostHash
	ret.LikedPostHash = &BlockHash{}
	_, err := io.ReadFull(rr, ret.LikedPostHash[:])
	if err != nil {
		return fmt.Errorf(
			"LikeMetadata.FromBytes: Error reading LikedPostHash: %v", err)
	}

	// IsUnlike
	ret.IsUnlike, err = ReadBoolByte(rr)
	if err != nil {
		return errors.Wrapf(err, "LikeMetadata.FromBytes: Problem reading IsUnlike")
	}

	*txnData = ret

	return nil
}

func (txnData *LikeMetadata) New() DeSoTxnMetadata {
	return &LikeMetadata{}
}

// ==================================================================
// FollowMetadata
//
// A follow is an interaction where one user on the platform
// "follows" another user on the platform.  This is used as an
// indicator to UIs/Feeds that a user is interested in
// consuming the "followed" users content.
// ==================================================================

type FollowMetadata struct {
	// The follower is assumed to be the originator of the
	// top-level transaction.

	// The public key to follow.
	FollowedPublicKey []byte

	// Set to true when a user is requesting to unfollow.
	IsUnfollow bool
}

func (txnData *FollowMetadata) GetTxnType() TxnType {
	return TxnTypeFollow
}

func (txnData *FollowMetadata) ToBytes(preSignature bool) ([]byte, error) {
	// Validate the metadata before encoding it.
	//
	// Public key must be included and must have the expected length.
	if len(txnData.FollowedPublicKey) != btcec.PubKeyBytesLenCompressed {
		return nil, fmt.Errorf("FollowMetadata.ToBytes: FollowedPublicKey "+
			"has length %d != %d", len(txnData.FollowedPublicKey),
			btcec.PubKeyBytesLenCompressed)
	}

	data := []byte{}

	// FollowedPublicKey
	//
	// We know the public key is set and has the expected length so we don't need
	// to encode the length here.
	data = append(data, txnData.FollowedPublicKey...)

	// Add IsUnfollow bool.
	data = append(data, BoolToByte(txnData.IsUnfollow))

	return data, nil
}

func (txnData *FollowMetadata) FromBytes(data []byte) error {
	ret := FollowMetadata{}
	rr := bytes.NewReader(data)

	// FollowedPublicKey
	ret.FollowedPublicKey = make([]byte, btcec.PubKeyBytesLenCompressed)
	_, err := io.ReadFull(rr, ret.FollowedPublicKey)
	if err != nil {
		return fmt.Errorf(
			"FollowMetadata.FromBytes: Error reading FollowedPublicKey: %v", err)
	}

	// IsUnfollow
	ret.IsUnfollow, err = ReadBoolByte(rr)
	if err != nil {
		return errors.Wrapf(err, "FollowMetadata.FromBytes: Problem reading IsUnfollow")
	}

	*txnData = ret

	return nil
}

func (txnData *FollowMetadata) New() DeSoTxnMetadata {
	return &FollowMetadata{}
}

// = = = = = = = = = = = = = = = = = = = = = = =
// DeSo
// = = = = = = = = = = = = = = = = = = = = = = =

// ==================================================================
// SubmitPostMetadata
// ==================================================================

func ReadBoolByte(rr *bytes.Reader) (bool, error) {
	boolByte, err := rr.ReadByte()
	if err != nil {
		return false, err
	}
	if boolByte != 0 {
		return true, nil
	}
	return false, nil
}

func BoolToByte(val bool) byte {
	if val {
		return 1
	}
	return 0
}

type SubmitPostMetadata struct {
	// The creator of the post is assumed to be the originator of the
	// top-level transaction.

	// When set, this transaction is treated as modifying an existing
	// post rather than creating a new post.
	PostHashToModify []byte

	// When a ParentStakeID is set, the post is actually a comment on
	// another entity (either a post or a profile depending on the
	// type of StakeID provided).
	ParentStakeID []byte
	Body          []byte

	// The amount the creator of the post gets when someone stakes
	// to the post.
	CreatorBasisPoints uint64
	// The multiple of the payout when a user stakes to a post.
	// 2x multiple = 200% = 20,000bps
	StakeMultipleBasisPoints uint64

	// A timestamp used for ordering messages when displaying them to
	// users. The timestamp must be unique. Note that we use a nanosecond
	// timestamp because it makes it easier to deal with the uniqueness
	// constraint technically (e.g. If one second spacing is required
	// as would be the case with a standard Unix timestamp then any code
	// that generates these transactions will need to potentially wait
	// or else risk a timestamp collision. This complexity is avoided
	// by just using a nanosecond timestamp). Note that the timestamp is
	// an unsigned int as opposed to a signed int, which means times
	// before the zero time are not represented which doesn't matter
	// for our purposes. Restricting the timestamp in this way makes
	// lexicographic sorting based on bytes easier in our database which
	// is one of the reasons we do it.
	TimestampNanos uint64

	// When set to true, indicates that the post should be deleted. This
	// value is only considered when PostHashToModify is set to a valid
	// pre-existing post.
	IsHidden bool
}

func (txnData *SubmitPostMetadata) GetTxnType() TxnType {
	return TxnTypeSubmitPost
}

func (txnData *SubmitPostMetadata) ToBytes(preSignature bool) ([]byte, error) {
	data := []byte{}

	// PostHashToModify
	data = append(data, UintToBuf(uint64(len(txnData.PostHashToModify)))...)
	data = append(data, txnData.PostHashToModify...)

	// ParentPostHash
	data = append(data, UintToBuf(uint64(len(txnData.ParentStakeID)))...)
	data = append(data, txnData.ParentStakeID...)

	// Body
	data = append(data, UintToBuf(uint64(len(txnData.Body)))...)
	data = append(data, txnData.Body...)

	// CreatorBasisPoints
	data = append(data, UintToBuf(txnData.CreatorBasisPoints)...)

	// StakeMultipleBasisPoints
	data = append(data, UintToBuf(txnData.StakeMultipleBasisPoints)...)

	// TimestampNanos
	data = append(data, UintToBuf(txnData.TimestampNanos)...)

	// IsHidden
	data = append(data, BoolToByte(txnData.IsHidden))

	return data, nil
}

func ReadVarString(rr io.Reader) ([]byte, error) {
	StringLen, err := ReadUvarint(rr)
	if err != nil {
		return nil, errors.Wrapf(err, "ReadVarString: Problem "+
			"decoding String length")
	}
	if StringLen > MaxMessagePayload {
		return nil, fmt.Errorf("ReadVarString: StringLen %d "+
			"exceeds max %d", StringLen, MaxMessagePayload)
	}
	ret, err := SafeMakeSliceWithLength[byte](StringLen)
	if err != nil {
		return nil, errors.Wrapf(err, "ReadVarString: Problem making slice for var string")
	}
	_, err = io.ReadFull(rr, ret)
	if err != nil {
		return nil, fmt.Errorf("ReadVarString: Error reading StringText: %v", err)
	}

	return ret, nil
}

func (txnData *SubmitPostMetadata) FromBytes(data []byte) error {
	ret := SubmitPostMetadata{}
	rr := bytes.NewReader(data)

	// PostHashToModify
	var err error
	ret.PostHashToModify, err = ReadVarString(rr)
	if err != nil {
		return fmt.Errorf("SubmitPostMetadata.FromBytes: Error reading PostHashToModify: %v", err)
	}

	// ParentStakeID
	ret.ParentStakeID, err = ReadVarString(rr)
	if err != nil {
		return fmt.Errorf("SubmitPostMetadata.FromBytes: Error reading ParentStakeID: %v", err)
	}

	// Body
	ret.Body, err = ReadVarString(rr)
	if err != nil {
		return fmt.Errorf(
			"SubmitPostMetadata.FromBytes: Error reading Body: %v", err)
	}

	// CreatorBasisPoints
	ret.CreatorBasisPoints, err = ReadUvarint(rr)
	if err != nil {
		return fmt.Errorf("SubmitPostMetadata.FromBytes: Error reading CreatorBasisPoints: %v", err)
	}

	// StakeMultipleBasisPoints
	ret.StakeMultipleBasisPoints, err = ReadUvarint(rr)
	if err != nil {
		return fmt.Errorf("SubmitPostMetadata.FromBytes: Error reading StakeMultipleBasisPoints: %v", err)
	}

	// TimestampNanos
	ret.TimestampNanos, err = ReadUvarint(rr)
	if err != nil {
		return fmt.Errorf("SubmitPostMetadata.FromBytes: Error reading TimestampNanos: %v", err)
	}

	// IsHidden
	ret.IsHidden, err = ReadBoolByte(rr)
	if err != nil {
		return errors.Wrapf(err, "SubmitPostMetadata.FromBytes: Problem reading IsHidden")
	}

	*txnData = ret
	return nil
}

func (txnData *SubmitPostMetadata) New() DeSoTxnMetadata {
	return &SubmitPostMetadata{}
}

// ==================================================================
// UpdateProfileMetadata
// ==================================================================

type UpdateProfileMetadata struct {
	// The public key being updated is assumed to be the originator of the
	// top-level transaction.

	// The public key of the profile to update. When left unset, the public
	// key in the transaction is used.
	ProfilePublicKey []byte

	NewUsername    []byte
	NewDescription []byte
	NewProfilePic  []byte

	// This is the percentage of each "net buy" that a creator earns when
	// someone purchases her coin. For example, if this were set to 25%,
	// then every time their coin reaches a new high, they would get 25%
	// of the coins as they're being minted. More concretely, if someone
	// put in enough DeSo to buy 10 coins, the creator would get 2.5
	// and this person would get 7.5. However, if they sold 5 coins and
	// someone subsequently bought those same coins, the creator wouldn't
	// get any coins because no "net new" coins have been created.
	NewCreatorBasisPoints uint64

	// The multiple of the payout when a user stakes to this profile. If
	// unset, a sane default is set when the first person stakes to this
	// profile.
	// 2x multiple = 200% = 20,000bps
	//
	// TODO: This field is deprecated; delete it.
	NewStakeMultipleBasisPoints uint64

	// Profile is hidden from the UI when this field is true.
	// TODO: This field is deprecated; delete it.
	IsHidden bool
}

func (txnData *UpdateProfileMetadata) GetTxnType() TxnType {
	return TxnTypeUpdateProfile
}

func (txnData *UpdateProfileMetadata) ToBytes(preSignature bool) ([]byte, error) {
	data := []byte{}

	// ProfilePublicKey
	data = append(data, UintToBuf(uint64(len(txnData.ProfilePublicKey)))...)
	data = append(data, txnData.ProfilePublicKey...)

	// NewUsername
	data = append(data, UintToBuf(uint64(len(txnData.NewUsername)))...)
	data = append(data, txnData.NewUsername...)

	// NewDescription
	data = append(data, UintToBuf(uint64(len(txnData.NewDescription)))...)
	data = append(data, txnData.NewDescription...)

	// NewProfilePic
	data = append(data, UintToBuf(uint64(len(txnData.NewProfilePic)))...)
	data = append(data, txnData.NewProfilePic...)

	// NewCreatorBasisPoints
	data = append(data, UintToBuf(txnData.NewCreatorBasisPoints)...)

	// NewStakeMultipleBasisPoints
	data = append(data, UintToBuf(txnData.NewStakeMultipleBasisPoints)...)

	// IsHidden
	data = append(data, BoolToByte(txnData.IsHidden))

	return data, nil
}

func (txnData *UpdateProfileMetadata) FromBytes(data []byte) error {
	ret := UpdateProfileMetadata{}
	rr := bytes.NewReader(data)

	// ProfilePublicKey
	var err error
	ret.ProfilePublicKey, err = ReadVarString(rr)
	if err != nil {
		return fmt.Errorf(
			"UpdateProfileMetadata.FromBytes: Error reading ProfilePublicKey: %v", err)
	}
	// Set the profile public key to nil if it's not set as a convenience.
	if len(ret.ProfilePublicKey) == 0 {
		ret.ProfilePublicKey = nil
	}

	// NewUsername
	ret.NewUsername, err = ReadVarString(rr)
	if err != nil {
		return fmt.Errorf(
			"UpdateProfileMetadata.FromBytes: Error reading NewUsername: %v", err)
	}

	// NewDescription
	ret.NewDescription, err = ReadVarString(rr)
	if err != nil {
		return fmt.Errorf(
			"UpdateProfileMetadata.FromBytes: Error reading NewDescription: %v", err)
	}

	// NewProfilePic
	ret.NewProfilePic, err = ReadVarString(rr)
	if err != nil {
		return fmt.Errorf(
			"UpdateProfileMetadata.FromBytes: Error reading NewProfilePic: %v", err)
	}

	// NewCreatorBasisPoints
	ret.NewCreatorBasisPoints, err = ReadUvarint(rr)
	if err != nil {
		return fmt.Errorf("UpdateProfileMetadata.FromBytes: Error reading NewCreatorBasisPoints: %v", err)
	}

	// NewStakeMultipleBasisPoints
	ret.NewStakeMultipleBasisPoints, err = ReadUvarint(rr)
	if err != nil {
		return fmt.Errorf("UpdateProfileMetadata.FromBytes: Error reading NewStakeMultipleBasisPoints: %v", err)
	}

	// IsHidden
	ret.IsHidden, err = ReadBoolByte(rr)
	if err != nil {
		return errors.Wrapf(err, "UpdateProfileMetadata.FromBytes: Problem reading IsHidden")
	}

	*txnData = ret

	return nil
}

func (txnData *UpdateProfileMetadata) New() DeSoTxnMetadata {
	return &UpdateProfileMetadata{}
}

// ==================================================================
// UpdateGlobalParamsMetadata
// ==================================================================
type UpdateGlobalParamsMetadata struct {
	// The GlobalParamsMetadata struct is empty because all information is stored in the transaction's ExtraData
}

func (txnData *UpdateGlobalParamsMetadata) GetTxnType() TxnType {
	return TxnTypeUpdateGlobalParams
}

func (txnData *UpdateGlobalParamsMetadata) ToBytes(preSignature bool) ([]byte, error) {
	// All metadata is stored in extra for these transactions.
	retBytes := []byte{}
	return retBytes, nil
}

func (txnData *UpdateGlobalParamsMetadata) FromBytes(data []byte) error {
	ret := UpdateGlobalParamsMetadata{}
	// All metadata is stored in extra for these transactions.
	*txnData = ret
	return nil
}

func (txnData *UpdateGlobalParamsMetadata) New() DeSoTxnMetadata {
	return &UpdateGlobalParamsMetadata{}
}

// ==================================================================
// UpdateBitcoinUSDExchangeRateMetadataa
// ==================================================================

type UpdateBitcoinUSDExchangeRateMetadataa struct {
	// The new exchange rate to set.
	USDCentsPerBitcoin uint64
}

func (txnData *UpdateBitcoinUSDExchangeRateMetadataa) GetTxnType() TxnType {
	return TxnTypeUpdateBitcoinUSDExchangeRate
}

func (txnData *UpdateBitcoinUSDExchangeRateMetadataa) ToBytes(preSignature bool) ([]byte, error) {
	retBytes := []byte{}

	retBytes = append(retBytes, UintToBuf(uint64(txnData.USDCentsPerBitcoin))...)

	return retBytes, nil
}

func (txnData *UpdateBitcoinUSDExchangeRateMetadataa) FromBytes(dataa []byte) error {
	ret := UpdateBitcoinUSDExchangeRateMetadataa{}
	rr := bytes.NewReader(dataa)

	// USDCentsPerBitcoin
	var err error
	ret.USDCentsPerBitcoin, err = ReadUvarint(rr)
	if err != nil {
		return fmt.Errorf("UpdateBitcoinUSDExchangeRateMetadata.FromBytes: Error reading USDCentsPerBitcoin: %v", err)
	}

	*txnData = ret
	return nil
}

func (txnData *UpdateBitcoinUSDExchangeRateMetadataa) New() DeSoTxnMetadata {
	return &UpdateBitcoinUSDExchangeRateMetadataa{}
}

// ==================================================================
// CreatorCoinMetadataa
// ==================================================================

type CreatorCoinOperationType uint8

const (
	CreatorCoinOperationTypeBuy     CreatorCoinOperationType = 0
	CreatorCoinOperationTypeSell    CreatorCoinOperationType = 1
	CreatorCoinOperationTypeAddDeSo CreatorCoinOperationType = 2
)

type CreatorCoinMetadataa struct {
	// ProfilePublicKey is the public key of the profile that owns the
	// coin the person wants to operate on. Creator coins can only be
	// bought and sold if a valid profile exists.
	ProfilePublicKey []byte

	// OperationType specifies what the user wants to do with this
	// creator coin.
	OperationType CreatorCoinOperationType

	// Generally, only one of these will be used depending on the OperationType
	// set. In a Buy transaction, DeSoToSellNanos will be converted into
	// creator coin on behalf of the user. In a Sell transaction,
	// CreatorCoinToSellNanos will be converted into DeSo. In an AddDeSo
	// operation, DeSoToAddNanos will be aded for the user. This allows us to
	// support multiple transaction types with same meta field.
	DeSoToSellNanos        uint64
	CreatorCoinToSellNanos uint64
	DeSoToAddNanos         uint64

	// When a user converts DeSo into CreatorCoin, MinCreatorCoinExpectedNanos
	// specifies the minimum amount of creator coin that the user expects from their
	// transaction. And vice versa when a user is converting CreatorCoin for DeSo.
	// Specifying these fields prevents the front-running of users' buy/sell. Setting
	// them to zero turns off the check. Give it your best shot, Ivan.
	MinDeSoExpectedNanos        uint64
	MinCreatorCoinExpectedNanos uint64
}

func (txnData *CreatorCoinMetadataa) GetTxnType() TxnType {
	return TxnTypeCreatorCoin
}

func (txnData *CreatorCoinMetadataa) ToBytes(preSignature bool) ([]byte, error) {
	data := []byte{}

	// ProfilePublicKey
	data = append(data, UintToBuf(uint64(len(txnData.ProfilePublicKey)))...)
	data = append(data, txnData.ProfilePublicKey...)

	// OperationType byte
	data = append(data, byte(txnData.OperationType))

	// DeSoToSellNanos    uint64
	data = append(data, UintToBuf(uint64(txnData.DeSoToSellNanos))...)

	// CreatorCoinToSellNanos uint64
	data = append(data, UintToBuf(uint64(txnData.CreatorCoinToSellNanos))...)
	// DeSoToAddNanos     uint64
	data = append(data, UintToBuf(uint64(txnData.DeSoToAddNanos))...)

	// MinDeSoExpectedNanos    uint64
	data = append(data, UintToBuf(uint64(txnData.MinDeSoExpectedNanos))...)
	// MinCreatorCoinExpectedNanos uint64
	data = append(data, UintToBuf(uint64(txnData.MinCreatorCoinExpectedNanos))...)

	return data, nil
}

func (txnData *CreatorCoinMetadataa) FromBytes(dataa []byte) error {
	ret := CreatorCoinMetadataa{}
	rr := bytes.NewReader(dataa)

	// ProfilePublicKey
	var err error
	ret.ProfilePublicKey, err = ReadVarString(rr)
	if err != nil {
		return fmt.Errorf(
			"CreatorCoinMetadataa.FromBytes: Error reading ProfilePublicKey: %v", err)
	}

	// OperationType byte
	operationType, err := rr.ReadByte()
	if err != nil {
		return fmt.Errorf(
			"CreatorCoinMetadataa.FromBytes: Error reading OperationType: %v", err)
	}
	ret.OperationType = CreatorCoinOperationType(operationType)

	// DeSoToSellNanos    uint64
	ret.DeSoToSellNanos, err = ReadUvarint(rr)
	if err != nil {
		return fmt.Errorf("CreatorCoinMetadata.FromBytes: Error reading DeSoToSellNanos: %v", err)
	}

	// CreatorCoinToSellNanos uint64
	ret.CreatorCoinToSellNanos, err = ReadUvarint(rr)
	if err != nil {
		return fmt.Errorf("CreatorCoinMetadata.FromBytes: Error reading CreatorCoinToSellNanos: %v", err)
	}

	// DeSoToAddNanos     uint64
	ret.DeSoToAddNanos, err = ReadUvarint(rr)
	if err != nil {
		return fmt.Errorf("CreatorCoinMetadata.FromBytes: Error reading DeSoToAddNanos: %v", err)
	}

	// MinDeSoExpectedNanos    uint64
	ret.MinDeSoExpectedNanos, err = ReadUvarint(rr)
	if err != nil {
		return fmt.Errorf("CreatorCoinMetadata.FromBytes: Error reading MinDeSoExpectedNanos: %v", err)
	}

	// MinCreatorCoinExpectedNanos uint64
	ret.MinCreatorCoinExpectedNanos, err = ReadUvarint(rr)
	if err != nil {
		return fmt.Errorf("CreatorCoinMetadata.FromBytes: Error reading MinCreatorCoinExpectedNanos: %v", err)
	}

	*txnData = ret
	return nil
}

func (txnData *CreatorCoinMetadataa) New() DeSoTxnMetadata {
	return &CreatorCoinMetadataa{}
}

// ==================================================================
// CreatorCoinTransferMetadataa
// ==================================================================

type CreatorCoinTransferMetadataa struct {
	// ProfilePublicKey is the public key of the profile that owns the
	// coin the person wants to transer. Creator coins can only be
	// transferred if a valid profile exists.
	ProfilePublicKey []byte

	CreatorCoinToTransferNanos uint64
	ReceiverPublicKey          []byte
}

func (txnData *CreatorCoinTransferMetadataa) GetTxnType() TxnType {
	return TxnTypeCreatorCoinTransfer
}

func (txnData *CreatorCoinTransferMetadataa) ToBytes(preSignature bool) ([]byte, error) {
	data := []byte{}

	// ProfilePublicKey
	data = append(data, UintToBuf(uint64(len(txnData.ProfilePublicKey)))...)
	data = append(data, txnData.ProfilePublicKey...)

	// CreatorCoinToTransferNanos uint64
	data = append(data, UintToBuf(uint64(txnData.CreatorCoinToTransferNanos))...)

	// ReceiverPublicKey
	data = append(data, UintToBuf(uint64(len(txnData.ReceiverPublicKey)))...)
	data = append(data, txnData.ReceiverPublicKey...)

	return data, nil
}

func (txnData *CreatorCoinTransferMetadataa) FromBytes(dataa []byte) error {
	ret := CreatorCoinTransferMetadataa{}
	rr := bytes.NewReader(dataa)

	// ProfilePublicKey
	var err error
	ret.ProfilePublicKey, err = ReadVarString(rr)
	if err != nil {
		return fmt.Errorf(
			"CreatorCoinTransferMetadataa.FromBytes: Error reading ProfilePublicKey: %v", err)
	}

	// CreatorCoinToTransferNanos uint64
	ret.CreatorCoinToTransferNanos, err = ReadUvarint(rr)
	if err != nil {
		return fmt.Errorf("CreatorCoinTransferMetadata.FromBytes: Error reading CreatorCoinToSellNanos: %v", err)
	}

	// ReceiverPublicKey
	ret.ReceiverPublicKey, err = ReadVarString(rr)
	if err != nil {
		return fmt.Errorf(
			"CreatorCoinTransferMetadataa.FromBytes: Error reading ReceiverPublicKey: %v", err)
	}

	*txnData = ret
	return nil
}

func (txnData *CreatorCoinTransferMetadataa) New() DeSoTxnMetadata {
	return &CreatorCoinTransferMetadataa{}
}

// ==================================================================
// CreateNFTMetadata
// ==================================================================

type CreateNFTMetadata struct {
	NFTPostHash                    *BlockHash
	NumCopies                      uint64
	HasUnlockable                  bool
	IsForSale                      bool
	MinBidAmountNanos              uint64
	NFTRoyaltyToCreatorBasisPoints uint64
	NFTRoyaltyToCoinBasisPoints    uint64
}

func (txnData *CreateNFTMetadata) GetTxnType() TxnType {
	return TxnTypeCreateNFT
}

func (txnData *CreateNFTMetadata) ToBytes(preSignature bool) ([]byte, error) {
	// Validate the metadata before encoding it.
	//
	// Post hash must be included and must have the expected length.
	if len(txnData.NFTPostHash) != HashSizeBytes {
		return nil, fmt.Errorf("CreateNFTMetadata.ToBytes: NFTPostHash "+
			"has length %d != %d", len(txnData.NFTPostHash), HashSizeBytes)
	}

	data := []byte{}

	// NFTPostHash
	data = append(data, txnData.NFTPostHash[:]...)

	// NumCopies uint64
	data = append(data, UintToBuf(txnData.NumCopies)...)

	// HasUnlockable
	data = append(data, BoolToByte(txnData.HasUnlockable))

	// IsForSale
	data = append(data, BoolToByte(txnData.IsForSale))

	// MinBidAmountNanos uint64
	data = append(data, UintToBuf(txnData.MinBidAmountNanos)...)

	// NFTRoyaltyToCreatorBasisPoints uint64
	data = append(data, UintToBuf(txnData.NFTRoyaltyToCreatorBasisPoints)...)

	// NFTRoyaltyToCoinBasisPoints uint64
	data = append(data, UintToBuf(txnData.NFTRoyaltyToCoinBasisPoints)...)

	return data, nil
}

func (txnData *CreateNFTMetadata) FromBytes(dataa []byte) error {
	ret := CreateNFTMetadata{}
	rr := bytes.NewReader(dataa)

	// NFTPostHash
	ret.NFTPostHash = &BlockHash{}
	_, err := io.ReadFull(rr, ret.NFTPostHash[:])
	if err != nil {
		return fmt.Errorf(
			"CreateNFTMetadata.FromBytes: Error reading NFTPostHash: %v", err)
	}

	// NumCopies uint64
	ret.NumCopies, err = ReadUvarint(rr)
	if err != nil {
		return fmt.Errorf("CreateNFTMetadata.FromBytes: Error reading NumCopies: %v", err)
	}

	// HasUnlockable
	ret.HasUnlockable, err = ReadBoolByte(rr)
	if err != nil {
		return errors.Wrapf(err, "CreateNFTMetadata.FromBytes: Problem reading HasUnlockable")
	}

	// IsForSale
	ret.IsForSale, err = ReadBoolByte(rr)
	if err != nil {
		return errors.Wrapf(err, "CreateNFTMetadata.FromBytes: Problem reading IsForSale")
	}

	// MinBidAmountNanos uint64
	ret.MinBidAmountNanos, err = ReadUvarint(rr)
	if err != nil {
		return fmt.Errorf("CreateNFTMetadata.FromBytes: Error reading MinBidAmountNanos: %v", err)
	}

	// NFTRoyaltyToCreatorBasisPoints uint64
	ret.NFTRoyaltyToCreatorBasisPoints, err = ReadUvarint(rr)
	if err != nil {
		return fmt.Errorf("CreateNFTMetadata.FromBytes: Error reading NFTRoyaltyToCreatorBasisPoints: %v", err)
	}

	// NFTRoyaltyToCoinBasisPoints uint64
	ret.NFTRoyaltyToCoinBasisPoints, err = ReadUvarint(rr)
	if err != nil {
		return fmt.Errorf("CreateNFTMetadata.FromBytes: Error reading NFTRoyaltyToCoinBasisPoints: %v", err)
	}

	*txnData = ret
	return nil
}

func (txnData *CreateNFTMetadata) New() DeSoTxnMetadata {
	return &CreateNFTMetadata{}
}

// ==================================================================
// UpdateNFTMetadata
// ==================================================================

type UpdateNFTMetadata struct {
	NFTPostHash       *BlockHash
	SerialNumber      uint64
	IsForSale         bool
	MinBidAmountNanos uint64
}

func (txnData *UpdateNFTMetadata) GetTxnType() TxnType {
	return TxnTypeUpdateNFT
}

func (txnData *UpdateNFTMetadata) ToBytes(preSignature bool) ([]byte, error) {
	// Validate the metadata before encoding it.
	//
	// Post hash must be included and must have the expected length.
	if len(txnData.NFTPostHash) != HashSizeBytes {
		return nil, fmt.Errorf("UpdateNFTMetadata.ToBytes: NFTPostHash "+
			"has length %d != %d", len(txnData.NFTPostHash), HashSizeBytes)
	}

	data := []byte{}

	// NFTPostHash
	data = append(data, txnData.NFTPostHash[:]...)

	// SerialNumber uint64
	data = append(data, UintToBuf(txnData.SerialNumber)...)

	// IsForSale
	data = append(data, BoolToByte(txnData.IsForSale))

	// MinBidAmountNanos uint64
	data = append(data, UintToBuf(txnData.MinBidAmountNanos)...)

	return data, nil
}

func (txnData *UpdateNFTMetadata) FromBytes(dataa []byte) error {
	ret := UpdateNFTMetadata{}
	rr := bytes.NewReader(dataa)

	// NFTPostHash
	ret.NFTPostHash = &BlockHash{}
	_, err := io.ReadFull(rr, ret.NFTPostHash[:])
	if err != nil {
		return fmt.Errorf(
			"UpdateNFTMetadata.FromBytes: Error reading NFTPostHash: %v", err)
	}

	// SerialNumber uint64
	ret.SerialNumber, err = ReadUvarint(rr)
	if err != nil {
		return fmt.Errorf("UpdateNFTMetadata.FromBytes: Error reading SerialNumber: %v", err)
	}

	// IsForSale
	ret.IsForSale, err = ReadBoolByte(rr)
	if err != nil {
		return errors.Wrapf(err, "UpdateNFTMetadata.FromBytes: Problem reading IsForSale")
	}

	// SerialNumber uint64
	ret.MinBidAmountNanos, err = ReadUvarint(rr)
	if err != nil {
		return fmt.Errorf("UpdateNFTMetadata.FromBytes: Error reading MinBidAmountNanos: %v", err)
	}

	*txnData = ret
	return nil
}

func (txnData *UpdateNFTMetadata) New() DeSoTxnMetadata {
	return &UpdateNFTMetadata{}
}

// ==================================================================
// AcceptNFTBidMetadata
// ==================================================================

type AcceptNFTBidMetadata struct {
	NFTPostHash    *BlockHash
	SerialNumber   uint64
	BidderPKID     *PKID
	BidAmountNanos uint64
	UnlockableText []byte

	// When an NFT owner accepts a bid, they must specify the bidder's UTXO inputs they will lock up
	// as payment for the purchase. This prevents the transaction from accidentally using UTXOs
	// that are used by future transactions.
	BidderInputs []*DeSoInput
}

func (txnData *AcceptNFTBidMetadata) GetTxnType() TxnType {
	return TxnTypeAcceptNFTBid
}

func (txnData *AcceptNFTBidMetadata) ToBytes(preSignature bool) ([]byte, error) {
	// Validate the metadata before encoding it.
	//
	// Post hash and pub key must be included and must have the expected length.
	if len(txnData.NFTPostHash) != HashSizeBytes {
		return nil, fmt.Errorf("AcceptNFTBidMetadata.ToBytes: NFTPostHash "+
			"has length %d != %d", len(txnData.NFTPostHash), HashSizeBytes)
	}
	if len(txnData.BidderPKID) != btcec.PubKeyBytesLenCompressed {
		return nil, fmt.Errorf("AcceptNFTBidMetadata.ToBytes: BidderPublicKey "+
			"has length %d != %d", len(txnData.BidderPKID), btcec.PubKeyBytesLenCompressed)
	}

	data := []byte{}

	// NFTPostHash
	data = append(data, txnData.NFTPostHash[:]...)

	// SerialNumber uint64
	data = append(data, UintToBuf(txnData.SerialNumber)...)

	// BidderPKID
	data = append(data, UintToBuf(uint64(len(txnData.BidderPKID)))...)
	data = append(data, txnData.BidderPKID[:]...)

	// BidAmountNanos uint64
	data = append(data, UintToBuf(txnData.BidAmountNanos)...)

	// UnlockableText
	data = append(data, UintToBuf(uint64(len(txnData.UnlockableText)))...)
	data = append(data, txnData.UnlockableText...)

	// Serialize the bidder inputs
	data = append(data, UintToBuf(uint64(len(txnData.BidderInputs)))...)
	for _, desoInput := range txnData.BidderInputs {
		data = append(data, desoInput.TxID[:]...)
		data = append(data, UintToBuf(uint64(desoInput.Index))...)
	}

	return data, nil
}

func (txnData *AcceptNFTBidMetadata) FromBytes(dataa []byte) error {
	ret := AcceptNFTBidMetadata{}
	rr := bytes.NewReader(dataa)

	// NFTPostHash
	ret.NFTPostHash = &BlockHash{}
	_, err := io.ReadFull(rr, ret.NFTPostHash[:])
	if err != nil {
		return fmt.Errorf(
			"AcceptNFTBidMetadata.FromBytes: Error reading NFTPostHash: %v", err)
	}

	// SerialNumber uint64
	ret.SerialNumber, err = ReadUvarint(rr)
	if err != nil {
		return fmt.Errorf("AcceptNFTBidMetadata.FromBytes: Error reading SerialNumber: %v", err)
	}

	// BidderPKID
	bidderPKIDBytes, err := ReadVarString(rr)
	if err != nil {
		return fmt.Errorf(
			"AcceptNFTBidMetadata.FromBytes: Error reading BidderPublicKey: %v", err)
	}
	ret.BidderPKID = PublicKeyToPKID(bidderPKIDBytes)

	// BidAmountNanos uint64
	ret.BidAmountNanos, err = ReadUvarint(rr)
	if err != nil {
		return fmt.Errorf("AcceptNFTBidMetadata.FromBytes: Error reading BidAmountNanos: %v", err)
	}

	// UnlockableText
	unlockableTextLen, err := ReadUvarint(rr)
	if err != nil {
		return errors.Wrapf(err, "AcceptNFTBidMetadata.FromBytes: Problem "+
			"decoding UnlockableText length")
	}
	if unlockableTextLen > MaxMessagePayload {
		return fmt.Errorf("AcceptNFTBidMetadata.FromBytes: unlockableTextLen %d "+
			"exceeds max %d", unlockableTextLen, MaxMessagePayload)
	}
	ret.UnlockableText, err = SafeMakeSliceWithLength[byte](unlockableTextLen)
	if err != nil {
		return fmt.Errorf("AcceptNFTBidMetadata.FromBytes: Problem making slice for unlockable text")
	}
	_, err = io.ReadFull(rr, ret.UnlockableText)
	if err != nil {
		return fmt.Errorf("AcceptNFTBidMetadata.FromBytes: Error reading EncryptedText: %v", err)
	}

	// De-serialize the inputs
	numInputs, err := ReadUvarint(rr)
	if err != nil {
		return errors.Wrapf(err, "AcceptNFTBidMetadata.FromBytes: Problem getting length of inputs")
	}
	for ii := uint64(0); ii < numInputs; ii++ {
		currentInput := NewDeSoInput()
		_, err = io.ReadFull(rr, currentInput.TxID[:])
		if err != nil {
			return errors.Wrapf(err, "AcceptNFTBidMetadata.FromBytes: Problem converting input txid")
		}
		inputIndex, err := ReadUvarint(rr)
		if err != nil {
			return errors.Wrapf(err, "AcceptNFTBidMetadata.FromBytes: Problem converting input index")
		}
		if inputIndex > uint64(^uint32(0)) {
			return fmt.Errorf("AcceptNFTBidMetadata.FromBytes: Input index (%d) must not exceed (%d)", inputIndex, ^uint32(0))
		}
		currentInput.Index = uint32(inputIndex)

		ret.BidderInputs = append(ret.BidderInputs, currentInput)
	}

	*txnData = ret
	return nil
}

func (txnData *AcceptNFTBidMetadata) New() DeSoTxnMetadata {
	return &AcceptNFTBidMetadata{}
}

// ==================================================================
// NFTBidMetadata
// ==================================================================

type NFTBidMetadata struct {
	NFTPostHash    *BlockHash
	SerialNumber   uint64
	BidAmountNanos uint64
}

func (txnData *NFTBidMetadata) GetTxnType() TxnType {
	return TxnTypeNFTBid
}

func (txnData *NFTBidMetadata) ToBytes(preSignature bool) ([]byte, error) {
	// Validate the metadata before encoding it.
	//
	// Post hash must be included and must have the expected length.
	if len(txnData.NFTPostHash) != HashSizeBytes {
		return nil, fmt.Errorf("NFTBidMetadata.ToBytes: NFTPostHash "+
			"has length %d != %d", len(txnData.NFTPostHash), HashSizeBytes)
	}

	data := []byte{}

	// NFTPostHash
	data = append(data, txnData.NFTPostHash[:]...)

	// SerialNumber uint64
	data = append(data, UintToBuf(txnData.SerialNumber)...)

	// BidAmountNanos uint64
	data = append(data, UintToBuf(txnData.BidAmountNanos)...)

	return data, nil
}

func (txnData *NFTBidMetadata) FromBytes(dataa []byte) error {
	ret := NFTBidMetadata{}
	rr := bytes.NewReader(dataa)

	// NFTPostHash
	ret.NFTPostHash = &BlockHash{}
	_, err := io.ReadFull(rr, ret.NFTPostHash[:])
	if err != nil {
		return fmt.Errorf(
			"NFTBidMetadata.FromBytes: Error reading NFTPostHash: %v", err)
	}

	// SerialNumber uint64
	ret.SerialNumber, err = ReadUvarint(rr)
	if err != nil {
		return fmt.Errorf("NFTBidMetadata.FromBytes: Error reading SerialNumber: %v", err)
	}

	// BidAmountNanos uint64
	ret.BidAmountNanos, err = ReadUvarint(rr)
	if err != nil {
		return fmt.Errorf("NFTBidMetadata.FromBytes: Error reading BidAmountNanos: %v", err)
	}

	*txnData = ret
	return nil
}

func (txnData *NFTBidMetadata) New() DeSoTxnMetadata {
	return &NFTBidMetadata{}
}

// ==================================================================
// NFTTransferMetadata
// ==================================================================

type NFTTransferMetadata struct {
	NFTPostHash       *BlockHash
	SerialNumber      uint64
	ReceiverPublicKey []byte
	UnlockableText    []byte
}

func (txnData *NFTTransferMetadata) GetTxnType() TxnType {
	return TxnTypeNFTTransfer
}

func (txnData *NFTTransferMetadata) ToBytes(preSignature bool) ([]byte, error) {
	// Validate the metadata before encoding it.
	//
	// Post hash must be included and must have the expected length.
	if len(txnData.NFTPostHash) != HashSizeBytes {
		return nil, fmt.Errorf("NFTTransferMetadata.ToBytes: NFTPostHash "+
			"has length %d != %d", len(txnData.NFTPostHash), HashSizeBytes)
	}

	data := []byte{}

	// NFTPostHash
	data = append(data, txnData.NFTPostHash[:]...)

	// SerialNumber uint64
	data = append(data, UintToBuf(txnData.SerialNumber)...)

	// ReceiverPublicKey
	data = append(data, UintToBuf(uint64(len(txnData.ReceiverPublicKey)))...)
	data = append(data, txnData.ReceiverPublicKey...)

	// UnlockableText
	data = append(data, UintToBuf(uint64(len(txnData.UnlockableText)))...)
	data = append(data, txnData.UnlockableText...)

	return data, nil
}

func (txnData *NFTTransferMetadata) FromBytes(dataa []byte) error {
	ret := NFTTransferMetadata{}
	rr := bytes.NewReader(dataa)

	// NFTPostHash
	ret.NFTPostHash = &BlockHash{}
	_, err := io.ReadFull(rr, ret.NFTPostHash[:])
	if err != nil {
		return fmt.Errorf(
			"NFTTransferMetadata.FromBytes: Error reading NFTPostHash: %v", err)
	}

	// SerialNumber uint64
	ret.SerialNumber, err = ReadUvarint(rr)
	if err != nil {
		return fmt.Errorf("NFTTransferMetadata.FromBytes: Error reading SerialNumber: %v", err)
	}

	// ReceiverPublicKey
	ret.ReceiverPublicKey, err = ReadVarString(rr)
	if err != nil {
		return fmt.Errorf(
			"NFTTransferMetadataa.FromBytes: Error reading ReceiverPublicKey: %v", err)
	}

	// UnlockableText
	unlockableTextLen, err := ReadUvarint(rr)
	if err != nil {
		return errors.Wrapf(err, "NFTTransferMetadata.FromBytes: Problem "+
			"decoding UnlockableText length")
	}
	if unlockableTextLen > MaxMessagePayload {
		return fmt.Errorf("NFTTransferMetadata.FromBytes: unlockableTextLen %d "+
			"exceeds max %d", unlockableTextLen, MaxMessagePayload)
	}
	ret.UnlockableText, err = SafeMakeSliceWithLength[byte](unlockableTextLen)
	if err != nil {
		return errors.Wrapf(err, "NFTTransferMetadata.FromBytes: Problem making slice for unlockable text")
	}
	_, err = io.ReadFull(rr, ret.UnlockableText)
	if err != nil {
		return fmt.Errorf("NFTTransferMetadata.FromBytes: Error reading EncryptedText: %v", err)
	}

	*txnData = ret
	return nil
}

func (txnData *NFTTransferMetadata) New() DeSoTxnMetadata {
	return &NFTTransferMetadata{}
}

// ==================================================================
// AcceptNFTTransferMetadata
// ==================================================================

type AcceptNFTTransferMetadata struct {
	NFTPostHash  *BlockHash
	SerialNumber uint64
}

func (txnData *AcceptNFTTransferMetadata) GetTxnType() TxnType {
	return TxnTypeAcceptNFTTransfer
}

func (txnData *AcceptNFTTransferMetadata) ToBytes(preSignature bool) ([]byte, error) {
	// Validate the metadata before encoding it.
	//
	// Post hash must be included and must have the expected length.
	if len(txnData.NFTPostHash) != HashSizeBytes {
		return nil, fmt.Errorf("AcceptNFTTransferMetadata.ToBytes: NFTPostHash "+
			"has length %d != %d", len(txnData.NFTPostHash), HashSizeBytes)
	}

	data := []byte{}

	// NFTPostHash
	data = append(data, txnData.NFTPostHash[:]...)

	// SerialNumber uint64
	data = append(data, UintToBuf(txnData.SerialNumber)...)

	return data, nil
}

func (txnData *AcceptNFTTransferMetadata) FromBytes(dataa []byte) error {
	ret := AcceptNFTTransferMetadata{}
	rr := bytes.NewReader(dataa)

	// NFTPostHash
	ret.NFTPostHash = &BlockHash{}
	_, err := io.ReadFull(rr, ret.NFTPostHash[:])
	if err != nil {
		return fmt.Errorf(
			"AcceptNFTTransferMetadata.FromBytes: Error reading NFTPostHash: %v", err)
	}

	// SerialNumber uint64
	ret.SerialNumber, err = ReadUvarint(rr)
	if err != nil {
		return fmt.Errorf("AcceptNFTTransferMetadata.FromBytes: Error reading SerialNumber: %v", err)
	}

	*txnData = ret
	return nil
}

func (txnData *AcceptNFTTransferMetadata) New() DeSoTxnMetadata {
	return &AcceptNFTTransferMetadata{}
}

// ==================================================================
// BurnNFTMetadata
// ==================================================================

type BurnNFTMetadata struct {
	NFTPostHash  *BlockHash
	SerialNumber uint64
}

func (txnData *BurnNFTMetadata) GetTxnType() TxnType {
	return TxnTypeBurnNFT
}

func (txnData *BurnNFTMetadata) ToBytes(preSignature bool) ([]byte, error) {
	// Validate the metadata before encoding it.
	//
	// Post hash must be included and must have the expected length.
	if len(txnData.NFTPostHash) != HashSizeBytes {
		return nil, fmt.Errorf("BurnNFTMetadata.ToBytes: NFTPostHash "+
			"has length %d != %d", len(txnData.NFTPostHash), HashSizeBytes)
	}

	data := []byte{}

	// NFTPostHash
	data = append(data, txnData.NFTPostHash[:]...)

	// SerialNumber uint64
	data = append(data, UintToBuf(txnData.SerialNumber)...)

	return data, nil
}

func (txnData *BurnNFTMetadata) FromBytes(dataa []byte) error {
	ret := BurnNFTMetadata{}
	rr := bytes.NewReader(dataa)

	// NFTPostHash
	ret.NFTPostHash = &BlockHash{}
	_, err := io.ReadFull(rr, ret.NFTPostHash[:])
	if err != nil {
		return fmt.Errorf(
			"BurnNFTMetadata.FromBytes: Error reading NFTPostHash: %v", err)
	}

	// SerialNumber uint64
	ret.SerialNumber, err = ReadUvarint(rr)
	if err != nil {
		return fmt.Errorf("BurnNFTMetadata.FromBytes: Error reading SerialNumber: %v", err)
	}

	*txnData = ret
	return nil
}

func (txnData *BurnNFTMetadata) New() DeSoTxnMetadata {
	return &BurnNFTMetadata{}
}

// ==================================================================
// SwapIdentityMetadataa
// ==================================================================

type SwapIdentityOperationType uint8

type SwapIdentityMetadataa struct {
	// TODO: This is currently only accessible by ParamUpdater. This avoids the
	// possibility that a user will stomp over another user's profile, and
	// simplifies the logic. In the long run, though, we should eliminate all
	// dependencies on ParamUpdater.

	// The public key that we are swapping *from*. Doesn't matter which public
	// key is *from* and which public key is *to* because it's just a swap.
	FromPublicKey []byte

	// The public key that we are swapping *to*. Doesn't matter which public
	// key is *from* and which public key is *to* because it's just a swap.
	ToPublicKey []byte
}

func (txnData *SwapIdentityMetadataa) GetTxnType() TxnType {
	return TxnTypeSwapIdentity
}

func (txnData *SwapIdentityMetadataa) ToBytes(preSignature bool) ([]byte, error) {
	data := []byte{}

	// FromPublicKey
	data = append(data, UintToBuf(uint64(len(txnData.FromPublicKey)))...)
	data = append(data, txnData.FromPublicKey...)

	// ToPublicKey
	data = append(data, UintToBuf(uint64(len(txnData.ToPublicKey)))...)
	data = append(data, txnData.ToPublicKey...)

	return data, nil
}

func (txnData *SwapIdentityMetadataa) FromBytes(dataa []byte) error {
	ret := SwapIdentityMetadataa{}
	rr := bytes.NewReader(dataa)

	// FromPublicKey
	var err error
	ret.FromPublicKey, err = ReadVarString(rr)
	if err != nil {
		return fmt.Errorf(
			"SwapIdentityMetadataa.FromBytes: Error reading FromPublicKey: %v", err)
	}

	// ToPublicKey
	ret.ToPublicKey, err = ReadVarString(rr)
	if err != nil {
		return fmt.Errorf(
			"SwapIdentityMetadataa.FromBytes: Error reading ToPublicKey: %v", err)
	}

	*txnData = ret
	return nil
}

func (txnData *SwapIdentityMetadataa) New() DeSoTxnMetadata {
	return &SwapIdentityMetadataa{}
}

// ==================================================================
// AuthorizeDerivedKeyMetadata
// ==================================================================

type AuthorizeDerivedKeyOperationType uint8

const (
	AuthorizeDerivedKeyOperationNotValid AuthorizeDerivedKeyOperationType = 0
	AuthorizeDerivedKeyOperationValid    AuthorizeDerivedKeyOperationType = 1
)

type AuthorizeDerivedKeyMetadata struct {
	// DerivedPublicKey is the key that is authorized to sign transactions
	// on behalf of the public key owner.
	DerivedPublicKey []byte

	// ExpirationBlock is the block at which this authorization becomes invalid.
	ExpirationBlock uint64

	// OperationType determines if transaction validates or invalidates derived key.
	OperationType AuthorizeDerivedKeyOperationType

	// AccessSignature is the signed hash of (derivedPublicKey + expirationBlock)
	// made with the ownerPublicKey. Signature is in the DER format.
	AccessSignature []byte
}

type TransactionSpendingLimit struct {
	// This is the total amount the derived key can spend.
	GlobalDESOLimit uint64

	// TransactionCount
	// If a transaction type is not specified in the map, it is not allowed.
	// If the transaction type is in the map, the derived key is allowed to
	// perform the transaction up to the value to which it is mapped.
	TransactionCountLimitMap map[TxnType]uint64

	// CreatorCoinOperationLimitMap is a map with keys composed of
	// creator PKID || CreatorCoinLimitOperation to number
	// of transactions
	CreatorCoinOperationLimitMap map[CreatorCoinOperationLimitKey]uint64

	// DAOCoinOperationLimitMap is a map with keys composed of
	// creator PKID || DAOCoinLimitOperation to number of
	// transactions
	DAOCoinOperationLimitMap map[DAOCoinOperationLimitKey]uint64

	// NFTOperationLimitMap is a map with keys composed of
	// PostHash || Serial Num || NFTLimitOperation to number
	// of transactions
	NFTOperationLimitMap map[NFTOperationLimitKey]uint64

	// DAOCoinLimitOrderLimitMap is a map with keys composed of
	// BuyingCreatorPKID || SellingCreatorPKID to number of
	// transactions
	DAOCoinLimitOrderLimitMap map[DAOCoinLimitOrderLimitKey]uint64

	// AccessGroupMap is a map with keys composed of
	// AccessGroupOwnerPublicKey || AccessGroupKeyName || AccessGroupOperationType
	// to number of transactions.
	AccessGroupMap map[AccessGroupLimitKey]uint64

	// AccessGroupMemberMap is a map with keys composed of
	// AccessGroupOwnerPublicKey || AccessGroupKeyName || AccessGroupMemberOperationType
	// to number of transactions.
	AccessGroupMemberMap map[AccessGroupMemberLimitKey]uint64

	// ===== ENCODER MIGRATION UnlimitedDerivedKeysMigration =====
	// IsUnlimited field determines whether this derived key has no spending limit.
	IsUnlimited bool

	// ===== ENCODER MIGRATION AssociationsMigration =====
	// AssociationClass || AssociationType || AppPKID || AppScopeType || AssociationOperation
	// to number of transactions
	//   - AssociationClass: one of { User, Post }
	//   - AssociationType: a byte slice to scope by AssociationType or an empty byte slice to signify Any
	//   - AppPKID: a PKID to scope by App, if AppScopeType == Any then AppPKID has to be the ZeroPKID
	//   - AppScopeType: one of { Any, Scoped }
	//   - AssociationOperation: one of { Any, Create, Delete }
	AssociationLimitMap map[AssociationLimitKey]uint64
}

// ToMetamaskString encodes the TransactionSpendingLimit into a Metamask-compatible string. The encoded string will
// be a part of Access Bytes Encoding 2.0 for derived keys, which creates a human-readable string that MM can sign.
// The idea behind this function is to create an injective mapping from the TransactionSpendingLimit -> string.
// This mapping is not intended to be invertible, rather we would also call this function while verifying access bytes.
// Basically, to verify signature on a derived key, we will call this function as well, instead of attempting to revert
// the metamask string.
func (tsl *TransactionSpendingLimit) ToMetamaskString(params *DeSoParams) string {
	var str string
	var indentationCounter int

	str += "Spending limits on the derived key:\n"
	indentationCounter++

	// GlobalDESOLimit
	if tsl.GlobalDESOLimit > 0 {
		str += _indt(indentationCounter) + "Total $DESO Limit: " + FormatScaledUint256AsDecimalString(
			big.NewInt(0).SetUint64(tsl.GlobalDESOLimit), big.NewInt(int64(NanosPerUnit))) + " $DESO\n"
	}

	// Sort an array of strings and add them to the spending limit string str. This will come in handy below,
	// simplifying the construction of the metamask spending limit string.
	sortStringsAndAddToLimitStr := func(strList []string) {
		sort.Strings(strList)
		for _, limitStr := range strList {
			str += limitStr
		}
	}

	// TransactionCountLimitMap
	if len(tsl.TransactionCountLimitMap) > 0 {
		var txnCountStr []string
		str += _indt(indentationCounter) + "Transaction Count Limit: \n"
		indentationCounter++
		for txnType, limit := range tsl.TransactionCountLimitMap {
			txnCountStr = append(txnCountStr, _indt(indentationCounter)+txnType.String()+": "+
				strconv.FormatUint(limit, 10)+"\n")
		}
		// Ensure deterministic ordering of the transaction count limit strings by doing a lexicographical sort.
		sortStringsAndAddToLimitStr(txnCountStr)
		indentationCounter--
	}

	// CreatorCoinOperationLimitMap
	if len(tsl.CreatorCoinOperationLimitMap) > 0 {
		var creatorCoinLimitStr []string
		str += _indt(indentationCounter) + "Creator Coin Operation Limits:\n"
		indentationCounter++
		for limitKey, limit := range tsl.CreatorCoinOperationLimitMap {
			opString := _indt(indentationCounter) + "[\n"

			indentationCounter++
			opString += _indt(indentationCounter) + "Creator PKID: " +
				Base58CheckEncode(limitKey.CreatorPKID.ToBytes(), false, params) + "\n"
			opString += _indt(indentationCounter) + "Operation: " +
				limitKey.Operation.ToString() + "\n"
			opString += _indt(indentationCounter) + "Transaction Count: " +
				strconv.FormatUint(limit, 10) + "\n"
			indentationCounter--

			opString += _indt(indentationCounter) + "]\n"
			creatorCoinLimitStr = append(creatorCoinLimitStr, opString)
		}
		// Ensure deterministic ordering of the transaction count limit strings by doing a lexicographical sort.
		sortStringsAndAddToLimitStr(creatorCoinLimitStr)
		indentationCounter--
	}

	// DAOCoinOperationLimitMap
	if len(tsl.DAOCoinOperationLimitMap) > 0 {
		var daoCoinOperationLimitStr []string
		str += _indt(indentationCounter) + "DAO Coin Operation Limits:\n"
		indentationCounter++
		for limitKey, limit := range tsl.DAOCoinOperationLimitMap {
			opString := _indt(indentationCounter) + "[\n"

			indentationCounter++
			opString += _indt(indentationCounter) + "Creator PKID: " +
				Base58CheckEncode(limitKey.CreatorPKID.ToBytes(), false, params) + "\n"
			opString += _indt(indentationCounter) + "Operation: " +
				limitKey.Operation.ToString() + "\n"
			opString += _indt(indentationCounter) + "Transaction Count: " +
				strconv.FormatUint(limit, 10) + "\n"
			indentationCounter--

			opString += _indt(indentationCounter) + "]\n"
			daoCoinOperationLimitStr = append(daoCoinOperationLimitStr, opString)
		}
		// Ensure deterministic ordering of the transaction count limit strings by doing a lexicographical sort.
		sortStringsAndAddToLimitStr(daoCoinOperationLimitStr)
		indentationCounter--
	}

	// NFTOperationLimitMap
	if len(tsl.NFTOperationLimitMap) > 0 {
		var nftOperationLimitKey []string
		str += _indt(indentationCounter) + "NFT Operation Limits:\n"
		indentationCounter++
		for limitKey, limit := range tsl.NFTOperationLimitMap {
			opString := _indt(indentationCounter) + "[\n"

			indentationCounter++
			opString += _indt(indentationCounter) + "Block Hash: " + limitKey.BlockHash.String() + "\n"
			opString += _indt(indentationCounter) + "Serial Number: " +
				strconv.FormatUint(limitKey.SerialNumber, 10) + "\n"
			opString += _indt(indentationCounter) + "Operation: " +
				limitKey.Operation.ToString() + "\n"
			opString += _indt(indentationCounter) + "Transaction Count: " +
				strconv.FormatUint(limit, 10) + "\n"
			indentationCounter--

			opString += _indt(indentationCounter) + "]\n"
			nftOperationLimitKey = append(nftOperationLimitKey, opString)
		}
		// Ensure deterministic ordering of the transaction count limit strings by doing a lexicographical sort.
		sortStringsAndAddToLimitStr(nftOperationLimitKey)
		indentationCounter--
	}

	// DAOCoinLimitOrderLimitMap
	if len(tsl.DAOCoinLimitOrderLimitMap) > 0 {
		var daoCoinLimitOrderStr []string
		str += _indt(indentationCounter) + "DAO Coin Limit Order Restrictions:\n"
		indentationCounter++
		for limitKey, limit := range tsl.DAOCoinLimitOrderLimitMap {
			opString := _indt(indentationCounter) + "[\n"

			indentationCounter++
			opString += _indt(indentationCounter) + "Buying DAO Creator PKID: " +
				Base58CheckEncode(limitKey.BuyingDAOCoinCreatorPKID.ToBytes(), false, params) + "\n"
			opString += _indt(indentationCounter) + "Selling DAO Creator PKID: " +
				Base58CheckEncode(limitKey.SellingDAOCoinCreatorPKID.ToBytes(), false, params) + "\n"
			opString += _indt(indentationCounter) + "Transaction Count: " +
				strconv.FormatUint(limit, 10) + "\n"
			indentationCounter--

			opString += _indt(indentationCounter) + "]\n"
			daoCoinLimitOrderStr = append(daoCoinLimitOrderStr, opString)
		}
		// Ensure deterministic ordering of the transaction count limit strings by doing a lexicographical sort.
		sortStringsAndAddToLimitStr(daoCoinLimitOrderStr)
		indentationCounter--
	}

	// AssociationLimitMap
	if len(tsl.AssociationLimitMap) > 0 {
		var associationLimitStr []string
		str += _indt(indentationCounter) + "Association Restrictions:\n"
		indentationCounter++
		for limitKey, limit := range tsl.AssociationLimitMap {
			opString := _indt(indentationCounter) + "[\n"

			indentationCounter++
			opString += _indt(indentationCounter) + "Association Class: " +
				limitKey.AssociationClass.ToString() + "\n"
			associationType := strings.ToUpper(limitKey.AssociationType)
			if associationType == "" {
				associationType = "Any"
			}
			opString += _indt(indentationCounter) + "Association Type: " +
				associationType + "\n"
			appPublicKeyBase58Check := "Any"
			if limitKey.AppScopeType == AssociationAppScopeTypeScoped {
				appPublicKeyBase58Check = Base58CheckEncode(limitKey.AppPKID.ToBytes(), false, params)
			}
			opString += _indt(indentationCounter) + "App PKID: " +
				appPublicKeyBase58Check + "\n"
			opString += _indt(indentationCounter) + "Operation: " +
				limitKey.Operation.ToString() + "\n"
			opString += _indt(indentationCounter) + "Transaction Count: " +
				strconv.FormatUint(limit, 10) + "\n"
			indentationCounter--

			opString += _indt(indentationCounter) + "]\n"
			associationLimitStr = append(associationLimitStr, opString)
		}
		// Ensure deterministic ordering of the transaction count limit strings by doing a lexicographical sort.
		sortStringsAndAddToLimitStr(associationLimitStr)
		indentationCounter--
	}

	// AccessGroupMap
	if len(tsl.AccessGroupMap) > 0 {
		var accessGroupStr []string
<<<<<<< HEAD
		str += _indt(indentationCounter) + "Access Groups:\n"
=======
		str += _indt(indentationCounter) + "Access Group Restrictions:\n"
>>>>>>> b2c9403e
		indentationCounter++
		for accessGroupKey, limit := range tsl.AccessGroupMap {
			opString := _indt(indentationCounter) + "[\n"

			indentationCounter++
			opString += _indt(indentationCounter) + "Access Group Owner Public Key: " +
				Base58CheckEncode(accessGroupKey.AccessGroupOwnerPublicKey.ToBytes(), false, params) + "\n"
<<<<<<< HEAD
			opString += _indt(indentationCounter) + "Access Group Key Name: " +
				hex.EncodeToString(accessGroupKey.AccessGroupKeyName.ToBytes()) + "\n"
=======
			groupKeyName := string(AccessKeyNameDecode(&accessGroupKey.AccessGroupKeyName))
			if accessGroupKey.AccessGroupScopeType == AccessGroupScopeTypeAny {
				groupKeyName = "Any"
			}
			opString += _indt(indentationCounter) + "Access Group Key Name: " +
				groupKeyName + "\n"
>>>>>>> b2c9403e
			opString += _indt(indentationCounter) + "Access Group Operation: " +
				accessGroupKey.OperationType.ToString() + "\n"
			opString += _indt(indentationCounter) + "Transaction Count: " +
				strconv.FormatUint(limit, 10) + "\n"

			indentationCounter--
			opString += _indt(indentationCounter) + "]\n"
			accessGroupStr = append(accessGroupStr, opString)
		}
<<<<<<< HEAD
=======
		// Ensure deterministic ordering of the transaction count limit strings by doing a lexicographical sort.
		sortStringsAndAddToLimitStr(accessGroupStr)
		indentationCounter--
>>>>>>> b2c9403e
	}

	// AccessGroupMemberMap
	if len(tsl.AccessGroupMemberMap) > 0 {
		var accessGroupMemberStr []string
<<<<<<< HEAD
=======
		str += _indt(indentationCounter) + "Access Group Member Restrictions:\n"
		indentationCounter++
>>>>>>> b2c9403e
		for accessGroupMemberKey, limit := range tsl.AccessGroupMemberMap {
			opString := _indt(indentationCounter) + "[\n"

			indentationCounter++
			opString += _indt(indentationCounter) + "Access Group Owner Public Key: " +
				Base58CheckEncode(accessGroupMemberKey.AccessGroupOwnerPublicKey.ToBytes(), false, params) + "\n"
<<<<<<< HEAD
			opString += _indt(indentationCounter) + "Access Group Key Name: " +
				hex.EncodeToString(accessGroupMemberKey.AccessGroupKeyName.ToBytes()) + "\n"
=======
			groupKeyName := string(AccessKeyNameDecode(&accessGroupMemberKey.AccessGroupKeyName))
			if accessGroupMemberKey.AccessGroupScopeType == AccessGroupScopeTypeAny {
				groupKeyName = "Any"
			}
			opString += _indt(indentationCounter) + "Access Group Key Name: " +
				groupKeyName + "\n"
>>>>>>> b2c9403e
			opString += _indt(indentationCounter) + "Access Group Member Operation Type: " +
				accessGroupMemberKey.OperationType.ToString() + "\n"
			opString += _indt(indentationCounter) + "Transaction Count: " +
				strconv.FormatUint(limit, 10) + "\n"

			indentationCounter--
			opString += _indt(indentationCounter) + "]\n"
			accessGroupMemberStr = append(accessGroupMemberStr, opString)
		}
<<<<<<< HEAD
=======
		// Ensure deterministic ordering of the transaction count limit strings by doing a lexicographical sort.
		sortStringsAndAddToLimitStr(accessGroupMemberStr)
		indentationCounter--
>>>>>>> b2c9403e
	}

	// IsUnlimited
	if tsl.IsUnlimited {
		str += "Unlimited"
	}

	return str
}

func _indt(counter int) string {
	var indentationString string
	for ; counter > 0; counter-- {
		indentationString += "\t"
	}
	return indentationString
}

func (tsl *TransactionSpendingLimit) ToBytes(blockHeight uint64) ([]byte, error) {
	data := []byte{}

	if tsl == nil {
		return data, nil
	}

	// GlobalDESOLimit
	data = append(data, UintToBuf(tsl.GlobalDESOLimit)...)

	// TransactionCountLimitMap
	transactionCountLimitMapLength := uint64(len(tsl.TransactionCountLimitMap))
	data = append(data, UintToBuf(transactionCountLimitMapLength)...)
	if transactionCountLimitMapLength > 0 {
		// Sort the keys
		keys, err := SafeMakeSliceWithLengthAndCapacity[TxnType](0, transactionCountLimitMapLength)
		if err != nil {
			return nil, err
		}
		for key := range tsl.TransactionCountLimitMap {
			keys = append(keys, key)
		}
		sort.Slice(keys, func(ii, jj int) bool {
			return keys[ii] < keys[jj]
		})
		for _, key := range keys {
			data = append(data, UintToBuf(uint64(key))...)
			value := tsl.TransactionCountLimitMap[key]
			data = append(data, UintToBuf(value)...)
		}
	}

	// CreatorCoinOperationLimitMap
	ccOperationLimitMapLength := uint64(len(tsl.CreatorCoinOperationLimitMap))
	data = append(data, UintToBuf(ccOperationLimitMapLength)...)
	if ccOperationLimitMapLength > 0 {
		keys, err := SafeMakeSliceWithLengthAndCapacity[CreatorCoinOperationLimitKey](0, ccOperationLimitMapLength)
		if err != nil {
			return nil, err
		}
		for key := range tsl.CreatorCoinOperationLimitMap {
			keys = append(keys, key)
		}
		sort.Slice(keys, func(ii, jj int) bool {
			return hex.EncodeToString(keys[ii].Encode()) < hex.EncodeToString(keys[jj].Encode())
		})
		for _, key := range keys {
			data = append(data, key.Encode()...)
			data = append(data, UintToBuf(tsl.CreatorCoinOperationLimitMap[key])...)
		}
	}

	// DAOCoinOperationLimitMap
	daoCoinOperationLimitMapLength := uint64(len(tsl.DAOCoinOperationLimitMap))
	data = append(data, UintToBuf(daoCoinOperationLimitMapLength)...)
	if daoCoinOperationLimitMapLength > 0 {
		keys, err := SafeMakeSliceWithLengthAndCapacity[DAOCoinOperationLimitKey](0, daoCoinOperationLimitMapLength)
		if err != nil {
			return nil, err
		}
		for key := range tsl.DAOCoinOperationLimitMap {
			keys = append(keys, key)
		}
		sort.Slice(keys, func(ii, jj int) bool {
			return hex.EncodeToString(keys[ii].Encode()) < hex.EncodeToString(keys[jj].Encode())
		})
		for _, key := range keys {
			data = append(data, key.Encode()...)
			data = append(data, UintToBuf(tsl.DAOCoinOperationLimitMap[key])...)
		}
	}

	// NFTOperationLimitMap
	nftOperationLimitMapLength := uint64(len(tsl.NFTOperationLimitMap))
	data = append(data, UintToBuf(nftOperationLimitMapLength)...)
	if nftOperationLimitMapLength > 0 {
		keys, err := SafeMakeSliceWithLengthAndCapacity[NFTOperationLimitKey](0, nftOperationLimitMapLength)
		if err != nil {
			return nil, err
		}
		for key := range tsl.NFTOperationLimitMap {
			keys = append(keys, key)
		}
		sort.Slice(keys, func(ii, jj int) bool {
			return hex.EncodeToString(keys[ii].Encode()) < hex.EncodeToString(keys[jj].Encode())
		})
		for _, key := range keys {
			data = append(data, key.Encode()...)
			data = append(data, UintToBuf(tsl.NFTOperationLimitMap[key])...)
		}
	}

	// DAOCoinLimitOrderLimitMap
	daoCoinLimitOrderLimitMapLength := uint64(len(tsl.DAOCoinLimitOrderLimitMap))
	data = append(data, UintToBuf(daoCoinLimitOrderLimitMapLength)...)
	if daoCoinLimitOrderLimitMapLength > 0 {
		keys, err := SafeMakeSliceWithLengthAndCapacity[DAOCoinLimitOrderLimitKey](0, daoCoinLimitOrderLimitMapLength)
		if err != nil {
			return nil, err
		}
		for key := range tsl.DAOCoinLimitOrderLimitMap {
			keys = append(keys, key)
		}
		sort.Slice(keys, func(ii, jj int) bool {
			return hex.EncodeToString(keys[ii].Encode()) < hex.EncodeToString(keys[jj].Encode())
		})
		for _, key := range keys {
			data = append(data, key.Encode()...)
			data = append(data, UintToBuf(tsl.DAOCoinLimitOrderLimitMap[key])...)
		}
	}

	// IsUnlimited, gated by the encoder migration.
	if MigrationTriggered(blockHeight, UnlimitedDerivedKeysMigration) {
		data = append(data, BoolToByte(tsl.IsUnlimited))
	}

	// TODO: merge associations and access group migrations
	// AssociationLimitMap, gated by the encoder migration
	if MigrationTriggered(blockHeight, AssociationsAndAccessGroupsMigration) {
		associationLimitMapLength := uint64(len(tsl.AssociationLimitMap))
		data = append(data, UintToBuf(associationLimitMapLength)...)
		if associationLimitMapLength > 0 {
			keys, err := SafeMakeSliceWithLengthAndCapacity[AssociationLimitKey](0, associationLimitMapLength)
			if err != nil {
				return nil, err
			}
			for key := range tsl.AssociationLimitMap {
				keys = append(keys, key)
			}
			sort.Slice(keys, func(ii, jj int) bool {
				return hex.EncodeToString(keys[ii].Encode()) < hex.EncodeToString(keys[jj].Encode())
			})
			for _, key := range keys {
				data = append(data, key.Encode()...)
				data = append(data, UintToBuf(tsl.AssociationLimitMap[key])...)
			}
		}
	}

<<<<<<< HEAD
	if MigrationTriggered(blockHeight, DeSoAccessGroupsMigration) {
=======
	if MigrationTriggered(blockHeight, AssociationsAndAccessGroupsMigration) {
>>>>>>> b2c9403e
		accessGroupLimitMapLength := uint64(len(tsl.AccessGroupMap))
		data = append(data, UintToBuf(accessGroupLimitMapLength)...)
		if accessGroupLimitMapLength > 0 {
			keys, err := SafeMakeSliceWithLengthAndCapacity[AccessGroupLimitKey](0, accessGroupLimitMapLength)
			if err != nil {
				return nil, err
			}
			for key := range tsl.AccessGroupMap {
				keys = append(keys, key)
			}
			sort.Slice(keys, func(ii, jj int) bool {
				return hex.EncodeToString(keys[ii].Encode()) < hex.EncodeToString(keys[jj].Encode())
			})
			for key := range tsl.AccessGroupMap {
<<<<<<< HEAD
=======
				data = append(data, key.Encode()...)
>>>>>>> b2c9403e
				data = append(data, UintToBuf(tsl.AccessGroupMap[key])...)
			}
		}

		accessGroupMemberLimitMapLength := uint64(len(tsl.AccessGroupMemberMap))
		data = append(data, UintToBuf(accessGroupMemberLimitMapLength)...)
		if accessGroupMemberLimitMapLength > 0 {
			keys, err := SafeMakeSliceWithLengthAndCapacity[AccessGroupMemberLimitKey](0, accessGroupMemberLimitMapLength)
			if err != nil {
				return nil, err
			}
			for key := range tsl.AccessGroupMemberMap {
				keys = append(keys, key)
			}
			sort.Slice(keys, func(ii, jj int) bool {
				return hex.EncodeToString(keys[ii].Encode()) < hex.EncodeToString(keys[jj].Encode())
			})
			for _, key := range keys {
				data = append(data, key.Encode()...)
				data = append(data, UintToBuf(tsl.AccessGroupMemberMap[key])...)
			}
		}
	}

	return data, nil
}

func (tsl *TransactionSpendingLimit) FromBytes(blockHeight uint64, rr *bytes.Reader) error {
	globalDESOLimit, err := ReadUvarint(rr)
	if err != nil {
		return err
	}
	tsl.GlobalDESOLimit = globalDESOLimit

	transactionSpendingLimitLen, err := ReadUvarint(rr)
	if err != nil {
		return err
	}
	tsl.TransactionCountLimitMap = make(map[TxnType]uint64)
	if transactionSpendingLimitLen > 0 {
		for ii := uint64(0); ii < transactionSpendingLimitLen; ii++ {
			key, err := ReadUvarint(rr)
			if err != nil {
				return err
			}
			val, err := ReadUvarint(rr)
			if err != nil {
				return err
			}
			// Make sure it doesn't already exist in the map
			if _, exists := tsl.TransactionCountLimitMap[TxnType(key)]; exists {
				return fmt.Errorf("Key already exists in map")
			}
			tsl.TransactionCountLimitMap[TxnType(key)] = val
		}
	}

	ccOperationLimitMapLen, err := ReadUvarint(rr)
	if err != nil {
		return err
	}
	tsl.CreatorCoinOperationLimitMap = make(map[CreatorCoinOperationLimitKey]uint64)
	if ccOperationLimitMapLen > 0 {
		for ii := uint64(0); ii < ccOperationLimitMapLen; ii++ {
			ccOperationLimitMapKey := &CreatorCoinOperationLimitKey{}
			if err = ccOperationLimitMapKey.Decode(rr); err != nil {
				return errors.Wrap(err, "Error decoding Creator Coin Operation Limit Key")
			}
			var operationCount uint64
			operationCount, err = ReadUvarint(rr)
			if err != nil {
				return err
			}
			if _, exists := tsl.CreatorCoinOperationLimitMap[*ccOperationLimitMapKey]; exists {
				return fmt.Errorf("Creator Coin Operation Limit Key already exists in map")
			}
			tsl.CreatorCoinOperationLimitMap[*ccOperationLimitMapKey] = operationCount
		}
	}

	daoCoinOperationLimitMapLen, err := ReadUvarint(rr)
	if err != nil {
		return err
	}
	tsl.DAOCoinOperationLimitMap = make(map[DAOCoinOperationLimitKey]uint64)
	if daoCoinOperationLimitMapLen > 0 {
		for ii := uint64(0); ii < daoCoinOperationLimitMapLen; ii++ {
			daoCoinOperationLimitMapKey := &DAOCoinOperationLimitKey{}
			if err = daoCoinOperationLimitMapKey.Decode(rr); err != nil {
				return errors.Wrap(err, "Error decoding DAO Coin Operation Limit Key")
			}
			var operationCount uint64
			operationCount, err = ReadUvarint(rr)
			if err != nil {
				return err
			}
			if _, exists := tsl.DAOCoinOperationLimitMap[*daoCoinOperationLimitMapKey]; exists {
				return fmt.Errorf("DAO Coin Operation Limit Key already exists in map")
			}
			tsl.DAOCoinOperationLimitMap[*daoCoinOperationLimitMapKey] = operationCount
		}
	}

	nftOperationLimitMapLen, err := ReadUvarint(rr)
	if err != nil {
		return err
	}
	tsl.NFTOperationLimitMap = make(map[NFTOperationLimitKey]uint64)
	if nftOperationLimitMapLen > 0 {
		for ii := uint64(0); ii < nftOperationLimitMapLen; ii++ {
			nftOperationLimitMapKey := &NFTOperationLimitKey{}
			if err = nftOperationLimitMapKey.Decode(rr); err != nil {
				return errors.Wrap(err, "Error decoding NFT Operation Limit Key")
			}
			var operationCount uint64
			operationCount, err = ReadUvarint(rr)
			if err != nil {
				return err
			}
			if _, exists := tsl.NFTOperationLimitMap[*nftOperationLimitMapKey]; exists {
				return fmt.Errorf("NFT Limit Operation Key already exists in map")
			}
			tsl.NFTOperationLimitMap[*nftOperationLimitMapKey] = operationCount
		}
	}

	daoCoinLimitOrderMapLen, err := ReadUvarint(rr)
	if err != nil {
		return err
	}
	tsl.DAOCoinLimitOrderLimitMap = make(map[DAOCoinLimitOrderLimitKey]uint64)
	if daoCoinLimitOrderMapLen > 0 {
		for ii := uint64(0); ii < daoCoinLimitOrderMapLen; ii++ {
			daoCoinLimitOrderLimitKey := &DAOCoinLimitOrderLimitKey{}
			if err = daoCoinLimitOrderLimitKey.Decode(rr); err != nil {
				return errors.Wrap(err, "Error decoding DAO Coin Limit Order Key")
			}
			var operationCount uint64
			operationCount, err = ReadUvarint(rr)
			if err != nil {
				return err
			}
			if _, exists := tsl.DAOCoinLimitOrderLimitMap[*daoCoinLimitOrderLimitKey]; exists {
				return fmt.Errorf("DAO Coin Limit Order Key already exists in map")
			}
			tsl.DAOCoinLimitOrderLimitMap[*daoCoinLimitOrderLimitKey] = operationCount
		}
	}

	if MigrationTriggered(blockHeight, UnlimitedDerivedKeysMigration) {
		tsl.IsUnlimited, err = ReadBoolByte(rr)
		if err != nil {
			return errors.Wrapf(err, "TransactionSpendingLimit.FromBytes: Problem reading IsUnlimited")
		}
	}

<<<<<<< HEAD
	// TODO: merge Associations and access group migrations
	if MigrationTriggered(blockHeight, AssociationsMigration) {
=======
	if MigrationTriggered(blockHeight, AssociationsAndAccessGroupsMigration) {
>>>>>>> b2c9403e
		associationMapLen, err := ReadUvarint(rr)
		if err != nil {
			return err
		}
		tsl.AssociationLimitMap = make(map[AssociationLimitKey]uint64)
		if associationMapLen > 0 {
			for ii := uint64(0); ii < associationMapLen; ii++ {
				associationLimitKey := &AssociationLimitKey{}
				if err = associationLimitKey.Decode(rr); err != nil {
					return errors.Wrap(err, "Error decoding Association Key")
				}
				var operationCount uint64
				operationCount, err = ReadUvarint(rr)
				if err != nil {
					return err
				}
				if _, exists := tsl.AssociationLimitMap[*associationLimitKey]; exists {
					return errors.New("Association Key already exists in map")
				}
				tsl.AssociationLimitMap[*associationLimitKey] = operationCount
			}
		}
	}

<<<<<<< HEAD
	if MigrationTriggered(blockHeight, DeSoAccessGroupsMigration) {
=======
	if MigrationTriggered(blockHeight, AssociationsAndAccessGroupsMigration) {
>>>>>>> b2c9403e
		// Access Group Map
		accessGroupLimitMapLen, err := ReadUvarint(rr)
		if err != nil {
			return err
		}
		tsl.AccessGroupMap = make(map[AccessGroupLimitKey]uint64)
		if accessGroupLimitMapLen > 0 {
			for ii := uint64(0); ii < accessGroupLimitMapLen; ii++ {
				accessGroupLimitKey := &AccessGroupLimitKey{}
				if err = accessGroupLimitKey.Decode(rr); err != nil {
					return errors.Wrapf(err, "Error decoding access group limit key")
				}
				var operationCount uint64
				operationCount, err = ReadUvarint(rr)
				if err != nil {
					return err
				}
				if _, exists := tsl.AccessGroupMap[*accessGroupLimitKey]; exists {
					return fmt.Errorf("Access group limit key already exists")
				}
				tsl.AccessGroupMap[*accessGroupLimitKey] = operationCount
			}
		}

		// Access Group Member Map
		accessGroupMemberLimitMapLen, err := ReadUvarint(rr)
		if err != nil {
			return err
		}
		tsl.AccessGroupMemberMap = make(map[AccessGroupMemberLimitKey]uint64)
		if accessGroupMemberLimitMapLen > 0 {
			for ii := uint64(0); ii < accessGroupMemberLimitMapLen; ii++ {
				accessGroupMemberLimitKey := &AccessGroupMemberLimitKey{}
				if err = accessGroupMemberLimitKey.Decode(rr); err != nil {
					return errors.Wrapf(err, "Error decoding access group member limit key")
				}
				var operationCount uint64
				operationCount, err = ReadUvarint(rr)
				if err != nil {
					return err
				}
				if _, exists := tsl.AccessGroupMemberMap[*accessGroupMemberLimitKey]; exists {
					return fmt.Errorf("Access group member limit key already exists")
				}
				tsl.AccessGroupMemberMap[*accessGroupMemberLimitKey] = operationCount
			}
		}
	}

	return nil
}

func (tsl *TransactionSpendingLimit) Copy() *TransactionSpendingLimit {
	copyTSL := &TransactionSpendingLimit{
		GlobalDESOLimit:              tsl.GlobalDESOLimit,
		TransactionCountLimitMap:     make(map[TxnType]uint64),
		CreatorCoinOperationLimitMap: make(map[CreatorCoinOperationLimitKey]uint64),
		DAOCoinOperationLimitMap:     make(map[DAOCoinOperationLimitKey]uint64),
		NFTOperationLimitMap:         make(map[NFTOperationLimitKey]uint64),
		DAOCoinLimitOrderLimitMap:    make(map[DAOCoinLimitOrderLimitKey]uint64),
		AccessGroupMap:               make(map[AccessGroupLimitKey]uint64),
		AccessGroupMemberMap:         make(map[AccessGroupMemberLimitKey]uint64),
		IsUnlimited:                  tsl.IsUnlimited,
	}

	for txnType, txnCount := range tsl.TransactionCountLimitMap {
		copyTSL.TransactionCountLimitMap[txnType] = txnCount
	}

	for ccOp, ccOpCount := range tsl.CreatorCoinOperationLimitMap {
		copyTSL.CreatorCoinOperationLimitMap[ccOp] = ccOpCount
	}

	for daoOp, daoOpCount := range tsl.DAOCoinOperationLimitMap {
		copyTSL.DAOCoinOperationLimitMap[daoOp] = daoOpCount
	}

	for nftOp, nftOpCount := range tsl.NFTOperationLimitMap {
		copyTSL.NFTOperationLimitMap[nftOp] = nftOpCount
	}

	for daoCoinLimitOrderLimitKey, daoCoinLimitOrderCount := range tsl.DAOCoinLimitOrderLimitMap {
		copyTSL.DAOCoinLimitOrderLimitMap[daoCoinLimitOrderLimitKey] = daoCoinLimitOrderCount
	}

	if tsl.AssociationLimitMap != nil {
		// Before the AssociationsAndAccessGroupsBlockHeight, this map will
		// be null. So we should ensure this is the case in the copy too.
		copyTSL.AssociationLimitMap = make(map[AssociationLimitKey]uint64)
		for associationLimitKey, associationCount := range tsl.AssociationLimitMap {
			copyTSL.AssociationLimitMap[associationLimitKey] = associationCount
		}
	}

	for accessGroupLimitKey, accessGroupCount := range tsl.AccessGroupMap {
		copyTSL.AccessGroupMap[accessGroupLimitKey] = accessGroupCount
	}

	for accessGroupMemberLimitKey, accessGroupMemberCount := range tsl.AccessGroupMemberMap {
		copyTSL.AccessGroupMemberMap[accessGroupMemberLimitKey] = accessGroupMemberCount
	}

	return copyTSL
}

func (bav *UtxoView) CheckIfValidUnlimitedSpendingLimit(tsl *TransactionSpendingLimit, blockHeight uint32) (_isUnlimited bool, _err error) {
	AssertDependencyStructFieldNumbers(&TransactionSpendingLimit{}, 10)

	if tsl.IsUnlimited && blockHeight < bav.Params.ForkHeights.DeSoUnlimitedDerivedKeysBlockHeight {
		return false, RuleErrorUnlimitedDerivedKeyBeforeBlockHeight
	}

	// Note: We don't need a blockheight here to gate access group nor access group member maps. They will always be
	// empty prior to the fork block height, and should be empty after the blockheight for the unlimited spending limit.
	if tsl.IsUnlimited && (tsl.GlobalDESOLimit > 0 ||
		len(tsl.TransactionCountLimitMap) > 0 ||
		len(tsl.CreatorCoinOperationLimitMap) > 0 ||
		len(tsl.DAOCoinOperationLimitMap) > 0 ||
		len(tsl.NFTOperationLimitMap) > 0 ||
		len(tsl.DAOCoinLimitOrderLimitMap) > 0 ||
		len(tsl.AssociationLimitMap) > 0 ||
		len(tsl.AccessGroupMap) > 0 ||
		len(tsl.AccessGroupMemberMap) > 0) {
		return tsl.IsUnlimited, RuleErrorUnlimitedDerivedKeyNonEmptySpendingLimits
	}

	return tsl.IsUnlimited, nil
}

type NFTLimitOperation uint8

const (
	AnyNFTOperation            NFTLimitOperation = 0
	UpdateNFTOperation         NFTLimitOperation = 1
	AcceptNFTBidOperation      NFTLimitOperation = 2
	NFTBidOperation            NFTLimitOperation = 3
	TransferNFTOperation       NFTLimitOperation = 4
	BurnNFTOperation           NFTLimitOperation = 5
	AcceptNFTTransferOperation NFTLimitOperation = 6
	UndefinedNFTOperation      NFTLimitOperation = 7
)

type NFTLimitOperationString string

const (
	AnyNFTOperationString            NFTLimitOperationString = "any"
	UpdateNFTOperationString         NFTLimitOperationString = "update"
	AcceptNFTBidOperationString      NFTLimitOperationString = "accept_nft_bid"
	NFTBidOperationString            NFTLimitOperationString = "nft_bid"
	TransferNFTOperationString       NFTLimitOperationString = "transfer"
	BurnNFTOperationString           NFTLimitOperationString = "burn"
	AcceptNFTTransferOperationString NFTLimitOperationString = "accept_nft_transfer"
	UndefinedNFTOperationString      NFTLimitOperationString = "undefined"
)

func (nftLimitOperation NFTLimitOperation) ToString() string {
	return string(nftLimitOperation.ToNFTLimitOperationString())
}

func (nftLimitOperation NFTLimitOperation) ToNFTLimitOperationString() NFTLimitOperationString {
	switch nftLimitOperation {
	case AnyNFTOperation:
		return AnyNFTOperationString
	case UpdateNFTOperation:
		return UpdateNFTOperationString
	case AcceptNFTBidOperation:
		return AcceptNFTBidOperationString
	case NFTBidOperation:
		return NFTBidOperationString
	case TransferNFTOperation:
		return TransferNFTOperationString
	case BurnNFTOperation:
		return BurnNFTOperationString
	case AcceptNFTTransferOperation:
		return AcceptNFTTransferOperationString
	default:
		return UndefinedNFTOperationString
	}
}

func (nftLimitOperationString NFTLimitOperationString) ToNFTLimitOperation() NFTLimitOperation {
	switch nftLimitOperationString {
	case AnyNFTOperationString:
		return AnyNFTOperation
	case UpdateNFTOperationString:
		return UpdateNFTOperation
	case AcceptNFTBidOperationString:
		return AcceptNFTBidOperation
	case NFTBidOperationString:
		return NFTBidOperation
	case TransferNFTOperationString:
		return TransferNFTOperation
	case BurnNFTOperationString:
		return BurnNFTOperation
	case AcceptNFTTransferOperationString:
		return AcceptNFTTransferOperation
	default:
		return UndefinedNFTOperation
	}
}

func (nftLimitOperation NFTLimitOperation) IsUndefined() bool {
	return nftLimitOperation == UndefinedNFTOperation
}

type NFTOperationLimitKey struct {
	BlockHash    BlockHash
	SerialNumber uint64
	Operation    NFTLimitOperation
}

func (nftOperationLimitKey NFTOperationLimitKey) Encode() []byte {
	var data []byte
	blockHash := nftOperationLimitKey.BlockHash.ToBytes()
	data = append(data, UintToBuf(uint64(len(blockHash)))...)
	data = append(data, blockHash...)
	data = append(data, UintToBuf(nftOperationLimitKey.SerialNumber)...)
	data = append(data, UintToBuf(uint64(nftOperationLimitKey.Operation))...)
	return data
}

func (nftOperationLimitKey *NFTOperationLimitKey) Decode(rr *bytes.Reader) error {
	blockHashLen, err := ReadUvarint(rr)
	if err != nil {
		return err
	}
	// De-serialize the key
	blockhashBytes, err := SafeMakeSliceWithLength[byte](blockHashLen)
	if err != nil {
		return err
	}
	if _, err = io.ReadFull(rr, blockhashBytes); err != nil {
		return err
	}
	blockHash := NewBlockHash(blockhashBytes)
	if blockHash == nil {
		return fmt.Errorf("Invalid block hash")
	}
	nftOperationLimitKey.BlockHash = *blockHash
	serialNum, err := ReadUvarint(rr)
	if err != nil {
		return err
	}
	nftOperationLimitKey.SerialNumber = serialNum
	operationKey, err := ReadUvarint(rr)
	if err != nil {
		return err
	}
	nftOperationLimitKey.Operation = NFTLimitOperation(operationKey)
	return nil
}

func MakeNFTOperationLimitKey(blockHash BlockHash, serialNumber uint64, operation NFTLimitOperation) NFTOperationLimitKey {
	return NFTOperationLimitKey{
		blockHash,
		serialNumber,
		operation,
	}
}

// The operations that are permitted to be performed by a derived key.
type CreatorCoinLimitOperation uint8

const (
	AnyCreatorCoinOperation       CreatorCoinLimitOperation = 0
	BuyCreatorCoinOperation       CreatorCoinLimitOperation = 1
	SellCreatorCoinOperation      CreatorCoinLimitOperation = 2
	TransferCreatorCoinOperation  CreatorCoinLimitOperation = 3
	UndefinedCreatorCoinOperation CreatorCoinLimitOperation = 4
)

type CreatorCoinLimitOperationString string

const (
	AnyCreatorCoinOperationString       CreatorCoinLimitOperationString = "any"
	BuyCreatorCoinOperationString       CreatorCoinLimitOperationString = "buy"
	SellCreatorCoinOperationString      CreatorCoinLimitOperationString = "sell"
	TransferCreatorCoinOperationString  CreatorCoinLimitOperationString = "transfer"
	UndefinedCreatorCoinOperationString CreatorCoinLimitOperationString = "undefined"
)

func (creatorCoinLimitOperation CreatorCoinLimitOperation) ToString() string {
	return string(creatorCoinLimitOperation.ToCreatorCoinLimitOperationString())
}

func (creatorCoinLimitOperation CreatorCoinLimitOperation) ToCreatorCoinLimitOperationString() CreatorCoinLimitOperationString {
	switch creatorCoinLimitOperation {
	case AnyCreatorCoinOperation:
		return AnyCreatorCoinOperationString
	case BuyCreatorCoinOperation:
		return BuyCreatorCoinOperationString
	case SellCreatorCoinOperation:
		return SellCreatorCoinOperationString
	case TransferCreatorCoinOperation:
		return TransferCreatorCoinOperationString
	default:
		return UndefinedCreatorCoinOperationString
	}
}

func (creatorCoinLimitOperationString CreatorCoinLimitOperationString) ToCreatorCoinLimitOperation() CreatorCoinLimitOperation {
	switch creatorCoinLimitOperationString {
	case AnyCreatorCoinOperationString:
		return AnyCreatorCoinOperation
	case BuyCreatorCoinOperationString:
		return BuyCreatorCoinOperation
	case SellCreatorCoinOperationString:
		return SellCreatorCoinOperation
	case TransferCreatorCoinOperationString:
		return TransferCreatorCoinOperation
	default:
		return UndefinedCreatorCoinOperation
	}
}

func (creatorCoinLimitOperation CreatorCoinLimitOperation) IsUndefined() bool {
	return creatorCoinLimitOperation == UndefinedCreatorCoinOperation
}

type CreatorCoinOperationLimitKey struct {
	CreatorPKID PKID
	Operation   CreatorCoinLimitOperation
}

func (creatorCoinOperationLimitKey CreatorCoinOperationLimitKey) Encode() []byte {
	var data []byte
	creatorPKIDBytes := creatorCoinOperationLimitKey.CreatorPKID.ToBytes()
	data = append(data, UintToBuf(uint64(len(creatorPKIDBytes)))...)
	data = append(data, creatorPKIDBytes...)
	data = append(data, UintToBuf(uint64(creatorCoinOperationLimitKey.Operation))...)
	return data
}

func (creatorCoinOperationLimitKey *CreatorCoinOperationLimitKey) Decode(rr *bytes.Reader) error {
	creatorPKIDBytesLen, err := ReadUvarint(rr)
	if err != nil {
		return err
	}
	// De-serialize the key
	creatorPKIDBytes, err := SafeMakeSliceWithLength[byte](creatorPKIDBytesLen)
	if err != nil {
		return err
	}
	if _, err = io.ReadFull(rr, creatorPKIDBytes); err != nil {
		return err
	}
	creatorPKID := NewPKID(creatorPKIDBytes)
	if creatorPKID == nil {
		return fmt.Errorf("Invalid PKID")
	}
	creatorCoinOperationLimitKey.CreatorPKID = *creatorPKID
	operationKey, err := ReadUvarint(rr)
	if err != nil {
		return err
	}
	creatorCoinOperationLimitKey.Operation = CreatorCoinLimitOperation(operationKey)
	return nil
}

func MakeCreatorCoinOperationLimitKey(creatorPKID PKID, operation CreatorCoinLimitOperation) CreatorCoinOperationLimitKey {
	return CreatorCoinOperationLimitKey{
		creatorPKID,
		operation,
	}
}

type DAOCoinLimitOperation uint8

const (
	AnyDAOCoinOperation                             DAOCoinLimitOperation = 0
	MintDAOCoinOperation                            DAOCoinLimitOperation = 1
	BurnDAOCoinOperation                            DAOCoinLimitOperation = 2
	DisableMintingDAOCoinOperation                  DAOCoinLimitOperation = 3
	UpdateTransferRestrictionStatusDAOCoinOperation DAOCoinLimitOperation = 4
	TransferDAOCoinOperation                        DAOCoinLimitOperation = 5
	UndefinedDAOCoinOperation                       DAOCoinLimitOperation = 6
)

type DAOCoinLimitOperationString string

const (
	AnyDAOCoinOperationString                             DAOCoinLimitOperationString = "any"
	MintDAOCoinOperationString                            DAOCoinLimitOperationString = "mint"
	BurnDAOCoinOperationString                            DAOCoinLimitOperationString = "burn"
	DisableMintingDAOCoinOperationString                  DAOCoinLimitOperationString = "disable_minting"
	UpdateTransferRestrictionStatusDAOCoinOperationString DAOCoinLimitOperationString = "update_transfer_restriction_status"
	TransferDAOCoinOperationString                        DAOCoinLimitOperationString = "transfer"
	UndefinedDAOCoinOperationString                       DAOCoinLimitOperationString = "undefined"
)

func (daoCoinLimitOperation DAOCoinLimitOperation) ToString() string {
	return string(daoCoinLimitOperation.ToDAOCoinLimitOperationString())
}

func (daoCoinLimitOperation DAOCoinLimitOperation) ToDAOCoinLimitOperationString() DAOCoinLimitOperationString {
	switch daoCoinLimitOperation {
	case AnyDAOCoinOperation:
		return AnyDAOCoinOperationString
	case MintDAOCoinOperation:
		return MintDAOCoinOperationString
	case BurnDAOCoinOperation:
		return BurnDAOCoinOperationString
	case DisableMintingDAOCoinOperation:
		return DisableMintingDAOCoinOperationString
	case UpdateTransferRestrictionStatusDAOCoinOperation:
		return UpdateTransferRestrictionStatusDAOCoinOperationString
	case TransferDAOCoinOperation:
		return TransferDAOCoinOperationString
	default:
		return UndefinedDAOCoinOperationString
	}
}

func (daoCoinLimitOperationString DAOCoinLimitOperationString) ToDAOCoinLimitOperation() DAOCoinLimitOperation {
	switch daoCoinLimitOperationString {
	case AnyDAOCoinOperationString:
		return AnyDAOCoinOperation
	case MintDAOCoinOperationString:
		return MintDAOCoinOperation
	case BurnDAOCoinOperationString:
		return BurnDAOCoinOperation
	case DisableMintingDAOCoinOperationString:
		return DisableMintingDAOCoinOperation
	case UpdateTransferRestrictionStatusDAOCoinOperationString:
		return UpdateTransferRestrictionStatusDAOCoinOperation
	case TransferDAOCoinOperationString:
		return TransferDAOCoinOperation
	default:
		return UndefinedDAOCoinOperation
	}
}

func (daoCoinLimitOperation DAOCoinLimitOperation) IsUndefined() bool {
	return daoCoinLimitOperation == UndefinedDAOCoinOperation
}

type DAOCoinOperationLimitKey struct {
	CreatorPKID PKID
	Operation   DAOCoinLimitOperation
}

func (daoCoinOperationLimitKey DAOCoinOperationLimitKey) Encode() []byte {
	var data []byte
	creatorPKIDBytes := daoCoinOperationLimitKey.CreatorPKID.ToBytes()
	data = append(data, UintToBuf(uint64(len(creatorPKIDBytes)))...)
	data = append(data, creatorPKIDBytes...)
	data = append(data, UintToBuf(uint64(daoCoinOperationLimitKey.Operation))...)
	return data
}

func (daoCoinOperationLimitKey *DAOCoinOperationLimitKey) Decode(rr *bytes.Reader) error {
	creatorPKIDBytesLen, err := ReadUvarint(rr)
	if err != nil {
		return err
	}
	// De-serialize the key
	creatorPKIDBytes, err := SafeMakeSliceWithLength[byte](creatorPKIDBytesLen)
	if err != nil {
		return err
	}
	if _, err = io.ReadFull(rr, creatorPKIDBytes); err != nil {
		return err
	}
	creatorPKID := NewPKID(creatorPKIDBytes)
	if creatorPKID == nil {
		return fmt.Errorf("Invalid PKID")
	}
	daoCoinOperationLimitKey.CreatorPKID = *creatorPKID
	operationKey, err := ReadUvarint(rr)
	if err != nil {
		return err
	}
	daoCoinOperationLimitKey.Operation = DAOCoinLimitOperation(operationKey)
	return nil
}

func MakeDAOCoinOperationLimitKey(creatorPKID PKID, operation DAOCoinLimitOperation) DAOCoinOperationLimitKey {
	return DAOCoinOperationLimitKey{
		creatorPKID,
		operation,
	}
}

type DAOCoinLimitOrderLimitKey struct {
	// The PKID of the coin that we're going to buy
	BuyingDAOCoinCreatorPKID PKID
	// The PKID of the coin that we're going to sell
	SellingDAOCoinCreatorPKID PKID
}

func (daoCoinLimitOrderLimitKey DAOCoinLimitOrderLimitKey) Encode() []byte {
	var data []byte
	data = append(data, daoCoinLimitOrderLimitKey.BuyingDAOCoinCreatorPKID.ToBytes()...)
	data = append(data, daoCoinLimitOrderLimitKey.SellingDAOCoinCreatorPKID.ToBytes()...)
	return data
}

func (daoCoinLimitOrderLimitKey *DAOCoinLimitOrderLimitKey) Decode(rr *bytes.Reader) error {
	buyingDAOCoinCreatorPKID := &PKID{}
	if err := buyingDAOCoinCreatorPKID.FromBytes(rr); err != nil {
		return err
	}
	daoCoinLimitOrderLimitKey.BuyingDAOCoinCreatorPKID = *buyingDAOCoinCreatorPKID

	sellingDAOCoinCreatorPKID := &PKID{}
	if err := sellingDAOCoinCreatorPKID.FromBytes(rr); err != nil {
		return err
	}
	daoCoinLimitOrderLimitKey.SellingDAOCoinCreatorPKID = *sellingDAOCoinCreatorPKID
	return nil
}

func MakeDAOCoinLimitOrderLimitKey(buyingDAOCoinCreatorPKID PKID, sellingDAOCoinCreatorPKID PKID) DAOCoinLimitOrderLimitKey {
	return DAOCoinLimitOrderLimitKey{
		BuyingDAOCoinCreatorPKID:  buyingDAOCoinCreatorPKID,
		SellingDAOCoinCreatorPKID: sellingDAOCoinCreatorPKID,
	}
}

type AssociationLimitKey struct {
	AssociationClass AssociationClass // User || Post
	AssociationType  string
	AppPKID          PKID
	AppScopeType     AssociationAppScopeType // Any || Scoped
	Operation        AssociationOperation    // Any || Create || Delete
}

type AssociationClass uint8
type AssociationClassString string
type AssociationAppScopeType uint8
type AssociationAppScopeTypeString string
type AssociationOperation uint8
type AssociationOperationString string

const (
	UndefinedAssociationClassString AssociationClassString = "Undefined"
	UserAssociationClassString      AssociationClassString = "User"
	PostAssociationClassString      AssociationClassString = "Post"
)

func (associationClass AssociationClass) ToString() string {
	return string(associationClass.ToAssociationClassString())
}

func (associationClass AssociationClass) ToAssociationClassString() AssociationClassString {
	switch associationClass {
	case AssociationClassUser:
		return UserAssociationClassString
	case AssociationClassPost:
		return PostAssociationClassString
	default:
		return UndefinedAssociationClassString
	}
}

func (associationClassString AssociationClassString) ToAssociationClass() AssociationClass {
	switch associationClassString {
	case UserAssociationClassString:
		return AssociationClassUser
	case PostAssociationClassString:
		return AssociationClassPost
	default:
		return AssociationClassUndefined
	}
}

const (
	UndefinedAssociationAppScopeTypeString AssociationAppScopeTypeString = "Undefined"
	AnyAssociationAppScopeTypeString       AssociationAppScopeTypeString = "Any"
	ScopedAssociationAppScopeTypeString    AssociationAppScopeTypeString = "Scoped"
)

func (associationAppScopeType AssociationAppScopeType) ToString() string {
	return string(associationAppScopeType.ToAssociationAppScopeTypeString())
}

func (associationAppScopeType AssociationAppScopeType) ToAssociationAppScopeTypeString() AssociationAppScopeTypeString {
	switch associationAppScopeType {
	case AssociationAppScopeTypeAny:
		return AnyAssociationAppScopeTypeString
	case AssociationAppScopeTypeScoped:
		return ScopedAssociationAppScopeTypeString
	default:
		return UndefinedAssociationAppScopeTypeString
	}
}

func (associationAppScopeTypeString AssociationAppScopeTypeString) ToAssociationAppScopeType() AssociationAppScopeType {
	switch associationAppScopeTypeString {
	case AnyAssociationAppScopeTypeString:
		return AssociationAppScopeTypeAny
	case ScopedAssociationAppScopeTypeString:
		return AssociationAppScopeTypeScoped
	default:
		return AssociationAppScopeTypeUndefined
	}
}

const (
	UndefinedAssociationOperation AssociationOperationString = "Undefined"
	AnyAssociationOperation       AssociationOperationString = "Any"
	CreateAssociationOperation    AssociationOperationString = "Create"
	DeleteAssociationOperation    AssociationOperationString = "Delete"
)

func (associationOperation AssociationOperation) ToString() string {
	return string(associationOperation.ToAssociationOperationString())
}

func (associationOperation AssociationOperation) ToAssociationOperationString() AssociationOperationString {
	switch associationOperation {
	case AssociationOperationAny:
		return AnyAssociationOperation
	case AssociationOperationCreate:
		return CreateAssociationOperation
	case AssociationOperationDelete:
		return DeleteAssociationOperation
	default:
		return UndefinedAssociationOperation
	}
}

func (associationOperationString AssociationOperationString) ToAssociationOperation() AssociationOperation {
	switch associationOperationString {
	case AnyAssociationOperation:
		return AssociationOperationAny
	case CreateAssociationOperation:
		return AssociationOperationCreate
	case DeleteAssociationOperation:
		return AssociationOperationDelete
	default:
		return AssociationOperationUndefined
	}
}

const (
	// AssociationClass: User || Post
	AssociationClassUndefined AssociationClass = 0
	AssociationClassUser      AssociationClass = 1
	AssociationClassPost      AssociationClass = 2
	// AssociationScope: Any || Scoped
	AssociationAppScopeTypeUndefined AssociationAppScopeType = 0
	AssociationAppScopeTypeAny       AssociationAppScopeType = 1
	AssociationAppScopeTypeScoped    AssociationAppScopeType = 2
	// AssociationOperation: Any || Create || Delete
	AssociationOperationUndefined AssociationOperation = 0
	AssociationOperationAny       AssociationOperation = 1
	AssociationOperationCreate    AssociationOperation = 2
	AssociationOperationDelete    AssociationOperation = 3
)

func (associationLimitKey AssociationLimitKey) Encode() []byte {
	var data []byte
	data = append(data, UintToBuf(uint64(associationLimitKey.AssociationClass))...)
	data = append(data, EncodeByteArray([]byte(associationLimitKey.AssociationType))...)
	data = append(data, associationLimitKey.AppPKID.ToBytes()...)
	data = append(data, UintToBuf(uint64(associationLimitKey.AppScopeType))...)
	data = append(data, UintToBuf(uint64(associationLimitKey.Operation))...)
	return data
}

func (associationLimitKey *AssociationLimitKey) Decode(rr *bytes.Reader) error {
	var err error
	// AssociationClass: User || Post
	associationClass, err := ReadUvarint(rr)
	if err != nil {
		return errors.Wrapf(err, "AssociationLimitKey.Decode: Problem reading AssociationClass: ")
	}
	associationLimitKey.AssociationClass = AssociationClass(associationClass)
	// AssociationType
	associationType, err := DecodeByteArray(rr)
	if err != nil {
		return errors.Wrap(err, "AssociationLimitKey.Decode: Problem reading AssociationType: ")
	}
	associationLimitKey.AssociationType = string(associationType)
	// AppPKID
	appPKID := &PKID{}
	if err = appPKID.FromBytes(rr); err != nil {
		return errors.Wrap(err, "AssociationLimitKey.Decode: Problem reading AppPKID: ")
	}
	associationLimitKey.AppPKID = *appPKID
	// AppScopeType: Any || Scoped
	appScopeType, err := ReadUvarint(rr)
	if err != nil {
		return errors.Wrap(err, "AssociationLimitKey.Decode: Problem reading AppScopeType: ")
	}
	associationLimitKey.AppScopeType = AssociationAppScopeType(appScopeType)
	// Operation: Any || Create || Delete
	operation, err := ReadUvarint(rr)
	if err != nil {
		return errors.Wrapf(err, "AssociationLimitKey.Decode: Problem reading Operation: ")
	}
	associationLimitKey.Operation = AssociationOperation(operation)
	return nil
}

func MakeAssociationLimitKey(
	associationClass AssociationClass,
	associationType []byte,
	appPKID PKID,
	appScopeType AssociationAppScopeType,
	operation AssociationOperation,
) AssociationLimitKey {
	// Note: AssociationType is case-insensitive.
	return AssociationLimitKey{
		AssociationClass: associationClass,
		AssociationType:  string(bytes.ToLower(associationType)),
		AppPKID:          appPKID,
		AppScopeType:     appScopeType,
		Operation:        operation,
	}
}

type AccessGroupLimitKey struct {
	// AccessGroupOwnerPublicKey is the public key of the owner of the access group.
	AccessGroupOwnerPublicKey PublicKey

<<<<<<< HEAD
=======
	// AccessGroupScopeType is the scope of the access group.
	AccessGroupScopeType AccessGroupScopeType

>>>>>>> b2c9403e
	// AccessGroupKeyName is the name of the access group.
	AccessGroupKeyName GroupKeyName

	// OperationType is the type of operation for which the spending limit count will apply
	OperationType AccessGroupOperationType
}

func (accessGroupLimitKey *AccessGroupLimitKey) Encode() []byte {
	var data []byte
	data = append(data, EncodeByteArray(accessGroupLimitKey.AccessGroupOwnerPublicKey.ToBytes())...)
<<<<<<< HEAD
=======
	data = append(data, UintToBuf(uint64(accessGroupLimitKey.AccessGroupScopeType))...)
>>>>>>> b2c9403e
	data = append(data, EncodeByteArray(accessGroupLimitKey.AccessGroupKeyName.ToBytes())...)
	data = append(data, UintToBuf(uint64(accessGroupLimitKey.OperationType))...)
	return data
}

func (accessGroupLimitKey *AccessGroupLimitKey) Decode(rr *bytes.Reader) error {
	accessGroupOwnerPublicKeyBytes, err := DecodeByteArray(rr)
	if err != nil {
		return errors.Wrapf(err, "AccessGroupLimitKey.Decode: "+
			"Problem reading AccessGroupOwnerPublicKey")
	}
	accessGroupLimitKey.AccessGroupOwnerPublicKey = *NewPublicKey(accessGroupOwnerPublicKeyBytes)

<<<<<<< HEAD
=======
	scopeType, err := ReadUvarint(rr)
	if err != nil {
		return errors.Wrapf(err, "AccessGroupLimitKey.Decode: Problem decoding AccessGroupScopeType")
	}
	accessGroupLimitKey.AccessGroupScopeType = AccessGroupScopeType(scopeType)

>>>>>>> b2c9403e
	accessGroupKeyNameBytes, err := DecodeByteArray(rr)
	if err != nil {
		return errors.Wrapf(err, "AccessGroupLimitKey.Decode: "+
			"Problem reading AccessGroupKeyName")
	}
	accessGroupLimitKey.AccessGroupKeyName = *NewGroupKeyName(accessGroupKeyNameBytes)

	operationType, err := ReadUvarint(rr)
	if err != nil {
		return errors.Wrapf(err, "AccessGroupLimitKey.Decode: Problem decoding OperationType")
	}
	accessGroupLimitKey.OperationType = AccessGroupOperationType(operationType)
	return nil
}

<<<<<<< HEAD
func MakeAccessGroupLimitKey(accessGroupOwnerPublicKey PublicKey, accessGroupKeyName GroupKeyName,
	operationType AccessGroupOperationType) AccessGroupLimitKey {

	return AccessGroupLimitKey{
		AccessGroupOwnerPublicKey: accessGroupOwnerPublicKey,
=======
func MakeAccessGroupLimitKey(
	accessGroupOwnerPublicKey PublicKey,
	accessGroupScopeType AccessGroupScopeType,
	accessGroupKeyName GroupKeyName,
	operationType AccessGroupOperationType,
) AccessGroupLimitKey {
	return AccessGroupLimitKey{
		AccessGroupOwnerPublicKey: accessGroupOwnerPublicKey,
		AccessGroupScopeType:      accessGroupScopeType,
>>>>>>> b2c9403e
		AccessGroupKeyName:        accessGroupKeyName,
		OperationType:             operationType,
	}
}

type AccessGroupMemberLimitKey struct {
	// AccessGroupOwnerPublicKey is the public key of the owner of the access group.
	AccessGroupOwnerPublicKey PublicKey

<<<<<<< HEAD
=======
	// AccessGroupScopeType is the scope of the access group member.
	AccessGroupScopeType AccessGroupScopeType

>>>>>>> b2c9403e
	// AccessGroupKeyName is the name of the access group.
	AccessGroupKeyName GroupKeyName

	// OperationType is the type of operation for which the spending limit count will apply to.
	OperationType AccessGroupMemberOperationType
}

func (accessGroupMemberLimitKey *AccessGroupMemberLimitKey) Encode() []byte {
	var data []byte
	data = append(data, EncodeByteArray(accessGroupMemberLimitKey.AccessGroupOwnerPublicKey.ToBytes())...)
<<<<<<< HEAD
=======
	data = append(data, UintToBuf(uint64(accessGroupMemberLimitKey.AccessGroupScopeType))...)
>>>>>>> b2c9403e
	data = append(data, EncodeByteArray(accessGroupMemberLimitKey.AccessGroupKeyName.ToBytes())...)
	data = append(data, UintToBuf(uint64(accessGroupMemberLimitKey.OperationType))...)
	return data
}

func (accessGroupMemberLimitKey *AccessGroupMemberLimitKey) Decode(rr *bytes.Reader) error {
	accessGroupOwnerPublicKeyBytes, err := DecodeByteArray(rr)
	if err != nil {
		return errors.Wrapf(err, "AccessGroupMemberLimitKey.Decode: "+
			"Problem reading AccessGroupOwnerPublicKey")
	}
	accessGroupMemberLimitKey.AccessGroupOwnerPublicKey = *NewPublicKey(accessGroupOwnerPublicKeyBytes)

<<<<<<< HEAD
=======
	scopeType, err := ReadUvarint(rr)
	if err != nil {
		return errors.Wrapf(err, "AccessGroupMemberLimitKey.Decode: Problem reading AccessGroupScopeType")
	}
	accessGroupMemberLimitKey.AccessGroupScopeType = AccessGroupScopeType(scopeType)

>>>>>>> b2c9403e
	accessGroupKeyNameBytes, err := DecodeByteArray(rr)
	if err != nil {
		return errors.Wrapf(err, "AccessGroupMemberLimitKey.Decode: "+
			"Problem reading AccessGroupKeyName")
	}
	accessGroupMemberLimitKey.AccessGroupKeyName = *NewGroupKeyName(accessGroupKeyNameBytes)

	operationType, err := ReadUvarint(rr)
	if err != nil {
<<<<<<< HEAD
		return errors.Wrapf(err, "AccessGroupLimitKey.Decode: Problem reading operation type")
=======
		return errors.Wrapf(err, "AccessGroupMemberLimitKey.Decode: Problem reading operation type")
>>>>>>> b2c9403e
	}
	accessGroupMemberLimitKey.OperationType = AccessGroupMemberOperationType(operationType)
	return nil
}

<<<<<<< HEAD
func MakeAccessGroupMemberLimitKey(accessGroupOwnerPublicKey PublicKey, accessGroupKeyName GroupKeyName,
	operationType AccessGroupMemberOperationType) AccessGroupMemberLimitKey {
	return AccessGroupMemberLimitKey{
		AccessGroupOwnerPublicKey: accessGroupOwnerPublicKey,
=======
func MakeAccessGroupMemberLimitKey(
	accessGroupOwnerPublicKey PublicKey,
	accessGroupScopeType AccessGroupScopeType,
	accessGroupKeyName GroupKeyName,
	operationType AccessGroupMemberOperationType,
) AccessGroupMemberLimitKey {
	return AccessGroupMemberLimitKey{
		AccessGroupOwnerPublicKey: accessGroupOwnerPublicKey,
		AccessGroupScopeType:      accessGroupScopeType,
>>>>>>> b2c9403e
		AccessGroupKeyName:        accessGroupKeyName,
		OperationType:             operationType,
	}
}

func (txnData *AuthorizeDerivedKeyMetadata) GetTxnType() TxnType {
	return TxnTypeAuthorizeDerivedKey
}

func (txnData *AuthorizeDerivedKeyMetadata) ToBytes(preSignature bool) ([]byte, error) {
	data := []byte{}

	// DerivedPublicKey
	data = append(data, UintToBuf(uint64(len(txnData.DerivedPublicKey)))...)
	data = append(data, txnData.DerivedPublicKey...)

	// ExpirationBlock uint64
	data = append(data, UintToBuf(uint64(txnData.ExpirationBlock))...)

	// OperationType byte
	data = append(data, byte(txnData.OperationType))

	// AccessSignature
	data = append(data, UintToBuf(uint64(len(txnData.AccessSignature)))...)
	data = append(data, txnData.AccessSignature...)

	return data, nil
}

func (txnData *AuthorizeDerivedKeyMetadata) FromBytes(data []byte) error {
	ret := AuthorizeDerivedKeyMetadata{}
	rr := bytes.NewReader(data)

	// DerivedPublicKey
	var err error
	ret.DerivedPublicKey, err = ReadVarString(rr)
	if err != nil {
		return fmt.Errorf(
			"AuthorizeDerivedKeyMetadata.FromBytes: Error reading DerivedPublicKey: %v", err)
	}

	// ExpirationBlock uint64
	ret.ExpirationBlock, err = ReadUvarint(rr)
	if err != nil {
		return fmt.Errorf(
			"AuthorizeDerivedKeyMetadata.FromBytes: Error reading ExpirationBlock: %v", err)
	}

	// OperationType byte
	operationType, err := rr.ReadByte()
	if err != nil {
		return fmt.Errorf(
			"AuthorizeDerivedKeyMetadata.FromBytes: Error reading OperationType: %v", err)
	}
	ret.OperationType = AuthorizeDerivedKeyOperationType(operationType)

	// AccessSignature
	ret.AccessSignature, err = ReadVarString(rr)
	if err != nil {
		return fmt.Errorf(
			"AuthorizeDerivedKeyMetadata.FromBytes: Error reading AccessSignature: %v", err)
	}

	*txnData = ret
	return nil
}

func (txnData *AuthorizeDerivedKeyMetadata) New() DeSoTxnMetadata {
	return &AuthorizeDerivedKeyMetadata{}
}

// ==================================================================
// DAOCoinMetadata
// ==================================================================

type DAOCoinOperationType uint8

const (
	DAOCoinOperationTypeMint                            DAOCoinOperationType = 0
	DAOCoinOperationTypeBurn                            DAOCoinOperationType = 1
	DAOCoinOperationTypeDisableMinting                  DAOCoinOperationType = 2
	DAOCoinOperationTypeUpdateTransferRestrictionStatus DAOCoinOperationType = 3
)

type DAOCoinMetadata struct {
	// ProfilePublicKey is the public key of the profile that owns the
	// coin the person wants to operate on.
	ProfilePublicKey []byte

	// OperationType specifies what the user wants to do with this
	// DAO coin.
	OperationType DAOCoinOperationType

	// TODO: Should we only have one field that tracks number of coins in operation to keep this struct small?
	// We will only ever need 1 of these fields.
	// Mint field
	CoinsToMintNanos uint256.Int

	// Burn Fields
	CoinsToBurnNanos uint256.Int

	// TransferRestrictionStatus to set if OperationType == DAOCoinOperationTypeUpdateTransferRestrictionStatus
	TransferRestrictionStatus
}

func (txnData *DAOCoinMetadata) GetTxnType() TxnType {
	return TxnTypeDAOCoin
}

func (txnData *DAOCoinMetadata) ToBytes(preSignature bool) ([]byte, error) {
	data := []byte{}

	// ProfilePublicKey
	data = append(data, UintToBuf(uint64(len(txnData.ProfilePublicKey)))...)
	data = append(data, txnData.ProfilePublicKey...)

	// OperationType byte
	data = append(data, byte(txnData.OperationType))

	// CoinsToMintNanos
	{
		coinsToMintBytes := txnData.CoinsToMintNanos.Bytes()
		data = append(data, UintToBuf(uint64(len(coinsToMintBytes)))...)
		data = append(data, coinsToMintBytes...)
	}

	// CoinsToBurnNanos
	{
		coinsToBurnBytes := txnData.CoinsToBurnNanos.Bytes()
		data = append(data, UintToBuf(uint64(len(coinsToBurnBytes)))...)
		data = append(data, coinsToBurnBytes...)
	}

	data = append(data, byte(txnData.TransferRestrictionStatus))

	return data, nil
}

func (txnData *DAOCoinMetadata) FromBytes(data []byte) error {
	ret := DAOCoinMetadata{}
	rr := bytes.NewReader(data)

	// ProfilePublicKey
	var err error
	ret.ProfilePublicKey, err = ReadVarString(rr)
	if err != nil {
		return fmt.Errorf(
			"DAOCoinMetadata.FromBytes: Error reading ProfilePublicKey: %v", err)
	}

	// OperationType byte
	operationType, err := rr.ReadByte()
	if err != nil {
		return fmt.Errorf(
			"DAOCoinMetadata.FromBytes: Error reading OperationType: %v", err)
	}
	ret.OperationType = DAOCoinOperationType(operationType)

	// Set CoinsToMintNanos from the bytes
	maxUint256BytesLen := len(MaxUint256.Bytes())
	{
		intLen, err := ReadUvarint(rr)
		if err != nil {
			return errors.Wrapf(err, "DAOCoinMetadata.FromBytes: Problem "+
				"coinsToMint length")
		}
		if intLen > uint64(maxUint256BytesLen) {
			return fmt.Errorf("DAOCoinMetadata.FromBytes: coinsToMintLen %d "+
				"exceeds max %d", intLen, MaxMessagePayload)
		}
		coinsToMintBytes, err := SafeMakeSliceWithLength[byte](intLen)
		if err != nil {
			return errors.Wrapf(err, "DAOCoinMetadata.FromBytes: Problem making slice for coinsToMintBytes")
		}
		_, err = io.ReadFull(rr, coinsToMintBytes)
		if err != nil {
			return fmt.Errorf("DAOCoinMetadata.FromBytes: Error reading coinsToMintBytes: %v", err)
		}
		ret.CoinsToMintNanos = *uint256.NewInt().SetBytes(coinsToMintBytes)
	}

	{
		intLen, err := ReadUvarint(rr)
		if err != nil {
			return errors.Wrapf(err, "DAOCoinMetadata.FromBytes: Problem "+
				"coinsToBurn length")
		}
		if intLen > uint64(maxUint256BytesLen) {
			return fmt.Errorf("DAOCoinMetadata.FromBytes: coinsToBurnLen %d "+
				"exceeds max %d", intLen, MaxMessagePayload)
		}
		coinsToBurnBytes, err := SafeMakeSliceWithLength[byte](intLen)
		if err != nil {
			return errors.Wrapf(err, "DAOCoinMetadata.FromBytes: Problem making slice for coinsToBurnBytes")
		}
		_, err = io.ReadFull(rr, coinsToBurnBytes)
		if err != nil {
			return fmt.Errorf("DAOCoinMetadata.FromBytes: Error reading coinsToBurnBytes: %v", err)
		}
		ret.CoinsToBurnNanos = *uint256.NewInt().SetBytes(coinsToBurnBytes)
	}

	transferRestrictionStatus, err := rr.ReadByte()
	if err != nil {
		return fmt.Errorf("DAOCoinMetadata.FromBytes: Error reading TransferRestrictionStatus: %v", err)
	}
	ret.TransferRestrictionStatus = TransferRestrictionStatus(transferRestrictionStatus)

	*txnData = ret
	return nil
}

func (txnData *DAOCoinMetadata) New() DeSoTxnMetadata {
	return &DAOCoinMetadata{}
}

// ==================================================================
// DAOCoinTransferMetadata
// ==================================================================

type DAOCoinTransferMetadata struct {
	// ProfilePublicKey is the public key of the profile that owns the
	// coin the person wants to transfer. DAO coins can only be
	// transferred if a valid profile exists.
	ProfilePublicKey []byte

	DAOCoinToTransferNanos uint256.Int
	ReceiverPublicKey      []byte
}

func (txnData *DAOCoinTransferMetadata) GetTxnType() TxnType {
	return TxnTypeDAOCoinTransfer
}

func (txnData *DAOCoinTransferMetadata) ToBytes(preSignature bool) ([]byte, error) {
	data := []byte{}

	// ProfilePublicKey
	data = append(data, UintToBuf(uint64(len(txnData.ProfilePublicKey)))...)
	data = append(data, txnData.ProfilePublicKey...)

	// DAOCoinToTransferNanos uint64
	{
		coinsToTransferBytes := txnData.DAOCoinToTransferNanos.Bytes()
		data = append(data, UintToBuf(uint64(len(coinsToTransferBytes)))...)
		data = append(data, coinsToTransferBytes...)
	}

	// ReceiverPublicKey
	data = append(data, UintToBuf(uint64(len(txnData.ReceiverPublicKey)))...)
	data = append(data, txnData.ReceiverPublicKey...)

	return data, nil
}

func (txnData *DAOCoinTransferMetadata) FromBytes(data []byte) error {
	ret := DAOCoinTransferMetadata{}
	rr := bytes.NewReader(data)

	// ProfilePublicKey
	var err error
	ret.ProfilePublicKey, err = ReadVarString(rr)
	if err != nil {
		return fmt.Errorf(
			"DAOCoinTransferMetadata.FromBytes: Error reading ProfilePublicKey: %v", err)
	}

	// DAOCoinToTransferNanos uint256
	maxUint256BytesLen := len(MaxUint256.Bytes())
	{
		intLen, err := ReadUvarint(rr)
		if err != nil {
			return errors.Wrapf(err, "DAOCoinTransferMetadata.FromBytes: Problem "+
				"coinsToTransfer length")
		}
		if intLen > uint64(maxUint256BytesLen) {
			return fmt.Errorf("DAOCoinTransferMetadata.FromBytes: coinsToTransferLen %d "+
				"exceeds max %d", intLen, MaxMessagePayload)
		}
		coinsToTransferBytes, err := SafeMakeSliceWithLength[byte](intLen)
		if err != nil {
			return errors.Wrapf(err,
				"DAOCoinTransferMetadata.FromBytes: Problem creating slice for coinsToTransfer")
		}
		_, err = io.ReadFull(rr, coinsToTransferBytes)
		if err != nil {
			return fmt.Errorf("DAOCoinTransferMetadata.FromBytes: Error reading coinsToTransferBytes: %v", err)
		}
		ret.DAOCoinToTransferNanos = *uint256.NewInt().SetBytes(coinsToTransferBytes)
	}

	// ReceiverPublicKey
	ret.ReceiverPublicKey, err = ReadVarString(rr)
	if err != nil {
		return fmt.Errorf(
			"DAOCoinTransferMetadata.FromBytes: Error reading ReceiverPublicKey: %v", err)
	}

	*txnData = ret
	return nil
}

func (txnData *DAOCoinTransferMetadata) New() DeSoTxnMetadata {
	return &DAOCoinTransferMetadata{}
}

// ==================================================================
// DAOCoinLimitOrderMetadata
// ==================================================================

type DeSoInputsByTransactor struct {
	TransactorPublicKey *PublicKey
	Inputs              []*DeSoInput
}

type DAOCoinLimitOrderMetadata struct {
	BuyingDAOCoinCreatorPublicKey             *PublicKey
	SellingDAOCoinCreatorPublicKey            *PublicKey
	ScaledExchangeRateCoinsToSellPerCoinToBuy *uint256.Int
	QuantityToFillInBaseUnits                 *uint256.Int
	OperationType                             DAOCoinLimitOrderOperationType
	FillType                                  DAOCoinLimitOrderFillType

	// If set, we will find and delete the
	// order with the given OrderID.
	CancelOrderID *BlockHash

	// This is only populated when this order is selling a DAO coin for
	// $DESO, and is immediately matched with an existing bid-side order
	// at time of creation. This field contains the transactor and their
	// utxo inputs that can be used to immediately execute this trade.
	BidderInputs []*DeSoInputsByTransactor

	// Since a DAO Coin Limit Order may spend DESO or yield DESO to the
	// transactor, we specify FeeNanos in the transaction metadata in
	// order to ensure the transactor pays the standard fee rate for the size
	// of the transaction AND ensures the internal balance model of the
	// DAO Coin Limit Order transaction connection logic remains valid.
	FeeNanos uint64
}

func (txnData *DAOCoinLimitOrderMetadata) GetTxnType() TxnType {
	return TxnTypeDAOCoinLimitOrder
}

func (txnData *DAOCoinLimitOrderMetadata) ToBytes(preSignature bool) ([]byte, error) {
	data := append([]byte{}, EncodeOptionalPublicKey(txnData.BuyingDAOCoinCreatorPublicKey)...)
	data = append(data, EncodeOptionalPublicKey(txnData.SellingDAOCoinCreatorPublicKey)...)
	data = append(data, EncodeOptionalUint256(txnData.ScaledExchangeRateCoinsToSellPerCoinToBuy)...)
	data = append(data, EncodeOptionalUint256(txnData.QuantityToFillInBaseUnits)...)
	data = append(data, UintToBuf(uint64(txnData.OperationType))...)
	data = append(data, UintToBuf(uint64(txnData.FillType))...)
	data = append(data, EncodeOptionalBlockHash(txnData.CancelOrderID)...)
	data = append(data, UintToBuf(uint64(len(txnData.BidderInputs)))...)

	// we use a sorted copy internally, so we don't modify the original struct from underneath the caller
	for _, transactor := range txnData.BidderInputs {
		data = append(data, transactor.TransactorPublicKey[:]...)

		data = append(data, UintToBuf(uint64(len(transactor.Inputs)))...)
		for _, input := range transactor.Inputs {
			data = append(data, input.TxID[:]...)
			data = append(data, UintToBuf(uint64(input.Index))...)
		}
	}

	data = append(data, UintToBuf(txnData.FeeNanos)...)
	return data, nil
}

func (txnData *DAOCoinLimitOrderMetadata) FromBytes(data []byte) error {
	if len(data) == 0 {
		return nil
	}

	ret := DAOCoinLimitOrderMetadata{}
	rr := bytes.NewReader(data)
	var err error

	// Parse BuyingDAOCoinCreatorPublicKey
	ret.BuyingDAOCoinCreatorPublicKey, err = ReadOptionalPublicKey(rr)
	if err != nil {
		return fmt.Errorf(
			"DAOCoinLimitOrderMetadata.FromBytes: Error "+
				"reading BuyingDAOCoinCreatorPublicKey: %v", err)
	}

	// Parse SellingDAOCoinCreatorPublicKey
	ret.SellingDAOCoinCreatorPublicKey, err = ReadOptionalPublicKey(rr)
	if err != nil {
		return fmt.Errorf(
			"DAOCoinLimitOrderMetadata.FromBytes: Error reading "+
				"SellingDAOCoinCreatorPKID: %v", err)
	}

	// Parse ScaledExchangeRateCoinsToSellPerCoinToBuy
	ret.ScaledExchangeRateCoinsToSellPerCoinToBuy, err = ReadOptionalUint256(rr)
	if err != nil {
		return fmt.Errorf("DAOCoinLimitOrderMetadata.FromBytes: Error reading ScaledPrice: %v", err)
	}

	// Parse QuantityToFillInBaseUnits
	ret.QuantityToFillInBaseUnits, err = ReadOptionalUint256(rr)
	if err != nil {
		return fmt.Errorf("DAOCoinLimitOrderMetadata.FromBytes: Error reading QuantityToFillInBaseUnits: %v", err)
	}

	// Parse OperationType
	operationType, err := ReadUvarint(rr)
	if err != nil {
		return fmt.Errorf("DAOCoinLimitOrderMetadata.FromBytes: Error reading OperationType: %v", err)
	}
	if operationType > math.MaxUint8 {
		return fmt.Errorf("DAOCoinLimitOrderMetadata.FromBytes: OperationType exceeds "+
			"uint8 max: %v vs %v", operationType, math.MaxUint8)
	}
	ret.OperationType = DAOCoinLimitOrderOperationType(operationType)

	// Parse FillType
	fillType, err := ReadUvarint(rr)
	if err != nil {
		return fmt.Errorf("DAOCoinLimitOrderMetadata.FromBytes: Error reading FillType: %v", err)
	}
	if fillType > math.MaxUint8 {
		return fmt.Errorf("DAOCoinLimitOrderMetadata.FromBytes: FillType exceeds "+
			"uint8 max: %v vs %v", fillType, math.MaxUint8)
	}
	ret.FillType = DAOCoinLimitOrderFillType(fillType)

	// Parse CancelOrderID
	ret.CancelOrderID, err = ReadOptionalBlockHash(rr)
	if err != nil {
		return fmt.Errorf("DAOCoinLimitOrderMetadata.FromBytes: Error reading CancelOrderID: %v", err)
	}

	// Parse MatchingBidsTransactors
	matchingBidsTransactorsLength, err := ReadUvarint(rr)
	if err != nil {
		return fmt.Errorf(
			"DAOCoinLimitOrderMetadata.FromBytes: Error reading length of matching bids input: %v", err)
	}

	for ii := uint64(0); ii < matchingBidsTransactorsLength; ii++ {
		pubKey, err := ReadPublicKey(rr)
		if err != nil {
			return fmt.Errorf(
				"DAOCoinLimitOrderMetadata.FromBytes: Error reading PKID at index %v: %v", ii, err)
		}
		var inputsLength uint64
		inputsLength, err = ReadUvarint(rr)
		if err != nil {
			return fmt.Errorf(
				"DAOCoinLimitOrderMetadata.FromBytes: Error reading inputs length at index %v: %v", ii, err)
		}
		inputs := []*DeSoInput{}
		for jj := uint64(0); jj < inputsLength; jj++ {
			currentInput := NewDeSoInput()
			_, err = io.ReadFull(rr, currentInput.TxID[:])
			if err != nil {
				return fmt.Errorf(
					"DAOCoinLimitOrderMetadata.FromBytes: Error reading input txId at ii %v, jj %v: %v",
					ii, jj, err)
			}
			var inputIndex uint64
			inputIndex, err = ReadUvarint(rr)
			if err != nil {
				return fmt.Errorf(
					"DAOCoinLimitOrderMetadata.FromBytes: Error reading input index at ii %v, jj %v: %v",
					ii, jj, err)
			}
			if inputIndex > uint64(math.MaxUint32) {
				return fmt.Errorf(
					"DAOCoinLimitOrderMetadata.FromBytes: Input index at ii %v, jj %v must not exceed %d",
					ii, jj, math.MaxUint32)
			}
			currentInput.Index = uint32(inputIndex)

			inputs = append(inputs, currentInput)
		}

		pubKeyCopy := *pubKey
		ret.BidderInputs = append(
			ret.BidderInputs,
			&DeSoInputsByTransactor{
				TransactorPublicKey: &pubKeyCopy,
				Inputs:              inputs,
			},
		)
	}

	// Parse FeeNanos
	ret.FeeNanos, err = ReadUvarint(rr)
	if err != nil {
		return fmt.Errorf("DAOCoinLimitOrderMetadata.FromBytes: Error reading FeeNanos: %v", err)
	}

	*txnData = ret
	return nil
}

func (txnData *DAOCoinLimitOrderMetadata) New() DeSoTxnMetadata {
	return &DAOCoinLimitOrderMetadata{}
}

func SerializePubKeyToUint64Map(mm map[PublicKey]uint64) ([]byte, error) {
	data := []byte{}
	// Encode the number of key/value pairs
	numKeys := uint64(len(mm))
	data = append(data, UintToBuf(numKeys)...)

	// For each kv pair, encode the public key and the length
	if numKeys > 0 {
		// Sort the keys of the map based on the mainnet public key encoding.
		// This ensures a deterministic sorting.
		keys, err := SafeMakeSliceWithLengthAndCapacity[string](0, numKeys)
		if err != nil {
			return nil, err
		}
		for key := range mm {
			keys = append(keys, PkToStringMainnet(key[:]))
		}
		sort.Strings(keys)
		// Encode each (public key, uint64) pair
		for _, key := range keys {
			// Serialize the raw public key
			pkBytes, _, err := Base58CheckDecode(key)
			if err != nil {
				// This should never happen since we just enoded it above,
				// so panic if it does
				return nil, err
			}
			data = append(data, pkBytes...)

			// The value needs to be looked up using the raw public key
			val, exists := mm[*NewPublicKey(pkBytes)]
			if !exists {
				return nil, fmt.Errorf("Missing pubkey %v in SerializePubKeyToUint64Map %v",
					key, spew.Sdump(mm))
			}

			// Add the uint64 to the end of the map
			data = append(data, UintToBuf(val)...)
		}
	}

	return data, nil
}

func DeserializePubKeyToUint64Map(data []byte) (map[PublicKey]uint64, error) {
	rr := bytes.NewReader(data)

	numKeys, err := ReadUvarint(rr)
	if err != nil {
		return nil, errors.Wrapf(err, "DeserializePubKeyToUint64Map.FromBytes: Problem "+
			"reading num keys")
	}
	mm, err := SafeMakeMapWithCapacity[PublicKey, uint64](numKeys)
	if err != nil {
		return nil, errors.Wrapf(err, "DeserializePubKeyToUint64Map.FromBytes: Problem creating "+
			"map")
	}
	for ii := uint64(0); ii < numKeys; ii++ {
		// Read in the public key bytes
		pkBytes := make([]byte, btcec.PubKeyBytesLenCompressed)
		_, err = io.ReadFull(rr, pkBytes)
		if err != nil {
			return nil, err
		}
		pk := *NewPublicKey(pkBytes)

		// Read in the uint
		val, err := ReadUvarint(rr)
		if err != nil {
			return nil, errors.Wrapf(err, "DeserializePubKeyToUint64Map.FromBytes: Problem "+
				"reading value for key %v", PkToStringMainnet(pkBytes))
		}

		mm[pk] = val
	}

	return mm, nil
}

// ==================================================================
// MessagingGroupMetadata
// ==================================================================

type MessagingGroupMetadata struct {
	// This struct is very similar to the MessagingGroupEntry type.
	MessagingPublicKey    []byte
	MessagingGroupKeyName []byte
	// This value is the signature of the following using the private key
	// of the AccessGroupOwnerPublicKey (aka txn.PublicKey):
	// - Sha256DoubleHash(MessagingPublicKey || MessagingGroupKeyName)
	//
	// This signature is only required when setting up a group where
	// - MessagingGroupKeyName = "default-key"
	// In this case, we want to make sure that people don't accidentally register
	// this group name with a derived key, and forcing this signature ensures that.
	// The reason is that if someone accidentally registers the default-key with
	// the wrong public key, then they won't be able to receive messages cross-device
	// anymore.
	//
	// This field is not critical and can be removed in the future.
	GroupOwnerSignature []byte

	MessagingGroupMembers []*MessagingGroupMember
}

func (txnData *MessagingGroupMetadata) GetTxnType() TxnType {
	return TxnTypeMessagingGroup
}

func (txnData *MessagingGroupMetadata) ToBytes(preSignature bool) ([]byte, error) {
	data := []byte{}

	data = append(data, UintToBuf(uint64(len(txnData.MessagingPublicKey)))...)
	data = append(data, txnData.MessagingPublicKey...)

	data = append(data, UintToBuf(uint64(len(txnData.MessagingGroupKeyName)))...)
	data = append(data, txnData.MessagingGroupKeyName...)

	data = append(data, UintToBuf(uint64(len(txnData.GroupOwnerSignature)))...)
	data = append(data, txnData.GroupOwnerSignature...)

	data = append(data, UintToBuf(uint64(len(txnData.MessagingGroupMembers)))...)
	for _, recipient := range txnData.MessagingGroupMembers {
		data = append(data, recipient.ToBytes()...)
	}

	return data, nil
}

func (txnData *MessagingGroupMetadata) FromBytes(data []byte) error {
	ret := MessagingGroupMetadata{}
	rr := bytes.NewReader(data)

	var err error
	ret.MessagingPublicKey, err = ReadVarString(rr)
	if err != nil {
		return errors.Wrapf(err, "MessagingGroupMetadata.FromBytes: "+
			"Problem reading MessagingPublicKey")
	}

	ret.MessagingGroupKeyName, err = ReadVarString(rr)
	if err != nil {
		return errors.Wrapf(err, "MessagingGroupMetadata.FromBytes: "+
			"Problem reading MessagingGroupKey")
	}

	ret.GroupOwnerSignature, err = ReadVarString(rr)
	if err != nil {
		return errors.Wrapf(err, "MessagingGroupMetadata.FromBytes: "+
			"Problem reading GroupOwnerSignature")
	}

	numRecipients, err := ReadUvarint(rr)
	for ; numRecipients > 0; numRecipients-- {
		recipient := &MessagingGroupMember{}
		if err := recipient.FromBytes(rr); err != nil {
			return errors.Wrapf(err, "MessagingGroupMetadata.FromBytes: "+
				"error reading recipient")
		}
		ret.MessagingGroupMembers = append(ret.MessagingGroupMembers, recipient)
	}

	*txnData = ret
	return nil
}

func (txnData *MessagingGroupMetadata) New() DeSoTxnMetadata {
	return &MessagingGroupMetadata{}
}

// ==================================================================
// Associations Metadata
// ==================================================================

type CreateUserAssociationMetadata struct {
	TargetUserPublicKey *PublicKey
	AppPublicKey        *PublicKey
	AssociationType     []byte
	AssociationValue    []byte
}

type DeleteUserAssociationMetadata struct {
	AssociationID *BlockHash
}

type CreatePostAssociationMetadata struct {
	PostHash         *BlockHash
	AppPublicKey     *PublicKey
	AssociationType  []byte
	AssociationValue []byte
}

type DeletePostAssociationMetadata struct {
	AssociationID *BlockHash
}

func (txnData *CreateUserAssociationMetadata) GetTxnType() TxnType {
	return TxnTypeCreateUserAssociation
}

func (txnData *DeleteUserAssociationMetadata) GetTxnType() TxnType {
	return TxnTypeDeleteUserAssociation
}

func (txnData *CreatePostAssociationMetadata) GetTxnType() TxnType {
	return TxnTypeCreatePostAssociation
}

func (txnData *DeletePostAssociationMetadata) GetTxnType() TxnType {
	return TxnTypeDeletePostAssociation
}

func (txnData *CreateUserAssociationMetadata) ToBytes(preSignature bool) ([]byte, error) {
	var data []byte
	data = append(data, EncodeByteArray(txnData.TargetUserPublicKey.ToBytes())...)
	data = append(data, EncodeByteArray(txnData.AppPublicKey.ToBytes())...)
	data = append(data, EncodeByteArray(txnData.AssociationType)...)
	data = append(data, EncodeByteArray(txnData.AssociationValue)...)
	return data, nil
}

func (txnData *DeleteUserAssociationMetadata) ToBytes(preSignature bool) ([]byte, error) {
	var data []byte
	data = append(data, EncodeByteArray(txnData.AssociationID.ToBytes())...)
	return data, nil
}

func (txnData *CreatePostAssociationMetadata) ToBytes(preSignature bool) ([]byte, error) {
	var data []byte
	data = append(data, EncodeByteArray(txnData.PostHash.ToBytes())...)
	data = append(data, EncodeByteArray(txnData.AppPublicKey.ToBytes())...)
	data = append(data, EncodeByteArray(txnData.AssociationType)...)
	data = append(data, EncodeByteArray(txnData.AssociationValue)...)
	return data, nil
}

func (txnData *DeletePostAssociationMetadata) ToBytes(preSignature bool) ([]byte, error) {
	var data []byte
	data = append(data, EncodeByteArray(txnData.AssociationID.ToBytes())...)
	return data, nil
}

func (txnData *CreateUserAssociationMetadata) FromBytes(data []byte) error {
	rr := bytes.NewReader(data)

	// TargetUserPublicKey
	targetUserPublicKeyBytes, err := DecodeByteArray(rr)
	if err != nil {
		return errors.Wrapf(err, "CreateUserAssociationMetadata.FromBytes: Problem reading TargetUserPublicKey: ")
	}
	txnData.TargetUserPublicKey = NewPublicKey(targetUserPublicKeyBytes)

	// AppPublicKey
	appPublicKeyBytes, err := DecodeByteArray(rr)
	if err != nil {
		return errors.Wrapf(err, "CreateUserAssociationMetadata.FromBytes: Problem reading AppPublicKey: ")
	}
	txnData.AppPublicKey = NewPublicKey(appPublicKeyBytes)

	// AssociationType
	txnData.AssociationType, err = DecodeByteArray(rr)
	if err != nil {
		return errors.Wrapf(err, "CreateUserAssociationMetadata.FromBytes: Problem reading AssociationType: ")
	}

	// AssociationValue
	txnData.AssociationValue, err = DecodeByteArray(rr)
	if err != nil {
		return errors.Wrapf(err, "CreateUserAssociationMetadata.FromBytes: Problem reading AssociationValue: ")
	}

	return nil
}

func (txnData *DeleteUserAssociationMetadata) FromBytes(data []byte) error {
	rr := bytes.NewReader(data)

	// AssociationID
	associationIDBytes, err := DecodeByteArray(rr)
	if err != nil {
		return errors.Wrapf(err, "DeleteUserAssociationMetadata.FromBytes: Problem reading AssociationID: ")
	}
	txnData.AssociationID = NewBlockHash(associationIDBytes)

	return nil
}

func (txnData *CreatePostAssociationMetadata) FromBytes(data []byte) error {
	rr := bytes.NewReader(data)

	// PostHash
	postHashBytes, err := DecodeByteArray(rr)
	if err != nil {
		return errors.Wrapf(err, "CreatePostAssociationMetadata.FromBytes: Problem reading PostHash: ")
	}
	txnData.PostHash = NewBlockHash(postHashBytes)

	// AppPublicKey
	appPublicKeyBytes, err := DecodeByteArray(rr)
	if err != nil {
		return errors.Wrapf(err, "CreatePostAssociationMetadata.FromBytes: Problem reading AppPublicKey: ")
	}
	txnData.AppPublicKey = NewPublicKey(appPublicKeyBytes)

	// AssociationType
	txnData.AssociationType, err = DecodeByteArray(rr)
	if err != nil {
		return errors.Wrapf(err, "CreatePostAssociationMetadata.FromBytes: Problem reading AssociationType: ")
	}

	// AssociationValue
	txnData.AssociationValue, err = DecodeByteArray(rr)
	if err != nil {
		return errors.Wrapf(err, "CreatePostAssociationMetadata.FromBytes: Problem reading AssociationValue: ")
	}

	return nil
}

func (txnData *DeletePostAssociationMetadata) FromBytes(data []byte) error {
	rr := bytes.NewReader(data)

	// AssociationID
	associationIDBytes, err := DecodeByteArray(rr)
	if err != nil {
		return errors.Wrapf(err, "DeletePostAssociationMetadata.FromBytes: Problem reading AssociationID: ")
	}
	txnData.AssociationID = NewBlockHash(associationIDBytes)

	return nil
}

func (txnData *CreateUserAssociationMetadata) New() DeSoTxnMetadata {
	return &CreateUserAssociationMetadata{}
}

func (txnData *DeleteUserAssociationMetadata) New() DeSoTxnMetadata {
	return &DeleteUserAssociationMetadata{}
}

func (txnData *CreatePostAssociationMetadata) New() DeSoTxnMetadata {
	return &CreatePostAssociationMetadata{}
}

func (txnData *DeletePostAssociationMetadata) New() DeSoTxnMetadata {
	return &DeletePostAssociationMetadata{}
}

type UserAssociationQuery struct {
	TransactorPKID         *PKID
	TargetUserPKID         *PKID
	AppPKID                *PKID
	AssociationType        []byte
	AssociationTypePrefix  []byte
	AssociationValue       []byte
	AssociationValuePrefix []byte
	Limit                  int
	LastSeenAssociationID  *BlockHash
	SortDescending         bool
}

type PostAssociationQuery struct {
	TransactorPKID         *PKID
	PostHash               *BlockHash
	AppPKID                *PKID
	AssociationType        []byte
	AssociationTypePrefix  []byte
	AssociationValue       []byte
	AssociationValuePrefix []byte
	Limit                  int
	LastSeenAssociationID  *BlockHash
	SortDescending         bool
}

// =======================================================================================
// AccessGroupMetadata
// =======================================================================================

<<<<<<< HEAD
=======
type AccessGroupScopeType uint8
type AccessGroupScopeString string

const (
	AccessGroupScopeTypeAny     AccessGroupScopeType = 0
	AccessGroupScopeTypeScoped  AccessGroupScopeType = 1
	AccessGroupScopeTypeUnknown AccessGroupScopeType = 2
)

const (
	AccessGroupScopeStringAny     AccessGroupScopeString = "any"
	AccessGroupScopeStringScoped  AccessGroupScopeString = "scoped"
	AccessGroupScopeStringUnknown AccessGroupScopeString = "unknown"
)

func (scopeType AccessGroupScopeType) ToAccessGroupScopeString() AccessGroupScopeString {
	switch scopeType {
	case AccessGroupScopeTypeAny:
		return AccessGroupScopeStringAny
	case AccessGroupScopeTypeScoped:
		return AccessGroupScopeStringScoped
	default:
		return AccessGroupScopeStringUnknown
	}
}

func (scopeString AccessGroupScopeString) ToAccessGroupScopeType() AccessGroupScopeType {
	switch scopeString {
	case AccessGroupScopeStringAny:
		return AccessGroupScopeTypeAny
	case AccessGroupScopeStringScoped:
		return AccessGroupScopeTypeScoped
	default:
		return AccessGroupScopeTypeUnknown
	}
}

func (scopeType AccessGroupScopeType) ToString() string {
	switch scopeType {
	case AccessGroupScopeTypeAny:
		return "ANY"
	case AccessGroupScopeTypeScoped:
		return "SCOPED"
	default:
		return ""
	}
}

>>>>>>> b2c9403e
type AccessGroupOperationType uint8
type AccessGroupOperationString string

const (
<<<<<<< HEAD
	AccessGroupOperationTypeCreate  AccessGroupOperationType = 0
	AccessGroupOperationTypeUpdate  AccessGroupOperationType = 1
	AccessGroupOperationTypeUnknown AccessGroupOperationType = 2
)

const (
	AccessGroupOperationStringCreate  AccessGroupOperationString = "create"
	AccessGroupOperationStringUpdate  AccessGroupOperationString = "update"
	AccessGroupOperationStringUnknown AccessGroupOperationString = "unknown"
=======
	AccessGroupOperationTypeUnknown AccessGroupOperationType = 0
	AccessGroupOperationTypeAny     AccessGroupOperationType = 1
	AccessGroupOperationTypeCreate  AccessGroupOperationType = 2
	AccessGroupOperationTypeUpdate  AccessGroupOperationType = 3
)

const (
	AccessGroupOperationStringUnknown AccessGroupOperationString = "Unknown"
	AccessGroupOperationStringAny     AccessGroupOperationString = "Any"
	AccessGroupOperationStringCreate  AccessGroupOperationString = "Create"
	AccessGroupOperationStringUpdate  AccessGroupOperationString = "Update"
>>>>>>> b2c9403e
)

func (groupOp AccessGroupOperationType) ToAccessGroupOperationString() AccessGroupOperationString {
	switch groupOp {
<<<<<<< HEAD
=======
	case AccessGroupOperationTypeAny:
		return AccessGroupOperationStringAny
>>>>>>> b2c9403e
	case AccessGroupOperationTypeCreate:
		return AccessGroupOperationStringCreate
	case AccessGroupOperationTypeUpdate:
		return AccessGroupOperationStringUpdate
	default:
		return AccessGroupOperationStringUnknown
	}
}

func (opString AccessGroupOperationString) ToAccessGroupOperationType() AccessGroupOperationType {
	switch opString {
<<<<<<< HEAD
=======
	case AccessGroupOperationStringAny:
		return AccessGroupOperationTypeAny
>>>>>>> b2c9403e
	case AccessGroupOperationStringCreate:
		return AccessGroupOperationTypeCreate
	case AccessGroupOperationStringUpdate:
		return AccessGroupOperationTypeUpdate
	default:
		return AccessGroupOperationTypeUnknown
	}
}

func (groupOp AccessGroupOperationType) ToString() string {
<<<<<<< HEAD
	switch groupOp {
	case AccessGroupOperationTypeCreate:
		return "AccessGroupOperationTypeCreate"
	case AccessGroupOperationTypeUpdate:
		return "AccessGroupOperationTypeUpdate"
	default:
		return ""
	}
=======
	if groupOp == AccessGroupOperationTypeUnknown {
		return ""
	}
	return string(groupOp.ToAccessGroupOperationString())
>>>>>>> b2c9403e
}

type AccessGroupMetadata struct {
	AccessGroupOwnerPublicKey []byte
	AccessGroupPublicKey      []byte
	AccessGroupKeyName        []byte
<<<<<<< HEAD
	AccessGroupOperationType
=======
	AccessGroupOperationType  AccessGroupOperationType
>>>>>>> b2c9403e
}

func (txnData *AccessGroupMetadata) GetTxnType() TxnType {
	return TxnTypeAccessGroup
}

func (txnData *AccessGroupMetadata) ToBytes(preSignature bool) ([]byte, error) {
	var data []byte

	data = append(data, EncodeByteArray(txnData.AccessGroupOwnerPublicKey)...)
	data = append(data, EncodeByteArray(txnData.AccessGroupPublicKey)...)
	data = append(data, EncodeByteArray(txnData.AccessGroupKeyName)...)
	data = append(data, UintToBuf(uint64(txnData.AccessGroupOperationType))...)
	return data, nil
}

func (txnData *AccessGroupMetadata) FromBytes(data []byte) error {
	ret := AccessGroupMetadata{}
	rr := bytes.NewReader(data)

	var err error
	ret.AccessGroupOwnerPublicKey, err = DecodeByteArray(rr)
	if err != nil {
		return errors.Wrapf(err, "AccessGroupMetadata.FromBytes: "+
			"Problem reading AccessGroupOwnerPublicKey")
	}

	ret.AccessGroupPublicKey, err = DecodeByteArray(rr)
	if err != nil {
		return errors.Wrapf(err, "AccessGroupMetadata.FromBytes: "+
			"Problem reading AccessGroupPublicKey")
	}

	ret.AccessGroupKeyName, err = DecodeByteArray(rr)
	if err != nil {
		return errors.Wrapf(err, "AccessGroupMetadata.FromBytes: "+
			"Problem reading AccessGroupKeyName")
	}

	accessGroupOperationType, err := ReadUvarint(rr)
	if err != nil {
		return errors.Wrapf(err, "AccessGroupMetadata.FromBytes: "+
			"Problem reading AccessGroupOperationType")
	}
	ret.AccessGroupOperationType = AccessGroupOperationType(accessGroupOperationType)

	*txnData = ret
	return nil
}

func (txnData *AccessGroupMetadata) New() DeSoTxnMetadata {
	return &AccessGroupMetadata{}
}

// =======================================================================================
// AccessGroupMembersMetadata
// =======================================================================================

type AccessGroupMemberOperationType uint8
type AccessGroupMemberOperationString string

const (
<<<<<<< HEAD
	AccessGroupMemberOperationTypeAdd     AccessGroupMemberOperationType = 0
	AccessGroupMemberOperationTypeRemove  AccessGroupMemberOperationType = 1
	AccessGroupMemberOperationTypeUpdate  AccessGroupMemberOperationType = 2
	AccessGroupMemberOperationTypeUnknown AccessGroupMemberOperationType = 3
)

const (
	AccessGroupMemberOperationStringAdd     AccessGroupMemberOperationString = "add"
	AccessGroupMemberOperationStringRemove  AccessGroupMemberOperationString = "remove"
	AccessGroupMemberOperationStringUpdate  AccessGroupMemberOperationString = "update"
	AccessGroupMemberOperationStringUnknown AccessGroupMemberOperationString = "unknown"
=======
	AccessGroupMemberOperationTypeUnknown AccessGroupMemberOperationType = 0
	AccessGroupMemberOperationTypeAny     AccessGroupMemberOperationType = 1
	AccessGroupMemberOperationTypeAdd     AccessGroupMemberOperationType = 2
	AccessGroupMemberOperationTypeRemove  AccessGroupMemberOperationType = 3
	AccessGroupMemberOperationTypeUpdate  AccessGroupMemberOperationType = 4
)

const (
	AccessGroupMemberOperationStringUnknown AccessGroupMemberOperationString = "Unknown"
	AccessGroupMemberOperationStringAny     AccessGroupMemberOperationString = "Any"
	AccessGroupMemberOperationStringAdd     AccessGroupMemberOperationString = "Add"
	AccessGroupMemberOperationStringRemove  AccessGroupMemberOperationString = "Remove"
	AccessGroupMemberOperationStringUpdate  AccessGroupMemberOperationString = "Update"
>>>>>>> b2c9403e
)

func (groupOp AccessGroupMemberOperationType) ToAccessGroupMemberOperationString() AccessGroupMemberOperationString {
	switch groupOp {
<<<<<<< HEAD
=======
	case AccessGroupMemberOperationTypeAny:
		return AccessGroupMemberOperationStringAny
>>>>>>> b2c9403e
	case AccessGroupMemberOperationTypeAdd:
		return AccessGroupMemberOperationStringAdd
	case AccessGroupMemberOperationTypeRemove:
		return AccessGroupMemberOperationStringRemove
	case AccessGroupMemberOperationTypeUpdate:
		return AccessGroupMemberOperationStringUpdate
	default:
		return AccessGroupMemberOperationStringUnknown
	}
}

func (opString AccessGroupMemberOperationString) ToAccessGroupMemberOperation() AccessGroupMemberOperationType {
	switch opString {
<<<<<<< HEAD
=======
	case AccessGroupMemberOperationStringAny:
		return AccessGroupMemberOperationTypeAny
>>>>>>> b2c9403e
	case AccessGroupMemberOperationStringAdd:
		return AccessGroupMemberOperationTypeAdd
	case AccessGroupMemberOperationStringRemove:
		return AccessGroupMemberOperationTypeRemove
	case AccessGroupMemberOperationStringUpdate:
		return AccessGroupMemberOperationTypeUpdate
	default:
		return AccessGroupMemberOperationTypeUnknown
	}
}

func (groupOp AccessGroupMemberOperationType) ToString() string {
<<<<<<< HEAD
	switch groupOp {
	case AccessGroupMemberOperationTypeAdd:
		return "AccessGroupMemberOperationTypeAdd"
	case AccessGroupMemberOperationTypeRemove:
		return "AccessGroupMemberOperationTypeRemove"
	case AccessGroupMemberOperationTypeUpdate:
		return "AccessGroupMemberOperationTypeUpdate"
	default:
		return ""
	}
=======
	if groupOp == AccessGroupMemberOperationTypeUnknown {
		return ""
	}
	return string(groupOp.ToAccessGroupMemberOperationString())
>>>>>>> b2c9403e
}

// AccessGroupMembersMetadata is the metadata for a transaction to update the members of an access group.
type AccessGroupMembersMetadata struct {
	AccessGroupOwnerPublicKey []byte
	AccessGroupKeyName        []byte
	// The list of members to add/remove from the access group.
	AccessGroupMembersList []*AccessGroupMember
	// The operation to perform on the members.
	AccessGroupMemberOperationType
}

type AccessGroupMember struct {
	// AccessGroupMemberPublicKey is the public key of the user in the access group
	AccessGroupMemberPublicKey []byte

	// AccessGroupMemberKeyName is the name of the user in the access group
	AccessGroupMemberKeyName []byte

	EncryptedKey []byte

	ExtraData map[string][]byte
}

func (txnData *AccessGroupMembersMetadata) GetTxnType() TxnType {
	return TxnTypeAccessGroupMembers
}

func (txnData *AccessGroupMembersMetadata) ToBytes(preSignature bool) ([]byte, error) {
	var data []byte

	// AccessPublicKey
	data = append(data, EncodeByteArray(txnData.AccessGroupOwnerPublicKey)...)
	// AccessGroupKeyName
	data = append(data, EncodeByteArray(txnData.AccessGroupKeyName)...)
	// AccessGroupMembersList
	data = append(data, encodeAccessGroupMembersList(txnData.AccessGroupMembersList)...)
	// AccessGroupMemberOperationType
	data = append(data, UintToBuf(uint64(txnData.AccessGroupMemberOperationType))...)

	return data, nil
}

func (txnData *AccessGroupMembersMetadata) FromBytes(data []byte) error {
	var err error
	ret := AccessGroupMembersMetadata{}
	rr := bytes.NewReader(data)

	// AccessPublicKey
	ret.AccessGroupOwnerPublicKey, err = DecodeByteArray(rr)
	if err != nil {
		return errors.Wrapf(err, "AccessGroupMembersMetadata.FromBytes: "+
			"Problem reading AccessPublicKey")
	}

	// AccessGroupKeyName
	ret.AccessGroupKeyName, err = DecodeByteArray(rr)
	if err != nil {
		return errors.Wrapf(err, "AccessGroupMembersMetadata.FromBytes: "+
			"Problem reading AccessGroupKeyName")
	}

	// AccessGroupMembersList
	ret.AccessGroupMembersList, err = decodeAccessGroupMembersList(rr)
	if err != nil {
		return errors.Wrapf(err, "AccessGroupMembersMetadata.FromBytes: "+
			"Problem reading AccessGroupMembersList")
	}

	// AccessGroupMemberOperationType
	accessGroupMemberOperationType, err := ReadUvarint(rr)
	if err != nil {
		return errors.Wrapf(err, "AccessGroupMembersMetadata.FromBytes: "+
			"Problem reading AccessGroupMemberOperationType")
	}
	ret.AccessGroupMemberOperationType = AccessGroupMemberOperationType(accessGroupMemberOperationType)

	*txnData = ret
	return nil
}

func (txnData *AccessGroupMembersMetadata) New() DeSoTxnMetadata {
	return &AccessGroupMembersMetadata{}
}

func (member *AccessGroupMember) ToBytes() []byte {
	var data []byte

	data = append(data, EncodeByteArray(member.AccessGroupMemberPublicKey[:])...)
	data = append(data, EncodeByteArray(member.AccessGroupMemberKeyName[:])...)
	data = append(data, EncodeByteArray(member.EncryptedKey)...)
	data = append(data, EncodeExtraData(member.ExtraData)...)

	return data
}

func (member *AccessGroupMember) FromBytes(rr *bytes.Reader) error {

	accessGroupMemberPublicKey, err := DecodeByteArray(rr)
	if err != nil {
		return errors.Wrapf(err, "AccessGroupMember.FromBytes: Problem decoding AccessGroupMemberPublicKey")
	}

	accessGroupMemberKeyName, err := DecodeByteArray(rr)
	if err != nil {
		return errors.Wrapf(err, "AccessGroupMember.FromBytes: Problem decoding AccessGroupMemberKeyName")
	}

	encryptedKey, err := DecodeByteArray(rr)
	if err != nil {
		return errors.Wrapf(err, "AccessGroupMember.FromBytes: Problem decoding EncryptedKey")
	}

	extraData, err := DecodeExtraData(rr)
	if err != nil {
		return errors.Wrapf(err, "AccessGroupMember.FromBytes: Problem decoding ExtraData")
	}

	member.AccessGroupMemberPublicKey = accessGroupMemberPublicKey
	member.AccessGroupMemberKeyName = accessGroupMemberKeyName
	member.EncryptedKey = encryptedKey
	member.ExtraData = extraData

	return nil
}

func encodeAccessGroupMembersList(members []*AccessGroupMember) []byte {
	var data []byte

	data = append(data, UintToBuf(uint64(len(members)))...)
	for _, accessGroupMember := range members {
		data = append(data, accessGroupMember.ToBytes()...)
	}
	return data
}

func decodeAccessGroupMembersList(rr *bytes.Reader) ([]*AccessGroupMember, error) {
	var members []*AccessGroupMember

	numAccessGroupMembers, err := ReadUvarint(rr)
	if err != nil {
		return nil, errors.Wrapf(err, "decodeAccessGroupMembersList: "+
			"Problem reading numAccessGroupMembers")
	}
	members = make([]*AccessGroupMember, numAccessGroupMembers)
	for ii := uint64(0); ii < numAccessGroupMembers; ii++ {
		members[ii] = &AccessGroupMember{}
		err = members[ii].FromBytes(rr)
		if err != nil {
			return nil, errors.Wrapf(err, "decodeAccessGroupMembersList: "+
				"Problem reading AccessGroupMembersList[%d]", ii)
		}
	}

	return members, nil
}

// =======================================================================================
// NewMessageMetadata
// =======================================================================================

type NewMessageType byte
type NewMessageOperation byte

const (
	// Message Types
	NewMessageTypeDm        NewMessageType = 0
	NewMessageTypeGroupChat NewMessageType = 1

	// Message Operations
<<<<<<< HEAD
	NewMessageOperationCreate           NewMessageOperation = 0
	NewMessageOperationUpdate           NewMessageOperation = 1
	NewMessageOperationThreadAttributes NewMessageOperation = 2
=======
	NewMessageOperationCreate NewMessageOperation = 0
	NewMessageOperationUpdate NewMessageOperation = 1
>>>>>>> b2c9403e
)

type NewMessageMetadata struct {
	SenderAccessGroupOwnerPublicKey    PublicKey
	SenderAccessGroupKeyName           GroupKeyName
	SenderAccessGroupPublicKey         PublicKey
	RecipientAccessGroupOwnerPublicKey PublicKey
	RecipientAccessGroupKeyName        GroupKeyName
	RecipientAccessGroupPublicKey      PublicKey
	EncryptedText                      []byte
	TimestampNanos                     uint64
	// TODO: Add operation type create/update
	NewMessageType
	NewMessageOperation
}

func (txnData *NewMessageMetadata) GetTxnType() TxnType {
	return TxnTypeNewMessage
}

func (txnData *NewMessageMetadata) ToBytes(preSignature bool) ([]byte, error) {
	var data []byte

	data = append(data, EncodeByteArray(txnData.SenderAccessGroupOwnerPublicKey.ToBytes())...)
	data = append(data, EncodeByteArray(txnData.SenderAccessGroupKeyName.ToBytes())...)
	data = append(data, EncodeByteArray(txnData.SenderAccessGroupPublicKey.ToBytes())...)
	data = append(data, EncodeByteArray(txnData.RecipientAccessGroupOwnerPublicKey.ToBytes())...)
	data = append(data, EncodeByteArray(txnData.RecipientAccessGroupKeyName.ToBytes())...)
	data = append(data, EncodeByteArray(txnData.RecipientAccessGroupPublicKey.ToBytes())...)
	data = append(data, EncodeByteArray(txnData.EncryptedText)...)
	data = append(data, UintToBuf(txnData.TimestampNanos)...)
	data = append(data, UintToBuf(uint64(txnData.NewMessageType))...)
	data = append(data, UintToBuf(uint64(txnData.NewMessageOperation))...)

	return data, nil
}

func (txnData *NewMessageMetadata) FromBytes(data []byte) error {
	var err error
	ret := NewMessageMetadata{}
	rr := bytes.NewReader(data)

	// MinorAccessGroupOwnerPublicKey
	senderAccessGroupOwnerPublicKeyBytes, err := DecodeByteArray(rr)
	if err != nil {
		return errors.Wrapf(err, "NewMessageMetadata.FromBytes: "+
			"Problem reading SenderAccessGroupOwnerPublicKey")
	}
	// SenderAccessGroupKeyName
	senderAccessGroupKeyName, err := DecodeByteArray(rr)
	if err != nil {
		return errors.Wrapf(err, "NewMessageMetadata.FromBytes: "+
			"Problem reading SenderAccessGroupKeyName")
	}
	if err = ValidateAccessGroupPublicKeyAndName(senderAccessGroupOwnerPublicKeyBytes, senderAccessGroupKeyName); err != nil {
		return errors.Wrapf(err, "NewMessageMetadata.FromBytes: "+
			"Invalid sender access group public key and name")
	}
	ret.SenderAccessGroupOwnerPublicKey = *NewPublicKey(senderAccessGroupOwnerPublicKeyBytes)
	ret.SenderAccessGroupKeyName = *NewGroupKeyName(senderAccessGroupKeyName)

	// SenderAccessGroupPublicKey
	senderAccessPublicKeyBytes, err := DecodeByteArray(rr)
	if err != nil {
		return errors.Wrapf(err, "NewMessageMetadata.FromBytes: "+
			"Problem reading SenderAccessGroupPublicKey")
	}
	if err = IsByteArrayValidPublicKey(senderAccessPublicKeyBytes); err != nil {
		return errors.Wrapf(err, "NewMessageMetadata.FromBytes: "+
			"Invalid sender access public key")
	}
	ret.SenderAccessGroupPublicKey = *NewPublicKey(senderAccessPublicKeyBytes)

	// RecipientAccessGroupOwnerPublicKey
	recipientAccessGroupOwnerPublicKeyBytes, err := DecodeByteArray(rr)
	if err != nil {
		return errors.Wrapf(err, "NewMessageMetadata.FromBytes: "+
			"Problem reading RecipientAccessGroupOwnerPublicKey")
	}
	// RecipientAccessGroupKeyName
	recipientAccessGroupKeyName, err := DecodeByteArray(rr)
	if err != nil {
		return errors.Wrapf(err, "NewMessageMetadata.FromBytes: "+
			"Problem reading RecipientAccessGroupKeyName")
	}
	if err = ValidateAccessGroupPublicKeyAndName(recipientAccessGroupOwnerPublicKeyBytes, recipientAccessGroupKeyName); err != nil {
		return errors.Wrapf(err, "NewMessageMetadata.FromBytes: "+
			"Invalid recipient access group public key and name")
	}
	ret.RecipientAccessGroupOwnerPublicKey = *NewPublicKey(recipientAccessGroupOwnerPublicKeyBytes)
	ret.RecipientAccessGroupKeyName = *NewGroupKeyName(recipientAccessGroupKeyName)

	// RecipientAccessGroupPublicKey
	recipientAccessPublicKeyBytes, err := DecodeByteArray(rr)
	if err != nil {
		return errors.Wrapf(err, "NewMessageMetadata.FromBytes: "+
			"Problem reading RecipientAccessGroupPublicKey")
	}
	if err = IsByteArrayValidPublicKey(recipientAccessPublicKeyBytes); err != nil {
		return errors.Wrapf(err, "NewMessageMetadata.FromBytes: "+
			"Invalid recipient access public key")
	}
	ret.RecipientAccessGroupPublicKey = *NewPublicKey(recipientAccessPublicKeyBytes)

	// EncryptedText
	ret.EncryptedText, err = DecodeByteArray(rr)
	if err != nil {
		return errors.Wrapf(err, "NewMessageMetadata.FromBytes: "+
			"Problem reading EncryptedText")
	}

	// TimestampNanos
	ret.TimestampNanos, err = ReadUvarint(rr)
	if err != nil {
		return errors.Wrapf(err, "NewMessageMetadata.FromBytes: "+
			"Problem reading TimestampNanos")
	}

	// NewMessageType
	messageType, err := ReadUvarint(rr)
	if err != nil {
		return errors.Wrapf(err, "NewMessageMetadata.FromBytes: "+
			"Problem reading NewMessageType")
	}
	ret.NewMessageType = NewMessageType(messageType)

	// NewMessageOperation
	messageOperation, err := ReadUvarint(rr)
	if err != nil {
		return errors.Wrapf(err, "NewMessageMetadata.FromBytes: "+
			"Problem reading NewMessageOperation")
	}
	ret.NewMessageOperation = NewMessageOperation(messageOperation)
	*txnData = ret

	return nil
}

func (txnData *NewMessageMetadata) New() DeSoTxnMetadata {
	return &NewMessageMetadata{}
}<|MERGE_RESOLUTION|>--- conflicted
+++ resolved
@@ -276,10 +276,6 @@
 	TxnStringAccessGroup                  TxnString = "ACCESS_GROUP_CREATE"
 	TxnStringAccessGroupMembers           TxnString = "ACCESS_GROUP_MEMBERS"
 	TxnStringNewMessage                   TxnString = "NEW_MESSAGE"
-<<<<<<< HEAD
-	TxnStringUndefined                    TxnString = "TXN_UNDEFINED"
-=======
->>>>>>> b2c9403e
 )
 
 var (
@@ -5313,11 +5309,7 @@
 	// AccessGroupMap
 	if len(tsl.AccessGroupMap) > 0 {
 		var accessGroupStr []string
-<<<<<<< HEAD
-		str += _indt(indentationCounter) + "Access Groups:\n"
-=======
 		str += _indt(indentationCounter) + "Access Group Restrictions:\n"
->>>>>>> b2c9403e
 		indentationCounter++
 		for accessGroupKey, limit := range tsl.AccessGroupMap {
 			opString := _indt(indentationCounter) + "[\n"
@@ -5325,17 +5317,12 @@
 			indentationCounter++
 			opString += _indt(indentationCounter) + "Access Group Owner Public Key: " +
 				Base58CheckEncode(accessGroupKey.AccessGroupOwnerPublicKey.ToBytes(), false, params) + "\n"
-<<<<<<< HEAD
-			opString += _indt(indentationCounter) + "Access Group Key Name: " +
-				hex.EncodeToString(accessGroupKey.AccessGroupKeyName.ToBytes()) + "\n"
-=======
 			groupKeyName := string(AccessKeyNameDecode(&accessGroupKey.AccessGroupKeyName))
 			if accessGroupKey.AccessGroupScopeType == AccessGroupScopeTypeAny {
 				groupKeyName = "Any"
 			}
 			opString += _indt(indentationCounter) + "Access Group Key Name: " +
 				groupKeyName + "\n"
->>>>>>> b2c9403e
 			opString += _indt(indentationCounter) + "Access Group Operation: " +
 				accessGroupKey.OperationType.ToString() + "\n"
 			opString += _indt(indentationCounter) + "Transaction Count: " +
@@ -5345,39 +5332,28 @@
 			opString += _indt(indentationCounter) + "]\n"
 			accessGroupStr = append(accessGroupStr, opString)
 		}
-<<<<<<< HEAD
-=======
 		// Ensure deterministic ordering of the transaction count limit strings by doing a lexicographical sort.
 		sortStringsAndAddToLimitStr(accessGroupStr)
 		indentationCounter--
->>>>>>> b2c9403e
 	}
 
 	// AccessGroupMemberMap
 	if len(tsl.AccessGroupMemberMap) > 0 {
 		var accessGroupMemberStr []string
-<<<<<<< HEAD
-=======
 		str += _indt(indentationCounter) + "Access Group Member Restrictions:\n"
 		indentationCounter++
->>>>>>> b2c9403e
 		for accessGroupMemberKey, limit := range tsl.AccessGroupMemberMap {
 			opString := _indt(indentationCounter) + "[\n"
 
 			indentationCounter++
 			opString += _indt(indentationCounter) + "Access Group Owner Public Key: " +
 				Base58CheckEncode(accessGroupMemberKey.AccessGroupOwnerPublicKey.ToBytes(), false, params) + "\n"
-<<<<<<< HEAD
-			opString += _indt(indentationCounter) + "Access Group Key Name: " +
-				hex.EncodeToString(accessGroupMemberKey.AccessGroupKeyName.ToBytes()) + "\n"
-=======
 			groupKeyName := string(AccessKeyNameDecode(&accessGroupMemberKey.AccessGroupKeyName))
 			if accessGroupMemberKey.AccessGroupScopeType == AccessGroupScopeTypeAny {
 				groupKeyName = "Any"
 			}
 			opString += _indt(indentationCounter) + "Access Group Key Name: " +
 				groupKeyName + "\n"
->>>>>>> b2c9403e
 			opString += _indt(indentationCounter) + "Access Group Member Operation Type: " +
 				accessGroupMemberKey.OperationType.ToString() + "\n"
 			opString += _indt(indentationCounter) + "Transaction Count: " +
@@ -5387,12 +5363,9 @@
 			opString += _indt(indentationCounter) + "]\n"
 			accessGroupMemberStr = append(accessGroupMemberStr, opString)
 		}
-<<<<<<< HEAD
-=======
 		// Ensure deterministic ordering of the transaction count limit strings by doing a lexicographical sort.
 		sortStringsAndAddToLimitStr(accessGroupMemberStr)
 		indentationCounter--
->>>>>>> b2c9403e
 	}
 
 	// IsUnlimited
@@ -5528,7 +5501,6 @@
 		data = append(data, BoolToByte(tsl.IsUnlimited))
 	}
 
-	// TODO: merge associations and access group migrations
 	// AssociationLimitMap, gated by the encoder migration
 	if MigrationTriggered(blockHeight, AssociationsAndAccessGroupsMigration) {
 		associationLimitMapLength := uint64(len(tsl.AssociationLimitMap))
@@ -5551,11 +5523,7 @@
 		}
 	}
 
-<<<<<<< HEAD
-	if MigrationTriggered(blockHeight, DeSoAccessGroupsMigration) {
-=======
 	if MigrationTriggered(blockHeight, AssociationsAndAccessGroupsMigration) {
->>>>>>> b2c9403e
 		accessGroupLimitMapLength := uint64(len(tsl.AccessGroupMap))
 		data = append(data, UintToBuf(accessGroupLimitMapLength)...)
 		if accessGroupLimitMapLength > 0 {
@@ -5570,10 +5538,7 @@
 				return hex.EncodeToString(keys[ii].Encode()) < hex.EncodeToString(keys[jj].Encode())
 			})
 			for key := range tsl.AccessGroupMap {
-<<<<<<< HEAD
-=======
 				data = append(data, key.Encode()...)
->>>>>>> b2c9403e
 				data = append(data, UintToBuf(tsl.AccessGroupMap[key])...)
 			}
 		}
@@ -5730,12 +5695,7 @@
 		}
 	}
 
-<<<<<<< HEAD
-	// TODO: merge Associations and access group migrations
-	if MigrationTriggered(blockHeight, AssociationsMigration) {
-=======
 	if MigrationTriggered(blockHeight, AssociationsAndAccessGroupsMigration) {
->>>>>>> b2c9403e
 		associationMapLen, err := ReadUvarint(rr)
 		if err != nil {
 			return err
@@ -5760,11 +5720,7 @@
 		}
 	}
 
-<<<<<<< HEAD
-	if MigrationTriggered(blockHeight, DeSoAccessGroupsMigration) {
-=======
 	if MigrationTriggered(blockHeight, AssociationsAndAccessGroupsMigration) {
->>>>>>> b2c9403e
 		// Access Group Map
 		accessGroupLimitMapLen, err := ReadUvarint(rr)
 		if err != nil {
@@ -6482,12 +6438,9 @@
 	// AccessGroupOwnerPublicKey is the public key of the owner of the access group.
 	AccessGroupOwnerPublicKey PublicKey
 
-<<<<<<< HEAD
-=======
 	// AccessGroupScopeType is the scope of the access group.
 	AccessGroupScopeType AccessGroupScopeType
 
->>>>>>> b2c9403e
 	// AccessGroupKeyName is the name of the access group.
 	AccessGroupKeyName GroupKeyName
 
@@ -6498,10 +6451,7 @@
 func (accessGroupLimitKey *AccessGroupLimitKey) Encode() []byte {
 	var data []byte
 	data = append(data, EncodeByteArray(accessGroupLimitKey.AccessGroupOwnerPublicKey.ToBytes())...)
-<<<<<<< HEAD
-=======
 	data = append(data, UintToBuf(uint64(accessGroupLimitKey.AccessGroupScopeType))...)
->>>>>>> b2c9403e
 	data = append(data, EncodeByteArray(accessGroupLimitKey.AccessGroupKeyName.ToBytes())...)
 	data = append(data, UintToBuf(uint64(accessGroupLimitKey.OperationType))...)
 	return data
@@ -6515,15 +6465,12 @@
 	}
 	accessGroupLimitKey.AccessGroupOwnerPublicKey = *NewPublicKey(accessGroupOwnerPublicKeyBytes)
 
-<<<<<<< HEAD
-=======
 	scopeType, err := ReadUvarint(rr)
 	if err != nil {
 		return errors.Wrapf(err, "AccessGroupLimitKey.Decode: Problem decoding AccessGroupScopeType")
 	}
 	accessGroupLimitKey.AccessGroupScopeType = AccessGroupScopeType(scopeType)
 
->>>>>>> b2c9403e
 	accessGroupKeyNameBytes, err := DecodeByteArray(rr)
 	if err != nil {
 		return errors.Wrapf(err, "AccessGroupLimitKey.Decode: "+
@@ -6539,13 +6486,6 @@
 	return nil
 }
 
-<<<<<<< HEAD
-func MakeAccessGroupLimitKey(accessGroupOwnerPublicKey PublicKey, accessGroupKeyName GroupKeyName,
-	operationType AccessGroupOperationType) AccessGroupLimitKey {
-
-	return AccessGroupLimitKey{
-		AccessGroupOwnerPublicKey: accessGroupOwnerPublicKey,
-=======
 func MakeAccessGroupLimitKey(
 	accessGroupOwnerPublicKey PublicKey,
 	accessGroupScopeType AccessGroupScopeType,
@@ -6555,7 +6495,6 @@
 	return AccessGroupLimitKey{
 		AccessGroupOwnerPublicKey: accessGroupOwnerPublicKey,
 		AccessGroupScopeType:      accessGroupScopeType,
->>>>>>> b2c9403e
 		AccessGroupKeyName:        accessGroupKeyName,
 		OperationType:             operationType,
 	}
@@ -6565,12 +6504,9 @@
 	// AccessGroupOwnerPublicKey is the public key of the owner of the access group.
 	AccessGroupOwnerPublicKey PublicKey
 
-<<<<<<< HEAD
-=======
 	// AccessGroupScopeType is the scope of the access group member.
 	AccessGroupScopeType AccessGroupScopeType
 
->>>>>>> b2c9403e
 	// AccessGroupKeyName is the name of the access group.
 	AccessGroupKeyName GroupKeyName
 
@@ -6581,10 +6517,7 @@
 func (accessGroupMemberLimitKey *AccessGroupMemberLimitKey) Encode() []byte {
 	var data []byte
 	data = append(data, EncodeByteArray(accessGroupMemberLimitKey.AccessGroupOwnerPublicKey.ToBytes())...)
-<<<<<<< HEAD
-=======
 	data = append(data, UintToBuf(uint64(accessGroupMemberLimitKey.AccessGroupScopeType))...)
->>>>>>> b2c9403e
 	data = append(data, EncodeByteArray(accessGroupMemberLimitKey.AccessGroupKeyName.ToBytes())...)
 	data = append(data, UintToBuf(uint64(accessGroupMemberLimitKey.OperationType))...)
 	return data
@@ -6598,15 +6531,12 @@
 	}
 	accessGroupMemberLimitKey.AccessGroupOwnerPublicKey = *NewPublicKey(accessGroupOwnerPublicKeyBytes)
 
-<<<<<<< HEAD
-=======
 	scopeType, err := ReadUvarint(rr)
 	if err != nil {
 		return errors.Wrapf(err, "AccessGroupMemberLimitKey.Decode: Problem reading AccessGroupScopeType")
 	}
 	accessGroupMemberLimitKey.AccessGroupScopeType = AccessGroupScopeType(scopeType)
 
->>>>>>> b2c9403e
 	accessGroupKeyNameBytes, err := DecodeByteArray(rr)
 	if err != nil {
 		return errors.Wrapf(err, "AccessGroupMemberLimitKey.Decode: "+
@@ -6616,22 +6546,12 @@
 
 	operationType, err := ReadUvarint(rr)
 	if err != nil {
-<<<<<<< HEAD
-		return errors.Wrapf(err, "AccessGroupLimitKey.Decode: Problem reading operation type")
-=======
 		return errors.Wrapf(err, "AccessGroupMemberLimitKey.Decode: Problem reading operation type")
->>>>>>> b2c9403e
 	}
 	accessGroupMemberLimitKey.OperationType = AccessGroupMemberOperationType(operationType)
 	return nil
 }
 
-<<<<<<< HEAD
-func MakeAccessGroupMemberLimitKey(accessGroupOwnerPublicKey PublicKey, accessGroupKeyName GroupKeyName,
-	operationType AccessGroupMemberOperationType) AccessGroupMemberLimitKey {
-	return AccessGroupMemberLimitKey{
-		AccessGroupOwnerPublicKey: accessGroupOwnerPublicKey,
-=======
 func MakeAccessGroupMemberLimitKey(
 	accessGroupOwnerPublicKey PublicKey,
 	accessGroupScopeType AccessGroupScopeType,
@@ -6641,7 +6561,6 @@
 	return AccessGroupMemberLimitKey{
 		AccessGroupOwnerPublicKey: accessGroupOwnerPublicKey,
 		AccessGroupScopeType:      accessGroupScopeType,
->>>>>>> b2c9403e
 		AccessGroupKeyName:        accessGroupKeyName,
 		OperationType:             operationType,
 	}
@@ -7524,8 +7443,6 @@
 // AccessGroupMetadata
 // =======================================================================================
 
-<<<<<<< HEAD
-=======
 type AccessGroupScopeType uint8
 type AccessGroupScopeString string
 
@@ -7574,22 +7491,10 @@
 	}
 }
 
->>>>>>> b2c9403e
 type AccessGroupOperationType uint8
 type AccessGroupOperationString string
 
 const (
-<<<<<<< HEAD
-	AccessGroupOperationTypeCreate  AccessGroupOperationType = 0
-	AccessGroupOperationTypeUpdate  AccessGroupOperationType = 1
-	AccessGroupOperationTypeUnknown AccessGroupOperationType = 2
-)
-
-const (
-	AccessGroupOperationStringCreate  AccessGroupOperationString = "create"
-	AccessGroupOperationStringUpdate  AccessGroupOperationString = "update"
-	AccessGroupOperationStringUnknown AccessGroupOperationString = "unknown"
-=======
 	AccessGroupOperationTypeUnknown AccessGroupOperationType = 0
 	AccessGroupOperationTypeAny     AccessGroupOperationType = 1
 	AccessGroupOperationTypeCreate  AccessGroupOperationType = 2
@@ -7601,16 +7506,12 @@
 	AccessGroupOperationStringAny     AccessGroupOperationString = "Any"
 	AccessGroupOperationStringCreate  AccessGroupOperationString = "Create"
 	AccessGroupOperationStringUpdate  AccessGroupOperationString = "Update"
->>>>>>> b2c9403e
 )
 
 func (groupOp AccessGroupOperationType) ToAccessGroupOperationString() AccessGroupOperationString {
 	switch groupOp {
-<<<<<<< HEAD
-=======
 	case AccessGroupOperationTypeAny:
 		return AccessGroupOperationStringAny
->>>>>>> b2c9403e
 	case AccessGroupOperationTypeCreate:
 		return AccessGroupOperationStringCreate
 	case AccessGroupOperationTypeUpdate:
@@ -7622,11 +7523,8 @@
 
 func (opString AccessGroupOperationString) ToAccessGroupOperationType() AccessGroupOperationType {
 	switch opString {
-<<<<<<< HEAD
-=======
 	case AccessGroupOperationStringAny:
 		return AccessGroupOperationTypeAny
->>>>>>> b2c9403e
 	case AccessGroupOperationStringCreate:
 		return AccessGroupOperationTypeCreate
 	case AccessGroupOperationStringUpdate:
@@ -7637,32 +7535,17 @@
 }
 
 func (groupOp AccessGroupOperationType) ToString() string {
-<<<<<<< HEAD
-	switch groupOp {
-	case AccessGroupOperationTypeCreate:
-		return "AccessGroupOperationTypeCreate"
-	case AccessGroupOperationTypeUpdate:
-		return "AccessGroupOperationTypeUpdate"
-	default:
-		return ""
-	}
-=======
 	if groupOp == AccessGroupOperationTypeUnknown {
 		return ""
 	}
 	return string(groupOp.ToAccessGroupOperationString())
->>>>>>> b2c9403e
 }
 
 type AccessGroupMetadata struct {
 	AccessGroupOwnerPublicKey []byte
 	AccessGroupPublicKey      []byte
 	AccessGroupKeyName        []byte
-<<<<<<< HEAD
-	AccessGroupOperationType
-=======
 	AccessGroupOperationType  AccessGroupOperationType
->>>>>>> b2c9403e
 }
 
 func (txnData *AccessGroupMetadata) GetTxnType() TxnType {
@@ -7725,19 +7608,6 @@
 type AccessGroupMemberOperationString string
 
 const (
-<<<<<<< HEAD
-	AccessGroupMemberOperationTypeAdd     AccessGroupMemberOperationType = 0
-	AccessGroupMemberOperationTypeRemove  AccessGroupMemberOperationType = 1
-	AccessGroupMemberOperationTypeUpdate  AccessGroupMemberOperationType = 2
-	AccessGroupMemberOperationTypeUnknown AccessGroupMemberOperationType = 3
-)
-
-const (
-	AccessGroupMemberOperationStringAdd     AccessGroupMemberOperationString = "add"
-	AccessGroupMemberOperationStringRemove  AccessGroupMemberOperationString = "remove"
-	AccessGroupMemberOperationStringUpdate  AccessGroupMemberOperationString = "update"
-	AccessGroupMemberOperationStringUnknown AccessGroupMemberOperationString = "unknown"
-=======
 	AccessGroupMemberOperationTypeUnknown AccessGroupMemberOperationType = 0
 	AccessGroupMemberOperationTypeAny     AccessGroupMemberOperationType = 1
 	AccessGroupMemberOperationTypeAdd     AccessGroupMemberOperationType = 2
@@ -7751,16 +7621,12 @@
 	AccessGroupMemberOperationStringAdd     AccessGroupMemberOperationString = "Add"
 	AccessGroupMemberOperationStringRemove  AccessGroupMemberOperationString = "Remove"
 	AccessGroupMemberOperationStringUpdate  AccessGroupMemberOperationString = "Update"
->>>>>>> b2c9403e
 )
 
 func (groupOp AccessGroupMemberOperationType) ToAccessGroupMemberOperationString() AccessGroupMemberOperationString {
 	switch groupOp {
-<<<<<<< HEAD
-=======
 	case AccessGroupMemberOperationTypeAny:
 		return AccessGroupMemberOperationStringAny
->>>>>>> b2c9403e
 	case AccessGroupMemberOperationTypeAdd:
 		return AccessGroupMemberOperationStringAdd
 	case AccessGroupMemberOperationTypeRemove:
@@ -7774,11 +7640,8 @@
 
 func (opString AccessGroupMemberOperationString) ToAccessGroupMemberOperation() AccessGroupMemberOperationType {
 	switch opString {
-<<<<<<< HEAD
-=======
 	case AccessGroupMemberOperationStringAny:
 		return AccessGroupMemberOperationTypeAny
->>>>>>> b2c9403e
 	case AccessGroupMemberOperationStringAdd:
 		return AccessGroupMemberOperationTypeAdd
 	case AccessGroupMemberOperationStringRemove:
@@ -7791,23 +7654,10 @@
 }
 
 func (groupOp AccessGroupMemberOperationType) ToString() string {
-<<<<<<< HEAD
-	switch groupOp {
-	case AccessGroupMemberOperationTypeAdd:
-		return "AccessGroupMemberOperationTypeAdd"
-	case AccessGroupMemberOperationTypeRemove:
-		return "AccessGroupMemberOperationTypeRemove"
-	case AccessGroupMemberOperationTypeUpdate:
-		return "AccessGroupMemberOperationTypeUpdate"
-	default:
-		return ""
-	}
-=======
 	if groupOp == AccessGroupMemberOperationTypeUnknown {
 		return ""
 	}
 	return string(groupOp.ToAccessGroupMemberOperationString())
->>>>>>> b2c9403e
 }
 
 // AccessGroupMembersMetadata is the metadata for a transaction to update the members of an access group.
@@ -7978,14 +7828,8 @@
 	NewMessageTypeGroupChat NewMessageType = 1
 
 	// Message Operations
-<<<<<<< HEAD
-	NewMessageOperationCreate           NewMessageOperation = 0
-	NewMessageOperationUpdate           NewMessageOperation = 1
-	NewMessageOperationThreadAttributes NewMessageOperation = 2
-=======
 	NewMessageOperationCreate NewMessageOperation = 0
 	NewMessageOperationUpdate NewMessageOperation = 1
->>>>>>> b2c9403e
 )
 
 type NewMessageMetadata struct {
