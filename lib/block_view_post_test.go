--- conflicted
+++ resolved
@@ -32,11 +32,7 @@
 	updaterPkBytes, _, err := Base58CheckDecode(updaterPkBase58Check)
 	require.NoError(err)
 
-<<<<<<< HEAD
-	utxoView, err := NewUtxoView(db, params, nil, chain.snapshot, nil)
-=======
-	utxoView, err := NewUtxoView(db, params, chain.postgres, chain.snapshot)
->>>>>>> 1bd4a754
+	utxoView, err := NewUtxoView(db, params, chain.postgres, chain.snapshot, nil)
 	require.NoError(err)
 
 	body, err := json.Marshal(bodyObj)
@@ -228,11 +224,7 @@
 	updaterPkBytes, _, err := Base58CheckDecode(UpdaterPublicKeyBase58Check)
 	require.NoError(err)
 
-<<<<<<< HEAD
-	utxoView, err := NewUtxoView(db, params, nil, chain.snapshot, nil)
-=======
-	utxoView, err := NewUtxoView(db, params, chain.postgres, chain.snapshot)
->>>>>>> 1bd4a754
+	utxoView, err := NewUtxoView(db, params, chain.postgres, chain.snapshot, nil)
 	require.NoError(err)
 
 	txn, totalInputMake, _, _, err := chain.CreateSubmitPostTxn(
