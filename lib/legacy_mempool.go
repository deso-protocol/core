package lib

import (
	"container/heap"
	"container/list"
	"encoding/hex"
	"encoding/json"
	"fmt"
	"log"
	"math"
	"os"
	"path/filepath"
	"regexp"
	"sort"
	"strings"
	"sync/atomic"
	"time"

	"github.com/btcsuite/btcutil"
	"github.com/gernest/mention"

	"github.com/dgraph-io/badger/v3"

	"github.com/btcsuite/btcd/btcec"
	"github.com/deso-protocol/core/collections"
	"github.com/deso-protocol/go-deadlock"
	"github.com/golang/glog"
	"github.com/pkg/errors"
)

// mempool.go contains all of the mempool logic for the DeSo node.

const (
	// MaxTotalTransactionSizeBytes is the maximum number of bytes the pool can store
	// across all of its transactions. Once this limit is reached, transactions must
	// be evicted from the pool based on their feerate before new transactions can be
	// added.
	MaxTotalTransactionSizeBytes = 250000000 // 250MB

	// UnconnectedTxnExpirationInterval is how long we wait before automatically removing an
	// unconnected transaction.
	UnconnectedTxnExpirationInterval = time.Minute * 5

	// The maximum number of unconnected transactions the pool will store.
	MaxUnconnectedTransactions = 10000

	// The maximum number of bytes a single unconnected transaction can take up
	MaxUnconnectedTxSizeBytes = 100000
)

var (
	// The readOnlyUtxoView will update after the number of seconds specified here OR
	// the number of transactions specified here, whichever comes first. An update
	// resets both counters.
	//
	// We make these vars rather than const for testing
	ReadOnlyUtxoViewRegenerationIntervalSeconds = float64(1.0)
	ReadOnlyUtxoViewRegenerationIntervalTxns    = int64(1000)

	// LowFeeTxLimitBytesPerTenMinutes defines the number of bytes per 10 minutes of "low fee"
	// transactions the mempool will tolerate before it starts rejecting transactions
	// that fail to meet the MinTxFeePerKBNanos threshold.
	LowFeeTxLimitBytesPerTenMinutes = 150000 // Allow 150KB per minute in low-fee txns.
)

// Summary stats for a set of transactions of a specific type in the mempool.
type SummaryStats struct {
	// Number of transactions of this type in the mempool.
	Count uint32

	// Number of bytes for transactions of this type in the mempool.
	TotalBytes uint64
}

// MempoolTxFeeMinHeap is a priority queue based on transaction fee rate
type MempoolTxFeeMinHeap []*MempoolTx

func (pq MempoolTxFeeMinHeap) Len() int { return len(pq) }

func (pq MempoolTxFeeMinHeap) Less(i, j int) bool {
	// We want Pop to give us the lowest-fee transactions so we use < here.
	return pq[i].FeePerKB < pq[j].FeePerKB
}

func (pq MempoolTxFeeMinHeap) Swap(i, j int) {
	pq[i], pq[j] = pq[j], pq[i]
	pq[i].index = i
	pq[j].index = j
}

func (pq *MempoolTxFeeMinHeap) Push(x interface{}) {
	n := len(*pq)
	item := x.(*MempoolTx)
	item.index = n
	*pq = append(*pq, item)
}

func (pq *MempoolTxFeeMinHeap) Pop() interface{} {
	old := *pq
	n := len(old)
	item := old[n-1]
	old[n-1] = nil  // avoid memory leak
	item.index = -1 // for safety
	*pq = old[0 : n-1]
	return item
}

// UnconnectedTx is a transaction that has dependencies that we haven't added yet.
type UnconnectedTx struct {
	tx *MsgDeSoTxn
	// The ID of the Peer who initially sent the unconnected txn. Useful for
	// removing unconnected transactions when a Peer disconnects.
	peerID     uint64
	expiration time.Time
}

// DeSoMempool is the core mempool object. It's what any outside service should use
// to aggregate transactions and mine them into blocks.
type DeSoMempool struct {
	// Stops the mempool's services.
	quit    chan struct{}
	stopped bool

	// A reference to a blockchain object that can be used to validate transactions before
	// adding them to the pool.
	bc *Blockchain

	// Transactions with a feerate below this threshold are outright rejected.
	minFeeRateNanosPerKB uint64

	// rateLimitFeeRateNanosPerKB defines the minimum transaction feerate in "nanos per KB"
	// before a transaction is considered for rate-limiting. Note that even if a
	// transaction with a feerate below this threshold is not rate-limited, it must
	// still have a high enough feerate to be considered as part of the mempool.
	rateLimitFeeRateNanosPerKB uint64

	mtx deadlock.RWMutex

	// poolMap contains all of the transactions that have been validated by the pool.
	// Transactions in poolMap should be directly consumable by a miner and formed into
	// a block by taking them in order of when they were Added.
	poolMap map[BlockHash]*MempoolTx
	// txFeeMinHeap organizes transactions stored in poolMap by their FeePerKB. It is used
	// in order to prevent the pool from exhausing memory due to having to store too
	// many low-fee transactions.
	txFeeMinheap MempoolTxFeeMinHeap
	// totalTxSizeBytes is the total size of all of the transactions stored in poolMap. We
	// use it to determine when the pool is nearing memory-exhaustion so we can start
	// evicting transactions.
	totalTxSizeBytes uint64
	// Stores the inputs for every transaction stored in poolMap. Used to quickly check
	// if a transaction is double-spending.
	outpoints map[UtxoKey]*MsgDeSoTxn
	// Unconnected contains transactions whose inputs reference UTXOs that are not yet
	// present in either our UTXO database or the transactions stored in pool.
	unconnectedTxns map[BlockHash]*UnconnectedTx
	// Organizes unconnectedTxns by their UTXOs. Used when adding a transaction to determine
	// which unconnectedTxns are no longer missing parents.
	unconnectedTxnsByPrev map[UtxoKey]map[BlockHash]*MsgDeSoTxn
	// An exponentially-decayed accumulator of "low-fee" transactions we've relayed.
	// This is used to prevent someone from flooding the network with low-fee
	// transactions.
	lowFeeTxSizeAccumulator float64
	// The UNIX time (in seconds) when the last "low-fee" transaction was relayed.
	lastLowFeeTxUnixTime int64

	// pubKeyToTxnMap stores a mapping from the public key of outputs added
	// to the mempool to the corresponding transaction that resulted in their
	// addition. It is useful for figuring out how much DeSo a particular public
	// key has available to spend.
	pubKeyToTxnMap map[PkMapKey]map[BlockHash]*MempoolTx

	// The next time the unconnectTxn pool will be scanned for expired unconnectedTxns.
	nextExpireScan time.Time

	// Optional. When set, we use the BlockCypher API to detect double-spends.
	blockCypherAPIKey string

	// These two views are used to check whether a transaction is valid before
	// adding it to the mempool. This is done by applying the transaction to the
	// backup view, and then restoring the backup view if there's an error. In
	// the future, if we can figure out an easy way to rollback bad transactions
	// on a single view, then we won't need the second view anymore.
	backupUniversalUtxoView  *UtxoView
	universalUtxoView        *UtxoView
	universalTransactionList []*MempoolTx

	// When set, transactions are initially read from this dir and dumped
	// to this dir.
	mempoolDir string

	// Whether or not we should be computing readOnlyUtxoViews.
	generateReadOnlyUtxoView bool
	// A view that contains a *near* up-to-date snapshot of the mempool. It is
	// updated periodically after N transactions OR after M  seconds, whichever
	// comes first. It's useful because it can be obtained without acquiring a
	// lock on the mempool.
	//
	// This field isn't reset with ResetPool. It requires an explicit call to
	// UpdateReadOnlyView.
	readOnlyUtxoView *UtxoView
	// Keep a list of all transactions in the mempool. This is useful for dumping
	// to the database periodically.
	readOnlyUniversalTransactionList []*MempoolTx
	readOnlyUniversalTransactionMap  map[BlockHash]*MempoolTx
	readOnlyOutpoints                map[UtxoKey]*MsgDeSoTxn
	// Every time the readOnlyUtxoView is updated, this is incremented. It can
	// be used by obtainers of the readOnlyUtxoView to wait until a particular
	// transaction has been run.
	//
	// This field isn't reset with ResetPool. It requires an explicit call to
	// UpdateReadOnlyView.
	readOnlyUtxoViewSequenceNumber int64
	// The total number of times we've called processTransaction. Used to
	// determine whether we should update the readOnlyUtxoView.
	//
	// This field isn't reset with ResetPool. It requires an explicit call to
	// UpdateReadOnlyView.
	totalProcessTransactionCalls int64

	// We pass a copy of the data dir flag to the tx pool so that we can instantiate
	// temp badger db instances and dump mempool txns to them.
	dataDir string

	// set to true for tests. This lowers the memory requirements of the mempool
	// by using DefaultBadgerOptions instead of PerformanceBadgerOptions.
	useDefaultBadgerOptions bool
}

// Note that all these functions are stubbed out for now. We don't need them
// but they are required to implement the Mempool interface, so we just
// return errors for now to simplify the usage of DeSoMempool in the backend
// repo. We'll eventually be deprecating DeSoMempool, so we're not particularly
// concerned about this.

func (mp *DeSoMempool) Start() error {
	return errors.New("Not implemented")
}

func (mp *DeSoMempool) IsRunning() bool {
	return !mp.stopped
}

func (mp *DeSoMempool) AddTransaction(txn *MempoolTransaction, verifySignature bool) error {
	return errors.New("Not implemented")
}

func (mp *DeSoMempool) RemoveTransaction(txnHash *BlockHash) error {
	return errors.New("Not implemented")
}

func (mp *DeSoMempool) GetTransaction(txnHash *BlockHash) *MempoolTransaction {
	mempoolTx, exists := mp.readOnlyUniversalTransactionMap[*txnHash]
	if !exists {
		return nil
	}
	return NewMempoolTransaction(mempoolTx.Tx, uint64(mempoolTx.Added.UnixMicro()))
}

func (mp *DeSoMempool) GetTransactions() []*MempoolTransaction {
	return collections.Transform(
		mp.GetOrderedTransactions(), func(mempoolTx *MempoolTx) *MempoolTransaction {
			return NewMempoolTransaction(mempoolTx.Tx, uint64(mempoolTx.Added.UnixMicro()))
		},
	)
}

func (mp *DeSoMempool) GetIterator() MempoolIterator {
	//TODO implement me
	panic("implement me")
}

func (mp *DeSoMempool) Refresh() error {
	//TODO implement me
	panic("implement me")
}

func (mp *DeSoMempool) UpdateLatestBlock(blockView *UtxoView, blockHeight uint64) {
	//TODO implement me
	panic("implement me")
}

func (mp *DeSoMempool) UpdateGlobalParams(globalParams *GlobalParamsEntry) {
	//TODO implement me
	panic("implement me")
}

func (mp *DeSoMempool) GetOrderedTransactions() []*MempoolTx {
	orderedTxns, _, _ := mp.GetTransactionsOrderedByTimeAdded()
	return orderedTxns
}

func (mp *DeSoMempool) getBadgerOptions(dir string) badger.Options {
	if mp.useDefaultBadgerOptions {
		return DefaultBadgerOptions(dir)
	}
	return PerformanceBadgerOptions(dir)
}

// See comment on RemoveUnconnectedTxn. The mempool lock must be called for writing
// when calling this function.
func (mp *DeSoMempool) removeUnconnectedTxn(tx *MsgDeSoTxn, removeRedeemers bool) {
	txHash := tx.Hash()
	if txHash == nil {
		// If an error occurs hashing the transaction then there's nothing to do. Just
		// log and reteurn.
		glog.Error("removeUnconnectedTxn: Problem hashing txn: ")
		return
	}
	unconnectedTxn, exists := mp.unconnectedTxns[*txHash]
	if !exists {
		return
	}

	// Remove the unconnected txn from the unconnectedTxnsByPrev index
	for _, txIn := range unconnectedTxn.tx.TxInputs {
		unconnectedTxns, exists := mp.unconnectedTxnsByPrev[UtxoKey(*txIn)]
		if exists {
			delete(unconnectedTxns, *txHash)

			// Remove the map entry altogether if there are no
			// longer any unconnectedTxns which depend on it.
			if len(unconnectedTxns) == 0 {
				delete(mp.unconnectedTxnsByPrev, UtxoKey(*txIn))
			}
		}
	}

	// Remove any unconnectedTxns that spend this txn
	if removeRedeemers {
		prevOut := DeSoInput{TxID: *txHash}
		for txOutIdx := range tx.TxOutputs {
			prevOut.Index = uint32(txOutIdx)
			for _, unconnectedTx := range mp.unconnectedTxnsByPrev[UtxoKey(prevOut)] {
				mp.removeUnconnectedTxn(unconnectedTx, true)
			}
		}
	}

	// Delete the txn from the unconnectedTxn map
	delete(mp.unconnectedTxns, *txHash)
}

// ResetPool replaces all of the internal data associated with a pool object with the
// data of the pool object passed in. It's useful when we want to do a "scorch the earth"
// update of the pool by re-processing all of its transactions into a new pool object
// first.
//
// Note the write lock must be held before calling this function.
func (mp *DeSoMempool) resetPool(newPool *DeSoMempool) {
	// Replace the internal mappings of the original pool with the mappings of the new
	// pool.
	mp.poolMap = newPool.poolMap
	mp.txFeeMinheap = newPool.txFeeMinheap
	mp.totalTxSizeBytes = newPool.totalTxSizeBytes
	mp.outpoints = newPool.outpoints
	mp.pubKeyToTxnMap = newPool.pubKeyToTxnMap
	mp.unconnectedTxns = newPool.unconnectedTxns
	mp.unconnectedTxnsByPrev = newPool.unconnectedTxnsByPrev
	mp.nextExpireScan = newPool.nextExpireScan
	mp.backupUniversalUtxoView = newPool.backupUniversalUtxoView
	mp.universalUtxoView = newPool.universalUtxoView
	mp.universalTransactionList = newPool.universalTransactionList
	mp.useDefaultBadgerOptions = newPool.useDefaultBadgerOptions

	// We don't adjust blockCypherAPIKey or blockCypherCheckDoubleSpendChan
	// since those should be unaffected

	// We don't adjust the following fields without an explicit call to
	// UpdateReadOnlyView.
	// - runReadOnlyUtxoView bool
	// - readOnlyUtxoView *UtxoView
	// - readOnlyUtxoViewSequenceNumber int64
	// - totalProcessTransactionCalls int64
	// - readOnlyUniversalTransactionList    []*MempoolTx
	// - readOnlyUniversalTransactionMap map[BlockHash]*MempoolTx
	// - readOnlyOutpoints map[UtxoKey]*MsgDeSoTxn
	//
	// Regenerate the view if needed.
	if mp.generateReadOnlyUtxoView {
		mp.regenerateReadOnlyView()
	}

	// Don't adjust the lowFeeTxSizeAccumulator or the lastLowFeeTxUnixTime since
	// the old values should be unaffected.
}

// UpdateAfterConnectBlock updates the mempool after a block has been added to the
// blockchain. It does this by basically removing all known transactions in the block
// from the mempool as follows:
//   - Build a map of all of the transactions in the block indexed by their hash.
//   - Create a new mempool object.
//   - Iterate through all the transactions in the mempool and add the transactions
//     to the new pool object *only if* they don't appear in the block. Do this for
//     transactions in the pool and in the unconnectedTx pool.
//   - Compute which transactions were newly-accepted into the pool by effectively diffing
//     the new pool's transactions with the old pool's transactions.
//   - Once the new pool object is up-to-date, the fields of the new pool object
//     replace the fields of the original pool object.
//   - Return the newly added transactions computed earlier.
//
// TODO: This is fairly inefficient but the story is the same as for
// UpdateAfterDisconnectBlock.
func (mp *DeSoMempool) UpdateAfterConnectBlock(blk *MsgDeSoBlock) (_txnsAddedToMempool []*MempoolTx) {
	// Protect concurrent access.
	mp.mtx.Lock()
	defer mp.mtx.Unlock()

	// Make a map of all the txns in the block except the block reward.
	txnsInBlock := make(map[BlockHash]bool)
	for _, txn := range blk.Txns[1:] {
		txHash := txn.Hash()
		txnsInBlock[*txHash] = true
	}

	// Create a new pool object. No need to set the min fees as we're just using this
	// as a temporary data structure for validation.
	//
	// Don't make the new pool object deal with the BlockCypher API.
	newPool := NewDeSoMempool(
		mp.bc, 0, /* rateLimitFeeRateNanosPerKB */
		0,     /* minFeeRateNanosPerKB */
		"",    /*blockCypherAPIKey*/
		false, /*runReadOnlyViewUpdater*/
		"" /*dataDir*/, "", mp.useDefaultBadgerOptions)

	// Get all the transactions from the old pool object.
	oldMempoolTxns, oldUnconnectedTxns, err := mp._getTransactionsOrderedByTimeAdded()
	if err != nil {
		glog.Warning(errors.Wrapf(err, "UpdateAfterConnectBlock: "))
	}

	// Add all the txns from the old pool into the new pool unless they are already
	// present in the block.

	for _, mempoolTx := range oldMempoolTxns {
		if _, exists := txnsInBlock[*mempoolTx.Hash]; exists {
			continue
		}

		// Attempt to add the txn to the mempool as we go. If it fails that's fine.
		txnsAccepted, err := newPool.processTransaction(
			mempoolTx.Tx, true /*allowUnconnected*/, false, /*rateLimit*/
			0 /*peerID*/, false /*verifySignatures*/)
		if err != nil {
			glog.Warning(errors.Wrapf(err, "UpdateAfterConnectBlock: "))
		}
		if len(txnsAccepted) == 0 {
			glog.Warningf("UpdateAfterConnectBlock: Dropping txn %v", mempoolTx.Tx)
		}
	}

	// Add all the unconnectedTxns from the old pool into the new pool unless they are already
	// present in the block.
	for _, unconnectedTx := range oldUnconnectedTxns {
		// Only add transactions to the pool if they haven't already been added by the
		// block.
		unconnectedTxHash := unconnectedTx.tx.Hash()
		if _, exists := txnsInBlock[*unconnectedTxHash]; exists {
			continue
		}

		// Fully process unconnectedTxns
		rateLimit := false
		unconnectedTxns := true
		verifySignatures := false
		// TODO: This is pretty pretty inefficient.
		_, err := newPool.processTransaction(unconnectedTx.tx, unconnectedTxns, rateLimit, unconnectedTx.peerID, verifySignatures)
		if err != nil {
			glog.Warning(errors.Wrapf(err, "UpdateAfterConnectBlock: "))
		}
	}

	// At this point, the new pool should contain an up-to-date view of the transactions
	// that should be in the mempool after connecting this block.

	// Figure out what transactions are in the new pool but not in the old pool. These
	// are transactions that were newly-added as a result of this block clearing up some
	// dependencies and so we will likely want to relay these transactions.
	newlyAcceptedTxns := []*MempoolTx{}
	for poolHash, newMempoolTx := range newPool.poolMap {
		// No need to copy poolHash since nothing saves a reference to it.
		if _, txExistsInOldPool := mp.poolMap[poolHash]; !txExistsInOldPool {
			newlyAcceptedTxns = append(newlyAcceptedTxns, newMempoolTx)
		}
	}

	// Now set the fields on the old pool to match the new pool.
	mp.resetPool(newPool)

	// Return the newly accepted transactions now that we've fully updated our mempool.
	return newlyAcceptedTxns
}

// UpdateAfterDisconnectBlock updates the mempool to reflect that a block has been
// disconnected from the blockchain. It does this by basically adding all the
// transactions in the block back to the mempool as follows:
//   - A new pool object is created containing no transactions.
//   - The block's transactions are added to this new pool object. This is done in order
//     to minimize dependency-related conflicts with transactions already in the mempool.
//   - Then the transactions in the original pool are layered on top of the block's
//     transactions in the new pool object. Again this is done to avoid dependency
//     issues since the ordering of <block txns> followed by <original mempool txns>
//     is much less likely to have issues.
//   - Then, once the new pool object is up-to-date, the fields of the new pool object
//     replace the fields of the original pool object.
//
// This function is safe for concurrent access. It is assumed the ChainLock is
// held before this function is a accessed.
//
// TODO: This is fairly inefficient and basically only necessary because computing a
// transaction's dependencies is a little shaky. If we end up making the dependency
// detection logic more robust then we could come back here and change this so that
// we're not effectively reprocessing the entire mempool every time we have a new block.
// But until then doing it this way significantly reduces complexity and should hold up
// for a while.
func (mp *DeSoMempool) UpdateAfterDisconnectBlock(blk *MsgDeSoBlock) {
	// Protect concurrent access.
	mp.mtx.Lock()
	defer mp.mtx.Unlock()

	// Create a new DeSoMempool. No need to set the min fees since we're just using
	// this as a temporary data structure for validation.
	//
	// Don't make the new pool object deal with the BlockCypher API.
	newPool := NewDeSoMempool(mp.bc, 0, /* rateLimitFeeRateNanosPerKB */
		0, /* minFeeRateNanosPerKB */
		"" /*blockCypherAPIKey*/, false,
		"" /*dataDir*/, "", mp.useDefaultBadgerOptions)

	// Add the transactions from the block to the new pool (except for the block reward,
	// which should always be the first transaction). Break out if we encounter
	// an error.
	for _, txn := range blk.Txns[1:] {
		// For transactions being added from the block just set the peerID to zero. It
		// shouldn't matter since these transactions won't be unconnectedTxns.
		rateLimit := false
		allowUnconnectedTxns := false
		peerID := uint64(0)
		verifySignatures := false
		_, err := newPool.processTransaction(txn, allowUnconnectedTxns, rateLimit, peerID, verifySignatures)
		if err != nil {
			// Log errors but don't stop adding transactions. We do this because we'd prefer
			// to drop a transaction here or there rather than lose the whole block because
			// of one bad apple.
			glog.Warning(errors.Wrapf(err, "UpdateAfterDisconnectBlock: "))
		}
	}

	// At this point the block txns have been added to the new pool. Now we need to
	// add the txns from the original pool. Start by fetching them in slice form.
	oldMempoolTxns, oldUnconnectedTxns, err := mp._getTransactionsOrderedByTimeAdded()
	if err != nil {
		glog.Warning(errors.Wrapf(err, "UpdateAfterDisconnectBlock: "))
	}
	// Iterate through the pool transactions and add them to our new pool.

	for _, mempoolTx := range oldMempoolTxns {
		// Attempt to add the txn to the mempool as we go. If it fails that's fine.
		txnsAccepted, err := newPool.processTransaction(
			mempoolTx.Tx, true /*allowUnconnectedTxns*/, false, /*rateLimit*/
			0 /*peerID*/, false /*verifySignatures*/)
		if err != nil {
			glog.Warning(errors.Wrapf(err, "UpdateAfterDisconnectBlock: "))
		}
		if len(txnsAccepted) == 0 {
			glog.Warningf("UpdateAfterDisconnectBlock: Dropping txn %v", mempoolTx.Tx)
		}
	}

	// Iterate through the unconnectedTxns and add them to our new pool as well.
	for _, oTx := range oldUnconnectedTxns {
		rateLimit := false
		allowUnconnectedTxns := true
		verifySignatures := false
		_, err := newPool.processTransaction(oTx.tx, allowUnconnectedTxns, rateLimit, oTx.peerID, verifySignatures)
		if err != nil {
			glog.Warning(errors.Wrapf(err, "UpdateAfterDisconnectBlock: "))
		}
	}

	// At this point the new mempool should be a duplicate of the original mempool but with
	// the block's transactions added (with timestamps set before the transactions that
	// were in the original pool.

	// Replace the internal mappings of the original pool with the mappings of the new
	// pool.
	mp.resetPool(newPool)
}

// Acquires a read lock before returning the transactions.
func (mp *DeSoMempool) GetTransactionsOrderedByTimeAdded() (_poolTxns []*MempoolTx, _unconnectedTxns []*UnconnectedTx, _err error) {
	poolTxns := []*MempoolTx{}
	poolTxns = append(poolTxns, mp.readOnlyUniversalTransactionList...)

	// Sort and return the txns.
	sort.Slice(poolTxns, func(ii, jj int) bool {
		return poolTxns[ii].Added.Before(poolTxns[jj].Added)
	})

	/*
		// TODO: We need to support unconnectedTxns as part of the readOnly infrastructure.
		unconnectedTxns := []*UnconnectedTx{}
		for _, oTx := range mp.readOnly {
			unconnectedTxns = append(unconnectedTxns, oTx)
		}
	*/

	return poolTxns, nil, nil
}

func (mp *DeSoMempool) GetMempoolTx(txId *BlockHash) *MempoolTx {
	return mp.readOnlyUniversalTransactionMap[*txId]
}

// GetTransactionsOrderedByTimeAdded returns all transactions in the mempool ordered
// by when they were added to the mempool.
func (mp *DeSoMempool) _getTransactionsOrderedByTimeAdded() (_poolTxns []*MempoolTx, _unconnectedTxns []*UnconnectedTx, _err error) {
	poolTxns := []*MempoolTx{}
	for _, mempoolTx := range mp.poolMap {
		poolTxns = append(poolTxns, mempoolTx)
	}
	// Sort the list based on when the transactions were added.
	sort.Slice(poolTxns, func(ii, jj int) bool {
		return poolTxns[ii].Added.Before(poolTxns[jj].Added)
	})

	unconnectedTxns := []*UnconnectedTx{}
	for _, oTx := range mp.unconnectedTxns {
		unconnectedTxns = append(unconnectedTxns, oTx)
	}

	return poolTxns, unconnectedTxns, nil
}

// Evicts unconnectedTxns if we're over the maximum number of unconnectedTxns allowed, or if
// unconnectedTxns have exired. Must be called with the write lock held.
func (mp *DeSoMempool) limitNumUnconnectedTxns() error {
	if now := time.Now(); now.After(mp.nextExpireScan) {
		prevNumUnconnectedTxns := len(mp.unconnectedTxns)
		for _, unconnectedTxn := range mp.unconnectedTxns {
			if now.After(unconnectedTxn.expiration) {
				mp.removeUnconnectedTxn(unconnectedTxn.tx, true)
			}
		}

		numUnconnectedTxns := len(mp.unconnectedTxns)
		if numExpired := prevNumUnconnectedTxns - numUnconnectedTxns; numExpired > 0 {
			glog.V(1).Infof("Expired %d unconnectedTxns (remaining: %d)", numExpired, numUnconnectedTxns)
		}
	}

	if len(mp.unconnectedTxns)+1 <= MaxUnconnectedTransactions {
		return nil
	}

	for _, otx := range mp.unconnectedTxns {
		mp.removeUnconnectedTxn(otx.tx, false)
		break
	}

	return nil
}

// Adds an unconnected txn to the pool. Must be called with the write lock held.
func (mp *DeSoMempool) addUnconnectedTxn(tx *MsgDeSoTxn, peerID uint64) {
	if MaxUnconnectedTransactions <= 0 {
		return
	}

	mp.limitNumUnconnectedTxns()

	txHash := tx.Hash()
	if txHash == nil {
		glog.Error(fmt.Errorf("addUnconnectedTxn: Problem hashing txn: "))
		return
	}
	mp.unconnectedTxns[*txHash] = &UnconnectedTx{
		tx:         tx,
		peerID:     peerID,
		expiration: time.Now().Add(UnconnectedTxnExpirationInterval),
	}
	for _, txIn := range tx.TxInputs {
		if _, exists := mp.unconnectedTxnsByPrev[UtxoKey(*txIn)]; !exists {
			mp.unconnectedTxnsByPrev[UtxoKey(*txIn)] =
				make(map[BlockHash]*MsgDeSoTxn)
		}
		mp.unconnectedTxnsByPrev[UtxoKey(*txIn)][*txHash] = tx
	}

	glog.V(1).Infof("Added unconnected transaction %v with total txns: %d)", txHash, len(mp.unconnectedTxns))
}

// Consider adding an unconnected txn to the pool. Must be called with the write lock held.
func (mp *DeSoMempool) tryAddUnconnectedTxn(tx *MsgDeSoTxn, peerID uint64) error {
	txBytes, err := tx.ToBytes(false)
	if err != nil {
		return errors.Wrapf(err, "tryAddUnconnectedTxn: Problem serializing txn: ")
	}
	serializedLen := len(txBytes)
	if serializedLen > MaxUnconnectedTxSizeBytes {
		return TxErrorTooLarge
	}

	mp.addUnconnectedTxn(tx, peerID)

	return nil
}

// Remove unconnectedTxns that are no longer valid after applying the passed-in txn.
func (mp *DeSoMempool) removeUnconnectedTxnDoubleSpends(tx *MsgDeSoTxn) {
	for _, txIn := range tx.TxInputs {
		for _, unconnectedTx := range mp.unconnectedTxnsByPrev[UtxoKey(*txIn)] {
			mp.removeUnconnectedTxn(unconnectedTx, true)
		}
	}
}

// Must be called with the write lock held.
func (mp *DeSoMempool) isTransactionInPool(hash *BlockHash) bool {
	if _, exists := mp.poolMap[*hash]; exists {
		return true
	}

	return false
}

// Whether or not a txn is in the pool. Safe for concurrent access.
func (mp *DeSoMempool) IsTransactionInPool(hash *BlockHash) bool {
	_, exists := mp.readOnlyUniversalTransactionMap[*hash]
	return exists
}

// Whether or not an unconnected txn is in the unconnected pool. Must be called with the write
// lock held.
func (mp *DeSoMempool) isUnconnectedTxnInPool(hash *BlockHash) bool {
	if _, exists := mp.unconnectedTxns[*hash]; exists {
		return true
	}

	return false
}

func (mp *DeSoMempool) DumpTxnsToDB() {
	// Dump all mempool txns into data_dir_path/temp_mempool_dump.
	err := mp.OpenTempDBAndDumpTxns()
	if err != nil {
		glog.Infof("DumpTxnsToDB: Problem opening temp db / dumping mempool txns: %v", err)
		return
	}

	// Now we shuffle the directories we created. The temp that we just created will become
	// the latest dump and the latest dump will become the previous dump.  By doing this
	// shuffle, we ensure that we always have a complete view of the mempool to load from.
	tempDir := filepath.Join(mp.mempoolDir, "temp_mempool_dump")
	previousDir := filepath.Join(mp.mempoolDir, "previous_mempool_dump")
	latestDir := filepath.Join(mp.mempoolDir, "latest_mempool_dump")

	// If latestDir exists, move latestDir --> previousDir.
	// Check that latestDir exists before trying to move it.
	_, err = os.Stat(latestDir)
	if err == nil {
		err = os.RemoveAll(previousDir)
		if err != nil {
			glog.Infof("DumpTxnsToDB: Problem deleting previous dir: %v", err)
			return
		}
		err = os.Rename(latestDir, previousDir)
		if err != nil {
			glog.Infof("DumpTxnsToDB: Problem moving latest mempool dir to previous: %v", err)
			return
		}
	}

	// Move tempDir --> latestDir. No need to delete latestDir, it was renamed above.
	err = os.Rename(tempDir, latestDir)
	if err != nil {
		glog.Infof("DumpTxnsToDB: Problem moving temp mempool dir to previous: %v", err)
		return
	}
}

// This function attempts to make the file path provided. Returns an =errors if a parent
// directory in the path does not exist or another error is encountered.
// User permissions are set to "rwx" so that it can be manipulated.
// See: https://stackoverflow.com/questions/14249467/os-mkdir-and-os-mkdirall-permission-value/31151508
func MakeDirIfNonExistent(filePath string) error {
	_, err := os.Stat(filePath)
	if os.IsNotExist(err) {
		err = os.Mkdir(filePath, 0700)
		if err != nil {
			return fmt.Errorf("OpenTempDBAndDumpTxns: Error making dir: %v", err)
		}
	} else if err != nil {
		return fmt.Errorf("OpenTempDBAndDumpTxns: os.Stat() error: %v", err)
	}
	return nil
}

func (mp *DeSoMempool) OpenTempDBAndDumpTxns() error {
	blockHeight := uint64(mp.bc.blockTip().Height + 1)
	allTxns := mp.readOnlyUniversalTransactionList

	tempMempoolDBDir := filepath.Join(mp.mempoolDir, "temp_mempool_dump")
	glog.Infof("OpenTempDBAndDumpTxns: Opening new temp db %v", tempMempoolDBDir)
	// Make the top-level folder if it doesn't exist.
	err := MakeDirIfNonExistent(mp.mempoolDir)
	if err != nil {
		return fmt.Errorf("OpenTempDBAndDumpTxns: Error making top-level dir: %v", err)
	}
	tempMempoolDBOpts := mp.getBadgerOptions(tempMempoolDBDir)
	tempMempoolDBOpts.ValueDir = tempMempoolDBDir
	tempMempoolDB, err := badger.Open(tempMempoolDBOpts)
	if err != nil {
		return fmt.Errorf("OpenTempDBAndDumpTxns: Could not open temp db to dump mempool: %v", err)
	}
	defer tempMempoolDB.Close()

	// Dump txns into the temp mempool db.
	startTime := time.Now()
	// Flush the new mempool state to the DB.
	//
	// Dump 1k txns at a time to avoid overwhelming badger
	txnsToDump := []*MempoolTx{}
	for ii, mempoolTx := range allTxns {
		txnsToDump = append(txnsToDump, mempoolTx)
		// If we're at a multiple of 1k or we're at the end of the list
		// then dump the txns to disk
		if len(txnsToDump)%1000 == 0 || ii == len(allTxns)-1 {
			glog.Infof("OpenTempDBAndDumpTxns: Dumping txns %v to %v", ii-len(txnsToDump)+1, ii)
			err := tempMempoolDB.Update(func(txn *badger.Txn) error {
				return FlushMempoolToDbWithTxn(txn, nil, blockHeight, txnsToDump, mp.bc.eventManager)
			})
			if err != nil {
				return fmt.Errorf("OpenTempDBAndDumpTxns: Error flushing mempool txns to DB: %v", err)
			}
			txnsToDump = []*MempoolTx{}
		}
	}
	endTime := time.Now()
	glog.Infof("OpenTempDBAndDumpTxns: Full txn dump of %v txns completed "+
		"in %v seconds. Safe to reboot node", len(allTxns), endTime.Sub(startTime).Seconds())
	return nil
}

// Adds a txn to the pool. This function does not do any validation, and so it should
// only be called when one is sure that a transaction is valid. Otherwise, it could
// mess up the UtxoViews that we store internally.
func (mp *DeSoMempool) addTransaction(
	tx *MsgDeSoTxn, height uint32, timestamp int64, fee uint64, updateBackupView bool) (*MempoolTx, error) {

	// Add the transaction to the pool and mark the referenced outpoints
	// as spent by the pool.
	txBytes, err := tx.ToBytes(false)
	if err != nil {
		return nil, errors.Wrapf(err, "addTransaction: Problem serializing txn: ")
	}
	serializedLen := uint64(len(txBytes))

	txHash := tx.Hash()
	if txHash == nil {
		return nil, errors.Wrapf(err, "addTransaction: Problem hashing tx: ")
	}

	// If this txn would put us over our threshold then don't accept it.
	//
	// TODO: We don't replace txns in the mempool right now. Instead, a node can be
	// rebooted with a higher fee if the transactions start to get rejected due to
	// the mempool being full.
	if serializedLen+mp.totalTxSizeBytes > MaxTotalTransactionSizeBytes {
		return nil, errors.Wrapf(TxErrorInsufficientFeePriorityQueue, "addTransaction: ")
	}

	// At this point we are certain that the mempool has enough room to accomodate
	// this transaction.

	mempoolTx := &MempoolTx{
		Tx:          tx,
		Hash:        txHash,
		TxSizeBytes: uint64(serializedLen),
		Added:       time.Now(),
		Height:      height,
		Fee:         fee,
		FeePerKB:    fee * 1000 / serializedLen,
		// index will be set by the heap code.
	}

	// Add the transaction to the main pool map.
	mp.poolMap[*txHash] = mempoolTx
	// Add the transaction to the outpoints map.
	for _, txIn := range tx.TxInputs {
		mp.outpoints[UtxoKey(*txIn)] = tx
	}
	// Add the transaction to the min heap.
	heap.Push(&mp.txFeeMinheap, mempoolTx)
	// Update the size of the mempool to reflect the added transaction.
	mp.totalTxSizeBytes += mempoolTx.TxSizeBytes

	// Whenever transactions are accepted into the mempool, add a mapping
	// for each public key that they send an output to. This is useful so
	// we can find all of these outputs if, for example, the user wants
	// to know her balance while factoring in mempool transactions.
	mp._addMempoolTxToPubKeyOutputMap(mempoolTx)

	// Add it to the universal view. We assume the txn was already added to the
	// backup view.
	_, _, _, _, err = mp.universalUtxoView._connectTransaction(
		mempoolTx.Tx, mempoolTx.Hash, height,
		timestamp, false, false)
	if err != nil {
		return nil, errors.Wrap(err, "ERROR addTransaction: _connectTransaction "+
			"failed on universalUtxoView; this is a HUGE problem and should never happen")
	}
	// Add it to the universalTransactionList if it made it through the view
	mp.universalTransactionList = append(mp.universalTransactionList, mempoolTx)
	if updateBackupView {
		_, _, _, _, err = mp.backupUniversalUtxoView._connectTransaction(mempoolTx.Tx, mempoolTx.Hash,
			height, timestamp, false, false)
		if err != nil {
			return nil, errors.Wrap(err, "ERROR addTransaction: _connectTransaction "+
				"failed on backupUniversalUtxoView; this is a HUGE problem and should never happen")
		}
	}

	return mempoolTx, nil
}

func (mp *DeSoMempool) CheckSpend(op UtxoKey) *MsgDeSoTxn {
	txR := mp.readOnlyOutpoints[op]

	return txR
}

// GetAugmentedUtxoViewForPublicKey creates a UtxoView that has connected all of
// the transactions that could result in utxos for the passed-in public key
// plus all of the dependencies of those transactions. This is useful for
// when we want to validate a transaction that builds on a transaction that has
// not yet been mined into a block. It is also useful for when we want to fetch all
// the unspent UtxoEntrys factoring in what's been spent by transactions in
// the mempool.
func (mp *DeSoMempool) GetAugmentedUtxoViewForPublicKey(pkBytes []byte, optionalTxn *MsgDeSoTxn) (*UtxoView, error) {
	return mp.GetAugmentedUniversalView()
}

// GetAugmentedUniversalView creates a view that just connects everything
// in the mempool...
// TODO(performance): We should make a read-only version of the universal view that
// you can get from the mempool.
func (mp *DeSoMempool) GetAugmentedUniversalView() (*UtxoView, error) {
	if mp.stopped {
		return nil, fmt.Errorf("GetAugmentedUniversalView: Problem getting UtxoView, Mempool is closed")
	}
	newView, err := mp.readOnlyUtxoView.CopyUtxoView()
	if err != nil {
		return nil, err
	}
	return newView, nil
}

func (mp *DeSoMempool) FetchTransaction(txHash *BlockHash) *MempoolTx {
	if mempoolTx, exists := mp.readOnlyUniversalTransactionMap[*txHash]; exists {
		return mempoolTx
	}
	return nil
}

// TODO(performance): This function is slow, and the only reason we have it is because
// we need to validate BitcoinExchange transactions both before they have valid merkle
// proofs and *after* they have valid merkle proofs. In the latter case we can't use
// the universal view because the transaction is in the "middle" of the sorted list of
// transactions ordered by time added.
func (mp *DeSoMempool) _quickCheckBitcoinExchangeTxn(
	tx *MsgDeSoTxn, txHash *BlockHash, checkMerkleProof bool) (
	_fees uint64, _err error) {

	// Create a view that we'll use to validate this txn.
	//
	// Note that it is safe to use this because we expect that the blockchain
	// lock is held for the duration of this function call so there shouldn't
	// be any shifting of the db happening beneath our fee.
	utxoView, err := NewUtxoView(mp.bc.db, mp.bc.params, mp.bc.postgres, mp.bc.snapshot, mp.bc.eventManager)
	if err != nil {
		return 0, errors.Wrapf(err,
			"_helpConnectDepsAndFinalTxn: Problem initializing UtxoView")
	}

	// Connnect all of this transaction's dependencies to the UtxoView in order. Note
	// that we can do this because _findMempoolDependencies returns the transactions in
	// sorted order based on when transactions were added.
	bestHeight := uint32(mp.bc.blockTip().Height + 1)
	// Don't verify signatures since this transaction is already in the mempool.
	//
	// Additionally mempool verification does not require that BitcoinExchange
	// transactions meet the MinBurnWork requirement. Note that a BitcoinExchange
	// transaction will only get this far once we are positive the BitcoinManager
	// has the block corresponding to the transaction.
	// We skip verifying txn size for bitcoin exchange transactions.
	_, _, _, txFee, err := utxoView._connectTransaction(
		tx, txHash, bestHeight, 0, false, false)
	if err != nil {
		// Note this can happen in odd cases where a transaction's dependency was removed
		// but the transaction depending on it was not. See the comment on
		// _findMempoolDependencies for more info on this case.
		return 0, errors.Wrapf(
			err, "_helpConnectDepsAndFinalTxn: Problem connecting "+
				"transaction dependency: ")
	}

	return txFee, nil
}

func (mp *DeSoMempool) rebuildBackupView() {
	// We need to rebuild the backup view since the _connectTransaction broke it.
	var copyErr error
	mp.backupUniversalUtxoView, copyErr = mp.universalUtxoView.CopyUtxoView()
	if copyErr != nil {
		glog.Errorf("ERROR tryAcceptTransaction: Problem copying "+
			"view. This should NEVER happen: %v", copyErr)
	}
}

// See TryAcceptTransaction. The write lock must be held when calling this function.
//
// TODO: Allow replacing a transaction with a higher fee.
func (mp *DeSoMempool) tryAcceptTransaction(
	tx *MsgDeSoTxn, rateLimit bool, rejectDupUnconnected bool, verifySignatures bool) (
	_missingParents []*BlockHash, _mempoolTx *MempoolTx, _err error) {

	blockHeight := uint64(mp.bc.blockTip().Height + 1)
	// Block reward transactions shouldn't appear individually
	if tx.TxnMeta != nil && tx.TxnMeta.GetTxnType() == TxnTypeBlockReward {
		return nil, nil, TxErrorIndividualBlockReward
	}

	if blockHeight >= uint64(mp.bc.params.ForkHeights.BalanceModelBlockHeight) {
		if tx.TxnNonce == nil {
			return nil, nil, TxErrorNoNonceAfterBalanceModelBlockHeight
		}
		if tx.TxnNonce.ExpirationBlockHeight < blockHeight {
			return nil, nil, TxErrorNonceExpired
		}
		if mp.universalUtxoView.GlobalParamsEntry.MaxNonceExpirationBlockHeightOffset != 0 &&
			tx.TxnNonce.ExpirationBlockHeight > blockHeight+mp.universalUtxoView.GlobalParamsEntry.MaxNonceExpirationBlockHeightOffset {
			return nil, nil, TxErrorNonceExpirationBlockHeightOffsetExceeded
		}
	}

	// Compute the hash of the transaction.
	txHash := tx.Hash()
	if txHash == nil {
		return nil, nil, fmt.Errorf("tryAcceptTransaction: Problem computing tx hash: ")
	}

	// Reject the txn if it already exists.
	if mp.isTransactionInPool(txHash) || (rejectDupUnconnected &&
		mp.isUnconnectedTxnInPool(txHash)) {

		return nil, nil, TxErrorDuplicate
	}

	// Iterate over the transaction's inputs. If any of them don't have utxos in the
	// UtxoView that are unspent at this point then the transaction is an unconnected
	// txn. Use a map to ensure there are no duplicates.
	missingParentsMap := make(map[BlockHash]bool)
	for _, txIn := range tx.TxInputs {
		utxoKey := UtxoKey(*txIn)
		utxoEntry := mp.universalUtxoView.GetUtxoEntryForUtxoKey(&utxoKey)
		if utxoEntry == nil {
			missingParentsMap[utxoKey.TxID] = true
		}
	}
	if len(missingParentsMap) > 0 {
		var missingParents []*BlockHash
		for txID := range missingParentsMap {
			// Must make a copy of the hash here since the iterator
			// is replaced and taking its address directly would
			// result in all of the entries pointing to the same
			// memory location and thus all be the final hash.
			hashCopy := txID
			missingParents = append(missingParents, &hashCopy)
		}
		return missingParents, nil, nil
	}

	// Attempt to add the transaction to the backup view. If it fails, reconstruct the backup
	// view and return an error.
	totalNanosPurchasedBefore := mp.backupUniversalUtxoView.NanosPurchased
	usdCentsPerBitcoinBefore := mp.backupUniversalUtxoView.GetCurrentUSDCentsPerBitcoin()
	bestHeight := uint32(mp.bc.blockTip().Height + 1)
	bestTimestamp := time.Now().UnixNano()
	utxoOps, totalInput, totalOutput, txFee, err := mp.backupUniversalUtxoView._connectTransaction(
		tx, txHash, bestHeight, bestTimestamp, verifySignatures, false)
	if err != nil {
		mp.rebuildBackupView()
		return nil, nil, errors.Wrapf(err, "tryAcceptTransaction: Problem "+
			"connecting transaction after connecting dependencies: ")
	}

	// Compute the feerate for this transaction for use below.
	txBytes, err := tx.ToBytes(false)
	if err != nil {
		mp.rebuildBackupView()
		return nil, nil, errors.Wrapf(err, "tryAcceptTransaction: Problem serializing txn: ")
	}
	serializedLen := uint64(len(txBytes))
	txFeePerKB := txFee * 1000 / serializedLen

	// Transactions with a feerate below the minimum threshold will be outright
	// rejected. This is the first line of defense against attacks against the
	// mempool.
	if rateLimit && txFeePerKB < mp.minFeeRateNanosPerKB {
		errRet := fmt.Errorf("tryAcceptTransaction: Fee rate per KB found was %d, which is below the "+
			"minimum required which is %d (= %d * %d / 1000). Total input: %d, total output: %d, "+
			"txn hash: %v, txn hex: %v",
			txFeePerKB, mp.minFeeRateNanosPerKB, mp.minFeeRateNanosPerKB, serializedLen,
			totalInput, totalOutput, txHash, hex.EncodeToString(txBytes))
		glog.Error(errRet)
		mp.rebuildBackupView()
		return nil, nil, errors.Wrapf(TxErrorInsufficientFeeMinFee, errRet.Error())
	}

	// If the transaction is bigger than half the maximum allowable size,
	// then reject it.
	maxTxnSize := mp.bc.params.MinerMaxBlockSizeBytes / 2
	if serializedLen > maxTxnSize {
		mp.rebuildBackupView()
		return nil, nil, errors.Wrapf(err, "tryAcceptTransaction: "+
			"Txn size %v exceeds maximum allowable txn size %v", serializedLen, maxTxnSize)
	}

	// If the feerate is below the minimum we've configured for the node, then apply
	// some rate-limiting logic to avoid stalling in situations in which someone is trying
	// to flood the network with low-value transacitons. This avoids a form of amplification
	// DDOS attack brought on by the fact that a single broadcast results in all nodes
	// communicating with each other.
	if rateLimit && txFeePerKB < mp.rateLimitFeeRateNanosPerKB {
		nowUnix := time.Now().Unix()

		// Exponentially decay the accumulator by a factor of 2 every 10m.
		mp.lowFeeTxSizeAccumulator /= math.Pow(2.0,
			float64(nowUnix-mp.lastLowFeeTxUnixTime)/(10*60))
		mp.lastLowFeeTxUnixTime = nowUnix

		// Check to see if the accumulator is over the limit.
		if mp.lowFeeTxSizeAccumulator >= float64(LowFeeTxLimitBytesPerTenMinutes) {
			mp.rebuildBackupView()
			return nil, nil, TxErrorInsufficientFeeRateLimit
		}

		// Update the accumulator and potentially log the state.
		oldTotal := mp.lowFeeTxSizeAccumulator
		mp.lowFeeTxSizeAccumulator += float64(serializedLen)
		glog.V(2).Infof("tryAcceptTransaction: Rate limit current total ~(%v) bytes/10m, nextTotal: ~(%v) bytes/10m, "+
			"limit ~(%v) bytes/10m", oldTotal, mp.lowFeeTxSizeAccumulator, LowFeeTxLimitBytesPerTenMinutes)
	}

	// Add to transaction pool. Don't update the backup view since the call above
	// will have already done this.
	mempoolTx, err := mp.addTransaction(tx, bestHeight, bestTimestamp, txFee, false /*updateBackupUniversalView*/)
	if err != nil {
		mp.rebuildBackupView()
		return nil, nil, errors.Wrapf(err, "tryAcceptTransaction: ")
	}

	// Calculate metadata
	mempoolTx.TxMeta = ComputeTransactionMetadata(tx, mp.backupUniversalUtxoView, nil, totalNanosPurchasedBefore,
		usdCentsPerBitcoinBefore, totalInput, totalOutput, txFee, uint64(0), utxoOps, blockHeight)

	glog.V(2).Infof("tryAcceptTransaction: Accepted transaction %v (pool size: %v)", txHash,
		len(mp.poolMap))

	return nil, mempoolTx, nil
}

func ComputeTransactionMetadata(txn *MsgDeSoTxn, utxoView *UtxoView, blockHash *BlockHash,
	totalNanosPurchasedBefore uint64, usdCentsPerBitcoinBefore uint64, totalInput uint64, totalOutput uint64,
	fees uint64, txnIndexInBlock uint64, utxoOps []*UtxoOperation, blockHeight uint64) *TransactionMetadata {

	var err error
	txnMeta := &TransactionMetadata{
		TxnIndexInBlock: txnIndexInBlock,
		TxnType:         txn.TxnMeta.GetTxnType().String(),

		// This may be overwritten later on, for example if we're dealing with a
		// BitcoinExchange txn which doesn't set the txn.PublicKey
		TransactorPublicKeyBase58Check: PkToString(txn.PublicKey, utxoView.Params),

		// General transaction metadata
		BasicTransferTxindexMetadata: &BasicTransferTxindexMetadata{
			TotalInputNanos:  totalInput,
			TotalOutputNanos: totalOutput,
			FeeNanos:         fees,
			// TODO: This doesn't add much value, and it makes output hard to read because
			// it's so long so I'm commenting it out for now.
			//UtxoOpsDump:      spew.Sdump(utxoOps),

			// We need to include the utxoOps because it allows us to compute implicit
			// outputs.
			UtxoOps: utxoOps,
		},

		TxnOutputs: txn.TxOutputs,
	}

	if blockHash != nil {
		txnMeta.BlockHashHex = hex.EncodeToString(blockHash[:])
	}

	extraData := txn.ExtraData

	// Set the affected public keys for the basic transfer.
	for _, output := range txn.TxOutputs {
		txnMeta.AffectedPublicKeys = append(txnMeta.AffectedPublicKeys, &AffectedPublicKey{
			PublicKeyBase58Check: PkToString(output.PublicKey, utxoView.Params),
			Metadata:             "BasicTransferOutput",
		})
	}

	switch txn.TxnMeta.GetTxnType() {
	case TxnTypeBitcoinExchange:
		txnMeta.BitcoinExchangeTxindexMetadata, txnMeta.TransactorPublicKeyBase58Check, err =
			_computeBitcoinExchangeFields(utxoView.Params, txn.TxnMeta.(*BitcoinExchangeMetadata),
				totalNanosPurchasedBefore, usdCentsPerBitcoinBefore)
		if err != nil {
			glog.V(2).Infof(
				"UpdateTxindex: Error computing BitcoinExchange txn metadata: %v", err)
		} else {
			// Set the nanos purchased before/after.
			txnMeta.BitcoinExchangeTxindexMetadata.TotalNanosPurchasedBefore = totalNanosPurchasedBefore
			txnMeta.BitcoinExchangeTxindexMetadata.TotalNanosPurchasedAfter = utxoView.NanosPurchased

			// Always associate BitcoinExchange txns with the burn public key. This makes it
			//		// easy to enumerate all burn txns in the block explorer.
			txnMeta.AffectedPublicKeys = append(txnMeta.AffectedPublicKeys, &AffectedPublicKey{
				PublicKeyBase58Check: BurnPubKeyBase58Check,
				Metadata:             "BurnPublicKey",
			})
		}
	case TxnTypeCreatorCoin:
		// Get the txn metadata
		realTxMeta := txn.TxnMeta.(*CreatorCoinMetadataa)

		// Rosetta needs to know the change in DESOLockedNanos so it can model the change in
		// total deso locked in the creator coin. Calculate this by comparing the current CreatorCoinEntry
		// to the previous CreatorCoinEntry
		profileEntry := utxoView.GetProfileEntryForPublicKey(realTxMeta.ProfilePublicKey)
		var prevCoinEntry *CoinEntry
		for _, op := range utxoOps {
			if op.Type == OperationTypeCreatorCoin {
				prevCoinEntry = op.PrevCoinEntry
				break
			}
		}

		desoLockedNanosDiff := int64(0)
		if profileEntry == nil || prevCoinEntry == nil {
			glog.Errorf("Update TxIndex: missing DESOLockedNanosDiff error: %v", txn.Hash().String())
		} else {
			desoLockedNanosDiff = int64(profileEntry.CreatorCoinEntry.DeSoLockedNanos - prevCoinEntry.DeSoLockedNanos)
		}

		// Set the amount of the buy/sell/add
		txnMeta.CreatorCoinTxindexMetadata = &CreatorCoinTxindexMetadata{
			DeSoToSellNanos:        realTxMeta.DeSoToSellNanos,
			CreatorCoinToSellNanos: realTxMeta.CreatorCoinToSellNanos,
			DeSoToAddNanos:         realTxMeta.DeSoToAddNanos,
			DESOLockedNanosDiff:    desoLockedNanosDiff,
		}

		// Set the type of the operation.
		if realTxMeta.OperationType == CreatorCoinOperationTypeBuy {
			txnMeta.CreatorCoinTxindexMetadata.OperationType = "buy"
		} else if realTxMeta.OperationType == CreatorCoinOperationTypeSell {
			txnMeta.CreatorCoinTxindexMetadata.OperationType = "sell"
		} else {
			txnMeta.CreatorCoinTxindexMetadata.OperationType = "add"
		}

		// Set the affected public key to the owner of the creator coin so that they
		// get notified.
		txnMeta.AffectedPublicKeys = append(txnMeta.AffectedPublicKeys, &AffectedPublicKey{
			PublicKeyBase58Check: PkToString(realTxMeta.ProfilePublicKey, utxoView.Params),
			Metadata:             "CreatorPublicKey",
		})
	case TxnTypeCreatorCoinTransfer:
		realTxMeta := txn.TxnMeta.(*CreatorCoinTransferMetadataa)
		creatorProfileEntry := utxoView.GetProfileEntryForPublicKey(realTxMeta.ProfilePublicKey)
		txnMeta.CreatorCoinTransferTxindexMetadata = &CreatorCoinTransferTxindexMetadata{
			CreatorUsername:            string(creatorProfileEntry.Username),
			CreatorCoinToTransferNanos: realTxMeta.CreatorCoinToTransferNanos,
		}

		diamondLevelBytes, hasDiamondLevel := txn.ExtraData[DiamondLevelKey]
		diamondPostHash, hasDiamondPostHash := txn.ExtraData[DiamondPostHashKey]
		if hasDiamondLevel && hasDiamondPostHash {
			diamondLevel, bytesRead := Varint(diamondLevelBytes)
			if bytesRead <= 0 {
				glog.Errorf("Update TxIndex: Error reading diamond level for txn: %v", txn.Hash().String())
			} else {
				txnMeta.CreatorCoinTransferTxindexMetadata.DiamondLevel = diamondLevel
				txnMeta.CreatorCoinTransferTxindexMetadata.PostHashHex = hex.EncodeToString(diamondPostHash)
			}
		}

		txnMeta.AffectedPublicKeys = append(txnMeta.AffectedPublicKeys, &AffectedPublicKey{
			PublicKeyBase58Check: PkToString(realTxMeta.ReceiverPublicKey, utxoView.Params),
			Metadata:             "ReceiverPublicKey",
		})
	case TxnTypeUpdateProfile:
		realTxMeta := txn.TxnMeta.(*UpdateProfileMetadata)

		txnMeta.UpdateProfileTxindexMetadata = &UpdateProfileTxindexMetadata{}
		if len(realTxMeta.ProfilePublicKey) == btcec.PubKeyBytesLenCompressed {
			txnMeta.UpdateProfileTxindexMetadata.ProfilePublicKeyBase58Check =
				PkToString(realTxMeta.ProfilePublicKey, utxoView.Params)
		}
		txnMeta.UpdateProfileTxindexMetadata.NewUsername = string(realTxMeta.NewUsername)
		txnMeta.UpdateProfileTxindexMetadata.NewDescription = string(realTxMeta.NewDescription)
		txnMeta.UpdateProfileTxindexMetadata.NewProfilePic = string(realTxMeta.NewProfilePic)
		txnMeta.UpdateProfileTxindexMetadata.NewCreatorBasisPoints = realTxMeta.NewCreatorBasisPoints
		txnMeta.UpdateProfileTxindexMetadata.NewStakeMultipleBasisPoints = realTxMeta.NewStakeMultipleBasisPoints
		txnMeta.UpdateProfileTxindexMetadata.IsHidden = realTxMeta.IsHidden

		// Add the ProfilePublicKey to the AffectedPublicKeys
		txnMeta.AffectedPublicKeys = append(txnMeta.AffectedPublicKeys, &AffectedPublicKey{
			PublicKeyBase58Check: PkToString(realTxMeta.ProfilePublicKey, utxoView.Params),
			Metadata:             "ProfilePublicKeyBase58Check",
		})
	case TxnTypeSubmitPost:
		realTxMeta := txn.TxnMeta.(*SubmitPostMetadata)

		txnMeta.SubmitPostTxindexMetadata = &SubmitPostTxindexMetadata{}
		if len(realTxMeta.PostHashToModify) == HashSizeBytes {
			txnMeta.SubmitPostTxindexMetadata.PostHashBeingModifiedHex = hex.EncodeToString(
				realTxMeta.PostHashToModify)
		}
		if len(realTxMeta.ParentStakeID) == HashSizeBytes {
			txnMeta.SubmitPostTxindexMetadata.ParentPostHashHex = hex.EncodeToString(
				realTxMeta.ParentStakeID)
		}
		// If a post hash didn't get set then the hash of the transaction itself will
		// end up being used as the post hash so set that here.
		if txnMeta.SubmitPostTxindexMetadata.PostHashBeingModifiedHex == "" {
			txnMeta.SubmitPostTxindexMetadata.PostHashBeingModifiedHex =
				hex.EncodeToString(txn.Hash()[:])
		}

		// PosterPublicKeyBase58Check = TransactorPublicKeyBase58Check

		// If ParentPostHashHex is set then get the parent posts public key and
		// mark it as affected. We only check this if PostHashToModify is not set
		// so we only generate a notification the first time someone comments on your post.
		// ParentPosterPublicKeyBase58Check is in AffectedPublicKeys
		if len(realTxMeta.PostHashToModify) == 0 && len(realTxMeta.ParentStakeID) == HashSizeBytes {
			postHash := &BlockHash{}
			copy(postHash[:], realTxMeta.ParentStakeID)
			postEntry := utxoView.GetPostEntryForPostHash(postHash)
			if postEntry == nil {
				glog.V(2).Infof(
					"UpdateTxindex: Error creating SubmitPostTxindexMetadata; "+
						"missing parent post for hash %v: %v", postHash, err)
			} else {
				txnMeta.AffectedPublicKeys = append(txnMeta.AffectedPublicKeys, &AffectedPublicKey{
					PublicKeyBase58Check: PkToString(postEntry.PosterPublicKey, utxoView.Params),
					Metadata:             "ParentPosterPublicKeyBase58Check",
				})
			}
		}

		// The profiles that are mentioned are in the AffectedPublicKeys
		// MentionedPublicKeyBase58Check in AffectedPublicKeys. We need to
		// parse them out of the post and then look up their public keys.
		//
		// Start by trying to parse the body JSON
		bodyObj := &DeSoBodySchema{}
		if err = json.Unmarshal(realTxMeta.Body, &bodyObj); err != nil {
			// Don't worry about bad posts unless we're debugging with high verbosity.
			glog.V(2).Infof("UpdateTxindex: Error parsing post body for @ mentions: "+
				"%v %v", string(realTxMeta.Body), err)
		} else {
			terminators := []rune(" ,.\n&*()-+~'\"[]{}")
			dollarTagsFound := mention.GetTagsAsUniqueStrings('$', bodyObj.Body, terminators...)
			atTagsFound := mention.GetTagsAsUniqueStrings('@', bodyObj.Body, terminators...)
			tagsFound := atTagsFound
			// We check that cashtag usernames have at least 1 non-numeric character
			dollarTagRegex := regexp.MustCompile("\\w*[a-zA-Z_]\\w*")
			for _, dollarTagFound := range dollarTagsFound {
				if dollarTagRegex.MatchString(dollarTagFound) {
					tagsFound = append(tagsFound, dollarTagFound)
				}
			}
			for _, tag := range tagsFound {
				profileFound := utxoView.GetProfileEntryForUsername([]byte(strings.ToLower(tag)))
				// Don't worry about tags that don't line up to a profile.
				if profileFound == nil {
					continue
				}
				// If we found a profile then set it as an affected public key.
				txnMeta.AffectedPublicKeys = append(txnMeta.AffectedPublicKeys, &AffectedPublicKey{
					PublicKeyBase58Check: PkToString(profileFound.PublicKey, utxoView.Params),
					Metadata:             "MentionedPublicKeyBase58Check",
				})
			}
			// Additionally, we need to check if this post is a repost and
			// fetch the original poster
			if repostedPostHash, isRepost := extraData[RepostedPostHash]; isRepost {
				repostedBlockHash := &BlockHash{}
				copy(repostedBlockHash[:], repostedPostHash)
				repostPost := utxoView.GetPostEntryForPostHash(repostedBlockHash)
				if repostPost != nil {
					txnMeta.AffectedPublicKeys = append(txnMeta.AffectedPublicKeys, &AffectedPublicKey{
						PublicKeyBase58Check: PkToString(repostPost.PosterPublicKey, utxoView.Params),
						Metadata:             "RepostedPublicKeyBase58Check",
					})
				}
			}
		}
	case TxnTypeLike:
		realTxMeta := txn.TxnMeta.(*LikeMetadata)

		// LikerPublicKeyBase58Check = TransactorPublicKeyBase58Check

		txnMeta.LikeTxindexMetadata = &LikeTxindexMetadata{
			IsUnlike:    realTxMeta.IsUnlike,
			PostHashHex: hex.EncodeToString(realTxMeta.LikedPostHash[:]),
		}

		// Get the public key of the poster and set it as having been affected
		// by this like.
		//
		// PosterPublicKeyBase58Check in AffectedPublicKeys
		postHash := &BlockHash{}
		copy(postHash[:], realTxMeta.LikedPostHash[:])
		postEntry := utxoView.GetPostEntryForPostHash(postHash)
		if postEntry == nil {
			glog.V(2).Infof(
				"UpdateTxindex: Error creating LikeTxindexMetadata; "+
					"missing post for hash %v: %v", postHash, err)
		} else {
			txnMeta.AffectedPublicKeys = append(txnMeta.AffectedPublicKeys, &AffectedPublicKey{
				PublicKeyBase58Check: PkToString(postEntry.PosterPublicKey, utxoView.Params),
				Metadata:             "PosterPublicKeyBase58Check",
			})
		}
	case TxnTypeFollow:
		realTxMeta := txn.TxnMeta.(*FollowMetadata)

		txnMeta.FollowTxindexMetadata = &FollowTxindexMetadata{
			IsUnfollow: realTxMeta.IsUnfollow,
		}

		// FollowerPublicKeyBase58Check = TransactorPublicKeyBase58Check

		// FollowedPublicKeyBase58Check in AffectedPublicKeys
		txnMeta.AffectedPublicKeys = append(txnMeta.AffectedPublicKeys, &AffectedPublicKey{
			PublicKeyBase58Check: PkToString(realTxMeta.FollowedPublicKey, utxoView.Params),
			Metadata:             "FollowedPublicKeyBase58Check",
		})
	case TxnTypePrivateMessage:
		realTxMeta := txn.TxnMeta.(*PrivateMessageMetadata)

		txnMeta.PrivateMessageTxindexMetadata = &PrivateMessageTxindexMetadata{
			TimestampNanos: realTxMeta.TimestampNanos,
		}

		// SenderPublicKeyBase58Check = TransactorPublicKeyBase58Check

		// RecipientPublicKeyBase58Check in AffectedPublicKeys
		txnMeta.AffectedPublicKeys = append(txnMeta.AffectedPublicKeys, &AffectedPublicKey{
			PublicKeyBase58Check: PkToString(realTxMeta.RecipientPublicKey, utxoView.Params),
			Metadata:             "RecipientPublicKeyBase58Check",
		})
	case TxnTypeSwapIdentity:
		realTxMeta := txn.TxnMeta.(*SwapIdentityMetadataa)

		// Rosetta needs to know the current locked deso in each profile so it can model the swap of
		// the creator coins. Rosetta models a swap identity as two INPUTs and two OUTPUTs effectively
		// swapping the balances of total deso locked. If no profile exists, from/to is zero.
		fromNanos := uint64(0)
		fromProfile := utxoView.GetProfileEntryForPublicKey(realTxMeta.FromPublicKey)
		if fromProfile != nil {
			fromNanos = fromProfile.CreatorCoinEntry.DeSoLockedNanos
		}

		toNanos := uint64(0)
		toProfile := utxoView.GetProfileEntryForPublicKey(realTxMeta.ToPublicKey)
		if toProfile != nil {
			toNanos = toProfile.CreatorCoinEntry.DeSoLockedNanos
		}

		txnMeta.SwapIdentityTxindexMetadata = &SwapIdentityTxindexMetadata{
			FromPublicKeyBase58Check: PkToString(realTxMeta.FromPublicKey, utxoView.Params),
			ToPublicKeyBase58Check:   PkToString(realTxMeta.ToPublicKey, utxoView.Params),
			FromDeSoLockedNanos:      fromNanos,
			ToDeSoLockedNanos:        toNanos,
		}

		// The to and from public keys are affected by this.

		txnMeta.AffectedPublicKeys = append(txnMeta.AffectedPublicKeys, &AffectedPublicKey{
			PublicKeyBase58Check: PkToString(realTxMeta.FromPublicKey, utxoView.Params),
			Metadata:             "FromPublicKeyBase58Check",
		})
		txnMeta.AffectedPublicKeys = append(txnMeta.AffectedPublicKeys, &AffectedPublicKey{
			PublicKeyBase58Check: PkToString(realTxMeta.ToPublicKey, utxoView.Params),
			Metadata:             "ToPublicKeyBase58Check",
		})
	case TxnTypeNFTBid:
		realTxMeta := txn.TxnMeta.(*NFTBidMetadata)

		isBuyNow := false

		utxoOp := utxoOps[len(utxoOps)-1]
		var nftRoyaltiesMetadata NFTRoyaltiesMetadata
		var ownerPublicKeyBase58Check string
		var creatorPublicKeyBase58Check string
		// We don't send notifications for standing offers.
		if realTxMeta.SerialNumber != 0 {
			nftKey := MakeNFTKey(realTxMeta.NFTPostHash, realTxMeta.SerialNumber)
			nftEntry := utxoView.GetNFTEntryForNFTKey(&nftKey)
			postEntry := utxoView.GetPostEntryForPostHash(nftEntry.NFTPostHash)

			creatorPublicKeyBase58Check = PkToString(postEntry.PosterPublicKey, utxoView.Params)
			ownerAtTimeOfBid := nftEntry.OwnerPKID

			if utxoOp.PrevNFTEntry != nil && utxoOp.PrevNFTEntry.IsBuyNow {
				isBuyNow = true
				ownerAtTimeOfBid = utxoOp.PrevNFTEntry.OwnerPKID
			}

			ownerPublicKeyBase58Check = PkToString(utxoView.GetPublicKeyForPKID(ownerAtTimeOfBid), utxoView.Params)

			txnMeta.AffectedPublicKeys = append(txnMeta.AffectedPublicKeys, &AffectedPublicKey{
				PublicKeyBase58Check: ownerPublicKeyBase58Check,
				Metadata:             "NFTOwnerPublicKeyBase58Check",
			})

			if isBuyNow {
				nftRoyaltiesMetadata = NFTRoyaltiesMetadata{
					CreatorCoinRoyaltyNanos:     utxoOp.NFTBidCreatorRoyaltyNanos,
					CreatorRoyaltyNanos:         utxoOp.NFTBidCreatorDESORoyaltyNanos,
					CreatorPublicKeyBase58Check: creatorPublicKeyBase58Check,
					AdditionalCoinRoyaltiesMap: PubKeyRoyaltyPairToBase58CheckToRoyaltyNanosMap(
						utxoOp.NFTBidAdditionalCoinRoyalties, utxoView.Params),
					AdditionalDESORoyaltiesMap: PubKeyRoyaltyPairToBase58CheckToRoyaltyNanosMap(
						utxoOp.NFTBidAdditionalDESORoyalties, utxoView.Params),
				}
			}
		}

		txnMeta.NFTBidTxindexMetadata = &NFTBidTxindexMetadata{
			NFTPostHashHex:            hex.EncodeToString(realTxMeta.NFTPostHash[:]),
			SerialNumber:              realTxMeta.SerialNumber,
			BidAmountNanos:            realTxMeta.BidAmountNanos,
			IsBuyNowBid:               isBuyNow,
			NFTRoyaltiesMetadata:      &nftRoyaltiesMetadata,
			OwnerPublicKeyBase58Check: ownerPublicKeyBase58Check,
		}

		if isBuyNow {
			txnMeta.AffectedPublicKeys = append(txnMeta.AffectedPublicKeys, &AffectedPublicKey{
				PublicKeyBase58Check: creatorPublicKeyBase58Check,
				Metadata:             "NFTCreatorPublicKeyBase58Check",
			})

			for pubKeyIter, amountNanos := range txnMeta.NFTBidTxindexMetadata.NFTRoyaltiesMetadata.AdditionalCoinRoyaltiesMap {
				pubKey := pubKeyIter
				// Skip affected pub key if no royalty received
				if amountNanos == 0 {
					continue
				}
				txnMeta.AffectedPublicKeys = append(txnMeta.AffectedPublicKeys, &AffectedPublicKey{
					PublicKeyBase58Check: pubKey,
					Metadata:             "AdditionalNFTRoyaltyToCreatorPublicKeyBase58Check",
				})
			}

			for pubKeyIter, amountNanos := range txnMeta.NFTBidTxindexMetadata.NFTRoyaltiesMetadata.AdditionalDESORoyaltiesMap {
				pubKey := pubKeyIter
				// Skip affected pub key if no royalty received
				if amountNanos == 0 {
					continue
				}
				txnMeta.AffectedPublicKeys = append(txnMeta.AffectedPublicKeys, &AffectedPublicKey{
					PublicKeyBase58Check: pubKey,
					Metadata:             "AdditionalNFTRoyaltyToCoinPublicKeyBase58Check",
				})
			}
		}
	case TxnTypeAcceptNFTBid:
		realTxMeta := txn.TxnMeta.(*AcceptNFTBidMetadata)

		utxoOp := utxoOps[len(utxoOps)-1]
		creatorPublicKeyBase58Check := PkToString(utxoOp.PrevPostEntry.PosterPublicKey, utxoView.Params)

		txnMeta.AcceptNFTBidTxindexMetadata = &AcceptNFTBidTxindexMetadata{
			NFTPostHashHex: hex.EncodeToString(realTxMeta.NFTPostHash[:]),
			SerialNumber:   realTxMeta.SerialNumber,
			BidAmountNanos: realTxMeta.BidAmountNanos,
			NFTRoyaltiesMetadata: &NFTRoyaltiesMetadata{
				CreatorCoinRoyaltyNanos:     utxoOp.AcceptNFTBidCreatorRoyaltyNanos,
				CreatorRoyaltyNanos:         utxoOp.AcceptNFTBidCreatorDESORoyaltyNanos,
				CreatorPublicKeyBase58Check: creatorPublicKeyBase58Check,
				AdditionalCoinRoyaltiesMap: PubKeyRoyaltyPairToBase58CheckToRoyaltyNanosMap(
					utxoOp.AcceptNFTBidAdditionalCoinRoyalties, utxoView.Params),
				AdditionalDESORoyaltiesMap: PubKeyRoyaltyPairToBase58CheckToRoyaltyNanosMap(
					utxoOp.AcceptNFTBidAdditionalDESORoyalties, utxoView.Params),
			},
		}

		txnMeta.AffectedPublicKeys = append(txnMeta.AffectedPublicKeys, &AffectedPublicKey{
			PublicKeyBase58Check: PkToString(utxoView.GetPublicKeyForPKID(realTxMeta.BidderPKID), utxoView.Params),
			Metadata:             "NFTBidderPublicKeyBase58Check",
		})

		txnMeta.AffectedPublicKeys = append(txnMeta.AffectedPublicKeys, &AffectedPublicKey{
			PublicKeyBase58Check: creatorPublicKeyBase58Check,
			Metadata:             "NFTCreatorPublicKeyBase58Check",
		})

		for pubKeyIter, amountNanos := range txnMeta.AcceptNFTBidTxindexMetadata.NFTRoyaltiesMetadata.AdditionalCoinRoyaltiesMap {
			pubKey := pubKeyIter
			// Skip affected pub key if no royalty received
			if amountNanos == 0 {
				continue
			}
			txnMeta.AffectedPublicKeys = append(txnMeta.AffectedPublicKeys, &AffectedPublicKey{
				PublicKeyBase58Check: pubKey,
				Metadata:             "AdditionalNFTRoyaltyToCreatorPublicKeyBase58Check",
			})
		}

		for pubKeyIter, amountNanos := range txnMeta.AcceptNFTBidTxindexMetadata.NFTRoyaltiesMetadata.AdditionalDESORoyaltiesMap {
			pubKey := pubKeyIter
			// Skip affected pub key if no royalty received
			if amountNanos == 0 {
				continue
			}
			txnMeta.AffectedPublicKeys = append(txnMeta.AffectedPublicKeys, &AffectedPublicKey{
				PublicKeyBase58Check: pubKey,
				Metadata:             "AdditionalNFTRoyaltyToCoinPublicKeyBase58Check",
			})
		}
	case TxnTypeCreateNFT:
		realTxMeta := txn.TxnMeta.(*CreateNFTMetadata)

		postEntry := utxoView.GetPostEntryForPostHash(realTxMeta.NFTPostHash)

		additionalDESORoyaltiesMap := PkidRoyaltyMapToBase58CheckToRoyaltyMap(
			postEntry.AdditionalNFTRoyaltiesToCreatorsBasisPoints, utxoView)
		additionalCoinRoyaltiesMap := PkidRoyaltyMapToBase58CheckToRoyaltyMap(
			postEntry.AdditionalNFTRoyaltiesToCoinsBasisPoints, utxoView)
		txnMeta.CreateNFTTxindexMetadata = &CreateNFTTxindexMetadata{
			NFTPostHashHex:             hex.EncodeToString(realTxMeta.NFTPostHash[:]),
			AdditionalDESORoyaltiesMap: additionalDESORoyaltiesMap,
			AdditionalCoinRoyaltiesMap: additionalCoinRoyaltiesMap,
		}
		for pubKeyIter := range additionalDESORoyaltiesMap {
			pubKey := pubKeyIter
			txnMeta.AffectedPublicKeys = append(txnMeta.AffectedPublicKeys, &AffectedPublicKey{
				PublicKeyBase58Check: pubKey,
				Metadata:             "AdditionalNFTRoyaltyToCreatorPublicKeyBase58Check",
			})
		}
		for pubKeyIter := range additionalCoinRoyaltiesMap {
			pubKey := pubKeyIter
			txnMeta.AffectedPublicKeys = append(txnMeta.AffectedPublicKeys, &AffectedPublicKey{
				PublicKeyBase58Check: pubKey,
				Metadata:             "AdditionalNFTRoyaltyToCoinPublicKeyBase58Check",
			})
		}
	case TxnTypeUpdateNFT:
		realTxMeta := txn.TxnMeta.(*UpdateNFTMetadata)

		postEntry := utxoView.GetPostEntryForPostHash(realTxMeta.NFTPostHash)

		additionalDESORoyaltiesMap := PkidRoyaltyMapToBase58CheckToRoyaltyMap(
			postEntry.AdditionalNFTRoyaltiesToCreatorsBasisPoints, utxoView)
		additionalCoinRoyaltiesMap := PkidRoyaltyMapToBase58CheckToRoyaltyMap(
			postEntry.AdditionalNFTRoyaltiesToCoinsBasisPoints, utxoView)
		txnMeta.UpdateNFTTxindexMetadata = &UpdateNFTTxindexMetadata{
			NFTPostHashHex: hex.EncodeToString(realTxMeta.NFTPostHash[:]),
			IsForSale:      realTxMeta.IsForSale,
		}
		txnMeta.AffectedPublicKeys = append(txnMeta.AffectedPublicKeys, &AffectedPublicKey{
			PublicKeyBase58Check: PkToString(postEntry.PosterPublicKey, utxoView.Params),
			Metadata:             "NFTCreatorPublicKeyBase58Check",
		})
		for pubKeyIter := range additionalDESORoyaltiesMap {
			pubKey := pubKeyIter
			txnMeta.AffectedPublicKeys = append(txnMeta.AffectedPublicKeys, &AffectedPublicKey{
				PublicKeyBase58Check: pubKey,
				Metadata:             "AdditionalNFTRoyaltyToCreatorPublicKeyBase58Check",
			})
		}
		for pubKeyIter := range additionalCoinRoyaltiesMap {
			pubKey := pubKeyIter
			txnMeta.AffectedPublicKeys = append(txnMeta.AffectedPublicKeys, &AffectedPublicKey{
				PublicKeyBase58Check: pubKey,
				Metadata:             "AdditionalNFTRoyaltyToCoinPublicKeyBase58Check",
			})
		}
	case TxnTypeNFTTransfer:
		realTxMeta := txn.TxnMeta.(*NFTTransferMetadata)

		txnMeta.NFTTransferTxindexMetadata = &NFTTransferTxindexMetadata{
			NFTPostHashHex: hex.EncodeToString(realTxMeta.NFTPostHash[:]),
			SerialNumber:   realTxMeta.SerialNumber,
		}

		txnMeta.AffectedPublicKeys = append(txnMeta.AffectedPublicKeys, &AffectedPublicKey{
			PublicKeyBase58Check: PkToString(realTxMeta.ReceiverPublicKey, utxoView.Params),
			Metadata:             "NFTTransferRecipientPublicKeyBase58Check",
		})
	case TxnTypeAcceptNFTTransfer:
		realTxMeta := txn.TxnMeta.(*AcceptNFTTransferMetadata)

		txnMeta.AcceptNFTTransferTxindexMetadata = &AcceptNFTTransferTxindexMetadata{
			NFTPostHashHex: hex.EncodeToString(realTxMeta.NFTPostHash[:]),
			SerialNumber:   realTxMeta.SerialNumber,
		}
	case TxnTypeBurnNFT:
		realTxMeta := txn.TxnMeta.(*BurnNFTMetadata)

		txnMeta.BurnNFTTxindexMetadata = &BurnNFTTxindexMetadata{
			NFTPostHashHex: hex.EncodeToString(realTxMeta.NFTPostHash[:]),
			SerialNumber:   realTxMeta.SerialNumber,
		}
	case TxnTypeBasicTransfer:
		diamondLevelBytes, hasDiamondLevel := txn.ExtraData[DiamondLevelKey]
		diamondPostHash, hasDiamondPostHash := txn.ExtraData[DiamondPostHashKey]
		if hasDiamondLevel && hasDiamondPostHash {
			diamondLevel, bytesRead := Varint(diamondLevelBytes)
			if bytesRead <= 0 {
				glog.Errorf("Update TxIndex: Error reading diamond level for txn: %v", txn.Hash().String())
			} else {
				txnMeta.BasicTransferTxindexMetadata.DiamondLevel = diamondLevel
				txnMeta.BasicTransferTxindexMetadata.PostHashHex = hex.EncodeToString(diamondPostHash)
			}
		}
	case TxnTypeDAOCoin:
		realTxMeta := txn.TxnMeta.(*DAOCoinMetadata)
		creatorProfileEntry := utxoView.GetProfileEntryForPublicKey(realTxMeta.ProfilePublicKey)

		var metadata string
		var operationString string
		switch realTxMeta.OperationType {
		case DAOCoinOperationTypeMint:
			metadata = "DAOCoinMintPublicKeyBase58Check"
			operationString = "mint"
		case DAOCoinOperationTypeBurn:
			metadata = "DAOCoinBurnPublicKeyBase58Check"
			operationString = "burn"
		case DAOCoinOperationTypeDisableMinting:
			metadata = "DAOCoinDisableMintingPublicKeyBase58Check"
			operationString = "disable_minting"
		case DAOCoinOperationTypeUpdateTransferRestrictionStatus:
			metadata = "DAOCoinUpdateTransferRestrictionStatus"
			operationString = "update_transfer_restriction_status"
		}

		txnMeta.DAOCoinTxindexMetadata = &DAOCoinTxindexMetadata{
			CreatorUsername:           string(creatorProfileEntry.Username),
			OperationType:             operationString,
			CoinsToMintNanos:          &realTxMeta.CoinsToMintNanos,
			CoinsToBurnNanos:          &realTxMeta.CoinsToBurnNanos,
			TransferRestrictionStatus: realTxMeta.TransferRestrictionStatus.String(),
		}

		txnMeta.AffectedPublicKeys = append(txnMeta.AffectedPublicKeys, &AffectedPublicKey{
			PublicKeyBase58Check: PkToString(creatorProfileEntry.PublicKey, utxoView.Params),
			Metadata:             metadata,
		})
	case TxnTypeDAOCoinTransfer:
		realTxMeta := txn.TxnMeta.(*DAOCoinTransferMetadata)
		creatorProfileEntry := utxoView.GetProfileEntryForPublicKey(realTxMeta.ProfilePublicKey)
		txnMeta.DAOCoinTransferTxindexMetadata = &DAOCoinTransferTxindexMetadata{
			CreatorUsername:        string(creatorProfileEntry.Username),
			DAOCoinToTransferNanos: realTxMeta.DAOCoinToTransferNanos,
		}

		txnMeta.AffectedPublicKeys = append(txnMeta.AffectedPublicKeys, &AffectedPublicKey{
			PublicKeyBase58Check: PkToString(realTxMeta.ReceiverPublicKey, utxoView.Params),
			Metadata:             "ReceiverPublicKey",
		})
	case TxnTypeDAOCoinLimitOrder:
		realTxMeta := txn.TxnMeta.(*DAOCoinLimitOrderMetadata)

		// We only update the mempool if the transactor submitted a new
		// order. Not if the transactor cancelled an existing order.
		if realTxMeta.CancelOrderID != nil {
			break
		}

		if !realTxMeta.BuyingDAOCoinCreatorPublicKey.IsZeroPublicKey() {
			txnMeta.AffectedPublicKeys = append(txnMeta.AffectedPublicKeys, &AffectedPublicKey{
				PublicKeyBase58Check: PkToString(realTxMeta.BuyingDAOCoinCreatorPublicKey.ToBytes(), utxoView.Params),
				Metadata:             "BuyingDAOCoinCreatorPublicKey",
			})
		}

		if !realTxMeta.SellingDAOCoinCreatorPublicKey.IsZeroPublicKey() {
			txnMeta.AffectedPublicKeys = append(txnMeta.AffectedPublicKeys, &AffectedPublicKey{
				PublicKeyBase58Check: PkToString(realTxMeta.SellingDAOCoinCreatorPublicKey.ToBytes(), utxoView.Params),
				Metadata:             "SellingDAOCoinCreatorPublicKey",
			})
		}

		utxoOp := utxoOps[len(utxoOps)-1]
		uniquePKIDMap := make(map[PKID]bool)
		fulfilledOrderMetadata := []*FilledDAOCoinLimitOrderMetadata{}
		for _, filledOrder := range utxoOp.FilledDAOCoinLimitOrders {
			uniquePKIDMap[*filledOrder.TransactorPKID] = true
			fulfilledOrderMetadata = append(fulfilledOrderMetadata, &FilledDAOCoinLimitOrderMetadata{
				TransactorPublicKeyBase58Check: PkToString(
					utxoView.GetPublicKeyForPKID(filledOrder.TransactorPKID), utxoView.Params),
				BuyingDAOCoinCreatorPublicKey: PkToString(
					utxoView.GetPublicKeyForPKID(filledOrder.BuyingDAOCoinCreatorPKID), utxoView.Params),
				SellingDAOCoinCreatorPublicKey: PkToString(
					utxoView.GetPublicKeyForPKID(filledOrder.SellingDAOCoinCreatorPKID), utxoView.Params),
				CoinQuantityInBaseUnitsBought: filledOrder.CoinQuantityInBaseUnitsBought,
				CoinQuantityInBaseUnitsSold:   filledOrder.CoinQuantityInBaseUnitsSold,
				IsFulfilled:                   filledOrder.IsFulfilled,
			})
		}

		for uniquePKID := range uniquePKIDMap {
			txnMeta.AffectedPublicKeys = append(txnMeta.AffectedPublicKeys, &AffectedPublicKey{
				PublicKeyBase58Check: PkToString(utxoView.GetPublicKeyForPKID(&uniquePKID), utxoView.Params),
				Metadata:             "FilledOrderPublicKey",
			})
		}

		txnMeta.DAOCoinLimitOrderTxindexMetadata = &DAOCoinLimitOrderTxindexMetadata{
			FilledDAOCoinLimitOrdersMetadata: fulfilledOrderMetadata,
			BuyingDAOCoinCreatorPublicKey: PkToString(
				realTxMeta.BuyingDAOCoinCreatorPublicKey.ToBytes(), utxoView.Params),
			SellingDAOCoinCreatorPublicKey: PkToString(
				realTxMeta.SellingDAOCoinCreatorPublicKey.ToBytes(), utxoView.Params),
			ScaledExchangeRateCoinsToSellPerCoinToBuy: realTxMeta.ScaledExchangeRateCoinsToSellPerCoinToBuy,
			QuantityToFillInBaseUnits:                 realTxMeta.QuantityToFillInBaseUnits,
		}

	case TxnTypeCreateUserAssociation:
		realTxMeta := txn.TxnMeta.(*CreateUserAssociationMetadata)
		targetUserPublicKeyBase58Check := PkToString(realTxMeta.TargetUserPublicKey.ToBytes(), utxoView.Params)
		appPublicKeyBase58Check := PkToString(realTxMeta.AppPublicKey.ToBytes(), utxoView.Params)

		txnMeta.CreateUserAssociationTxindexMetadata = &CreateUserAssociationTxindexMetadata{
			TargetUserPublicKeyBase58Check: targetUserPublicKeyBase58Check,
			AppPublicKeyBase58Check:        appPublicKeyBase58Check,
			AssociationType:                string(realTxMeta.AssociationType),
			AssociationValue:               string(realTxMeta.AssociationValue),
		}

		txnMeta.AffectedPublicKeys = append(txnMeta.AffectedPublicKeys, &AffectedPublicKey{
			PublicKeyBase58Check: targetUserPublicKeyBase58Check,
			Metadata:             "AssociationTargetUserPublicKeyBase58Check",
		})

	case TxnTypeDeleteUserAssociation:
		realTxMeta := txn.TxnMeta.(*DeleteUserAssociationMetadata)
		prevAssociationEntry := &UserAssociationEntry{}
		targetUserPublicKeyBase58Check := ""
		appPublicKeyKeyBase58Check := ""
		if utxoOps[len(utxoOps)-1].PrevUserAssociationEntry != nil {
			prevAssociationEntry = utxoOps[len(utxoOps)-1].PrevUserAssociationEntry
			targetUserPublicKeyBase58Check = PkToString(
				utxoView.GetPublicKeyForPKID(prevAssociationEntry.TargetUserPKID), utxoView.Params,
			)
			appPublicKeyKeyBase58Check = PkToString(
				utxoView.GetPublicKeyForPKID(prevAssociationEntry.AppPKID), utxoView.Params,
			)
		}

		txnMeta.DeleteUserAssociationTxindexMetadata = &DeleteUserAssociationTxindexMetadata{
			AssociationIDHex:               hex.EncodeToString(realTxMeta.AssociationID.ToBytes()),
			TargetUserPublicKeyBase58Check: targetUserPublicKeyBase58Check,
			AppPublicKeyBase58Check:        appPublicKeyKeyBase58Check,
			AssociationType:                string(prevAssociationEntry.AssociationType),
			AssociationValue:               string(prevAssociationEntry.AssociationValue),
		}

		txnMeta.AffectedPublicKeys = append(txnMeta.AffectedPublicKeys, &AffectedPublicKey{
			PublicKeyBase58Check: targetUserPublicKeyBase58Check,
			Metadata:             "AssociationTargetUserPublicKeyBase58Check",
		})

	case TxnTypeCreatePostAssociation:
		realTxMeta := txn.TxnMeta.(*CreatePostAssociationMetadata)
		appPublicKeyBase58Check := PkToString(realTxMeta.AppPublicKey.ToBytes(), utxoView.Params)

		txnMeta.CreatePostAssociationTxindexMetadata = &CreatePostAssociationTxindexMetadata{
			PostHashHex:             hex.EncodeToString(realTxMeta.PostHash.ToBytes()),
			AppPublicKeyBase58Check: appPublicKeyBase58Check,
			AssociationType:         string(realTxMeta.AssociationType),
			AssociationValue:        string(realTxMeta.AssociationValue),
		}

		postEntry := utxoView.GetPostEntryForPostHash(realTxMeta.PostHash)

		txnMeta.AffectedPublicKeys = append(txnMeta.AffectedPublicKeys, &AffectedPublicKey{
			PublicKeyBase58Check: PkToString(postEntry.PosterPublicKey, utxoView.Params),
			Metadata:             "AssociationTargetPostCreatorPublicKeyBase58Check",
		})

	case TxnTypeDeletePostAssociation:
		realTxMeta := txn.TxnMeta.(*DeletePostAssociationMetadata)
		prevAssociationEntry := &PostAssociationEntry{}
		postHashHex := ""
		appPublicKeyKeyBase58Check := ""
		postAuthorPublicKeyBase58Check := ""
		if utxoOps[len(utxoOps)-1].PrevPostAssociationEntry != nil {
			prevAssociationEntry = utxoOps[len(utxoOps)-1].PrevPostAssociationEntry
			postHashHex = hex.EncodeToString(prevAssociationEntry.PostHash.ToBytes())
			appPublicKeyKeyBase58Check = PkToString(
				utxoView.GetPublicKeyForPKID(prevAssociationEntry.AppPKID), utxoView.Params,
			)
			postAuthorPublicKeyBase58Check = PkToString(
				utxoView.GetPostEntryForPostHash(prevAssociationEntry.PostHash).PosterPublicKey,
				utxoView.Params,
			)
		}

		txnMeta.DeletePostAssociationTxindexMetadata = &DeletePostAssociationTxindexMetadata{
			AssociationIDHex:        hex.EncodeToString(realTxMeta.AssociationID.ToBytes()),
			PostHashHex:             postHashHex,
			AppPublicKeyBase58Check: appPublicKeyKeyBase58Check,
			AssociationType:         string(prevAssociationEntry.AssociationType),
			AssociationValue:        string(prevAssociationEntry.AssociationValue),
		}

		txnMeta.AffectedPublicKeys = append(txnMeta.AffectedPublicKeys, &AffectedPublicKey{
			PublicKeyBase58Check: postAuthorPublicKeyBase58Check,
			Metadata:             "AssociationTargetPostCreatorPublicKeyBase58Check",
		})

	case TxnTypeAccessGroup:
		realTxMeta := txn.TxnMeta.(*AccessGroupMetadata)
		txnMeta.AccessGroupTxindexMetadata = &AccessGroupTxindexMetadata{
			AccessGroupOwnerPublicKey: *NewPublicKey(realTxMeta.AccessGroupOwnerPublicKey),
			AccessGroupPublicKey:      *NewPublicKey(realTxMeta.AccessGroupPublicKey),
			AccessGroupKeyName:        *NewGroupKeyName(realTxMeta.AccessGroupKeyName),
			AccessGroupOperationType:  realTxMeta.AccessGroupOperationType,
		}

		txnMeta.AffectedPublicKeys = append(txnMeta.AffectedPublicKeys, &AffectedPublicKey{
			PublicKeyBase58Check: PkToString(realTxMeta.AccessGroupOwnerPublicKey, utxoView.Params),
			Metadata:             "AccessGroupCreateOwnerPublicKeyBase58Check",
		})

	case TxnTypeAccessGroupMembers:
		realTxMeta := txn.TxnMeta.(*AccessGroupMembersMetadata)
		txnMeta.AccessGroupMembersTxindexMetadata = &AccessGroupMembersTxindexMetadata{
			AccessGroupOwnerPublicKey:      *NewPublicKey(realTxMeta.AccessGroupOwnerPublicKey),
			AccessGroupKeyName:             *NewGroupKeyName(realTxMeta.AccessGroupKeyName),
			AccessGroupMembersList:         realTxMeta.AccessGroupMembersList,
			AccessGroupMemberOperationType: realTxMeta.AccessGroupMemberOperationType,
		}

		txnMeta.AffectedPublicKeys = append(txnMeta.AffectedPublicKeys, &AffectedPublicKey{
			PublicKeyBase58Check: PkToString(realTxMeta.AccessGroupOwnerPublicKey, utxoView.Params),
			Metadata:             "AccessGroupMembersOwnerPublicKeyBase58Check",
		})

	case TxnTypeNewMessage:
		realTxMeta := txn.TxnMeta.(*NewMessageMetadata)
		txnMeta.NewMessageTxindexMetadata = &NewMessageTxindexMetadata{
			SenderAccessGroupOwnerPublicKey:    realTxMeta.SenderAccessGroupOwnerPublicKey,
			SenderAccessGroupKeyName:           realTxMeta.SenderAccessGroupKeyName,
			RecipientAccessGroupOwnerPublicKey: realTxMeta.RecipientAccessGroupOwnerPublicKey,
			RecipientAccessGroupKeyName:        realTxMeta.RecipientAccessGroupKeyName,
			TimestampNanos:                     realTxMeta.TimestampNanos,
			NewMessageType:                     realTxMeta.NewMessageType,
			NewMessageOperation:                realTxMeta.NewMessageOperation,
		}

		txnMeta.AffectedPublicKeys = append(txnMeta.AffectedPublicKeys, &AffectedPublicKey{
			PublicKeyBase58Check: PkToString(realTxMeta.SenderAccessGroupOwnerPublicKey.ToBytes(), utxoView.Params),
			Metadata:             "NewMessageSenderAccessGroupOwnerPublicKey",
		})
		txnMeta.AffectedPublicKeys = append(txnMeta.AffectedPublicKeys, &AffectedPublicKey{
			PublicKeyBase58Check: PkToString(realTxMeta.RecipientAccessGroupOwnerPublicKey.ToBytes(), utxoView.Params),
			Metadata:             "NewMessageRecipientAccessGroupOwnerPublicKe",
		})
	case TxnTypeRegisterAsValidator:
		txindexMetadata, affectedPublicKeys := utxoView.CreateRegisterAsValidatorTxindexMetadata(utxoOps[len(utxoOps)-1], txn)
		txnMeta.RegisterAsValidatorTxindexMetadata = txindexMetadata
		txnMeta.AffectedPublicKeys = append(txnMeta.AffectedPublicKeys, affectedPublicKeys...)
	case TxnTypeUnregisterAsValidator:
		txindexMetadata, affectedPublicKeys := utxoView.CreateUnregisterAsValidatorTxindexMetadata(utxoOps[len(utxoOps)-1], txn)
		txnMeta.UnregisterAsValidatorTxindexMetadata = txindexMetadata
		txnMeta.AffectedPublicKeys = append(txnMeta.AffectedPublicKeys, affectedPublicKeys...)
	case TxnTypeStake:
		txindexMetadata, affectedPublicKeys := utxoView.CreateStakeTxindexMetadata(utxoOps[len(utxoOps)-1], txn)
		txnMeta.StakeTxindexMetadata = txindexMetadata
		txnMeta.AffectedPublicKeys = append(txnMeta.AffectedPublicKeys, affectedPublicKeys...)
	case TxnTypeUnstake:
		txindexMetadata, affectedPublicKeys := utxoView.CreateUnstakeTxindexMetadata(utxoOps[len(utxoOps)-1], txn)
		txnMeta.UnstakeTxindexMetadata = txindexMetadata
		txnMeta.AffectedPublicKeys = append(txnMeta.AffectedPublicKeys, affectedPublicKeys...)
	case TxnTypeUnlockStake:
		txindexMetadata, affectedPublicKeys := utxoView.CreateUnlockStakeTxindexMetadata(utxoOps[len(utxoOps)-1], txn)
		txnMeta.UnlockStakeTxindexMetadata = txindexMetadata
		txnMeta.AffectedPublicKeys = append(txnMeta.AffectedPublicKeys, affectedPublicKeys...)
	case TxnTypeUnjailValidator:
		txindexMetadata, affectedPublicKeys := utxoView.CreateUnjailValidatorTxindexMetadata(utxoOps[len(utxoOps)-1], txn)
		txnMeta.UnjailValidatorTxindexMetadata = txindexMetadata
		txnMeta.AffectedPublicKeys = append(txnMeta.AffectedPublicKeys, affectedPublicKeys...)
	}
	// Check if the transactor is an affected public key. If not, add them.
	if txnMeta.TransactorPublicKeyBase58Check != "" {
		transactorPublicKeyFound := false
		for _, affectedPublicKey := range txnMeta.AffectedPublicKeys {
			if affectedPublicKey.PublicKeyBase58Check == txnMeta.TransactorPublicKeyBase58Check {
				transactorPublicKeyFound = true
				break
			}
		}
		if !transactorPublicKeyFound {
			txnMeta.AffectedPublicKeys = append(txnMeta.AffectedPublicKeys, &AffectedPublicKey{
				PublicKeyBase58Check: txnMeta.TransactorPublicKeyBase58Check,
				Metadata:             "TransactorPublicKeyBase58Check",
			})
		}
	}
	// Check if the transactor is an affected public key. If not, add them.
	if txnMeta.TransactorPublicKeyBase58Check != "" {
		transactorPublicKeyFound := false
		for _, affectedPublicKey := range txnMeta.AffectedPublicKeys {
			if affectedPublicKey.PublicKeyBase58Check == txnMeta.TransactorPublicKeyBase58Check {
				transactorPublicKeyFound = true
				break
			}
		}
		if !transactorPublicKeyFound {
			txnMeta.AffectedPublicKeys = append(txnMeta.AffectedPublicKeys, &AffectedPublicKey{
				PublicKeyBase58Check: txnMeta.TransactorPublicKeyBase58Check,
				Metadata:             "TransactorPublicKeyBase58Check",
			})
		}
	}
	return txnMeta
}

func PkidRoyaltyMapToBase58CheckToRoyaltyMap(royaltyMap map[PKID]uint64, utxoView *UtxoView) map[string]uint64 {
	if len(royaltyMap) == 0 {
		return nil
	}
	pubKeyMap := make(map[string]uint64)
	for pkidIter, royaltyBPs := range royaltyMap {
		pkid := pkidIter
		pubKeyMap[PkToString(utxoView.GetPublicKeyForPKID(&pkid), utxoView.Params)] = royaltyBPs
	}
	return pubKeyMap
}

func PubKeyRoyaltyPairToBase58CheckToRoyaltyNanosMap(
	publicKeyRoyaltyPairs []*PublicKeyRoyaltyPair, params *DeSoParams) map[string]uint64 {
	if len(publicKeyRoyaltyPairs) == 0 {
		return nil
	}
	base58CheckToRoyaltyNanosMap := make(map[string]uint64)
	for _, pubKeyRoyaltyPairIter := range publicKeyRoyaltyPairs {
		pubKeyRoyaltyPair := pubKeyRoyaltyPairIter
		base58CheckToRoyaltyNanosMap[PkToString(pubKeyRoyaltyPair.PublicKey, params)] =
			pubKeyRoyaltyPair.RoyaltyAmountNanos
	}
	return base58CheckToRoyaltyNanosMap
}

func _computeBitcoinExchangeFields(params *DeSoParams,
	txMetaa *BitcoinExchangeMetadata, totalNanosPurchasedBefore uint64, usdCentsPerBitcoin uint64) (
	_btcMeta *BitcoinExchangeTxindexMetadata, _spendPkBase58Check string, _err error) {

	// Extract a public key from the BitcoinTransaction's inputs. Note that we only
	// consider P2PKH inputs to be valid. If no P2PKH inputs are found then we consider
	// the transaction as a whole to be invalid since we don't know who to credit the
	// new DeSo to. If we find more than one P2PKH input, we consider the public key
	// corresponding to the first of these inputs to be the one that will receive the
	// DeSo that will be created.
	publicKey, err := ExtractBitcoinPublicKeyFromBitcoinTransactionInputs(
		txMetaa.BitcoinTransaction, params.BitcoinBtcdParams)
	if err != nil {
		return nil, "", RuleErrorBitcoinExchangeValidPublicKeyNotFoundInInputs
	}
	// At this point, we should have extracted a public key from the Bitcoin transaction
	// that we expect to credit the newly-created DeSo to.

	// The burn address cannot create this type of transaction.
	addrFromPubKey, err := btcutil.NewAddressPubKey(
		publicKey.SerializeCompressed(), params.BitcoinBtcdParams)
	if err != nil {
		return nil, "", fmt.Errorf("_connectBitcoinExchange: Error "+
			"converting public key to Bitcoin address: %v", err)
	}
	addrString := addrFromPubKey.AddressPubKeyHash().EncodeAddress()
	if addrString == params.BitcoinBurnAddress {
		return nil, "", RuleErrorBurnAddressCannotBurnBitcoin
	}

	// Go through the transaction's outputs and count up the satoshis that are being
	// allocated to the burn address. If no Bitcoin is being sent to the burn address
	// then we consider the transaction to be invalid. Watch out for overflow as we do
	// this.
	totalBurnOutput, err := _computeBitcoinBurnOutput(
		txMetaa.BitcoinTransaction, params.BitcoinBurnAddress,
		params.BitcoinBtcdParams)
	if err != nil {
		return nil, "", RuleErrorBitcoinExchangeProblemComputingBurnOutput
	}
	if totalBurnOutput <= 0 {
		return nil, "", RuleErrorBitcoinExchangeTotalOutputLessThanOrEqualZero
	}

	// At this point we know how many satoshis were burned and we know the public key
	// that should receive the DeSo we are going to create.

	// Compute the amount of DeSo that we should create as a result of this transaction.
	nanosToCreate := CalcNanosToCreate(
		totalNanosPurchasedBefore, uint64(totalBurnOutput), usdCentsPerBitcoin)

	bitcoinTxHash := txMetaa.BitcoinTransaction.TxHash()
	return &BitcoinExchangeTxindexMetadata{
		BitcoinSpendAddress: addrString,
		SatoshisBurned:      uint64(totalBurnOutput),
		NanosCreated:        nanosToCreate,
		BitcoinTxnHash:      bitcoinTxHash.String(),
	}, PkToString(publicKey.SerializeCompressed(), params), nil
}

func ConnectTxnAndComputeTransactionMetadata(
	txn *MsgDeSoTxn, utxoView *UtxoView, blockHash *BlockHash,
	blockHeight uint32, blockTimestampNanoSecs int64, txnIndexInBlock uint64) (*TransactionMetadata, error) {

	totalNanosPurchasedBefore := utxoView.NanosPurchased
	usdCentsPerBitcoinBefore := utxoView.GetCurrentUSDCentsPerBitcoin()
	utxoOps, totalInput, totalOutput, fees, err := utxoView._connectTransaction(
<<<<<<< HEAD
		txn, txn.Hash(), 0, blockHeight, blockTimestampNanoSecs,
		false, false)
=======
		txn, txn.Hash(), blockHeight, 0, false, false)
>>>>>>> 78ce1f5e
	if err != nil {
		return nil, fmt.Errorf(
			"UpdateTxindex: Error connecting txn to UtxoView: %v", err)
	}

	return ComputeTransactionMetadata(txn, utxoView, blockHash, totalNanosPurchasedBefore,
		usdCentsPerBitcoinBefore, totalInput, totalOutput, fees, txnIndexInBlock, utxoOps, uint64(blockHeight)), nil
}

// This is the main function used for adding a new txn to the pool. It will
// run all needed validation on the txn before adding it, and it will only
// accept the txn if these validations pass.
//
// The ChainLock must be held for reading calling this function.
func (mp *DeSoMempool) TryAcceptTransaction(tx *MsgDeSoTxn, rateLimit bool, verifySignatures bool) ([]*BlockHash, *MempoolTx, error) {
	// Protect concurrent access.
	mp.mtx.Lock()
	defer mp.mtx.Unlock()

	hashes, mempoolTx, err := mp.tryAcceptTransaction(tx, rateLimit, true, verifySignatures)

	return hashes, mempoolTx, err
}

// See comment on ProcessUnconnectedTransactions
func (mp *DeSoMempool) processUnconnectedTransactions(acceptedTx *MsgDeSoTxn, rateLimit bool, verifySignatures bool) []*MempoolTx {
	var acceptedTxns []*MempoolTx

	processList := list.New()
	processList.PushBack(acceptedTx)
	for processList.Len() > 0 {
		firstElement := processList.Remove(processList.Front())
		processItem := firstElement.(*MsgDeSoTxn)

		processHash := processItem.Hash()
		if processHash == nil {
			glog.Error(fmt.Errorf("processUnconnectedTransactions: Problem hashing tx: "))
			return nil
		}
		prevOut := DeSoInput{TxID: *processHash}
		for txOutIdx := range processItem.TxOutputs {
			prevOut.Index = uint32(txOutIdx)
			unconnectedTxns, exists := mp.unconnectedTxnsByPrev[UtxoKey(prevOut)]
			if !exists {
				continue
			}

			for _, tx := range unconnectedTxns {
				missing, mempoolTx, err := mp.tryAcceptTransaction(
					tx, rateLimit, false, verifySignatures)
				if err != nil {
					mp.removeUnconnectedTxn(tx, true)
					break
				}

				if len(missing) > 0 {
					continue
				}

				acceptedTxns = append(acceptedTxns, mempoolTx)
				mp.removeUnconnectedTxn(tx, false)
				processList.PushBack(tx)

				break
			}
		}
	}

	mp.removeUnconnectedTxnDoubleSpends(acceptedTx)
	for _, mempoolTx := range acceptedTxns {
		mp.removeUnconnectedTxnDoubleSpends(mempoolTx.Tx)
	}

	return acceptedTxns
}

// ProcessUnconnectedTransactions tries to see if any unconnectedTxns can now be added to the pool.
func (mp *DeSoMempool) ProcessUnconnectedTransactions(acceptedTx *MsgDeSoTxn, rateLimit bool, verifySignatures bool) []*MempoolTx {
	mp.mtx.Lock()
	acceptedTxns := mp.processUnconnectedTransactions(acceptedTx, rateLimit, verifySignatures)
	mp.mtx.Unlock()

	return acceptedTxns
}

func (mp *DeSoMempool) _addTxnToPublicKeyMap(mempoolTx *MempoolTx, publicKey []byte) {
	pkMapKey := MakePkMapKey(publicKey)
	mapForPk, exists := mp.pubKeyToTxnMap[pkMapKey]
	if !exists {
		mapForPk = make(map[BlockHash]*MempoolTx)
		mp.pubKeyToTxnMap[pkMapKey] = mapForPk
	}
	mapForPk[*mempoolTx.Hash] = mempoolTx
}

func (mp *DeSoMempool) PublicKeyTxnMap(publicKey []byte) (txnMap map[BlockHash]*MempoolTx) {
	pkMapKey := MakePkMapKey(publicKey)
	return mp.pubKeyToTxnMap[pkMapKey]
}

// TODO: This needs to consolidate with ConnectTxnAndComputeTransactionMetadata which
// does a similar thing.
func _getPublicKeysToIndexForTxn(txn *MsgDeSoTxn, params *DeSoParams) [][]byte {
	pubKeysToIndex := [][]byte{}

	// For each output in the transaction, add the public key.
	for _, txOut := range txn.TxOutputs {
		pubKeysToIndex = append(pubKeysToIndex, txOut.PublicKey)
	}

	// In addition to adding a mapping for each output public key, add a mapping
	// for the transaction's overall public key. This helps us find transactions
	// where this key is referenced as an input.
	if len(txn.PublicKey) == btcec.PubKeyBytesLenCompressed {
		pubKeysToIndex = append(pubKeysToIndex, txn.PublicKey)
	}

	// If the transaction is a PrivateMessage then add a mapping from the
	// recipient to this message so that it comes up when the recipient
	// creates an augmented view. Note the sender is already covered since
	// their public key is the one at the top-level transaction, which we
	// index just above.
	if txn.TxnMeta.GetTxnType() == TxnTypePrivateMessage {
		txnMeta := txn.TxnMeta.(*PrivateMessageMetadata)

		pubKeysToIndex = append(pubKeysToIndex, txnMeta.RecipientPublicKey)
	}

	if txn.TxnMeta.GetTxnType() == TxnTypeFollow {
		txnMeta := txn.TxnMeta.(*FollowMetadata)

		pubKeysToIndex = append(pubKeysToIndex, txnMeta.FollowedPublicKey)
	}

	// Index SwapIdentity txns by the pub keys embedded within the metadata
	if txn.TxnMeta.GetTxnType() == TxnTypeSwapIdentity {
		txnMeta := txn.TxnMeta.(*SwapIdentityMetadataa)

		// The ToPublicKey and the FromPublicKey can differ from the txn.PublicKey,
		// and so we need to index them separately.
		pubKeysToIndex = append(pubKeysToIndex, txnMeta.ToPublicKey)
		pubKeysToIndex = append(pubKeysToIndex, txnMeta.FromPublicKey)
	}

	if txn.TxnMeta.GetTxnType() == TxnTypeCreatorCoin {
		txnMeta := txn.TxnMeta.(*CreatorCoinMetadataa)

		// The HODLer public key is indexed when we return the txn.PublicKey
		// so we just need to additionally consider the creator.
		pubKeysToIndex = append(pubKeysToIndex, txnMeta.ProfilePublicKey)
	}

	// If the transaction is a BitcoinExchange transaction, add a mapping
	// for the implicit output created by it. Also add a mapping for the
	// burn public key so that we can easily find all burns in the block
	// explorer.
	if txn.TxnMeta.GetTxnType() == TxnTypeBitcoinExchange {
		// Add the mapping for the implicit output
		{
			txnMeta := txn.TxnMeta.(*BitcoinExchangeMetadata)
			publicKey, err := ExtractBitcoinPublicKeyFromBitcoinTransactionInputs(
				txnMeta.BitcoinTransaction, params.BitcoinBtcdParams)
			if err != nil {
				glog.Errorf("_addMempoolTxToPubKeyOutputMap: Problem extracting public key "+
					"from Bitcoin transaction for txnMeta %v", txnMeta)
			} else {
				pubKeysToIndex = append(pubKeysToIndex, publicKey.SerializeCompressed())
			}
		}

		// Add the mapping for the burn public key.
		pubKeysToIndex = append(pubKeysToIndex, MustBase58CheckDecode(BurnPubKeyBase58Check))
	}

	return pubKeysToIndex
}

func (mp *DeSoMempool) _addMempoolTxToPubKeyOutputMap(mempoolTx *MempoolTx) {
	// Index the transaction by any associated public keys.
	publicKeysToIndex := _getPublicKeysToIndexForTxn(mempoolTx.Tx, mp.bc.params)
	for _, pkToIndexIter := range publicKeysToIndex {
		pkToIndex := pkToIndexIter
		mp._addTxnToPublicKeyMap(mempoolTx, pkToIndex)
	}
}

func (mp *DeSoMempool) processTransaction(
	tx *MsgDeSoTxn, allowUnconnectedTxn, rateLimit bool,
	peerID uint64, verifySignatures bool) ([]*MempoolTx, error) {

	txHash := tx.Hash()
	if txHash == nil {
		return nil, fmt.Errorf("ProcessTransaction: Problem hashing tx")
	}
	glog.V(2).Infof("Processing transaction %v", txHash)

	// Run validation and try to add this txn to the pool.
	missingParents, mempoolTx, err := mp.tryAcceptTransaction(
		tx, rateLimit, true, verifySignatures)
	if err != nil {
		return nil, err
	}

	// Update the readOnlyUtxoView if we've accumulated enough calls
	// to this function. This needs to be done after the tryAcceptTransaction
	// call
	if mp.generateReadOnlyUtxoView &&
		mp.totalProcessTransactionCalls%ReadOnlyUtxoViewRegenerationIntervalTxns == 0 {
		// We call the version that doesn't lock.
		mp.regenerateReadOnlyView()
	}
	// Update the total number of transactions we've processed.
	mp.totalProcessTransactionCalls += 1

	if len(missingParents) == 0 {
		newTxs := mp.processUnconnectedTransactions(tx, rateLimit, verifySignatures)
		acceptedTxs, err := SafeMakeSliceWithLength[*MempoolTx](uint64(len(newTxs) + 1))
		if err != nil {
			return nil, err
		}

		acceptedTxs[0] = mempoolTx
		copy(acceptedTxs[1:], newTxs)

		return acceptedTxs, nil
	}

	// Reject the txn if it's an unconnected txn and we're set up to reject unconnectedTxns.
	if !allowUnconnectedTxn {
		glog.V(2).Infof("DeSoMempool.processTransaction: TxErrorUnconnectedTxnNotAllowed: %v %v",
			tx.Hash(), tx.TxnMeta.GetTxnType())
		return nil, TxErrorUnconnectedTxnNotAllowed
	}

	// Try to add the the transaction to the pool as an unconnected txn.
	err = mp.tryAddUnconnectedTxn(tx, peerID)
	if err != nil {
		glog.V(2).Infof("DeSoMempool.processTransaction: Error adding transaction as unconnected txn: %v", err)
	}
	return nil, err
}

// ProcessTransaction is the main function called by outside services to potentially
// add a transaction to the mempool. It will try to add the txn to the main pool, and
// then try to add it as an unconnected txn if that fails.
func (mp *DeSoMempool) ProcessTransaction(tx *MsgDeSoTxn, allowUnconnectedTxn bool, rateLimit bool, peerID uint64, verifySignatures bool) ([]*MempoolTx, error) {
	// Protect concurrent access.
	mp.mtx.Lock()
	defer mp.mtx.Unlock()

	return mp.processTransaction(tx, allowUnconnectedTxn, rateLimit, peerID, verifySignatures)
}

// Returns an estimate of the number of txns in the mempool. This is an estimate because
// it looks up the number from a readOnly view, which updates at regular intervals and
// *not* every time a txn is added to the pool.
func (mp *DeSoMempool) Count() int {
	return len(mp.readOnlyUniversalTransactionList)
}

// Returns the hashes of all the txns in the pool using the readOnly view, which could be
// slightly out of date.
func (mp *DeSoMempool) TxHashes() []*BlockHash {
	poolMap := mp.readOnlyUniversalTransactionMap
	hashes := make([]*BlockHash, len(poolMap))
	ii := 0
	for hash := range poolMap {
		hashCopy := hash
		hashes[ii] = &hashCopy
		ii++
	}

	return hashes
}

// Returns all MempoolTxs from the readOnly view.
func (mp *DeSoMempool) MempoolTxs() []*MempoolTx {
	poolMap := mp.readOnlyUniversalTransactionMap
	descs := make([]*MempoolTx, len(poolMap))
	i := 0
	for _, desc := range poolMap {
		descs[i] = desc
		i++
	}

	return descs
}

func (mp *DeSoMempool) GetMempoolSummaryStats() (_summaryStatsMap map[string]*SummaryStats) {
	return convertMempoolTxsToSummaryStats(mp.readOnlyUniversalTransactionList)
}

func EstimateMaxTxnFeeV1(txn *MsgDeSoTxn, minFeeRateNanosPerKB uint64) uint64 {
	if minFeeRateNanosPerKB == 0 {
		return 0
	}
	prevFeeAmountNanos := uint64(0)
	feeAmountNanos := uint64(0)
	for feeAmountNanos == 0 || feeAmountNanos != prevFeeAmountNanos {
		prevFeeAmountNanos = feeAmountNanos
		feeAmountNanos = _computeMaxTxV1Fee(txn, minFeeRateNanosPerKB)
		txn.TxnFeeNanos = feeAmountNanos
	}
	return feeAmountNanos
}

func (mp *DeSoMempool) EstimateFee(txn *MsgDeSoTxn, minFeeRateNanosPerKB uint64,
	_ uint64, _ uint64, _ uint64, _ uint64, _ uint64) (uint64, error) {
	return EstimateMaxTxnFeeV1(txn, minFeeRateNanosPerKB), nil
}

func convertMempoolTxsToSummaryStats(mempoolTxs []*MempoolTx) map[string]*SummaryStats {
	transactionSummaryStats := make(map[string]*SummaryStats)
	for _, mempoolTx := range mempoolTxs {
		// Update the mempool summary stats.
		updatedSummaryStats := &SummaryStats{}
		txnType := mempoolTx.Tx.TxnMeta.GetTxnType().String()
		summaryStats := transactionSummaryStats[txnType]
		if summaryStats == nil {
			updatedSummaryStats.Count = 1
			updatedSummaryStats.TotalBytes = mempoolTx.TxSizeBytes
		} else {
			updatedSummaryStats = summaryStats
			updatedSummaryStats.Count += 1
			updatedSummaryStats.TotalBytes += mempoolTx.TxSizeBytes
		}
		transactionSummaryStats[txnType] = updatedSummaryStats

	}

	// Return the map
	return transactionSummaryStats
}

func (mp *DeSoMempool) inefficientRemoveTransaction(tx *MsgDeSoTxn) {
	// In this case we remove the transaction by re-adding all the txns we can
	// to the mempool except this one.
	// TODO(performance): This could be a bit slow.
	//
	// Create a new DeSoMempool. No need to set the min fees since we're just using
	// this as a temporary data structure for validation.
	//
	// Don't make the new pool object deal with the BlockCypher API.
	newPool := NewDeSoMempool(mp.bc, 0, /* rateLimitFeeRateNanosPerKB */
		0, /* minFeeRateNanosPerKB */
		"" /*blockCypherAPIKey*/, false,
		"" /*dataDir*/, "", mp.useDefaultBadgerOptions)
	// At this point the block txns have been added to the new pool. Now we need to
	// add the txns from the original pool. Start by fetching them in slice form.
	oldMempoolTxns, oldUnconnectedTxns, err := mp._getTransactionsOrderedByTimeAdded()
	if err != nil {
		glog.Warning(errors.Wrapf(err, "inefficientRemoveTransaction: "))
	}
	// Iterate through the pool transactions and add them to our new pool.

	for _, mempoolTx := range oldMempoolTxns {
		if *(mempoolTx.Tx.Hash()) == *(tx.Hash()) {
			continue
		}

		// Attempt to add the txn to the mempool as we go. If it fails that's fine.
		txnsAccepted, err := newPool.processTransaction(
			mempoolTx.Tx, false /*allowUnconnectedTxn*/, false, /*rateLimit*/
			0 /*peerID*/, false /*verifySignatures*/)
		if err != nil {
			glog.Warning(errors.Wrapf(err, "inefficientRemoveTransaction: "))
		}
		if len(txnsAccepted) == 0 {
			glog.Warningf("inefficientRemoveTransaction: Dropping txn %v", mempoolTx.Tx)
		}
	}
	// Iterate through the unconnectedTxns and add them to our new pool as well.
	for _, oTx := range oldUnconnectedTxns {
		rateLimit := false
		allowUnconnectedTxn := true
		verifySignatures := false
		_, err := newPool.processTransaction(oTx.tx, allowUnconnectedTxn, rateLimit, oTx.peerID, verifySignatures)
		if err != nil {
			glog.Warning(errors.Wrapf(err, "inefficientRemoveTransaction: "))
		}
	}

	// At this point the new mempool should be a duplicate of the original mempool but with
	// the non-double-spend transactions added (with timestamps set before the transactions that
	// were in the original pool.

	// Replace the internal mappings of the original pool with the mappings of the new
	// pool.
	mp.resetPool(newPool)
}

func (mp *DeSoMempool) InefficientRemoveTransaction(tx *MsgDeSoTxn) {
	mp.mtx.Lock()
	defer mp.mtx.Unlock()

	mp.inefficientRemoveTransaction(tx)
}

func (mp *DeSoMempool) StartReadOnlyUtxoViewRegenerator() {
	glog.Info("Calling StartReadOnlyUtxoViewRegenerator...")

	go func() {
		var oldSeqNum int64
	out:
		for {
			select {
			case <-time.After(time.Duration(ReadOnlyUtxoViewRegenerationIntervalSeconds) * time.Second):
				if mp.bc.chainState() == SyncStateSyncingSnapshot {
					continue
				}
				glog.V(2).Infof("StartReadOnlyUtxoViewRegenerator: Woke up!")

				// When we wake up, only do an update if one didn't occur since before
				// we slept. Note that the number of transactions being processed can
				// also trigger an update, which is why this check is necessary.
				newSeqNum := atomic.LoadInt64(&mp.readOnlyUtxoViewSequenceNumber)
				if oldSeqNum == newSeqNum {
					glog.V(2).Infof("StartReadOnlyUtxoViewRegenerator: Updating view at prescribed interval")
					// Acquire a read lock when we do this.
					mp.RegenerateReadOnlyView()
					glog.V(2).Infof("StartReadOnlyUtxoViewRegenerator: Finished view update at prescribed interval")
				} else {
					glog.V(2).Infof("StartReadOnlyUtxoViewRegenerator: View updated while sleeping; nothing to do")
				}

				// Get the sequence number before our timer hits.
				oldSeqNum = atomic.LoadInt64(&mp.readOnlyUtxoViewSequenceNumber)

			case <-mp.quit:
				break out
			}
		}
	}()
}

func (mp *DeSoMempool) regenerateReadOnlyView() error {
	newView, err := mp.universalUtxoView.CopyUtxoView()
	if err != nil {
		return fmt.Errorf("Error generating readOnlyUtxoView: %v", err)
	}

	// Update the view and bump the sequence number. This is how callers will
	// know that the view was updated.
	mp.readOnlyUtxoView = newView

	newTxnList := []*MempoolTx{}
	txMap := make(map[BlockHash]*MempoolTx)
	for _, mempoolTx := range mp.universalTransactionList {
		newTxnList = append(newTxnList, mempoolTx)
		txMap[*mempoolTx.Hash] = mempoolTx
	}

	mp.readOnlyUniversalTransactionList = newTxnList
	mp.readOnlyUniversalTransactionMap = txMap

	atomic.AddInt64(&mp.readOnlyUtxoViewSequenceNumber, 1)
	return nil
}

func (mp *DeSoMempool) RegenerateReadOnlyView() error {
	mp.mtx.RLock()
	defer mp.mtx.RUnlock()

	return mp.regenerateReadOnlyView()
}

func (mp *DeSoMempool) BlockUntilReadOnlyViewRegenerated() {
	oldSeqNum := atomic.LoadInt64(&mp.readOnlyUtxoViewSequenceNumber)
	newSeqNum := oldSeqNum
	for newSeqNum == oldSeqNum {
		// Check fairly often. Not too often.
		time.Sleep(100 * time.Millisecond)

		newSeqNum = atomic.LoadInt64(&mp.readOnlyUtxoViewSequenceNumber)
	}
}

func (mp *DeSoMempool) StartMempoolDBDumper() {
	// If we were instructed to dump txns to the db, then do so periodically
	// Note this acquired a very minimal lock on the universalTransactionList
	go func() {
	out:
		for {
			select {
			case <-time.After(30 * time.Second):
				glog.Info("StartMempoolDBDumper: Waking up! Dumping txns now...")

				// Dump the txns and time it.
				mp.DumpTxnsToDB()

			case <-mp.quit:
				break out
			}
		}
	}()
}

func (mp *DeSoMempool) LoadTxnsFromDB() {
	glog.Infof("LoadTxnsFromDB: Loading mempool txns from db because --load_mempool_txns_from_db was set")
	startTime := time.Now()

	// The mempool shuffles dumped txns between temp, previous, and latest dirs. By dumping txns
	// to temp first, we ensure that we always have a full set of txns in latest and previous dir.
	// Note that it is possible for previousDir to exist even if latestDir does not because
	// the machine could crash after moving latest to previous. Thus, we check both.
	savedTxnsDir := filepath.Join(mp.mempoolDir, "latest_mempool_dump")
	_, err := os.Stat(savedTxnsDir)
	if os.IsNotExist(err) {
		savedTxnsDir = filepath.Join(mp.mempoolDir, "previous_mempool_dump")
		_, err = os.Stat(savedTxnsDir)
		if err != nil {
			glog.Infof("LoadTxnsFromDB: os.Stat(previousDir) error: %v", err)
			return
		}
	} else if err != nil {
		glog.Infof("LoadTxnsFromDB: os.Stat(latestDir) error: %v", err)
		return
	}

	// If we make it this far, we found a mempool dump to load.  Woohoo!
	tempMempoolDBOpts := mp.getBadgerOptions(savedTxnsDir)
	tempMempoolDBOpts.ValueDir = savedTxnsDir
	glog.Infof("LoadTxnsFrom: Opening new temp db %v", savedTxnsDir)
	tempMempoolDB, err := badger.Open(tempMempoolDBOpts)
	if err != nil {
		glog.Infof("LoadTxnsFrom: Could not open temp db to dump mempool: %v", err)
		return
	}
	defer tempMempoolDB.Close()

	// Get all saved mempool transactions from the DB.
	dbMempoolTxnsOrderedByTime, err := DbGetAllMempoolTxnsSortedByTimeAdded(tempMempoolDB)
	if err != nil {
		log.Fatalf("NewDeSoMempool: Failed to get mempoolTxs from the DB: %v", err)
	}

	for _, mempoolTxn := range dbMempoolTxnsOrderedByTime {
		_, err := mp.processTransaction(mempoolTxn, false, false, 0, false)
		if err != nil {
			// Log errors but don't stop adding transactions. We do this because we'd prefer
			// to drop a transaction here or there rather than lose the whole block because
			// of one bad apple.
			glog.Warning(errors.Wrapf(err, "NewDeSoMempool: Not adding txn from DB "+
				"because it had an error: "))
		}
	}
	endTime := time.Now()
	glog.Infof("LoadTxnsFromDB: Loaded %v txns in %v seconds", len(dbMempoolTxnsOrderedByTime), endTime.Sub(startTime).Seconds())
}

func (mp *DeSoMempool) Stop() {
	close(mp.quit)
	mp.stopped = true
}

// Create a new pool with no transactions in it.
func NewDeSoMempool(_bc *Blockchain, _rateLimitFeerateNanosPerKB uint64,
	_minFeerateNanosPerKB uint64, _blockCypherAPIKey string,
	_runReadOnlyViewUpdater bool, _dataDir string, _mempoolDumpDir string, useDefaultBadgerOptions bool) *DeSoMempool {

	utxoView, _ := NewUtxoView(_bc.db, _bc.params, _bc.postgres, _bc.snapshot, _bc.eventManager)
	backupUtxoView, _ := NewUtxoView(_bc.db, _bc.params, _bc.postgres, _bc.snapshot, _bc.eventManager)
	readOnlyUtxoView, _ := NewUtxoView(_bc.db, _bc.params, _bc.postgres, _bc.snapshot, _bc.eventManager)
	newPool := &DeSoMempool{
		quit:                            make(chan struct{}),
		bc:                              _bc,
		rateLimitFeeRateNanosPerKB:      _rateLimitFeerateNanosPerKB,
		minFeeRateNanosPerKB:            _minFeerateNanosPerKB,
		poolMap:                         make(map[BlockHash]*MempoolTx),
		unconnectedTxns:                 make(map[BlockHash]*UnconnectedTx),
		unconnectedTxnsByPrev:           make(map[UtxoKey]map[BlockHash]*MsgDeSoTxn),
		outpoints:                       make(map[UtxoKey]*MsgDeSoTxn),
		pubKeyToTxnMap:                  make(map[PkMapKey]map[BlockHash]*MempoolTx),
		blockCypherAPIKey:               _blockCypherAPIKey,
		backupUniversalUtxoView:         backupUtxoView,
		universalUtxoView:               utxoView,
		mempoolDir:                      _mempoolDumpDir,
		generateReadOnlyUtxoView:        _runReadOnlyViewUpdater,
		readOnlyUtxoView:                readOnlyUtxoView,
		readOnlyUniversalTransactionMap: make(map[BlockHash]*MempoolTx),
		readOnlyOutpoints:               make(map[UtxoKey]*MsgDeSoTxn),
		dataDir:                         _dataDir,
		useDefaultBadgerOptions:         useDefaultBadgerOptions,
	}

	if newPool.mempoolDir != "" {
		newPool.LoadTxnsFromDB()
	}

	// If the caller wants the readOnlyUtxoView to update periodically then kick
	// that off here.
	if newPool.generateReadOnlyUtxoView {
		newPool.StartReadOnlyUtxoViewRegenerator()
	}

	if newPool.mempoolDir != "" {
		newPool.StartMempoolDBDumper()
	}

	return newPool
}<|MERGE_RESOLUTION|>--- conflicted
+++ resolved
@@ -2136,12 +2136,8 @@
 	totalNanosPurchasedBefore := utxoView.NanosPurchased
 	usdCentsPerBitcoinBefore := utxoView.GetCurrentUSDCentsPerBitcoin()
 	utxoOps, totalInput, totalOutput, fees, err := utxoView._connectTransaction(
-<<<<<<< HEAD
-		txn, txn.Hash(), 0, blockHeight, blockTimestampNanoSecs,
-		false, false)
-=======
-		txn, txn.Hash(), blockHeight, 0, false, false)
->>>>>>> 78ce1f5e
+		txn, txn.Hash(), blockHeight, blockTimestampNanoSecs, false, false,
+	)
 	if err != nil {
 		return nil, fmt.Errorf(
 			"UpdateTxindex: Error connecting txn to UtxoView: %v", err)
