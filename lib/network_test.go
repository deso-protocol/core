package lib

import (
	"bytes"
	"encoding/hex"
	"github.com/holiman/uint256"
	"math/rand"
	"reflect"
	"strconv"
	"strings"
	"testing"
	"time"

	"github.com/btcsuite/btcd/btcec"

	"github.com/btcsuite/btcd/wire"
	"github.com/bxcodec/faker"
	merkletree "github.com/deso-protocol/go-merkle-tree"
	"github.com/stretchr/testify/assert"
	"github.com/stretchr/testify/require"
)

var pkForTesting1 = []byte{
	0, 1, 2, 3, 4, 5, 6, 7, 8, 9,
	0, 1, 2, 3, 4, 5, 6, 7, 8, 9,
	0, 1, 2, 3, 4, 5, 6, 7, 8, 9, 0, 1, 2}

var postHashForTesting1 = BlockHash{
	0, 1, 2, 3, 4, 5, 6, 7, 8, 9,
	0, 1, 2, 3, 4, 5, 6, 7, 8, 9,
	0, 1, 2, 3, 4, 5, 6, 7, 8, 9, 0, 1}

var expectedVer = &MsgDeSoVersion{
	Version:              1,
	Services:             SFFullNodeDeprecated,
	TstampSecs:           2,
	Nonce:                uint64(0xffffffffffffffff),
	UserAgent:            "abcdef",
	StartBlockHeight:     4,
	MinFeeRateNanosPerKB: 10,
}

func TestVersionConversion(t *testing.T) {
	assert := assert.New(t)
	require := require.New(t)
	_ = assert
	_ = require

	{
		data, err := expectedVer.ToBytes(false)
		assert.NoError(err)

		testVer := NewMessage(MsgTypeVersion)
		err = testVer.FromBytes(data)
		assert.NoError(err)

		assert.Equal(expectedVer, testVer)
	}

	assert.Equalf(7, reflect.TypeOf(expectedVer).Elem().NumField(),
		"Number of fields in VERSION message is different from expected. "+
			"Did you add a new field? If so, make sure the serialization code "+
			"works, add the new field to the test case, and fix this error.")
}

func TestVerack(t *testing.T) {
	assert := assert.New(t)
	require := require.New(t)
	_ = assert
	_ = require

	networkType := NetworkType_MAINNET
	var buf bytes.Buffer

	nonce := uint64(12345678910)
	_, err := WriteMessage(&buf, &MsgDeSoVerack{Nonce: nonce}, networkType)
	require.NoError(err)
	verBytes := buf.Bytes()
	testMsg, _, err := ReadMessage(bytes.NewReader(verBytes),
		networkType)
	require.NoError(err)
	require.Equal(&MsgDeSoVerack{Nonce: nonce}, testMsg)
}

var expectedBlockHeader = &MsgDeSoHeader{
	Version: 1,
	PrevBlockHash: &BlockHash{
		0x02, 0x03, 0x04, 0x05, 0x06, 0x07, 0x08, 0x09, 0x10, 0x11,
		0x12, 0x13, 0x14, 0x15, 0x16, 0x17, 0x18, 0x19, 0x20, 0x21,
		0x22, 0x23, 0x24, 0x25, 0x26, 0x27, 0x28, 0x29, 0x30, 0x31,
		0x32, 0x33,
	},
	TransactionMerkleRoot: &BlockHash{
		0x34, 0x35, 0x36, 0x37, 0x38, 0x39, 0x40, 0x41, 0x42, 0x43,
		0x44, 0x45, 0x46, 0x47, 0x48, 0x49, 0x50, 0x51, 0x52, 0x53,
		0x54, 0x55, 0x56, 0x57, 0x58, 0x59, 0x60, 0x61, 0x62, 0x63,
		0x64, 0x65,
	},
	// Use full uint64 values to make sure serialization and de-serialization work
	TstampSecs: uint64(1678943210),
	Height:     uint64(1321012345),
	Nonce:      uint64(12345678901234),
	ExtraNonce: uint64(101234123456789),
}

func TestHeaderConversionAndReadWriteMessage(t *testing.T) {
	assert := assert.New(t)
	require := require.New(t)
	_ = assert
	_ = require
	networkType := NetworkType_MAINNET

	{
		data, err := expectedBlockHeader.ToBytes(false)
		assert.NoError(err)

		testHdr := NewMessage(MsgTypeHeader)
		err = testHdr.FromBytes(data)
		assert.NoError(err)

		assert.Equal(expectedBlockHeader, testHdr)

		// Test read write.
		var buf bytes.Buffer
		payload, err := WriteMessage(&buf, expectedBlockHeader, networkType)
		assert.NoError(err)
		// Form the header from the payload and make sure it matches.
		hdrFromPayload := NewMessage(MsgTypeHeader).(*MsgDeSoHeader)
		assert.NotNil(hdrFromPayload, "NewMessage(MsgTypeHeader) should not return nil.")
		assert.Equal(uint64(0), hdrFromPayload.Nonce, "NewMessage(MsgTypeHeader) should initialize Nonce to empty byte slice.")
		err = hdrFromPayload.FromBytes(payload)
		assert.NoError(err)
		assert.Equal(expectedBlockHeader, hdrFromPayload)

		hdrBytes := buf.Bytes()
		testMsg, data, err := ReadMessage(bytes.NewReader(hdrBytes),
			networkType)
		assert.NoError(err)
		assert.Equal(expectedBlockHeader, testMsg)

		// Compute the header payload bytes so we can compare them.
		hdrPayload, err := expectedBlockHeader.ToBytes(false)
		assert.NoError(err)
		assert.Equal(hdrPayload, data)
	}

	assert.Equalf(7, reflect.TypeOf(expectedBlockHeader).Elem().NumField(),
		"Number of fields in HEADER message is different from expected. "+
			"Did you add a new field? If so, make sure the serialization code "+
			"works, add the new field to the test case, and fix this error.")
}

func TestGetHeadersSerialization(t *testing.T) {
	assert := assert.New(t)
	require := require.New(t)
	_ = assert
	_ = require

	hash1 := expectedBlockHeader.PrevBlockHash
	hash2 := expectedBlockHeader.TransactionMerkleRoot

	getHeaders := &MsgDeSoGetHeaders{
		StopHash:     hash1,
		BlockLocator: []*BlockHash{hash1, hash2, hash1},
	}

	messageBytes, err := getHeaders.ToBytes(false)
	require.NoError(err)
	newMessage := &MsgDeSoGetHeaders{}
	err = newMessage.FromBytes(messageBytes)
	require.NoError(err)
	require.Equal(getHeaders, newMessage)
}

func TestHeaderBundleSerialization(t *testing.T) {
	assert := assert.New(t)
	require := require.New(t)
	_ = assert
	_ = require

	hash1 := expectedBlockHeader.PrevBlockHash

	headerBundle := &MsgDeSoHeaderBundle{
		Headers:   []*MsgDeSoHeader{expectedBlockHeader, expectedBlockHeader},
		TipHash:   hash1,
		TipHeight: 12345,
	}

	messageBytes, err := headerBundle.ToBytes(false)
	require.NoError(err)
	newMessage := &MsgDeSoHeaderBundle{}
	err = newMessage.FromBytes(messageBytes)
	require.NoError(err)
	require.Equal(headerBundle, newMessage)
}

func TestEnumExtras(t *testing.T) {
	assert := assert.New(t)
	require := require.New(t)
	_ = assert
	_ = require

	// For all the enum strings we've defined, ensure we return
	// a non-nil NewMessage.
	for ii := uint8(1); !strings.Contains(MsgType(ii).String(), "UNRECOGNIZED"); ii++ {
		assert.NotNilf(NewMessage(MsgType(ii)), "String() defined for MsgType (%v) but NewMessage() returns nil.", MsgType(ii))
	}

	// For all the NewMessage() calls that return non-nil, ensure we have a String()
	for ii := uint8(1); NewMessage(MsgType(ii)) != nil; ii++ {
		hasString := !strings.Contains(MsgType(ii).String(), "UNRECOGNIZED")
		assert.Truef(hasString, "String() undefined for MsgType (%v) but NewMessage() returns non-nil.", MsgType(ii))
	}
}

func TestReadWrite(t *testing.T) {
	assert := assert.New(t)
	require := require.New(t)
	_ = assert
	_ = require

	networkType := NetworkType_MAINNET
	var buf bytes.Buffer

	payload, err := WriteMessage(&buf, expectedVer, networkType)
	assert.NoError(err)
	// Form the version from the payload and make sure it matches.
	verFromPayload := NewMessage(MsgTypeVersion)
	assert.NotNil(verFromPayload, "NewMessage(MsgTypeVersion) should not return nil.")
	err = verFromPayload.FromBytes(payload)
	assert.NoError(err)
	assert.Equal(expectedVer, verFromPayload)

	verBytes := buf.Bytes()
	testMsg, data, err := ReadMessage(bytes.NewReader(verBytes),
		networkType)
	assert.NoError(err)
	assert.Equal(expectedVer, testMsg)

	// Compute the version payload bytes so we can compare them.
	verPayload, err := expectedVer.ToBytes(false)
	assert.NoError(err)
	assert.Equal(verPayload, data)

	// Incorrect network type should error.
	_, _, err = ReadMessage(bytes.NewReader(verBytes),
		NetworkType_TESTNET)
	assert.Error(err, "Incorrect network should fail.")

	// Payload too large should error.
	bigBytes := make([]byte, MaxMessagePayload*1.1)
	_, _, err = ReadMessage(bytes.NewReader(bigBytes),
		NetworkType_MAINNET)
	assert.Error(err, "Payload too large should fail.")
}

var expectedBlock = &MsgDeSoBlock{
	Header: expectedBlockHeader,
	Txns: []*MsgDeSoTxn{
		{
			TxInputs: []*DeSoInput{
				{
					TxID: *CopyBytesIntoBlockHash([]byte{
						// random bytes
						0x01, 0x02, 0x03, 0x04, 0x05, 0x06, 0x07, 0x08, 0x09, 0x10,
						0x11, 0x12, 0x13, 0x14, 0x15, 0x16, 0x17, 0x18, 0x19, 0x20,
						0x21, 0x22, 0x23, 0x24, 0x25, 0x26, 0x27, 0x28, 0x29, 0x30,
						0x31, 0x32,
					}),
					Index: 111,
				},
				{
					TxID: *CopyBytesIntoBlockHash([]byte{
						// random bytes
						0x41, 0x42, 0x43, 0x44, 0x45, 0x46, 0x47, 0x48, 0x49, 0x50,
						0x61, 0x62, 0x63, 0x64, 0x65, 0x66, 0x67, 0x68, 0x69, 0x70,
						0x81, 0x82, 0x83, 0x84, 0x85, 0x86, 0x87, 0x88, 0x89, 0x90,
						0x91, 0x92,
					}),
					Index: 222,
				},
			},
			TxOutputs: []*DeSoOutput{
				{
					PublicKey: []byte{
						// random bytes
						0x01, 0x02, 0x03, 0x04, 0x05, 0x06, 0x07, 0x08, 0x09, 0x10,
						0x21, 0x22, 0x23, 0x24, 0x25, 0x26, 0x27, 0x28, 0x29, 0x30,
						0x21, 0x22, 0x23, 0x24, 0x25, 0x26, 0x27, 0x28, 0x29, 0x30,
						0x21, 0x22, 0x23,
					},
					AmountNanos: 333,
				},
				{
					PublicKey: []byte{
						// random bytes
						0x31, 0x32, 0x33, 0x34, 0x35, 0x36, 0x37, 0x38, 0x39, 0x10,
						0x41, 0x42, 0x43, 0x44, 0x45, 0x46, 0x47, 0x48, 0x49, 0x30,
						0x21, 0x22, 0x23, 0x24, 0x25, 0x26, 0x27, 0x28, 0x29, 0x30,
						0x21, 0x22, 0x23,
					},
					AmountNanos: 333,
				},
			},
			TxnMeta: &BlockRewardMetadataa{
				ExtraData: []byte{
					// random bytes
					0x91, 0x92, 0x93, 0x94, 0x95, 0x96, 0x97, 0x98, 0x99, 0x10,
					0x71, 0x72, 0x73, 0x74, 0x75, 0x76, 0x77, 0x78, 0x79, 0x90,
				},
			},
			// random bytes
			PublicKey: []byte{0x11, 0x22, 0x33, 0x44, 0x55, 0x66, 0x77, 0x88, 0x99},
			ExtraData: map[string][]byte{"dummykey": {0x01, 0x02, 0x03, 0x04, 0x05}},
			//Signature: []byte{0x10, 0x20, 0x30, 0x40, 0x50, 0x60, 0x70, 0x80, 0x90},
		},
		{
			TxInputs: []*DeSoInput{
				{
					TxID: *CopyBytesIntoBlockHash([]byte{
						// random bytes
						0x21, 0x22, 0x23, 0x24, 0x25, 0x26, 0x27, 0x28, 0x29, 0x30,
						0x11, 0x12, 0x13, 0x14, 0x15, 0x16, 0x17, 0x18, 0x19, 0x20,
						0x01, 0x02, 0x03, 0x04, 0x05, 0x06, 0x07, 0x08, 0x09, 0x10,
						0x31, 0x32,
					}),
					Index: 111,
				},
				{
					TxID: *CopyBytesIntoBlockHash([]byte{
						// random bytes
						0x61, 0x62, 0x63, 0x64, 0x65, 0x66, 0x67, 0x68, 0x69, 0x70,
						0x41, 0x42, 0x43, 0x44, 0x45, 0x46, 0x47, 0x48, 0x49, 0x50,
						0x81, 0x82, 0x83, 0x84, 0x85, 0x86, 0x87, 0x88, 0x89, 0x90,
						0x91, 0x92,
					}),
					Index: 222,
				},
			},
			TxOutputs: []*DeSoOutput{
				{
					PublicKey: []byte{
						// random bytes
						0x21, 0x22, 0x23, 0x24, 0x25, 0x26, 0x27, 0x28, 0x29, 0x30,
						0x01, 0x02, 0x03, 0x04, 0x05, 0x06, 0x07, 0x08, 0x09, 0x10,
						0x21, 0x22, 0x23, 0x24, 0x25, 0x26, 0x27, 0x28, 0x29, 0x30,
						0x21, 0x22, 0x23,
					},
					AmountNanos: 333,
				},
				{
					PublicKey: []byte{
						// random bytes
						0x41, 0x42, 0x43, 0x44, 0x45, 0x46, 0x47, 0x48, 0x49, 0x30,
						0x31, 0x32, 0x33, 0x34, 0x35, 0x36, 0x37, 0x38, 0x39, 0x10,
						0x21, 0x22, 0x23, 0x24, 0x25, 0x26, 0x27, 0x28, 0x29, 0x30,
						0x21, 0x22, 0x23,
					},
					AmountNanos: 333,
				},
			},
			TxnMeta: &BlockRewardMetadataa{
				ExtraData: []byte{
					// random bytes
					0x71, 0x72, 0x73, 0x74, 0x75, 0x76, 0x77, 0x78, 0x79, 0x90,
					0x91, 0x92, 0x93, 0x94, 0x95, 0x96, 0x97, 0x98, 0x99, 0x10,
				},
			},
			// random bytes
			PublicKey: []byte{0x55, 0x66, 0x77, 0x88, 0x11, 0x22, 0x33, 0x44, 0x99},
			//Signature: []byte{0x50, 0x60, 0x70, 0x80, 0x90, 0x10, 0x20, 0x30, 0x40},
		},
	},

	BlockProducerInfo: &BlockProducerInfo{
		PublicKey: []byte{
			// random bytes
			0x41, 0x42, 0x43, 0x44, 0x45, 0x46, 0x47, 0x48, 0x49, 0x30,
			0x31, 0x32, 0x33, 0x34, 0x35, 0x36, 0x37, 0x38, 0x39, 0x10,
			0x21, 0x22, 0x23, 0x24, 0x25, 0x26, 0x27, 0x28, 0x29, 0x30,
			0x21, 0x22, 0x23,
		},
	},
}

var expectedV0Header = &MsgDeSoHeader{
	Version: 0,
	PrevBlockHash: &BlockHash{
		0x02, 0x03, 0x04, 0x05, 0x06, 0x07, 0x08, 0x09, 0x10, 0x11,
		0x12, 0x13, 0x14, 0x15, 0x16, 0x17, 0x18, 0x19, 0x20, 0x21,
		0x22, 0x23, 0x24, 0x25, 0x26, 0x27, 0x28, 0x29, 0x30, 0x31,
		0x32, 0x33,
	},
	TransactionMerkleRoot: &BlockHash{
		0x34, 0x35, 0x36, 0x37, 0x38, 0x39, 0x40, 0x41, 0x42, 0x43,
		0x44, 0x45, 0x46, 0x47, 0x48, 0x49, 0x50, 0x51, 0x52, 0x53,
		0x54, 0x55, 0x56, 0x57, 0x58, 0x59, 0x60, 0x61, 0x62, 0x63,
		0x64, 0x65,
	},
	TstampSecs: uint64(0x70717273),
	Height:     uint64(99999),
	Nonce:      uint64(123456),
}

func TestBlockSerialize(t *testing.T) {
	assert := assert.New(t)
	require := require.New(t)
	_ = assert
	_ = require

	// Add a signature to the block
	priv, err := btcec.NewPrivateKey(btcec.S256())
	require.NoError(err)
	expectedBlock.BlockProducerInfo.Signature, err = priv.Sign([]byte{0x01, 0x02, 0x03})
	require.NoError(err)

	data, err := expectedBlock.ToBytes(false)
	require.NoError(err)

	testBlock := NewMessage(MsgTypeBlock).(*MsgDeSoBlock)
	err = testBlock.FromBytes(data)
	require.NoError(err)

	assert.Equal(*expectedBlock, *testBlock)
}

func TestBlockSerializeNoBlockProducerInfo(t *testing.T) {
	assert := assert.New(t)
	require := require.New(t)
	_ = assert
	_ = require

	// Add a signature to the block
	blockWithoutProducerInfo := *expectedBlock
	blockWithoutProducerInfo.BlockProducerInfo = nil

	data, err := blockWithoutProducerInfo.ToBytes(false)
	require.NoError(err)

	testBlock := NewMessage(MsgTypeBlock).(*MsgDeSoBlock)
	err = testBlock.FromBytes(data)
	require.NoError(err)

	assert.Equal(blockWithoutProducerInfo, *testBlock)
}

func TestBlockRewardTransactionSerialize(t *testing.T) {
	assert := assert.New(t)
	require := require.New(t)
	_ = assert
	_ = require

	// Add a signature to the block
	priv, err := btcec.NewPrivateKey(btcec.S256())
	require.NoError(err)
	expectedBlock.BlockProducerInfo.Signature, err = priv.Sign([]byte{0x01, 0x02, 0x03})
	require.NoError(err)

	data, err := expectedBlock.Txns[0].ToBytes(false)
	require.NoError(err)

	testTxn := NewMessage(MsgTypeTxn).(*MsgDeSoTxn)
	err = testTxn.FromBytes(data)
	require.NoError(err)
	require.Equal(expectedBlock.Txns[0], testTxn)
}

func TestSerializeInv(t *testing.T) {
	assert := assert.New(t)
	require := require.New(t)
	_ = assert
	_ = require

	invMsg := &MsgDeSoInv{
		InvList: []*InvVect{
			{
				Type: InvTypeBlock,
				Hash: BlockHash{1, 0, 0, 0, 0, 0, 0, 0, 0, 0, 1, 0, 0, 0, 0, 0, 0, 0, 0, 0, 1, 0, 0, 0, 0, 0, 0, 0, 0, 0, 1, 0},
			},
			{
				Type: InvTypeTx,
				Hash: BlockHash{2, 0, 0, 0, 0, 0, 0, 0, 0, 0, 2, 0, 0, 0, 0, 0, 0, 0, 0, 0, 2, 0, 0, 0, 0, 0, 0, 0, 0, 0, 2, 0},
			},
		},
		IsSyncResponse: true,
	}

	bb, err := invMsg.ToBytes(false)
	require.NoError(err)
	invMsgFromBuf := &MsgDeSoInv{}
	invMsgFromBuf.FromBytes(bb)
	require.Equal(*invMsg, *invMsgFromBuf)
}

func TestSerializeAddresses(t *testing.T) {
	require := require.New(t)

	addrs := &MsgDeSoAddr{
		AddrList: []*SingleAddr{
			{
				Timestamp: time.Unix(1000, 0),
				Services:  SFFullNodeDeprecated,
				IP:        []byte{0x01, 0x02, 0x03, 0x04},
				Port:      12345,
			},
			{
				Timestamp: time.Unix(100000, 0),
				Services:  0,
				IP:        []byte{0x01, 0x02, 0x03, 0x04, 0x05, 0x06, 0x07, 0x08, 0x09, 0x10, 0x11, 0x12, 0x13, 0x14, 0x15, 0x16},
				Port:      54321,
			},
		},
	}

	bb, err := addrs.ToBytes(false)
	require.NoError(err)
	parsedAddrs := &MsgDeSoAddr{}
	err = parsedAddrs.FromBytes(bb)
	require.NoError(err)
	require.Equal(addrs, parsedAddrs)
}

func TestSerializeGetBlocks(t *testing.T) {
	require := require.New(t)

	msg := &MsgDeSoGetBlocks{
		HashList: []*BlockHash{
			{1, 0, 0, 0, 0, 0, 0, 0, 0, 0, 1, 0, 0, 0, 0, 0, 0, 0, 0, 0, 1, 0, 0, 0, 0, 0, 0, 0, 0, 0, 1, 0},
			{2, 0, 0, 0, 0, 0, 0, 0, 0, 0, 2, 0, 0, 0, 0, 0, 0, 0, 0, 0, 2, 0, 0, 0, 0, 0, 0, 0, 0, 0, 2, 0},
			{3, 0, 0, 0, 0, 0, 0, 0, 0, 0, 3, 0, 0, 0, 0, 0, 0, 0, 0, 0, 3, 0, 0, 0, 0, 0, 0, 0, 0, 0, 3, 0},
		},
	}

	bb, err := msg.ToBytes(false)
	require.NoError(err)
	parsedMsg := &MsgDeSoGetBlocks{}
	err = parsedMsg.FromBytes(bb)
	require.NoError(err)
	require.Equal(msg, parsedMsg)
}

func TestSerializePingPong(t *testing.T) {
	require := require.New(t)

	{
		msg := &MsgDeSoPing{
			Nonce: uint64(1234567891011),
		}

		bb, err := msg.ToBytes(false)
		require.NoError(err)
		parsedMsg := &MsgDeSoPing{}
		err = parsedMsg.FromBytes(bb)
		require.NoError(err)
		require.Equal(msg, parsedMsg)
	}
	{
		msg := &MsgDeSoPong{
			Nonce: uint64(1234567891011),
		}

		bb, err := msg.ToBytes(false)
		require.NoError(err)
		parsedMsg := &MsgDeSoPong{}
		err = parsedMsg.FromBytes(bb)
		require.NoError(err)
		require.Equal(msg, parsedMsg)
	}
}

func TestSerializeGetTransactions(t *testing.T) {
	require := require.New(t)

	msg := &MsgDeSoGetTransactions{
		HashList: []*BlockHash{
			{1, 0, 0, 0, 0, 0, 0, 0, 0, 0, 1, 0, 0, 0, 0, 0, 0, 0, 0, 0, 1, 0, 0, 0, 0, 0, 0, 0, 0, 0, 1, 0},
			{2, 0, 0, 0, 0, 0, 0, 0, 0, 0, 2, 0, 0, 0, 0, 0, 0, 0, 0, 0, 2, 0, 0, 0, 0, 0, 0, 0, 0, 0, 2, 0},
			{3, 0, 0, 0, 0, 0, 0, 0, 0, 0, 3, 0, 0, 0, 0, 0, 0, 0, 0, 0, 3, 0, 0, 0, 0, 0, 0, 0, 0, 0, 3, 0},
		},
	}

	bb, err := msg.ToBytes(false)
	require.NoError(err)
	parsedMsg := &MsgDeSoGetTransactions{}
	err = parsedMsg.FromBytes(bb)
	require.NoError(err)
	require.Equal(msg, parsedMsg)
}

func TestSerializeTransactionBundle(t *testing.T) {
	require := require.New(t)

	msg := &MsgDeSoTransactionBundle{
		Transactions: expectedBlock.Txns,
	}

	bb, err := msg.ToBytes(false)
	require.NoError(err)
	parsedMsg := &MsgDeSoTransactionBundle{}
	err = parsedMsg.FromBytes(bb)
	require.NoError(err)
	require.Equal(msg, parsedMsg)
}

func TestSerializeMempool(t *testing.T) {
	require := require.New(t)

	{
		msg := &MsgDeSoMempool{}
		networkType := NetworkType_MAINNET
		var buf bytes.Buffer
		_, err := WriteMessage(&buf, msg, networkType)
		require.NoError(err)
		verBytes := buf.Bytes()
		testMsg, _, err := ReadMessage(bytes.NewReader(verBytes),
			networkType)
		require.NoError(err)
		require.Equal(msg, testMsg)
	}
}

func TestSerializeGetAddr(t *testing.T) {
	require := require.New(t)

	{
		msg := &MsgDeSoGetAddr{}
		networkType := NetworkType_MAINNET
		var buf bytes.Buffer
		_, err := WriteMessage(&buf, msg, networkType)
		require.NoError(err)
		verBytes := buf.Bytes()
		testMsg, _, err := ReadMessage(bytes.NewReader(verBytes),
			networkType)
		require.NoError(err)
		require.Equal(msg, testMsg)
	}
}

func TestSerializeBitcoinExchange(t *testing.T) {
	assert := assert.New(t)
	require := require.New(t)
	_ = assert
	_ = require

	bitcoinTxBytes, err := hex.DecodeString("0100000000010171bb05b9f14c063412df904395b4a53ba195b60e38db395f4857dcf801f4a07e0100000017160014187f260400f5fe38ad6d83f839ec19fd57e49d9ffdffffff01d0471f000000000017a91401a68eb55a152f2d12775c371a9cb2052df5fe3887024730440220077b9ad6612e491924516ceceb78d2667bca35e89f402718787b949144d0e0c0022014c503ece0f8c1a3b2dfc77e198ff90c3ef5932285b9697d83b298854838054d0121030e8c515e19a966e882f4c9dcb8f9d47e09de282d8b52364789df207468ed9405e7f50900")
	require.NoError(err)
	bitcoinTx := wire.MsgTx{}
	bitcoinTx.Deserialize(bytes.NewReader(bitcoinTxBytes))

	txMeta := &BitcoinExchangeMetadata{
		BitcoinTransaction: &bitcoinTx,
		BitcoinBlockHash:   &BlockHash{1, 0, 0, 0, 0, 0, 0, 0, 0, 0, 1, 0, 0, 0, 0, 0, 0, 0, 0, 0, 1, 0, 0, 0, 0, 0, 0, 0, 0, 0, 1, 0},
		BitcoinMerkleRoot:  &BlockHash{2, 0, 0, 0, 0, 0, 0, 0, 0, 0, 2, 0, 0, 0, 0, 0, 0, 0, 0, 0, 2, 0, 0, 0, 0, 0, 0, 0, 0, 0, 2, 0},
		BitcoinMerkleProof: []*merkletree.ProofPart{
			{
				IsRight: true,
				Hash:    []byte{4, 0, 0, 0, 0, 0, 0, 0, 0, 0, 4, 0, 0, 0, 0, 0, 0, 0, 0, 0, 4, 0, 0, 0, 0, 0, 0, 0, 0, 0, 4, 0},
			},
			{
				IsRight: true,
				Hash:    []byte{5, 0, 0, 0, 0, 0, 0, 0, 0, 0, 5, 0, 0, 0, 0, 0, 0, 0, 0, 0, 5, 0, 0, 0, 0, 0, 0, 0, 0, 0, 5, 0},
			},
		},
	}

	data, err := txMeta.ToBytes(false)
	require.NoError(err)

	testMeta, err := NewTxnMetadata(TxnTypeBitcoinExchange)
	require.NoError(err)
	err = testMeta.FromBytes(data)
	require.NoError(err)
	require.Equal(testMeta, txMeta)
}

func TestSerializePrivateMessage(t *testing.T) {
	assert := assert.New(t)
	require := require.New(t)
	_ = assert
	_ = require

	txMeta := &PrivateMessageMetadata{
		RecipientPublicKey: pkForTesting1,
		EncryptedText:      []byte{0, 1, 2, 3, 4, 5, 6, 7, 8, 9},
		TimestampNanos:     uint64(1234578901234),
	}

	data, err := txMeta.ToBytes(false)
	require.NoError(err)

	testMeta, err := NewTxnMetadata(TxnTypePrivateMessage)
	require.NoError(err)
	err = testMeta.FromBytes(data)
	require.NoError(err)
	require.Equal(testMeta, txMeta)
}

func TestSerializeLike(t *testing.T) {
	assert := assert.New(t)
	require := require.New(t)
	_ = assert
	_ = require

	txMeta := &LikeMetadata{LikedPostHash: &postHashForTesting1}

	data, err := txMeta.ToBytes(false)
	require.NoError(err)

	testMeta, err := NewTxnMetadata(TxnTypeLike)
	require.NoError(err)
	err = testMeta.FromBytes(data)
	require.NoError(err)
	require.Equal(txMeta, testMeta)
}

func TestSerializeUnlike(t *testing.T) {
	assert := assert.New(t)
	require := require.New(t)
	_ = assert
	_ = require

	txMeta := &LikeMetadata{
		LikedPostHash: &postHashForTesting1,
		IsUnlike:      true,
	}

	data, err := txMeta.ToBytes(false)
	require.NoError(err)

	testMeta, err := NewTxnMetadata(TxnTypeLike)
	require.NoError(err)
	err = testMeta.FromBytes(data)
	require.NoError(err)
	require.Equal(txMeta, testMeta)
}

func TestSerializeFollow(t *testing.T) {
	assert := assert.New(t)
	require := require.New(t)
	_ = assert
	_ = require

	txMeta := &FollowMetadata{FollowedPublicKey: pkForTesting1}

	data, err := txMeta.ToBytes(false)
	require.NoError(err)

	testMeta, err := NewTxnMetadata(TxnTypeFollow)
	require.NoError(err)
	err = testMeta.FromBytes(data)
	require.NoError(err)
	require.Equal(txMeta, testMeta)
}

func TestSerializeUnfollow(t *testing.T) {
	assert := assert.New(t)
	require := require.New(t)
	_ = assert
	_ = require

	txMeta := &FollowMetadata{
		FollowedPublicKey: pkForTesting1,
		IsUnfollow:        true,
	}

	data, err := txMeta.ToBytes(false)
	require.NoError(err)

	testMeta, err := NewTxnMetadata(TxnTypeFollow)
	require.NoError(err)
	err = testMeta.FromBytes(data)
	require.NoError(err)
	require.Equal(testMeta, txMeta)
}

func TestSerializeSubmitPost(t *testing.T) {
	assert := assert.New(t)
	require := require.New(t)
	_ = assert
	_ = require

	txMeta := &SubmitPostMetadata{
		PostHashToModify:         pkForTesting1,
		ParentStakeID:            pkForTesting1,
		Body:                     []byte("This is a body text"),
		CreatorBasisPoints:       10 * 100,
		StakeMultipleBasisPoints: 2 * 100 * 100,
		TimestampNanos:           uint64(1234567890123),
		IsHidden:                 true,
	}

	data, err := txMeta.ToBytes(false)
	require.NoError(err)

	testMeta, err := NewTxnMetadata(TxnTypeSubmitPost)
	require.NoError(err)
	err = testMeta.FromBytes(data)
	require.NoError(err)
	require.Equal(testMeta, txMeta)
}

func TestSerializeUpdateProfile(t *testing.T) {
	assert := assert.New(t)
	require := require.New(t)
	_ = assert
	_ = require

	txMeta := &UpdateProfileMetadata{
		ProfilePublicKey:            pkForTesting1,
		NewUsername:                 []byte("new username"),
		NewDescription:              []byte("new description"),
		NewProfilePic:               []byte("profile pic data"),
		NewCreatorBasisPoints:       10 * 100,
		NewStakeMultipleBasisPoints: 2 * 100 * 100,
	}

	data, err := txMeta.ToBytes(false)
	require.NoError(err)

	testMeta, err := NewTxnMetadata(TxnTypeUpdateProfile)
	require.NoError(err)
	err = testMeta.FromBytes(data)
	require.NoError(err)
	require.Equal(testMeta, txMeta)
}

func TestSerializeCreatorCoin(t *testing.T) {
	assert := assert.New(t)
	require := require.New(t)
	_ = assert
	_ = require

	txMeta := &CreatorCoinMetadataa{}
	txMeta.ProfilePublicKey = []byte{
		0x00, 0x01, 0x02, 0x03, 0x04, 0x05, 0x06, 0x07, 0x08, 0x09,
		0x00, 0x01, 0x02, 0x03, 0x04, 0x05, 0x06, 0x07, 0x08, 0x09,
		0x00, 0x01, 0x02, 0x03, 0x04, 0x05, 0x06, 0x07, 0x08, 0x09,
		0x00, 0x01}
	faker.FakeData(&txMeta)

	data, err := txMeta.ToBytes(false)
	require.NoError(err)

	testMeta, err := NewTxnMetadata(TxnTypeCreatorCoin)
	require.NoError(err)
	err = testMeta.FromBytes(data)
	require.NoError(err)
	require.Equal(txMeta, testMeta)
}

func TestSerializeCreatorCoinTransfer(t *testing.T) {
	assert := assert.New(t)
	require := require.New(t)
	_ = assert
	_ = require

	txMeta := &CreatorCoinTransferMetadataa{}
	txMeta.ProfilePublicKey = []byte{
		0x00, 0x01, 0x02, 0x03, 0x04, 0x05, 0x06, 0x07, 0x08, 0x09,
		0x00, 0x01, 0x02, 0x03, 0x04, 0x05, 0x06, 0x07, 0x08, 0x09,
		0x00, 0x01, 0x02, 0x03, 0x04, 0x05, 0x06, 0x07, 0x08, 0x09,
		0x00, 0x01, 0x02}
	faker.FakeData(&txMeta)

	data, err := txMeta.ToBytes(false)
	require.NoError(err)

	testMeta, err := NewTxnMetadata(TxnTypeCreatorCoinTransfer)
	require.NoError(err)
	err = testMeta.FromBytes(data)
	require.NoError(err)
	require.Equal(txMeta, testMeta)
}

func TestSerializeCreateNFT(t *testing.T) {
	assert := assert.New(t)
	require := require.New(t)
	_ = assert
	_ = require

	txMeta := &CreateNFTMetadata{}
	txMeta.NFTPostHash = &BlockHash{
		0, 1, 2, 3, 4, 5, 6, 7, 8, 9,
		0, 1, 2, 3, 4, 5, 6, 7, 8, 9,
		0, 1, 2, 3, 4, 5, 6, 7, 8, 9, 0, 1}
	txMeta.NumCopies = uint64(100)
	txMeta.HasUnlockable = true
	txMeta.IsForSale = true
	txMeta.MinBidAmountNanos = 9876
	txMeta.NFTRoyaltyToCreatorBasisPoints = 1234
	txMeta.NFTRoyaltyToCoinBasisPoints = 4321

	data, err := txMeta.ToBytes(false)
	require.NoError(err)

	testMeta, err := NewTxnMetadata(TxnTypeCreateNFT)
	require.NoError(err)
	err = testMeta.FromBytes(data)
	require.NoError(err)
	require.Equal(txMeta, testMeta)
}

func TestSerializeUpdateNFT(t *testing.T) {
	assert := assert.New(t)
	require := require.New(t)
	_ = assert
	_ = require

	txMeta := &UpdateNFTMetadata{}
	txMeta.NFTPostHash = &BlockHash{
		0, 1, 2, 3, 4, 5, 6, 7, 8, 9,
		0, 1, 2, 3, 4, 5, 6, 7, 8, 9,
		0, 1, 2, 3, 4, 5, 6, 7, 8, 9, 0, 1}
	txMeta.SerialNumber = uint64(99)
	txMeta.IsForSale = true
	txMeta.MinBidAmountNanos = 9876

	data, err := txMeta.ToBytes(false)
	require.NoError(err)

	testMeta, err := NewTxnMetadata(TxnTypeUpdateNFT)
	require.NoError(err)
	err = testMeta.FromBytes(data)
	require.NoError(err)
	require.Equal(txMeta, testMeta)
}

func TestSerializeAcceptNFTBid(t *testing.T) {
	assert := assert.New(t)
	require := require.New(t)
	_ = assert
	_ = require

	txMeta := &AcceptNFTBidMetadata{}
	txMeta.NFTPostHash = &BlockHash{
		0, 1, 2, 3, 4, 5, 6, 7, 8, 9,
		0, 1, 2, 3, 4, 5, 6, 7, 8, 9,
		0, 1, 2, 3, 4, 5, 6, 7, 8, 9, 0, 1}
	txMeta.SerialNumber = uint64(99)
	txMeta.BidderPKID = PublicKeyToPKID([]byte{
		0x00, 0x01, 0x02, 0x03, 0x04, 0x05, 0x06, 0x07, 0x08, 0x09,
		0x00, 0x01, 0x02, 0x03, 0x04, 0x05, 0x06, 0x07, 0x08, 0x09,
		0x00, 0x01, 0x02, 0x03, 0x04, 0x05, 0x06, 0x07, 0x08, 0x09,
		0x00, 0x01, 0x02})
	txMeta.BidAmountNanos = 999
	txMeta.BidderInputs = []*DeSoInput{
		{
			TxID: *CopyBytesIntoBlockHash([]byte{
				// random bytes
				0x01, 0x02, 0x03, 0x04, 0x05, 0x06, 0x07, 0x08, 0x09, 0x10,
				0x11, 0x12, 0x13, 0x14, 0x15, 0x16, 0x17, 0x18, 0x19, 0x20,
				0x21, 0x22, 0x23, 0x24, 0x25, 0x26, 0x27, 0x28, 0x29, 0x30,
				0x31, 0x32,
			}),
			Index: 111,
		},
		{
			TxID: *CopyBytesIntoBlockHash([]byte{
				// random bytes
				0x41, 0x42, 0x43, 0x44, 0x45, 0x46, 0x47, 0x48, 0x49, 0x50,
				0x61, 0x62, 0x63, 0x64, 0x65, 0x66, 0x67, 0x68, 0x69, 0x70,
				0x81, 0x82, 0x83, 0x84, 0x85, 0x86, 0x87, 0x88, 0x89, 0x90,
				0x91, 0x92,
			}),
			Index: 222,
		},
	}
	txMeta.UnlockableText = []byte("accept nft bid")

	data, err := txMeta.ToBytes(false)
	require.NoError(err)

	testMeta, err := NewTxnMetadata(TxnTypeAcceptNFTBid)
	require.NoError(err)
	err = testMeta.FromBytes(data)
	require.NoError(err)
	require.Equal(txMeta, testMeta)
}

func TestSerializeNFTBid(t *testing.T) {
	assert := assert.New(t)
	require := require.New(t)
	_ = assert
	_ = require

	txMeta := &NFTBidMetadata{}
	txMeta.NFTPostHash = &BlockHash{
		0, 1, 2, 3, 4, 5, 6, 7, 8, 9,
		0, 1, 2, 3, 4, 5, 6, 7, 8, 9,
		0, 1, 2, 3, 4, 5, 6, 7, 8, 9, 0, 1}
	txMeta.SerialNumber = uint64(99)
	txMeta.BidAmountNanos = uint64(123456789)

	data, err := txMeta.ToBytes(false)
	require.NoError(err)

	testMeta, err := NewTxnMetadata(TxnTypeNFTBid)
	require.NoError(err)
	err = testMeta.FromBytes(data)
	require.NoError(err)
	require.Equal(txMeta, testMeta)
}

func TestSerializeNFTTransfer(t *testing.T) {
	assert := assert.New(t)
	require := require.New(t)
	_ = assert
	_ = require

	txMeta := &NFTTransferMetadata{}
	txMeta.NFTPostHash = &BlockHash{
		0, 1, 2, 3, 4, 5, 6, 7, 8, 9,
		0, 1, 2, 3, 4, 5, 6, 7, 8, 9,
		0, 1, 2, 3, 4, 5, 6, 7, 8, 9, 0, 1}
	txMeta.SerialNumber = uint64(99)
	txMeta.ReceiverPublicKey = []byte{
		0x00, 0x01, 0x02, 0x03, 0x04, 0x05, 0x06, 0x07, 0x08, 0x09,
		0x00, 0x01, 0x02, 0x03, 0x04, 0x05, 0x06, 0x07, 0x08, 0x09,
		0x00, 0x01, 0x02, 0x03, 0x04, 0x05, 0x06, 0x07, 0x08, 0x09,
		0x00, 0x01, 0x02}
	txMeta.UnlockableText = []byte("accept nft bid")

	data, err := txMeta.ToBytes(false)
	require.NoError(err)

	testMeta, err := NewTxnMetadata(TxnTypeNFTTransfer)
	require.NoError(err)
	err = testMeta.FromBytes(data)
	require.NoError(err)
	require.Equal(txMeta, testMeta)
}

func TestAcceptNFTTransfer(t *testing.T) {
	assert := assert.New(t)
	require := require.New(t)
	_ = assert
	_ = require

	txMeta := &AcceptNFTTransferMetadata{}
	txMeta.NFTPostHash = &BlockHash{
		0, 1, 2, 3, 4, 5, 6, 7, 8, 9,
		0, 1, 2, 3, 4, 5, 6, 7, 8, 9,
		0, 1, 2, 3, 4, 5, 6, 7, 8, 9, 0, 1}
	txMeta.SerialNumber = uint64(99)

	data, err := txMeta.ToBytes(false)
	require.NoError(err)

	testMeta, err := NewTxnMetadata(TxnTypeAcceptNFTTransfer)
	require.NoError(err)
	err = testMeta.FromBytes(data)
	require.NoError(err)
	require.Equal(txMeta, testMeta)
}

func TestBurnNFT(t *testing.T) {
	assert := assert.New(t)
	require := require.New(t)
	_ = assert
	_ = require

	txMeta := &BurnNFTMetadata{}
	txMeta.NFTPostHash = &BlockHash{
		0, 1, 2, 3, 4, 5, 6, 7, 8, 9,
		0, 1, 2, 3, 4, 5, 6, 7, 8, 9,
		0, 1, 2, 3, 4, 5, 6, 7, 8, 9, 0, 1}
	txMeta.SerialNumber = uint64(99)

	data, err := txMeta.ToBytes(false)
	require.NoError(err)

	testMeta, err := NewTxnMetadata(TxnTypeBurnNFT)
	require.NoError(err)
	err = testMeta.FromBytes(data)
	require.NoError(err)
	require.Equal(txMeta, testMeta)
}

func TestDAOCoin(t *testing.T) {
	assert := assert.New(t)
	require := require.New(t)
	_ = assert
	_ = require

	{
		txMeta := &DAOCoinMetadata{}
		txMeta.ProfilePublicKey = []byte{
			0x00, 0x01, 0x02, 0x03, 0x04, 0x05, 0x06, 0x07, 0x08, 0x09,
			0x00, 0x01, 0x02, 0x03, 0x04, 0x05, 0x06, 0x07, 0x08, 0x09,
			0x00, 0x01, 0x02, 0x03, 0x04, 0x05, 0x06, 0x07, 0x08, 0x09,
			0x00, 0x01, 0x02}
		txMeta.OperationType = DAOCoinOperationTypeMint
		txMeta.CoinsToMintNanos = *uint256.NewInt().SetUint64(100)

		data, err := txMeta.ToBytes(false)
		require.NoError(err)

		testMeta, err := NewTxnMetadata(TxnTypeDAOCoin)
		require.NoError(err)
		err = testMeta.FromBytes(data)
		require.NoError(err)
		require.Equal(txMeta, testMeta)
	}

	{
		txMeta := &DAOCoinMetadata{}
		txMeta.ProfilePublicKey = []byte{
			0x00, 0x01, 0x02, 0x03, 0x04, 0x05, 0x06, 0x07, 0x08, 0x09,
			0x00, 0x01, 0x02, 0x03, 0x04, 0x05, 0x06, 0x07, 0x08, 0x09,
			0x00, 0x01, 0x02, 0x03, 0x04, 0x05, 0x06, 0x07, 0x08, 0x09,
			0x00, 0x01, 0x02}
		txMeta.OperationType = DAOCoinOperationTypeBurn
		txMeta.CoinsToBurnNanos = *uint256.NewInt().SetUint64(100)

		data, err := txMeta.ToBytes(false)
		require.NoError(err)

		testMeta, err := NewTxnMetadata(TxnTypeDAOCoin)
		require.NoError(err)
		err = testMeta.FromBytes(data)
		require.NoError(err)
		require.Equal(txMeta, testMeta)
	}

	{
		txMeta := &DAOCoinMetadata{}
		txMeta.ProfilePublicKey = []byte{
			0x00, 0x01, 0x02, 0x03, 0x04, 0x05, 0x06, 0x07, 0x08, 0x09,
			0x00, 0x01, 0x02, 0x03, 0x04, 0x05, 0x06, 0x07, 0x08, 0x09,
			0x00, 0x01, 0x02, 0x03, 0x04, 0x05, 0x06, 0x07, 0x08, 0x09,
			0x00, 0x01, 0x02}
		txMeta.OperationType = DAOCoinOperationTypeDisableMinting

		data, err := txMeta.ToBytes(false)
		require.NoError(err)

		testMeta, err := NewTxnMetadata(TxnTypeDAOCoin)
		require.NoError(err)
		err = testMeta.FromBytes(data)
		require.NoError(err)
		require.Equal(txMeta, testMeta)
	}

	{
		txMeta := &DAOCoinMetadata{}
		txMeta.ProfilePublicKey = []byte{
			0x00, 0x01, 0x02, 0x03, 0x04, 0x05, 0x06, 0x07, 0x08, 0x09,
			0x00, 0x01, 0x02, 0x03, 0x04, 0x05, 0x06, 0x07, 0x08, 0x09,
			0x00, 0x01, 0x02, 0x03, 0x04, 0x05, 0x06, 0x07, 0x08, 0x09,
			0x00, 0x01, 0x02}
		txMeta.OperationType = DAOCoinOperationTypeUpdateTransferRestrictionStatus
		txMeta.TransferRestrictionStatus = TransferRestrictionStatusProfileOwnerOnly

		data, err := txMeta.ToBytes(false)
		require.NoError(err)

		testMeta, err := NewTxnMetadata(TxnTypeDAOCoin)
		require.NoError(err)
		err = testMeta.FromBytes(data)
		require.NoError(err)
		require.Equal(txMeta, testMeta)
	}
}

func TestDAOCoinTransfer(t *testing.T) {
	assert := assert.New(t)
	require := require.New(t)
	_ = assert
	_ = require

	txMeta := &DAOCoinTransferMetadata{}
	txMeta.ProfilePublicKey = []byte{
		0x00, 0x01, 0x02, 0x03, 0x04, 0x05, 0x06, 0x07, 0x08, 0x09,
		0x00, 0x01, 0x02, 0x03, 0x04, 0x05, 0x06, 0x07, 0x08, 0x09,
		0x00, 0x01, 0x02, 0x03, 0x04, 0x05, 0x06, 0x07, 0x08, 0x09,
		0x00, 0x01, 0x02}
	txMeta.ReceiverPublicKey = []byte{
		0x00, 0x01, 0x02, 0x03, 0x04, 0x05, 0x06, 0x07, 0x08, 0x09,
		0x00, 0x01, 0x02, 0x03, 0x04, 0x05, 0x06, 0x07, 0x08, 0x09,
		0x00, 0x01, 0x02, 0x03, 0x04, 0x05, 0x06, 0x07, 0x08, 0x09,
		0x00, 0x01, 0x02}
	txMeta.DAOCoinToTransferNanos = *uint256.NewInt().SetUint64(100)

	data, err := txMeta.ToBytes(false)
	require.NoError(err)

	testMeta, err := NewTxnMetadata(TxnTypeDAOCoinTransfer)
	require.NoError(err)
	err = testMeta.FromBytes(data)
	require.NoError(err)
	require.Equal(txMeta, testMeta)
}

func TestMessagingKey(t *testing.T) {
	require := require.New(t)

	m0PrivBytes, _, err := Base58CheckDecode(m0Priv)
	require.NoError(err)

	privKey, pubKey := btcec.PrivKeyFromBytes(btcec.S256(), m0PrivBytes)
	hash := Sha256DoubleHash([]byte{0x00, 0x01})
	signature, err := privKey.Sign(hash[:])
	require.NoError(err)

	encrypted, err := EncryptBytesWithPublicKey(hash[:], pubKey.ToECDSA())
	require.NoError(err)

	keyName := []byte{
		0x00, 0x01, 0x02, 0x03, 0x04, 0x05, 0x06, 0x07, 0x08, 0x09,
		0x00, 0x01, 0x02, 0x03, 0x04, 0x05, 0x06, 0x07, 0x08, 0x09,
		0x00, 0x01, 0x02, 0x03, 0x04, 0x05, 0x06, 0x07, 0x08, 0x09,
		0x00, 0x01,
	}

	txMeta := MessagingGroupMetadata{
		MessagingPublicKey:    m0PkBytes,
		MessagingGroupKeyName: keyName,
		GroupOwnerSignature:   signature.Serialize(),
		MessagingGroupMembers: []*MessagingGroupMember{},
	}

	data, err := txMeta.ToBytes(false)
	require.NoError(err)

	testTxMeta, err := NewTxnMetadata(TxnTypeMessagingGroup)
	require.NoError(err)
	err = testTxMeta.FromBytes(data)
	require.NoError(err)
	testData, err := testTxMeta.ToBytes(false)
	require.NoError(err)
	require.Equal(data, testData)

	txMeta.MessagingGroupMembers = append(txMeta.MessagingGroupMembers, &MessagingGroupMember{
		GroupMemberPublicKey: NewPublicKey(m1PkBytes),
		GroupMemberKeyName:   NewGroupKeyName(keyName),
		EncryptedKey:         encrypted,
	})
	txMeta.MessagingGroupMembers = append(txMeta.MessagingGroupMembers, &MessagingGroupMember{
		GroupMemberPublicKey: NewPublicKey(m2PkBytes),
		GroupMemberKeyName:   NewGroupKeyName(keyName),
		EncryptedKey:         encrypted,
	})
	data, err = txMeta.ToBytes(false)
	require.NoError(err)

	testTxMeta, err = NewTxnMetadata(TxnTypeMessagingGroup)
	require.NoError(err)
	err = testTxMeta.FromBytes(data)
	require.NoError(err)
	testData, err = testTxMeta.ToBytes(false)
	require.NoError(err)
	require.Equal(data, testData)
}

func TestDecodeHeaderVersion0(t *testing.T) {
	assert := assert.New(t)
	require := require.New(t)
	_, _ = assert, require

	// This header was serialized on an old branch that does not incorporate the v1 changes
	headerHex := "0000000002030405060708091011121314151617181920212223242526272829303132333435363738394041424344454647484950515253545556575859606162636465737271709f86010040e20100"
	headerBytes, err := hex.DecodeString(headerHex)
	require.NoError(err)
	v0Header := &MsgDeSoHeader{}
	v0Header.FromBytes(headerBytes)

	require.Equal(expectedV0Header, v0Header)

	// Serialize the expected header and verify the same hex is produced
	expectedBytes, err := expectedV0Header.ToBytes(false)
	require.NoError(err)

	require.Equal(expectedBytes, headerBytes)
}

func TestDecodeBlockVersion0(t *testing.T) {
	assert := assert.New(t)
	require := require.New(t)
	_, _ = assert, require

	blockHex := "500000000002030405060708091011121314151617181920212223242526272829303132333435363738394041424344454647484950515253545556575859606162636465737271709f86010040e2010002bd010201020304050607080910111213141516171819202122232425262728293031326f4142434445464748495061626364656667686970818283848586878889909192de0102010203040506070809102122232425262728293021222324252627282930212223cd02313233343536373839104142434445464748493021222324252627282930212223cd02011514919293949596979899107172737475767778799009112233445566778899010864756d6d796b657905010203040500ae010221222324252627282930111213141516171819200102030405060708091031326f6162636465666768697041424344454647484950818283848586878889909192de0102212223242526272829300102030405060708091021222324252627282930212223cd02414243444546474849303132333435363738391021222324252627282930212223cd020115147172737475767778799091929394959697989910095566778811223344990000"
	blockBytes, err := hex.DecodeString(blockHex)
	require.NoError(err)
	v0Block := &MsgDeSoBlock{}
	v0Block.FromBytes(blockBytes)

	expectedV0Block := *expectedBlock
	expectedV0Block.Header = expectedV0Header
	expectedV0Block.BlockProducerInfo = nil

	require.Equal(&expectedV0Block, v0Block)

	// Serialize the expected block and verify the same hex is produced
	expectedBytes, err := expectedV0Block.ToBytes(false)
	require.NoError(err)

	require.Equal(expectedBytes, blockBytes)
}

// This test will test determinism and correctness of TransactionSpendingLimit.ToMetamaskString().
func TestSpendingLimitMetamaskString(t *testing.T) {
	require := require.New(t)
	_ = require

	// Number of operations to choose from during tests. The following fields should reflect the upper bound on
	// the corresponding TransactionSpendingLimit fields.
	maxTxnType := 26
	maxCreatorCoinLimitOperation := 4
	maxDAOCoinLimitOperation := 6
	maxNFTLimitOperation := 7

	// Number of random operations to generate for each field.
	testOperationCount := 2

	// We test different configurations of TransactionSpendingLimit fields.
	// Generate a random GlobalDESOLimit field.
	_populateTotalDESOLimit := func() uint64 {
		return rand.Uint64()
	}
	// Generate a random TransactionCountLimitMap field.
	_populateTransactionCountLimitMap := func(operationCount int) map[TxnType]uint64 {
		operationMap := make(map[TxnType]uint64)

		var indexList []byte
		for ii := 0; ii < maxTxnType; ii++ {
			indexList = append(indexList, byte(ii))
		}
		rand.Shuffle(len(indexList), func(i, j int) {
			temp := indexList[i]
			indexList[i] = indexList[j]
			indexList[j] = temp
		})

		if operationCount > maxTxnType {
			operationCount = maxTxnType
		}
		for ii := 0; ii < operationCount; ii++ {
			txnTyp := TxnType(indexList[ii])
			operationMap[txnTyp] = rand.Uint64()
		}
		return operationMap
	}
	// Generate a random TransactionCountLimitMap field.
	_populateCreatorCoinOperationLimitMap := func(operationCount int) map[CreatorCoinOperationLimitKey]uint64 {
		operationMap := make(map[CreatorCoinOperationLimitKey]uint64)

		for ; operationCount > 0; operationCount-- {
			randomCreatorCoinOperationKey := CreatorCoinOperationLimitKey{
				CreatorPKID: *NewPKID(RandomBytes(int32(PublicKeyLenCompressed))),
				Operation:   CreatorCoinLimitOperation(uint8(rand.Int()%maxCreatorCoinLimitOperation + 1)),
			}
			operationMap[randomCreatorCoinOperationKey] = rand.Uint64()
		}
		return operationMap
	}
	// Generate a random DAOCoinOperationLimitMap field.
	_populateDAOCoinOperationLimitMap := func(operationCount int) map[DAOCoinOperationLimitKey]uint64 {
		operationMap := make(map[DAOCoinOperationLimitKey]uint64)

		for ; operationCount > 0; operationCount-- {
			randomDAOCoinOperationKey := DAOCoinOperationLimitKey{
				CreatorPKID: *NewPKID(RandomBytes(int32(PublicKeyLenCompressed))),
				Operation:   DAOCoinLimitOperation(uint8(rand.Int()%maxDAOCoinLimitOperation + 1)),
			}
			operationMap[randomDAOCoinOperationKey] = rand.Uint64()
		}
		return operationMap
	}
	// Generate a random NFTOperationLimitMap field.
	_populateNFTOperationLimitKey := func(operationCount int) map[NFTOperationLimitKey]uint64 {
		operationMap := make(map[NFTOperationLimitKey]uint64)

		for ; operationCount > 0; operationCount-- {
			randomNFTOperationKey := NFTOperationLimitKey{
				BlockHash:    *NewBlockHash(RandomBytes(HashSizeBytes)),
				SerialNumber: rand.Uint64(),
				Operation:    NFTLimitOperation(uint8(rand.Int()%maxNFTLimitOperation + 1)),
			}
			operationMap[randomNFTOperationKey] = rand.Uint64()
		}
		return operationMap
	}
	// Generate a random DAOCoinLimitOrderLimitMap field.
	_populateDAOCoinLimitOrderLimitMap := func(operationCount int) map[DAOCoinLimitOrderLimitKey]uint64 {
		operationMap := make(map[DAOCoinLimitOrderLimitKey]uint64)

		for ; operationCount > 0; operationCount-- {
			randomDAOLimitOperation := DAOCoinLimitOrderLimitKey{
				BuyingDAOCoinCreatorPKID:  *NewPKID(RandomBytes(int32(PublicKeyLenCompressed))),
				SellingDAOCoinCreatorPKID: *NewPKID(RandomBytes(int32(PublicKeyLenCompressed))),
			}
			operationMap[randomDAOLimitOperation] = rand.Uint64()
		}
		return operationMap
	}

	// Test encoding of all possible combinations of TransactionSpendingLimit fields.
	_runTestOnSpendingLimit := func(spendingLimit *TransactionSpendingLimit, params *DeSoParams) bool {
		return spendingLimit.ToMetamaskString(params) == spendingLimit.ToMetamaskString(params)
	}

	// Do the binomial sum trick 2^n = \sum^n_{i=0} (n choose i)
	for ii := 0; ii < 1<<(reflect.ValueOf(TransactionSpendingLimit{}).Type().NumField()); ii++ {
		spendingLimit := TransactionSpendingLimit{}
		if ii&(1<<0) > 0 {
			spendingLimit.GlobalDESOLimit = _populateTotalDESOLimit()
		}
		if ii&(1<<1) > 0 {
			spendingLimit.TransactionCountLimitMap = _populateTransactionCountLimitMap(testOperationCount)
		}
		if ii&(1<<2) > 0 {
			spendingLimit.CreatorCoinOperationLimitMap = _populateCreatorCoinOperationLimitMap(testOperationCount)
		}
		if ii&(1<<3) > 0 {
			spendingLimit.DAOCoinOperationLimitMap = _populateDAOCoinOperationLimitMap(testOperationCount)
		}
		if ii&(1<<4) > 0 {
			spendingLimit.NFTOperationLimitMap = _populateNFTOperationLimitKey(testOperationCount)
		}
		if ii&(1<<5) > 0 {
			spendingLimit.DAOCoinLimitOrderLimitMap = _populateDAOCoinLimitOrderLimitMap(testOperationCount)
		}
		// Make sure the encoding is deterministic.
		require.Equal(true, _runTestOnSpendingLimit(&spendingLimit, &DeSoTestnetParams))
		require.Equal(true, _runTestOnSpendingLimit(&spendingLimit, &DeSoMainnetParams))

		// Make sure the encoding contains all the spending limit fields
		_verifyEncodingCorrectness := func(tsl *TransactionSpendingLimit, params *DeSoParams) bool {
			encoding := spendingLimit.ToMetamaskString(params)
			if tsl.GlobalDESOLimit > 0 {
				if !strings.Contains(encoding, strconv.FormatUint(tsl.GlobalDESOLimit, 10)) {
					return false
				}
			}
			if len(tsl.TransactionCountLimitMap) > 0 {
				for txnType, limit := range tsl.TransactionCountLimitMap {
					if !strings.Contains(encoding, txnType.String()) {
						return false
					}
					if !strings.Contains(encoding, strconv.FormatUint(limit, 10)) {
						return false
					}
				}
			}
			if len(tsl.CreatorCoinOperationLimitMap) > 0 {
				for limitKey, limit := range tsl.CreatorCoinOperationLimitMap {
					if !strings.Contains(encoding, Base58CheckEncode(limitKey.CreatorPKID.ToBytes(), false, params)) {
						return false
					}
					if !strings.Contains(encoding, limitKey.Operation.ToString()) {
						return false
					}
					if !strings.Contains(encoding, strconv.FormatUint(limit, 10)) {
						return false
					}
				}
			}
			if len(tsl.DAOCoinOperationLimitMap) > 0 {
				for limitKey, limit := range tsl.DAOCoinOperationLimitMap {
					if !strings.Contains(encoding, Base58CheckEncode(limitKey.CreatorPKID.ToBytes(), false, params)) {
						return false
					}
					if !strings.Contains(encoding, limitKey.Operation.ToString()) {
						return false
					}
					if !strings.Contains(encoding, strconv.FormatUint(limit, 10)) {
						return false
					}
				}
			}
			if len(tsl.NFTOperationLimitMap) > 0 {
				for limitKey, limit := range tsl.NFTOperationLimitMap {
					if !strings.Contains(encoding, limitKey.BlockHash.String()) {
						return false
					}
					if !strings.Contains(encoding, strconv.FormatUint(limitKey.SerialNumber, 10)) {
						return false
					}
					if !strings.Contains(encoding, limitKey.Operation.ToString()) {
						return false
					}
					if !strings.Contains(encoding, strconv.FormatUint(limit, 10)) {
						return false
					}
				}
			}
			if len(tsl.DAOCoinLimitOrderLimitMap) > 0 {
				for limitKey, limit := range tsl.DAOCoinLimitOrderLimitMap {
					if !strings.Contains(encoding, Base58CheckEncode(limitKey.BuyingDAOCoinCreatorPKID.ToBytes(), false, params)) {
						return false
					}
					if !strings.Contains(encoding, Base58CheckEncode(limitKey.SellingDAOCoinCreatorPKID.ToBytes(), false, params)) {
						return false
					}
					if !strings.Contains(encoding, strconv.FormatUint(limit, 10)) {
						return false
					}
				}
			}
			return true
		}
		require.Equal(true, _verifyEncodingCorrectness(&spendingLimit, &DeSoTestnetParams))
		require.Equal(true, _verifyEncodingCorrectness(&spendingLimit, &DeSoMainnetParams))
	}
}

<<<<<<< HEAD
=======
// Test encoding of unlimited derived key spending limits.
func TestUnlimitedSpendingLimitMetamaskEncoding(t *testing.T) {
	require := require.New(t)

	// Set the blockheights for encoder migration.
	GlobalDeSoParams = DeSoTestnetParams
	GlobalDeSoParams.ForkHeights.DeSoUnlimitedDerivedKeysAndMessagesMutingAndMembershipIndexBlockHeight = 0
	for ii := range GlobalDeSoParams.EncoderMigrationHeightsList {
		GlobalDeSoParams.EncoderMigrationHeightsList[ii].Height = 0
	}

	// Encode the spending limit with just the IsUnlimited field.
	spendingLimit := &TransactionSpendingLimit{
		IsUnlimited: true,
	}

	// Test the spending limit encoding using the standard scheme.
	spendingLimitBytes, err := spendingLimit.ToBytes(1)
	require.NoError(err)
	require.Equal(true, reflect.DeepEqual(spendingLimitBytes, []byte{0, 0, 0, 0, 0, 0, 1}))

	// Test the spending limit encoding using the metamask scheme.
	require.Equal(true, reflect.DeepEqual(
		"Spending limits on the derived key:\nFULL ACCESS",
		spendingLimit.ToMetamaskString(&GlobalDeSoParams),
	))
}

>>>>>>> 5141a587
// Verify that DeSoSignature.SerializeCompact correctly encodes the signature into compact format.
func TestDeSoSignature_SerializeCompact(t *testing.T) {
	require := require.New(t)
	_ = require

	// Number of test cases. In each test case we generate a new signer private key.
	numTestCases := 100
	// Number of messages signed for each signer private key.
	numIterations := 10

	for ; numTestCases > 0; numTestCases-- {
		// Generate a random (private, public) keypair.
		privateKey, err := btcec.NewPrivateKey(btcec.S256())
		require.NoError(err)
		publicKeyBytes := privateKey.PubKey().SerializeCompressed()

		for iter := 0; iter < numIterations; iter++ {
			// Generate a random message and sign it.
			message := RandomBytes(10)
			messageHash := Sha256DoubleHash(message)[:]
<<<<<<< HEAD
			signature, err := privateKey.Sign(messageHash)
			require.NoError(err)

			// Find the recoveryId by using btcec compact signing.
			signatureCompact, err := btcec.SignCompact(btcec.S256(), privateKey, messageHash, true)
			require.NoError(err)
			// reference: https://github.com/btcsuite/btcd/blob/2f508/btcec/signature.go#L424
			recoveryId := (signatureCompact[0] - compactSigMagicOffset) & ^byte(compactSigCompPubKey)
			desoSignature := DeSoSignature{
				Sign:       signature,
				RecoveryId: recoveryId,
			}

			// Use the DeSoSignature.SerializeCompact encoding.
			signatureCompactCustom, err := desoSignature.SerializeCompact()
=======
			desoSignature, err := SignRecoverable(messageHash, privateKey)
			require.NoError(err)

			// Verify that the compact signature is equal to what we serialized.
			signatureCompact, err := btcec.SignCompact(btcec.S256(), privateKey, messageHash, true)
			require.NoError(err)

			// Use the DeSoSignature.SerializeCompact encoding.
			signatureCompactCustom, err := desoSignature._btcecSerializeCompact()
>>>>>>> 5141a587
			require.NoError(err)
			// Make sure the btcec and our custom encoding are identical.
			require.Equal(true, reflect.DeepEqual(signatureCompact, signatureCompactCustom))

			// Recover the public key from our custom encoding.
			recoveredPublicKey, _, err := btcec.RecoverCompact(btcec.S256(), signatureCompactCustom, messageHash)
			require.NoError(err)

			// Verify that the recovered public key matches the original public key.
			recoveredPublicKeyBytes := recoveredPublicKey.SerializeCompressed()
			require.Equal(true, reflect.DeepEqual(publicKeyBytes, recoveredPublicKeyBytes))
		}
	}
}<|MERGE_RESOLUTION|>--- conflicted
+++ resolved
@@ -1504,8 +1504,6 @@
 	}
 }
 
-<<<<<<< HEAD
-=======
 // Test encoding of unlimited derived key spending limits.
 func TestUnlimitedSpendingLimitMetamaskEncoding(t *testing.T) {
 	require := require.New(t)
@@ -1534,7 +1532,6 @@
 	))
 }
 
->>>>>>> 5141a587
 // Verify that DeSoSignature.SerializeCompact correctly encodes the signature into compact format.
 func TestDeSoSignature_SerializeCompact(t *testing.T) {
 	require := require.New(t)
@@ -1555,23 +1552,6 @@
 			// Generate a random message and sign it.
 			message := RandomBytes(10)
 			messageHash := Sha256DoubleHash(message)[:]
-<<<<<<< HEAD
-			signature, err := privateKey.Sign(messageHash)
-			require.NoError(err)
-
-			// Find the recoveryId by using btcec compact signing.
-			signatureCompact, err := btcec.SignCompact(btcec.S256(), privateKey, messageHash, true)
-			require.NoError(err)
-			// reference: https://github.com/btcsuite/btcd/blob/2f508/btcec/signature.go#L424
-			recoveryId := (signatureCompact[0] - compactSigMagicOffset) & ^byte(compactSigCompPubKey)
-			desoSignature := DeSoSignature{
-				Sign:       signature,
-				RecoveryId: recoveryId,
-			}
-
-			// Use the DeSoSignature.SerializeCompact encoding.
-			signatureCompactCustom, err := desoSignature.SerializeCompact()
-=======
 			desoSignature, err := SignRecoverable(messageHash, privateKey)
 			require.NoError(err)
 
@@ -1581,7 +1561,6 @@
 
 			// Use the DeSoSignature.SerializeCompact encoding.
 			signatureCompactCustom, err := desoSignature._btcecSerializeCompact()
->>>>>>> 5141a587
 			require.NoError(err)
 			// Make sure the btcec and our custom encoding are identical.
 			require.Equal(true, reflect.DeepEqual(signatureCompact, signatureCompactCustom))
