package lib

import (
	"encoding/hex"
	"flag"
	"fmt"
	embeddedpostgres "github.com/fergusstrange/embedded-postgres"
	"github.com/go-pg/pg/v10"
	"log"
	"math/big"
	"math/rand"
	"os"
	"runtime"
	"testing"
	"time"

	chainlib "github.com/btcsuite/btcd/blockchain"
	"github.com/btcsuite/btcd/btcec"
	"github.com/dgraph-io/badger/v3"
	"github.com/golang/glog"
	"github.com/stretchr/testify/assert"
	"github.com/stretchr/testify/require"
)

const (
	// go run transaction_util.go --manual_entropy_hex=0,1
	senderPkString      = "tBCKXFJEDSF7Thcc6BUBcB6kicE5qzmLbAtvFf9LfKSXN4LwFt36oX"
	senderPrivString    = "tbc31669t2YuZ2mi1VLtK6a17RXFPdsuBDcenPLc1eU1ZVRHF9Zv4"
	recipientPkString   = "tBCKXU8pf7nkn8M38sYJeAwiBP7HbSJWy9Zmn4sHNL6gA6ahkriymq"
	recipientPrivString = "tbc24UM432ikvtmyv4zus7HomtUYkxNg3B3HusSLghVxoQXKi9QjZ"

	moneyPkString   = "tBCKVUCQ9WxpVmNthS2PKfY1BCxG4GkWvXqDhQ4q3zLtiwKVUNMGYS"
	moneyPrivString = "tbc2yg6BS7we86H8WUF2xSAmnyJ1x63ZqXaiDkE2mostsxpfmCZiB"

	blockSignerSeed = "essence camp ghost remove document vault ladder swim pupil index apart ring"
	blockSignerPk   = "BC1YLiQ86kwXUy3nfK391xht7N72UmbFY6bGrUsds1A7QKZrs4jJsxo"
)

func TestProcessBlock(t *testing.T) {
	assert := assert.New(t)
	require := require.New(t)
	_ = assert
	_ = require

	//hexBytes, _ := hex.DecodeString("ffffffffffffffffffffffffffffffffffffffffffffffffffffffffffffffff")
	{
		hexBytes, err := hex.DecodeString("00000000e9a0b8435a2fc5e19952ceb3a2d5042fb87b6d5f180ea825f3a4cd65")
		assert.NoError(err)
		assert.Equal("000000000000000000000000000000000000000000000000000000011883b96c", fmt.Sprintf("%064x", *ExpectedWorkForBlockHash(CopyBytesIntoBlockHash(hexBytes))))

	}
	// Satoshi's genesis block hash.
	{
		hexBytes, err := hex.DecodeString("000000000019d6689c085ae165831e934ff763ae46a2a6c172b3f1b60a8ce26f")
		assert.NoError(err)
		assert.Equal("000000000000000000000000000000000000000000000000000009e8770a5c23", fmt.Sprintf("%064x", *ExpectedWorkForBlockHash(CopyBytesIntoBlockHash(hexBytes))))
	}
	// A more serious block.
	{

		hexBytes, err := hex.DecodeString("00000000000000000000c4c7bfde307b37ca6e4234d636cdea3e443df2926fff")
		assert.NoError(err)
		assert.Equal(
			"000000000000000000000000000000000000000000014d0aa0d2497b13fcd703",
			fmt.Sprintf("%064x", *ExpectedWorkForBlockHash(CopyBytesIntoBlockHash(hexBytes))))
	}
	// Some annoying edge cases.
	{
		hexBytes, err := hex.DecodeString("0000000000000000000000000000000000000000000000000000000000000000")
		assert.NoError(err)
		assert.Equal(
			"ffffffffffffffffffffffffffffffffffffffffffffffffffffffffffffffff",
			fmt.Sprintf("%064x", *ExpectedWorkForBlockHash(CopyBytesIntoBlockHash(hexBytes))))
	}
	{
		hexBytes, err := hex.DecodeString("ffffffffffffffffffffffffffffffffffffffffffffffffffffffffffffffff")
		assert.NoError(err)
		assert.Equal(
			"0000000000000000000000000000000000000000000000000000000000000000",
			fmt.Sprintf("%064x", *ExpectedWorkForBlockHash(CopyBytesIntoBlockHash(hexBytes))))
	}
	{
		hexBytes, err := hex.DecodeString("fffffffffffffffffffffffffffffffffffffffffffffffffffffffffffffffe")
		assert.NoError(err)
		assert.Equal(
			"0000000000000000000000000000000000000000000000000000000000000001",
			fmt.Sprintf("%064x", *ExpectedWorkForBlockHash(CopyBytesIntoBlockHash(hexBytes))))
	}
}

func _copyBlock(blk *MsgDeSoBlock) *MsgDeSoBlock {
	data, _ := blk.ToBytes(false)

	testBlock := NewMessage(MsgTypeBlock).(*MsgDeSoBlock)
	_ = testBlock.FromBytes(data)

	return testBlock
}

func getForkedChain(t *testing.T) (blockA1, blockA2, blockB1, blockB2,
	blockB3, blockB4, blockB5 *MsgDeSoBlock) {

	assert := assert.New(t)
	require := require.New(t)
	_, _ = assert, require

	var err error
	{
		chain1, params, _ := NewLowDifficultyBlockchain(t)
		mempool1, miner1 := NewTestMiner(t, chain1, params, true /*isSender*/)
		_ = mempool1

		// Mine two blocks to give the sender some DeSo.
		blockA1, err = miner1.MineAndProcessSingleBlock(0 /*threadIndex*/, mempool1)
		require.NoError(err)
		blockA2, err = miner1.MineAndProcessSingleBlock(0 /*threadIndex*/, mempool1)
		require.NoError(err)
	}
	{
		chain1, params, _ := NewLowDifficultyBlockchain(t)
		mempool1, miner1 := NewTestMiner(t, chain1, params, true /*isSender*/)
		_ = mempool1

		// Mine two blocks to give the sender some DeSo.
		blockB1, err = miner1.MineAndProcessSingleBlock(0 /*threadIndex*/, mempool1)
		require.NoError(err)
		blockB2, err = miner1.MineAndProcessSingleBlock(0 /*threadIndex*/, mempool1)
		require.NoError(err)
		blockB3, err = miner1.MineAndProcessSingleBlock(0 /*threadIndex*/, mempool1)
		require.NoError(err)
		blockB4, err = miner1.MineAndProcessSingleBlock(0 /*threadIndex*/, mempool1)
		require.NoError(err)
		blockB5, err = miner1.MineAndProcessSingleBlock(0 /*threadIndex*/, mempool1)
		require.NoError(err)
	}

	// The variables  are set above.
	return
}

func NewTestBlockchain(t *testing.T) (*Blockchain, *DeSoParams, *badger.DB) {
	db, _ := GetTestBadgerDb()
	timesource := chainlib.NewMedianTime()

	// Set the number of txns per view regeneration to one while creating the txns
	ReadOnlyUtxoViewRegenerationIntervalTxns = 1

	// Set some special parameters for testing. If the blocks above are changed
	// these values should be updated to reflect the latest testnet values.
	paramsCopy := DeSoTestnetParams

	chain, err := NewBlockchain([]string{blockSignerPk}, 0, 0, &paramsCopy,
		timesource, db, nil, nil, nil, false)
	if err != nil {
		log.Fatal(err)
	}

	t.Cleanup(func() {
		CleanUpBadger(db)
	})

	return chain, &paramsCopy, db
}

func CleanUpBadger(db *badger.DB) {
	// Close the database.
	err := db.Close()
	if err != nil {
		log.Fatal(err)
	}
	// Delete the database directory.
	err = os.RemoveAll(db.Opts().Dir)
	if err != nil {
		log.Fatal(err)
	}
}

func AppendToMemLog(t *testing.T, prefix string) {
	if os.Getenv("CI_PROFILE_MEMORY") != "true" {
		return
	}
	var mem runtime.MemStats
	runtime.ReadMemStats(&mem)
	f, err := os.OpenFile("mem.log", os.O_APPEND|os.O_CREATE|os.O_WRONLY, 0644)
	if err == nil {
		defer f.Close()
		if _, err := f.WriteString(fmt.Sprintf("%s\t%s\tMemory Usage\t%v\tTotal Alloc\t%v\n", prefix, t.Name(), float64(mem.Alloc)/float64(1e9), float64(mem.TotalAlloc)/float64(1e9))); err != nil {
			log.Println(err)
		}
	}
}

func NewLowDifficultyBlockchain(t *testing.T) (
	*Blockchain, *DeSoParams, *badger.DB) {

	// Set the number of txns per view regeneration to one while creating the txns
	ReadOnlyUtxoViewRegenerationIntervalTxns = 1

	return NewLowDifficultyBlockchainWithParams(t, &DeSoTestnetParams)
}

func NewLowDifficultyBlockchainWithParams(t *testing.T, params *DeSoParams) (
	*Blockchain, *DeSoParams, *badger.DB) {

	// Set the number of txns per view regeneration to one while creating the txns
	ReadOnlyUtxoViewRegenerationIntervalTxns = 1

	chain, params, _ := NewLowDifficultyBlockchainWithParamsAndDb(t, params, len(os.Getenv("POSTGRES_URI")) > 0, 0, false)
	return chain, params, chain.db
}

func NewLowDifficultyBlockchainWithParamsAndDb(t *testing.T, params *DeSoParams, usePostgres bool, postgresPort uint32, useProvidedParams bool) (
	*Blockchain, *DeSoParams, *embeddedpostgres.EmbeddedPostgres) {
	TestDeSoEncoderSetup(t)
	AppendToMemLog(t, "START")

	// Set the number of txns per view regeneration to one while creating the txns
	ReadOnlyUtxoViewRegenerationIntervalTxns = 1

	var postgresDb *Postgres
	var embpg *embeddedpostgres.EmbeddedPostgres
	var err error

	db, dbDir := GetTestBadgerDb()
	if usePostgres {
		if len(os.Getenv("POSTGRES_URI")) > 0 {
			glog.Infof("NewLowDifficultyBlockchainWithParamsAndDb: Using Postgres DB from provided POSTGRES_URI")
			postgresDb = NewPostgres(pg.Connect(ParsePostgresURI(os.Getenv("POSTGRES_URI"))))
		} else {
			glog.Infof("NewLowDifficultyBlockchainWithParamsAndDb: Using Postgres DB from embedded postgres")
			postgresDb, embpg, err = StartTestEmbeddedPostgresDB("", postgresPort)
			if err != nil {
				log.Fatal(err, " | If the error says that a process is already listening on the port, go into task manager "+
					"and kill the postgres process listening to said port. Otherwise remove the /tmp/pg_bin directory, or similar.")
			}
		}
	}

	timesource := chainlib.NewMedianTime()
	testParams := *params
	if !useProvidedParams {
		testParams = NewTestParams(params)
	}

	// Temporarily modify the seed balances to make a specific public
	// key have some DeSo
	var snap *Snapshot
	if !usePostgres {
<<<<<<< HEAD
		snap, err, _ = NewSnapshot(db, dbDir, SnapshotBlockHeightPeriod, false, false, &testParams, false, true, nil)
=======
		snap, err, _ = NewSnapshot(db, dbDir, SnapshotBlockHeightPeriod, false, false, &testParams, false, HypersyncDefaultMaxQueueSize)
>>>>>>> 17477ede
		if err != nil {
			log.Fatal(err)
		}
	}
	chain, err := NewBlockchain([]string{blockSignerPk}, 0, 0,
		&testParams, timesource, db, postgresDb, nil, snap, false)
	if err != nil {
		log.Fatal(err)
	}

	t.Cleanup(func() {
		AppendToMemLog(t, "CLEANUP_START")
		TestDeSoEncoderShutdown(t)
		if snap != nil {
			snap.Stop()
			CleanUpBadger(snap.SnapshotDb)
		}
		if embpg != nil {
			err = embpg.Stop()
			if err != nil {
				glog.Errorf("Error stopping embedded pg: %v", err)
			}
		}
		CleanUpBadger(db)
		AppendToMemLog(t, "CLEANUP_END")
	})

	return chain, &testParams, embpg
}

func NewTestParams(inputParams *DeSoParams) DeSoParams {
	// Set some special parameters for testing. If the blocks above are changed
	// these values should be updated to reflect the latest testnet values.
	paramsCopy := *inputParams
	paramsCopy.GenesisBlock = &MsgDeSoBlock{
		Header: &MsgDeSoHeader{
			Version:               0,
			PrevBlockHash:         mustDecodeHexBlockHash("0000000000000000000000000000000000000000000000000000000000000000"),
			TransactionMerkleRoot: mustDecodeHexBlockHash("097158f0d27e6d10565c4dc696c784652c3380e0ff8382d3599a4d18b782e965"),
			TstampSecs:            uint64(1560735050),
			Height:                uint64(0),
			Nonce:                 uint64(0),
			// No ExtraNonce is set in the genesis block
		},
		Txns: []*MsgDeSoTxn{
			{
				TxInputs:  []*DeSoInput{},
				TxOutputs: []*DeSoOutput{},
				TxnMeta: &BlockRewardMetadataa{
					ExtraData: []byte("They came here, to the new world. World 2.0, version 1776."),
				},
				// A signature is not required for BLOCK_REWARD transactions since they
				// don't spend anything.
			},
		},
	}
	paramsCopy.MinDifficultyTargetHex = "999999948931e5874cf66a74c0fda790dd8c7458243d400324511a4c71f54faa"
	paramsCopy.MinChainWorkHex = "0000000000000000000000000000000000000000000000000000000000000000"
	paramsCopy.MiningIterationsPerCycle = 500
	// Set maturity to 2 blocks so we can test spending on short chains. The
	// tests rely on the maturity equaling exactly two blocks (i.e. being
	// two times the time between blocks).
	paramsCopy.TimeBetweenBlocks = 2 * time.Second
	paramsCopy.BlockRewardMaturity = time.Second * 4
	paramsCopy.TimeBetweenDifficultyRetargets = 100 * time.Second
	paramsCopy.MaxDifficultyRetargetFactor = 2
	paramsCopy.SeedBalances = []*DeSoOutput{
		{
			PublicKey:   MustBase58CheckDecode(moneyPkString),
			AmountNanos: uint64(2000000 * NanosPerUnit),
		},
	}
	paramsCopy.ExtraRegtestParamUpdaterKeys = map[PkMapKey]bool{}

	return paramsCopy
}

func NewTestMiner(t *testing.T, chain *Blockchain, params *DeSoParams, isSender bool) (*DeSoMempool, *DeSoMiner) {
	assert := assert.New(t)
	require := require.New(t)
	_ = assert
	_ = require

	mempool := NewDeSoMempool(
		chain, 0, /* rateLimitFeeRateNanosPerKB */
		0 /* minFeeRateNanosPerKB */, "", true,
		"" /*dataDir*/, "", true)
	minerPubKeys := []string{}
	if isSender {
		minerPubKeys = append(minerPubKeys, senderPkString)
	} else {
		minerPubKeys = append(minerPubKeys, recipientPkString)
	}

	blockProducer, err := NewDeSoBlockProducer(
		0, 10,
		blockSignerSeed,
		mempool, chain,
		params, chain.postgres)
	require.NoError(err)

	newMiner, err := NewDeSoMiner(minerPubKeys, 1 /*numThreads*/, blockProducer, params)
	require.NoError(err)

	t.Cleanup(func() {
		newMiner.Stop()
		blockProducer.Stop()
		if !mempool.stopped {
			mempool.Stop()
		}
	})
	return mempool, newMiner
}

func _getBalance(t *testing.T, chain *Blockchain, mempool *DeSoMempool, pkStr string) uint64 {
	pkBytes, _, err := Base58CheckDecode(pkStr)
	require.NoError(t, err)

	var utxoView *UtxoView
	if mempool != nil {
		utxoView, err = mempool.GetAugmentedUniversalView()
		require.NoError(t, err)
	} else {
		utxoView, err = NewUtxoView(chain.db, chain.params, chain.postgres, chain.snapshot, nil)
		require.NoError(t, err)
	}

	balanceNanos, err := utxoView.GetSpendableDeSoBalanceNanosForPublicKey(
		pkBytes, chain.headerTip().Height)
	require.NoError(t, err)

	blockHeight := chain.blockTip().Height + 1

	if blockHeight < chain.params.ForkHeights.BalanceModelBlockHeight {

		utxoEntriesFound, err := chain.GetSpendableUtxosForPublicKey(pkBytes, mempool, nil)
		require.NoError(t, err)

		balanceForUserNanos := uint64(0)
		for _, utxoEntry := range utxoEntriesFound {
			balanceForUserNanos += utxoEntry.AmountNanos
		}
		// DO NOT REMOVE: This is used to test the similarity of UTXOs vs. the pubkey balance index.
		require.Equal(t, balanceForUserNanos, balanceNanos)
	} else {
		// After the BalanceModelBlockHeight, UTXOs are no longer stored so the UTXO balance
		// for the user will be incorrect.
		return balanceNanos
	}

	return balanceNanos
}

func _getCreatorCoinInfo(t *testing.T, chain *Blockchain, params *DeSoParams, pkStr string,
) (_desoLocked uint64, _coinsInCirculation uint64) {
	pkBytes, _, err := Base58CheckDecode(pkStr)
	require.NoError(t, err)

	utxoView, _ := NewUtxoView(chain.db, params, nil, chain.snapshot, chain.eventManager)

	// Profile fields
	creatorProfile := utxoView.GetProfileEntryForPublicKey(pkBytes)
	if creatorProfile == nil {
		return 0, 0
	}

	// Note that it's OK to cast creator coin to uint64 because we check for
	// overflow everywhere.
	return creatorProfile.CreatorCoinEntry.DeSoLockedNanos, creatorProfile.CreatorCoinEntry.CoinsInCirculationNanos.Uint64()
}

func _getBalanceWithView(t *testing.T, chain *Blockchain, utxoView *UtxoView, pkStr string) uint64 {
	pkBytes, _, err := Base58CheckDecode(pkStr)
	require.NoError(t, err)

	utxoEntriesFound, err := utxoView.GetUnspentUtxoEntrysForPublicKey(pkBytes)
	require.NoError(t, err)

	totalUtxoBalanceNanos := uint64(0)
	for _, utxoEntry := range utxoEntriesFound {
		totalUtxoBalanceNanos += utxoEntry.AmountNanos
	}

	balanceNanos, err := utxoView.GetDeSoBalanceNanosForPublicKey(pkBytes)
	require.NoError(t, err)

	blockHeight := chain.blockTip().Height + 1

	if blockHeight < chain.params.ForkHeights.BalanceModelBlockHeight {
		// DO NOT REMOVE: This is used to test the similarity of UTXOs vs. the pubkey balance index.
		require.Equal(t, totalUtxoBalanceNanos, balanceNanos)
	}

	return balanceNanos
}

func TestBalanceModelBlockTests(t *testing.T) {
	setBalanceModelBlockHeights(t)

	TestBasicTransferReorg(t)
	TestProcessBlockConnectBlocks(t)
	TestProcessHeaderskReorgBlocks(t)
	// The below two tests check utxos and need to be updated for balance model
	//TestProcessBlockReorgBlocks(t)
	//TestAddInputsAndChangeToTransaction(t)
	TestValidateBasicTransfer(t)
}

func TestBalanceModelBlockTests2(t *testing.T) {
	setBalanceModelBlockHeights(t)

	TestCalcNextDifficultyTargetHalvingDoublingHitLimit(t)
	TestCalcNextDifficultyTargetHittingLimitsSlow(t)
	TestCalcNextDifficultyTargetHittingLimitsFast(t)
	TestCalcNextDifficultyTargetJustRight(t)
}

func TestBalanceModelBlockTests3(t *testing.T) {
	setBalanceModelBlockHeights(t)

	TestCalcNextDifficultyTargetSlightlyOff(t)
	TestBadMerkleRoot(t)
	TestBadBlockSignature(t)
	TestForbiddenBlockSignaturePubKey(t)
}

func TestBasicTransferReorg(t *testing.T) {
	assert := assert.New(t)
	require := require.New(t)
	_ = assert
	_ = require

	chain1, params, _ := NewLowDifficultyBlockchain(t)
	{
		mempool1, miner1 := NewTestMiner(t, chain1, params, true /*isSender*/)

		// Mine two blocks to give the sender some DeSo.
		_, err := miner1.MineAndProcessSingleBlock(0 /*threadIndex*/, mempool1)
		require.NoError(err)
		_, err = miner1.MineAndProcessSingleBlock(0 /*threadIndex*/, mempool1)
		require.NoError(err)

		// Have the sender send some DeSo to the recipient and have the
		// recipient send some back. Mine both of these transactions into
		// a block.
		{
			txn := _assembleBasicTransferTxnFullySigned(t, chain1, 17, 0,
				senderPkString, recipientPkString, senderPrivString, mempool1)
			_, err := mempool1.ProcessTransaction(txn, false /*allowUnconnectedTxn*/, false /*rateLimit*/, 0 /*peerID*/, true /*verifySignatures*/)
			require.NoError(err)
		}
		{
			txn := _assembleBasicTransferTxnFullySigned(t, chain1, 4, 0,
				recipientPkString, senderPkString, recipientPrivString, mempool1)
			_, err := mempool1.ProcessTransaction(txn, false /*allowUnconnectedTxn*/, false /*rateLimit*/, 0 /*peerID*/, true /*verifySignatures*/)
			require.NoError(err)
		}
		block, err := miner1.MineAndProcessSingleBlock(0 /*threadIndex*/, mempool1)
		require.NoError(err)
		// block reward adds one txn.
		require.Equal(3, len(block.Txns))
		require.Equal(uint64(13), _getBalance(t, chain1, mempool1, recipientPkString))

		// Have the sender send a bit more DeSo over and mine that into a
		// block.
		{
			txn := _assembleBasicTransferTxnFullySigned(t, chain1, 2, 0,
				senderPkString, recipientPkString, senderPrivString, mempool1)
			_, err := mempool1.ProcessTransaction(txn, false /*allowUnconnectedTxn*/, false /*rateLimit*/, 0 /*peerID*/, true /*verifySignatures*/)
			require.NoError(err)
		}
		block, err = miner1.MineAndProcessSingleBlock(0 /*threadIndex*/, mempool1)
		require.NoError(err)
		// block reward adds one txn.
		require.Equal(2, len(block.Txns))
		require.Equal(uint64(15), _getBalance(t, chain1, mempool1, recipientPkString))

		// A transaction signed by the wrong private key should be rejected.
		{
			txn := _assembleBasicTransferTxnFullySigned(t, chain1, 2, 0,
				senderPkString, recipientPkString, recipientPrivString, mempool1)
			_, err := mempool1.ProcessTransaction(txn, false /*allowUnconnectedTxn*/, false /*rateLimit*/, 0 /*peerID*/, true /*verifySignatures*/)
			require.Error(err)
			require.Contains(err.Error(), RuleErrorInvalidTransactionSignature)
		}

		// Have the recipient send some DeSo back and mine that into a block.
		{
			txn := _assembleBasicTransferTxnFullySigned(t, chain1, 8, 0,
				recipientPkString, senderPkString, recipientPrivString, mempool1)
			_, err := mempool1.ProcessTransaction(txn, false /*allowUnconnectedTxn*/, false /*rateLimit*/, 0 /*peerID*/, true /*verifySignatures*/)
			require.NoError(err)
		}
		block, err = miner1.MineAndProcessSingleBlock(0 /*threadIndex*/, mempool1)
		require.NoError(err)
		// block reward adds one txn.
		require.Equal(2, len(block.Txns))

		// Recipient should have exactly 7 DeSo after all this.
		require.Equal(uint64(7), _getBalance(t, chain1, mempool1, recipientPkString))
	}

	// Create a second test chain so we can mine a fork.
	// Mine enough blocks to create a fork. Throw in a transaction
	// from the sender to the recipient right before the third block
	// just to make things interesting.
	chain2, _, _ := NewLowDifficultyBlockchain(t)
	forkBlocks := []*MsgDeSoBlock{}
	{
		mempool2, miner2 := NewTestMiner(t, chain2, params, true /*isSender*/)

		// Mine two blocks to give the sender some DeSo.
		block, err := miner2.MineAndProcessSingleBlock(0 /*threadIndex*/, mempool2)
		require.NoError(err)
		forkBlocks = append(forkBlocks, block)
		block, err = miner2.MineAndProcessSingleBlock(0 /*threadIndex*/, mempool2)
		require.NoError(err)
		forkBlocks = append(forkBlocks, block)

		// Have the sender send some DeSo to the recipient and have the
		// recipient send some back. Mine both of these transactions into
		// a block.
		{
			txn := _assembleBasicTransferTxnFullySigned(t, chain2, 7, 0,
				senderPkString, recipientPkString, senderPrivString, mempool2)
			_, err := mempool2.ProcessTransaction(txn, false /*allowUnconnectedTxn*/, false /*rateLimit*/, 0 /*peerID*/, true /*verifySignatures*/)
			require.NoError(err)
		}
		{
			txn := _assembleBasicTransferTxnFullySigned(t, chain2, 2, 0,
				recipientPkString, senderPkString, recipientPrivString, mempool2)
			_, err := mempool2.ProcessTransaction(txn, false /*allowUnconnectedTxn*/, false /*rateLimit*/, 0 /*peerID*/, true /*verifySignatures*/)
			require.NoError(err)
		}
		block, err = miner2.MineAndProcessSingleBlock(0 /*threadIndex*/, mempool2)
		require.NoError(err)
		forkBlocks = append(forkBlocks, block)
		// block reward adds one txn.
		require.Equal(3, len(block.Txns))
		require.Equal(uint64(5), _getBalance(t, chain2, mempool2, recipientPkString))

		// Mine several more blocks so we can make the fork dominant.
		block, err = miner2.MineAndProcessSingleBlock(0 /*threadIndex*/, mempool2)
		require.NoError(err)
		forkBlocks = append(forkBlocks, block)
		block, err = miner2.MineAndProcessSingleBlock(0 /*threadIndex*/, mempool2)
		require.NoError(err)
		forkBlocks = append(forkBlocks, block)
		block, err = miner2.MineAndProcessSingleBlock(0 /*threadIndex*/, mempool2)
		require.NoError(err)
		forkBlocks = append(forkBlocks, block)
		block, err = miner2.MineAndProcessSingleBlock(0 /*threadIndex*/, mempool2)
		require.NoError(err)
		forkBlocks = append(forkBlocks, block)
		block, err = miner2.MineAndProcessSingleBlock(0 /*threadIndex*/, mempool2)
		require.NoError(err)
		forkBlocks = append(forkBlocks, block)
	}

	// Process all of the fork blocks on the original chain to make it
	// experience a reorg.
	for _, forkBlock := range forkBlocks {
		_, _, err := chain1.ProcessBlock(forkBlock, true /*verifySignatures*/)
		require.NoError(err)
	}

	// Require that the tip of the first chain is now the same as the last
	// fork block.
	lastForkBlockHash, _ := forkBlocks[len(forkBlocks)-1].Hash()
	require.Equal(*lastForkBlockHash, *chain1.blockTip().Hash)

	// After the reorg, all the transactions should have been undone
	// except the single spend from the sender to the recipient that
	/// occurred in the fork. As such the fork chain's balance should now
	// reflect the updated balance.
	require.Equal(uint64(5), _getBalance(t, chain1, nil, recipientPkString))
}

func TestProcessBlockConnectBlocks(t *testing.T) {
	assert := assert.New(t)
	require := require.New(t)
	_, _ = assert, require

	var blockA1 *MsgDeSoBlock
	{
		chain1, params, _ := NewLowDifficultyBlockchain(t)
		mempool1, miner1 := NewTestMiner(t, chain1, params, true /*isSender*/)
		_ = mempool1

		// Mine two blocks to give the sender some DeSo.
		var err error
		blockA1, err = miner1.MineAndProcessSingleBlock(0 /*threadIndex*/, mempool1)
		require.NoError(err)
	}

	chain, _, _ := NewLowDifficultyBlockchain(t)
	_shouldConnectBlock(blockA1, t, chain)
}

func _shouldConnectBlock(blk *MsgDeSoBlock, t *testing.T, chain *Blockchain) {
	require := require.New(t)

	blockHash, _ := blk.Hash()

	verifySignatures := true
	isMainChain, isOrphan, err := chain.ProcessBlock(blk, verifySignatures)
	require.NoError(err)
	require.Falsef(isOrphan, "Block %v should not be an orphan", blockHash)
	require.Truef(isMainChain, "Block %v should be on the main chain", blockHash)

	// The header tip and the block tip should now be equal to this block.
	require.Equal(*blockHash, *chain.headerTip().Hash)
	require.Equal(*blockHash, *chain.blockTip().Hash)
}

func TestSeedBalancesTest(t *testing.T) {
	assert, require := assert.New(t), require.New(t)
	_, _ = assert, require

	chain, params, db := NewTestBlockchain(t)
	for _, seedBalance := range params.SeedBalances {
		require.Equal(int64(482), int64(GetUtxoNumEntries(db, chain.snapshot)))
		foundUtxos, err := chain.GetSpendableUtxosForPublicKey(seedBalance.PublicKey, nil, nil)
		require.NoError(err)
		require.Equal(int64(1), int64(len(foundUtxos)))
		require.Equal(int64(seedBalance.AmountNanos), int64(foundUtxos[0].AmountNanos))
	}
}

func init() {
	// Set up logging.
	flag.Set("alsologtostderr", "true")
	glog.CopyStandardLogTo("INFO")
}

func TestProcessHeaderskReorgBlocks(t *testing.T) {
	assert := assert.New(t)
	require := require.New(t)
	_, _ = assert, require

	blockA1, blockA2, blockB1, blockB2, blockB3, _, _ := getForkedChain(t)

	chain, _, db := NewLowDifficultyBlockchain(t)

	{
		// These should connect without issue.
		fmt.Println("Connecting header A1")
		// We should start with one UTXO since there's a founder reward.
		require.Equal(uint64(1), GetUtxoNumEntries(db, chain.snapshot))
		headerHash, err := blockA1.Header.Hash()
		require.NoError(err)
		isMainChain, isOrphan, err := chain.ProcessHeader(blockA1.Header, headerHash)
		require.NoError(err)
		require.True(isMainChain)
		require.False(isOrphan)
		// Make sure the tip lines up.
		currentHash, err := blockA1.Hash()
		require.NoError(err)
		require.Equal(*currentHash, *(chain.headerTip().Hash))
	}
	{
		// These should connect without issue.
		fmt.Println("Connecting header A2")
		// We should start with one UTXO since there's a founder reward.
		require.Equal(uint64(1), GetUtxoNumEntries(db, chain.snapshot))
		headerHash, err := blockA2.Header.Hash()
		require.NoError(err)
		isMainChain, isOrphan, err := chain.ProcessHeader(blockA2.Header, headerHash)
		require.NoError(err)
		require.True(isMainChain)
		require.False(isOrphan)
		// Make sure the tip lines up.
		currentHash, err := blockA2.Hash()
		require.NoError(err)
		require.Equal(*currentHash, *(chain.headerTip().Hash))
	}
	{
		// These should connect without issue.
		fmt.Println("Connecting header B1")
		// We should start with one UTXO since there's a founder reward.
		require.Equal(uint64(1), GetUtxoNumEntries(db, chain.snapshot))
		headerHash, err := blockB1.Header.Hash()
		require.NoError(err)
		isMainChain, isOrphan, err := chain.ProcessHeader(blockB1.Header, headerHash)
		require.NoError(err)
		// Should not be main chain yet
		require.False(isMainChain)
		require.False(isOrphan)
		// Make sure the tip lines up.
		currentHash, err := blockA2.Hash()
		require.NoError(err)
		require.Equal(*currentHash, *(chain.headerTip().Hash))
	}
	{
		// These should connect without issue.
		fmt.Println("Connecting header B2")
		// We should start with one UTXO since there's a founder reward.
		require.Equal(uint64(1), GetUtxoNumEntries(db, chain.snapshot))
		headerHash, err := blockB2.Header.Hash()
		require.NoError(err)
		isMainChain, isOrphan, err := chain.ProcessHeader(blockB2.Header, headerHash)
		require.NoError(err)
		// Should not be main chain yet
		require.False(isMainChain)
		require.False(isOrphan)
		// Make sure the tip lines up.
		currentHash, err := blockA2.Hash()
		require.NoError(err)
		require.Equal(*currentHash, *(chain.headerTip().Hash))
	}
	{
		// These should connect without issue.
		fmt.Println("Connecting header B3")
		// We should start with one UTXO since there's a founder reward.
		require.Equal(uint64(1), GetUtxoNumEntries(db, chain.snapshot))
		headerHash, err := blockB3.Header.Hash()
		require.NoError(err)
		isMainChain, isOrphan, err := chain.ProcessHeader(blockB3.Header, headerHash)
		require.NoError(err)
		// Should not be main chain yet
		require.True(isMainChain)
		require.False(isOrphan)
		// Make sure the tip lines up.
		currentHash, err := blockB3.Hash()
		require.NoError(err)
		require.Equal(*currentHash, *(chain.headerTip().Hash))
	}
}

func TestProcessBlockReorgBlocks(t *testing.T) {
	assert := assert.New(t)
	require := require.New(t)
	_, _ = assert, require

	blockA1, blockA2, blockB1, blockB2, blockB3, _, _ := getForkedChain(t)

	chain, _, db := NewLowDifficultyBlockchain(t)

	{
		// These should connect without issue.
		fmt.Println("Connecting block a1")
		// We should start with one UTXO since there's a founder reward.
		require.Equal(uint64(1), GetUtxoNumEntries(db, chain.snapshot))
		_shouldConnectBlock(blockA1, t, chain)

		// Make sure the tip lines up.
		currentHash, err := blockA1.Hash()
		require.NoError(err)
		require.Equal(*currentHash, *(chain.headerTip().Hash))
		require.Equal(*currentHash, *(chain.blockTip().Hash))
	}

	{
		fmt.Println("Connecting block a2")
		require.Equal(uint64(2), GetUtxoNumEntries(db, chain.snapshot))
		_shouldConnectBlock(blockA2, t, chain)

		// Make sure the tip lines up.
		currentHash, err := blockA2.Hash()
		require.NoError(err)
		require.Equal(*currentHash, *(chain.headerTip().Hash))
		require.Equal(*currentHash, *(chain.blockTip().Hash))
	}

	verifySignatures := true
	{
		// These should not be on the main chain.
		// Block b1
		fmt.Println("Connecting block b1")
		require.Equal(uint64(3), GetUtxoNumEntries(db, chain.snapshot))
		isMainChain, isOrphan, err := chain.ProcessBlock(blockB1, verifySignatures)
		require.NoError(err)
		require.Falsef(isOrphan, "Block b1 should not be an orphan")
		require.Falsef(isMainChain, "Block b1 should not be on the main chain")

		// Make sure the tip lines up.
		currentHash, err := blockA2.Hash()
		require.NoError(err)
		require.Equal(*currentHash, *(chain.headerTip().Hash))
		require.Equal(*currentHash, *(chain.blockTip().Hash))
	}

	{
		// Block b2
		fmt.Println("Connecting block b2")
		require.Equal(uint64(3), GetUtxoNumEntries(db, chain.snapshot))
		isMainChain, isOrphan, err := chain.ProcessBlock(blockB2, verifySignatures)
		require.NoError(err)
		require.Falsef(isOrphan, "Block b2 should not be an orphan")
		require.Falsef(isMainChain, "Block b2 should not be on the main chain")

		// Make sure the tip lines up.
		currentHash, err := blockA2.Hash()
		require.NoError(err)
		require.Equal(*currentHash, *(chain.headerTip().Hash))
		require.Equal(*currentHash, *(chain.blockTip().Hash))
	}

	{
		// This should cause the fork to take over, changing the main chain.
		fmt.Println("Connecting block b3")
		require.Equal(uint64(3), GetUtxoNumEntries(db, chain.snapshot))
		_shouldConnectBlock(blockB3, t, chain)
		fmt.Println("b3 is connected")
		require.Equal(uint64(4), GetUtxoNumEntries(db, chain.snapshot))

		// Make sure the tip lines up.
		currentHash, err := blockB3.Hash()
		require.NoError(err)
		require.Equal(*currentHash, *(chain.headerTip().Hash))
		require.Equal(*currentHash, *(chain.blockTip().Hash))
	}
}

func _assembleBasicTransferTxnNoInputs(t *testing.T, amountNanos uint64) *MsgDeSoTxn {
	require := require.New(t)

	// manual_entropy_hex=0
	senderPkBytes, _, err := Base58CheckDecode(senderPkString)
	require.NoError(err)

	// manual_entropy_hex=1
	recipientPkBytes, _, err := Base58CheckDecode(recipientPkString)
	require.NoError(err)

	// Assemble the transaction so that inputs can be found and fees can
	// be computed.
	txnOutputs := []*DeSoOutput{}
	txnOutputs = append(txnOutputs, &DeSoOutput{
		PublicKey:   recipientPkBytes,
		AmountNanos: amountNanos,
	})
	txn := &MsgDeSoTxn{
		// The inputs will be set below.
		TxInputs:  []*DeSoInput{},
		TxOutputs: txnOutputs,
		PublicKey: senderPkBytes,
		TxnMeta:   &BasicTransferMetadata{},
		// We wait to compute the signature until we've added all the
		// inputs and change.
	}

	return txn
}

func _signTxn(t *testing.T, txn *MsgDeSoTxn, privKeyStrArg string) {
	require := require.New(t)

	privKeyBytes, _, err := Base58CheckDecode(privKeyStrArg)
	require.NoError(err)
	privKey, _ := btcec.PrivKeyFromBytes(btcec.S256(), privKeyBytes)
	txnSignature, err := txn.Sign(privKey)
	require.NoError(err)
	txn.Signature.SetSignature(txnSignature)
}

func _signTxnWithDerivedKey(t *testing.T, txn *MsgDeSoTxn, privKeyStrBase58Check string) {
	signatureType := rand.Int() % 2
	_signTxnWithDerivedKeyAndType(t, txn, privKeyStrBase58Check, signatureType)
}

// Signs the transaction with a derived key. Transaction ExtraData contains the derived
// public key, so that _verifySignature() knows transaction wasn't signed by the owner.
func _signTxnWithDerivedKeyAndType(t *testing.T, txn *MsgDeSoTxn, privKeyStrBase58Check string, signatureType int) {
	require := require.New(t)

	privKeyBytes, _, err := Base58CheckDecode(privKeyStrBase58Check)
	require.NoError(err)
	privateKey, publicKey := btcec.PrivKeyFromBytes(btcec.S256(), privKeyBytes)

	// We will randomly sign with the standard DER encoding + ExtraData, or with the DeSo-DER encoding.
	if signatureType == 0 {
		if txn.ExtraData == nil {
			txn.ExtraData = make(map[string][]byte)
		}
		txn.ExtraData[DerivedPublicKey] = publicKey.SerializeCompressed()
		txnSignature, err := txn.Sign(privateKey)
		require.NoError(err)
		txn.Signature.SetSignature(txnSignature)
	} else {
		txBytes, err := txn.ToBytes(true /*preSignature*/)
		require.NoError(err)
		txHash := Sha256DoubleHash(txBytes)[:]

		desoSignature, err := SignRecoverable(txHash, privateKey)
		require.NoError(err)
		txn.Signature = *desoSignature
	}
}

func _assembleBasicTransferTxnFullySigned(t *testing.T, chain *Blockchain,
	amountNanos uint64, feeRateNanosPerKB uint64, senderPkStrArg string,
	recipientPkStrArg string, privKeyStrArg string,
	mempool *DeSoMempool) *MsgDeSoTxn {

	require := require.New(t)

	// go run transaction_util.go --operation_type=generate_keys --manual_entropy_hex=0
	senderPkBytes, _, err := Base58CheckDecode(senderPkStrArg)
	require.NoError(err)

	// go run transaction_util.go --operation_type=generate_keys --manual_entropy_hex=1
	recipientPkBytes, _, err := Base58CheckDecode(recipientPkStrArg)
	require.NoError(err)

	// Assemble the transaction so that inputs can be found and fees can
	// be computed.
	txnOutputs := []*DeSoOutput{}
	txnOutputs = append(txnOutputs, &DeSoOutput{
		PublicKey:   recipientPkBytes,
		AmountNanos: amountNanos,
	})
	txn := &MsgDeSoTxn{
		// The inputs will be set below.
		TxInputs:  []*DeSoInput{},
		TxOutputs: txnOutputs,
		PublicKey: senderPkBytes,
		TxnMeta:   &BasicTransferMetadata{},
		// We wait to compute the signature until we've added all the
		// inputs and change.
	}

	totalInputAdded, spendAmount, totalChangeAdded, fee, err :=
		chain.AddInputsAndChangeToTransaction(txn, feeRateNanosPerKB, mempool)
	require.NoError(err)
	require.Equal(totalInputAdded, spendAmount+totalChangeAdded+fee)

	_signTxn(t, txn, privKeyStrArg)

	return txn
}

func TestAddInputsAndChangeToTransaction(t *testing.T) {
	assert := assert.New(t)
	require := require.New(t)
	_ = assert
	_ = require

	chain, _, db := NewLowDifficultyBlockchain(t)
	_ = db

	_, _, blockB1, blockB2, blockB3, _, _ := getForkedChain(t)

	// Spending nothing should be OK. It shouldn't add anything to the transaction.
	{
		txn := _assembleBasicTransferTxnNoInputs(t, 0)
		feeRateNanosPerKB := uint64(0)

		totalInputAdded, spendAmount, totalChangeAdded, fee, err :=
			chain.AddInputsAndChangeToTransaction(txn, feeRateNanosPerKB, nil)
		require.NoError(err)
		require.Equal(0, len(txn.TxInputs))
		require.Equal(1, len(txn.TxOutputs))
		require.Equal(totalInputAdded, uint64(0))
		require.Equal(spendAmount, uint64(0))
		require.Equal(totalChangeAdded, uint64(0))
		require.Equal(fee, uint64(0))
	}

	// Spending a nonzero amount should fail before we have mined a block
	// reward for ourselves.
	{
		txn := _assembleBasicTransferTxnNoInputs(t, 1)
		feeRateNanosPerKB := uint64(0)

		_, _, _, _, err :=
			chain.AddInputsAndChangeToTransaction(txn, feeRateNanosPerKB, nil)
		require.Error(err)
	}

	// Nonzero/high fee should also cause an error if we have no money.
	{
		txn := _assembleBasicTransferTxnNoInputs(t, 0)
		feeRateNanosPerKB := uint64(1000)

		_, _, _, _, err :=
			chain.AddInputsAndChangeToTransaction(txn, feeRateNanosPerKB, nil)
		require.Error(err)
	}

	// Save the block reward in the first block to use it for testing.
	firstBlockReward := CalcBlockRewardNanos(1)

	// Connect a block. The sender address should have mined some DeSo but
	// it should be unspendable until the block after this one. See
	// BlockRewardMaturity.
	_shouldConnectBlock(blockB1, t, chain)

	// Verify that spending a nonzero amount fails after the first block.
	{
		txn := _assembleBasicTransferTxnNoInputs(t, 1)
		feeRateNanosPerKB := uint64(0)

		_, _, _, _, err :=
			chain.AddInputsAndChangeToTransaction(txn, feeRateNanosPerKB, nil)
		require.Error(err)
	}

	_shouldConnectBlock(blockB2, t, chain)

	// Verify that spending a nonzero amount passes after the second block
	// since at this point it is presumed the transaction will be mined
	// into the third block at which point the block reward shouild be
	// mature.

	// Verify a moderate spend with a moderate feerate works.
	{
		testSpend := firstBlockReward / 2
		txn := _assembleBasicTransferTxnNoInputs(t, testSpend)
		feeRateNanosPerKB := uint64(testSpend)

		totalInputAdded, spendAmount, totalChangeAdded, fee, err :=
			chain.AddInputsAndChangeToTransaction(txn, feeRateNanosPerKB, nil)
		require.NoError(err)
		require.Equal(1, len(txn.TxInputs))
		require.Equal(2, len(txn.TxOutputs))
		require.Equal(spendAmount, uint64(testSpend))
		require.Greater(fee, uint64(0))
		require.Equal(uint64(firstBlockReward), totalInputAdded)
		require.Equal(totalInputAdded, spendAmount+totalChangeAdded+fee)
	}

	// Verify spending more than a block reward fails.
	{
		testSpend := firstBlockReward + 1
		txn := _assembleBasicTransferTxnNoInputs(t, testSpend)
		feeRateNanosPerKB := uint64(0)

		_, _, _, _, err :=
			chain.AddInputsAndChangeToTransaction(txn, feeRateNanosPerKB, nil)
		require.Error(err)
	}

	_shouldConnectBlock(blockB3, t, chain)

	// Verify spending more than the first block reward passes after the
	// next block.
	{
		testSpend := firstBlockReward + 1
		txn := _assembleBasicTransferTxnNoInputs(t, testSpend)
		feeRateNanosPerKB := uint64(0)

		_, _, _, _, err :=
			chain.AddInputsAndChangeToTransaction(txn, feeRateNanosPerKB, nil)
		require.NoError(err)
	}
}

func TestValidateBasicTransfer(t *testing.T) {
	assert := assert.New(t)
	require := require.New(t)
	_ = assert
	_ = require

	chain, _, db := NewLowDifficultyBlockchain(t)
	_ = db

	_, _, blockB1, blockB2, _, _, _ := getForkedChain(t)

	// Save the block reward in the first block to use it for testing.
	firstBlockReward := CalcBlockRewardNanos(1)

	// Connect a block. The sender address should have mined some DeSo but
	// it should be unspendable until the block after this one. See
	// BlockRewardMaturity.
	_shouldConnectBlock(blockB1, t, chain)
	_shouldConnectBlock(blockB2, t, chain)

	// Verify that a transaction spending a nonzero amount passes validation
	// after the second block due to the block reward having matured.
	{
		spendAmount := firstBlockReward / 2
		feeRateNanosPerKB := firstBlockReward
		txn := _assembleBasicTransferTxnFullySigned(t, chain, spendAmount, feeRateNanosPerKB,
			senderPkString, recipientPkString, senderPrivString, nil)
		err := chain.ValidateTransaction(txn, chain.blockTip().Height+1,
			true /*verifySignatures*/, nil)
		require.NoError(err)
	}

	// Verify that a transaction spending more than its input is shot down.
	{
		spendAmount := firstBlockReward / 2
		feeRateNanosPerKB := firstBlockReward
		txn := _assembleBasicTransferTxnFullySigned(t, chain, spendAmount, feeRateNanosPerKB,
			senderPkString, recipientPkString, senderPrivString, nil)
		{
			recipientPkBytes, _, err := Base58CheckDecode(recipientPkString)
			require.NoError(err)
			txn.TxOutputs = append(txn.TxOutputs, &DeSoOutput{
				PublicKey: recipientPkBytes,
				// Guaranteed to be more than we're allowed to spend.
				AmountNanos: firstBlockReward,
			})
			// Re-sign the transaction.
			_signTxn(t, txn, senderPrivString)
		}

		blockHeight := chain.blockTip().Height + 1

		err := chain.ValidateTransaction(txn, blockHeight, true, nil)
		require.Error(err)
		if blockHeight < chain.params.ForkHeights.BalanceModelBlockHeight {
			require.Contains(err.Error(), RuleErrorTxnOutputExceedsInput)
		} else {
			require.Contains(err.Error(), RuleErrorInsufficientBalance)
		}
	}

	// Verify that a transaction spending an immature block reward is shot down.
	{
		spendAmount := firstBlockReward
		feeRateNanosPerKB := uint64(0)
		txn := _assembleBasicTransferTxnFullySigned(t, chain, spendAmount, feeRateNanosPerKB,
			senderPkString, recipientPkString, senderPrivString, nil)
		// Try and spend the block reward from block B2, which should not have matured
		// yet.
		b2RewardHash := blockB2.Txns[0].Hash()
		require.NotNil(b2RewardHash)
		txn.TxInputs = append(txn.TxInputs, &DeSoInput{
			TxID:  *b2RewardHash,
			Index: 0,
		})
		// Re-sign the transaction.
		_signTxn(t, txn, senderPrivString)
		blockHeight := chain.blockTip().Height + 1
		err := chain.ValidateTransaction(txn, blockHeight, true, nil)
		require.Error(err)
		if blockHeight < chain.params.ForkHeights.BalanceModelBlockHeight {
			require.Contains(err.Error(), RuleErrorInputSpendsImmatureBlockReward)
		} else {
			require.Contains(err.Error(), RuleErrorBalanceModelDoesNotUseUTXOInputs)
		}
	}
}

func TestComputeMerkle(t *testing.T) {
	//assert := assert.New(t)
	//require := require.New(t)
	//_ = assert
	//_ = require

	//blk := _copyBlock(expectedBlock)
	//merkleRoot1, _, err := ComputeMerkleRoot(blk.Txns)
	//require.NoError(err)

	//blk.Header.Nonce[0] = 0x00
	//merkleRoot2, _, err := ComputeMerkleRoot(blk.Txns)
	//require.NoError(err)
	//assert.Equal(merkleRoot1, merkleRoot2)

	//oldSigVal := blk.Txns[1].Signature[5]
	//blk.Txns[1].Signature[5] = 0x00
	//merkleRoot3, _, err := ComputeMerkleRoot(blk.Txns)
	//require.NoError(err)
	//assert.NotEqual(merkleRoot1, merkleRoot3)

	//blk.Txns[1].Signature[5] = oldSigVal
	//merkleRoot4, _, err := ComputeMerkleRoot(blk.Txns)
	//require.NoError(err)
	//assert.Equal(merkleRoot1, merkleRoot4)
}

func TestCalcNextDifficultyTargetHalvingDoublingHitLimit(t *testing.T) {
	assert := assert.New(t)
	require := require.New(t)
	_ = assert
	_ = require

	fakeParams := &DeSoParams{
		MinDifficultyTargetHex:         hex.EncodeToString(BigintToHash(big.NewInt(100000))[:]),
		TimeBetweenDifficultyRetargets: 6 * time.Second,
		TimeBetweenBlocks:              2 * time.Second,
		MaxDifficultyRetargetFactor:    2,
	}

	nodes := []*BlockNode{}
	diffsAsInts := []int64{}
	for ii := 0; ii < 13; ii++ {
		var lastNode *BlockNode
		if ii > 0 {
			lastNode = nodes[ii-1]
		}
		nextDiff, err := CalcNextDifficultyTarget(lastNode, HeaderVersion0, fakeParams)
		require.NoErrorf(err, "Block index: %d", ii)
		nodes = append(nodes, NewBlockNode(
			lastNode,
			nil,
			uint32(ii),
			nextDiff,
			nil,
			&MsgDeSoHeader{
				// Blocks generating every 1 second, which is 2x too fast.
				TstampSecs: uint64(ii),
			},
			StatusNone,
		))

		diffsAsInts = append(diffsAsInts, HashToBigint(nextDiff).Int64())
	}

	assert.Equal([]int64{
		100000,
		100000,
		100000,
		100000,
		100000,
		100000,
		100000,
		50000,
		50000,
		50000,
		25000,
		25000,
		25000,
	}, diffsAsInts)

	diffsAsInts = []int64{}
	for ii := 13; ii < 30; ii++ {
		lastNode := nodes[ii-1]
		nextDiff, err := CalcNextDifficultyTarget(lastNode, HeaderVersion0, fakeParams)
		require.NoErrorf(err, "Block index: %d", ii)
		nodes = append(nodes, NewBlockNode(
			lastNode,
			nil,
			uint32(ii),
			nextDiff,
			nil,
			&MsgDeSoHeader{
				// Blocks generating every 4 second, which is 2x too slow.
				TstampSecs: uint64(ii * 4),
			},
			StatusNone,
		))

		diffsAsInts = append(diffsAsInts, HashToBigint(nextDiff).Int64())
	}

	assert.Equal([]int64{
		12500,
		12500,
		12500,
		25000,
		25000,
		25000,
		50000,
		50000,
		50000,
		100000,
		100000,
		100000,
		100000,
		100000,
		100000,
		100000,
		100000,
	}, diffsAsInts)
}

func TestCalcNextDifficultyTargetHittingLimitsSlow(t *testing.T) {
	assert := assert.New(t)
	require := require.New(t)
	_ = assert
	_ = require

	fakeParams := &DeSoParams{
		MinDifficultyTargetHex:         hex.EncodeToString(BigintToHash(big.NewInt(100000))[:]),
		TimeBetweenDifficultyRetargets: 6 * time.Second,
		TimeBetweenBlocks:              2 * time.Second,
		MaxDifficultyRetargetFactor:    2,
	}

	nodes := []*BlockNode{}
	diffsAsInts := []int64{}
	for ii := 0; ii < 13; ii++ {
		var lastNode *BlockNode
		if ii > 0 {
			lastNode = nodes[ii-1]
		}
		nextDiff, err := CalcNextDifficultyTarget(lastNode, HeaderVersion0, fakeParams)
		require.NoErrorf(err, "Block index: %d", ii)
		nodes = append(nodes, NewBlockNode(
			lastNode,
			nil,
			uint32(ii),
			nextDiff,
			nil,
			&MsgDeSoHeader{
				// Blocks generating every 1 second, which is 2x too fast.
				TstampSecs: uint64(ii),
			},
			StatusNone,
		))

		diffsAsInts = append(diffsAsInts, HashToBigint(nextDiff).Int64())
	}

	assert.Equal([]int64{
		100000,
		100000,
		100000,
		100000,
		100000,
		100000,
		100000,
		50000,
		50000,
		50000,
		25000,
		25000,
		25000,
	}, diffsAsInts)

	diffsAsInts = []int64{}
	for ii := 13; ii < 30; ii++ {
		lastNode := nodes[ii-1]
		nextDiff, err := CalcNextDifficultyTarget(lastNode, HeaderVersion0, fakeParams)
		require.NoErrorf(err, "Block index: %d", ii)
		nodes = append(nodes, NewBlockNode(
			lastNode,
			nil,
			uint32(ii),
			nextDiff,
			nil,
			&MsgDeSoHeader{
				// Blocks generating every 8 second, which is >2x too slow.
				TstampSecs: uint64(ii * 4),
			},
			StatusNone,
		))

		diffsAsInts = append(diffsAsInts, HashToBigint(nextDiff).Int64())
	}

	assert.Equal([]int64{
		12500,
		12500,
		12500,
		25000,
		25000,
		25000,
		50000,
		50000,
		50000,
		100000,
		100000,
		100000,
		100000,
		100000,
		100000,
		100000,
		100000,
	}, diffsAsInts)
}

func TestCalcNextDifficultyTargetHittingLimitsFast(t *testing.T) {
	assert := assert.New(t)
	require := require.New(t)
	_ = assert
	_ = require

	fakeParams := &DeSoParams{
		MinDifficultyTargetHex:         hex.EncodeToString(BigintToHash(big.NewInt(100000))[:]),
		TimeBetweenDifficultyRetargets: 6 * time.Second,
		TimeBetweenBlocks:              2 * time.Second,
		MaxDifficultyRetargetFactor:    2,
	}

	nodes := []*BlockNode{}
	diffsAsInts := []int64{}
	for ii := 0; ii < 13; ii++ {
		var lastNode *BlockNode
		if ii > 0 {
			lastNode = nodes[ii-1]
		}
		nextDiff, err := CalcNextDifficultyTarget(lastNode, HeaderVersion0, fakeParams)
		require.NoErrorf(err, "Block index: %d", ii)
		nodes = append(nodes, NewBlockNode(
			lastNode,
			nil,
			uint32(ii),
			nextDiff,
			nil,
			&MsgDeSoHeader{
				// Blocks generating all at once.
				TstampSecs: uint64(0),
			},
			StatusNone,
		))

		diffsAsInts = append(diffsAsInts, HashToBigint(nextDiff).Int64())
	}

	assert.Equal([]int64{
		100000,
		100000,
		100000,
		100000,
		100000,
		100000,
		100000,
		50000,
		50000,
		50000,
		25000,
		25000,
		25000,
	}, diffsAsInts)
}

func TestCalcNextDifficultyTargetJustRight(t *testing.T) {
	assert := assert.New(t)
	require := require.New(t)
	_ = assert
	_ = require

	fakeParams := &DeSoParams{
		MinDifficultyTargetHex:         hex.EncodeToString(BigintToHash(big.NewInt(100000))[:]),
		TimeBetweenDifficultyRetargets: 6 * time.Second,
		TimeBetweenBlocks:              2 * time.Second,
		MaxDifficultyRetargetFactor:    3,
	}

	nodes := []*BlockNode{}
	diffsAsInts := []int64{}
	for ii := 0; ii < 13; ii++ {
		var lastNode *BlockNode
		if ii > 0 {
			lastNode = nodes[ii-1]
		}
		nextDiff, err := CalcNextDifficultyTarget(lastNode, HeaderVersion0, fakeParams)
		require.NoErrorf(err, "Block index: %d", ii)
		nodes = append(nodes, NewBlockNode(
			lastNode,
			nil,
			uint32(ii),
			nextDiff,
			nil,
			&MsgDeSoHeader{
				// Blocks generating every 2 second, which is under the limit.
				TstampSecs: uint64(ii * 2),
			},
			StatusNone,
		))

		diffsAsInts = append(diffsAsInts, HashToBigint(nextDiff).Int64())
	}

	assert.Equal([]int64{
		100000,
		100000,
		100000,
		100000,
		100000,
		100000,
		100000,
		100000,
		100000,
		100000,
		100000,
		100000,
		100000,
	}, diffsAsInts)
}

func TestCalcNextDifficultyTargetSlightlyOff(t *testing.T) {
	assert := assert.New(t)
	require := require.New(t)
	_ = assert
	_ = require

	fakeParams := &DeSoParams{
		MinDifficultyTargetHex:         hex.EncodeToString(BigintToHash(big.NewInt(100000))[:]),
		TimeBetweenDifficultyRetargets: 6 * time.Second,
		TimeBetweenBlocks:              2 * time.Second,
		MaxDifficultyRetargetFactor:    2,
	}

	nodes := []*BlockNode{}
	diffsAsInts := []int64{}
	for ii := 0; ii < 13; ii++ {
		var lastNode *BlockNode
		if ii > 0 {
			lastNode = nodes[ii-1]
		}
		nextDiff, err := CalcNextDifficultyTarget(lastNode, HeaderVersion0, fakeParams)
		require.NoErrorf(err, "Block index: %d", ii)
		nodes = append(nodes, NewBlockNode(
			lastNode,
			nil,
			uint32(ii),
			nextDiff,
			nil,
			&MsgDeSoHeader{
				// Blocks generating every 1 second, which is 2x too fast.
				TstampSecs: uint64(ii),
			},
			StatusNone,
		))

		diffsAsInts = append(diffsAsInts, HashToBigint(nextDiff).Int64())
	}

	assert.Equal([]int64{
		100000,
		100000,
		100000,
		100000,
		100000,
		100000,
		100000,
		50000,
		50000,
		50000,
		25000,
		25000,
		25000,
	}, diffsAsInts)

	diffsAsInts = []int64{}
	for ii := 13; ii < 34; ii++ {
		lastNode := nodes[ii-1]
		nextDiff, err := CalcNextDifficultyTarget(lastNode, HeaderVersion0, fakeParams)
		require.NoErrorf(err, "Block index: %d", ii)
		nodes = append(nodes, NewBlockNode(
			lastNode,
			nil,
			uint32(ii),
			nextDiff,
			nil,
			&MsgDeSoHeader{
				// Blocks generating every 3 seconds, which is slow but under the limit.
				TstampSecs: uint64(float32(ii) * 3),
			},
			StatusNone,
		))

		diffsAsInts = append(diffsAsInts, HashToBigint(nextDiff).Int64())
	}

	assert.Equal([]int64{
		12500,
		12500,
		12500,
		25000,
		25000,
		25000,
		37500,
		37500,
		37500,
		56250,
		56250,
		56250,
		84375,
		84375,
		84375,
		100000,
		100000,
		100000,
		100000,
		100000,
		100000,
	}, diffsAsInts)
}

func _testMerkleRoot(t *testing.T, shouldFail bool, blk *MsgDeSoBlock) {
	assert := assert.New(t)
	require := require.New(t)
	_, _ = assert, require

	computedMerkle, _, err := ComputeMerkleRoot(blk.Txns)
	require.NoError(err)
	if shouldFail {
		require.NotEqual(blk.Header.TransactionMerkleRoot, computedMerkle)
	} else {
		require.Equal(blk.Header.TransactionMerkleRoot, computedMerkle)
	}
}

func TestBadMerkleRoot(t *testing.T) {
	assert := assert.New(t)
	require := require.New(t)
	_, _ = assert, require

	// Grab some block hex by running miner.go at v=2 and use test_scratch.go
	// to perturb the merkle root to mess it up.
	blockA1, _, _, _, _, _, _ := getForkedChain(t)
	_testMerkleRoot(t, false /*shouldFail*/, blockA1)
	blockA1.Header.TransactionMerkleRoot = &BlockHash{}
	_testMerkleRoot(t, true /*shouldFail*/, blockA1)
}

func TestBadBlockSignature(t *testing.T) {
	assert := assert.New(t)
	require := require.New(t)
	_, _ = assert, require

	chain, params, db := NewLowDifficultyBlockchainWithParams(t, &DeSoTestnetParams)

	// Change the trusted public keys expected by the blockchain.
	chain.trustedBlockProducerPublicKeys = make(map[PkMapKey]bool)
	senderPkBytes, _, err := Base58CheckDecode(senderPkString)
	require.NoError(err)
	chain.trustedBlockProducerPublicKeys[MakePkMapKey(senderPkBytes)] = true

	// The "blockSignerPk" does not match "senderPk" so processing the block will fail.
	mempool, miner := NewTestMiner(t, chain, params, true /*isSender*/)
	finalBlock1, err := miner.MineAndProcessSingleBlock(0 /*threadIndex*/, mempool)
	require.Error(err)
	require.Contains(err.Error(), RuleErrorBlockProducerPublicKeyNotInWhitelist)

	// Since MineAndProcesssSingleBlock returns a valid block above, we can play with its
	// signature and re-process the block to see what happens.
	blockProducerInfoCopy := &BlockProducerInfo{Signature: &btcec.Signature{}}
	blockProducerInfoCopy.PublicKey = append([]byte{}, finalBlock1.BlockProducerInfo.PublicKey...)
	*blockProducerInfoCopy.Signature = *finalBlock1.BlockProducerInfo.Signature

	// A bad signature with the right public key should fail.
	finalBlock1.BlockProducerInfo.PublicKey = senderPkBytes
	_, _, err = chain.ProcessBlock(finalBlock1, true)
	require.Error(err)
	require.Contains(err.Error(), RuleErrorInvalidBlockProducerSIgnature)

	// A signature that's outright missing should fail
	blockSignerPkBytes, _, err := Base58CheckDecode(blockSignerPk)
	require.NoError(err)
	finalBlock1.BlockProducerInfo.PublicKey = blockSignerPkBytes
	finalBlock1.BlockProducerInfo.Signature = nil
	_, _, err = chain.ProcessBlock(finalBlock1, true)
	require.Error(err)
	require.Contains(err.Error(), RuleErrorMissingBlockProducerSignature)

	// If all the BlockProducerInfo is missing, things should fail
	finalBlock1.BlockProducerInfo = nil
	_, _, err = chain.ProcessBlock(finalBlock1, true)
	require.Error(err)
	require.Contains(err.Error(), RuleErrorMissingBlockProducerSignature)

	// Now let's add blockSignerPK to the map of trusted keys and confirm that the block processes.
	chain.trustedBlockProducerPublicKeys[MakePkMapKey(blockSignerPkBytes)] = true
	finalBlock1.BlockProducerInfo = blockProducerInfoCopy
	_, _, err = chain.ProcessBlock(finalBlock1, true)
	require.NoError(err)

	_, _ = finalBlock1, db
}

func TestForbiddenBlockSignaturePubKey(t *testing.T) {
	assert := assert.New(t)
	require := require.New(t)
	_, _ = assert, require

	chain, params, _ := NewLowDifficultyBlockchainWithParams(t, &DeSoTestnetParams)
	mempool, miner := NewTestMiner(t, chain, params, true /*isSender*/)

	// Make the senderPk a paramUpdater for this test
	senderPkBytes, _, err := Base58CheckDecode(senderPkString)
	params.ExtraRegtestParamUpdaterKeys[MakePkMapKey(senderPkBytes)] = true

	// Mine a few blocks to give the senderPkString some money.
	_, err = miner.MineAndProcessSingleBlock(0 /*threadIndex*/, mempool)
	require.NoError(err)
	_, err = miner.MineAndProcessSingleBlock(0 /*threadIndex*/, mempool)
	require.NoError(err)
	_, err = miner.MineAndProcessSingleBlock(0 /*threadIndex*/, mempool)
	require.NoError(err)
	_, err = miner.MineAndProcessSingleBlock(0 /*threadIndex*/, mempool)
	require.NoError(err)

	// Ban the block signer public key.
	blockSignerPkBytes, _, err := Base58CheckDecode(blockSignerPk)
	require.NoError(err)
	txn, _, _, _, err := chain.CreateUpdateGlobalParamsTxn(
		senderPkBytes, -1, -1, -1, -1, -1, blockSignerPkBytes, -1, 100 /*feeRateNanosPerKB*/, nil, []*DeSoOutput{})
	require.NoError(err)

	// Mine a few blocks to give the senderPkString some money.
	_, err = miner.MineAndProcessSingleBlock(0 /*threadIndex*/, mempool)
	require.NoError(err)

	// Sign the transaction now that its inputs are set up.
	_signTxn(t, txn, senderPrivString)

	// Process the signed transaction.
	txDescsAdded, err := mempool.processTransaction(
		txn, true /*allowOrphan*/, true /*rateLimit*/, 0, /*peerID*/
		true /*verifySignatures*/)
	require.NoError(err)
	require.Equal(1, len(txDescsAdded))

	// Make sure that the forbidden pub key made it into the mempool properly.
	_, entryExists := mempool.universalUtxoView.ForbiddenPubKeyToForbiddenPubKeyEntry[MakePkMapKey(blockSignerPkBytes)]
	require.True(entryExists)

	// Mine the transaction.
	forbiddenPubKeyBlock, err := miner.MineAndProcessSingleBlock(0 /*threadIndex*/, mempool)
	require.NoError(err)
	require.Equal(2, len(forbiddenPubKeyBlock.Txns))

	// Now mining a block should fail now that the block signer pub key is forbidden.
	_, err = miner.MineAndProcessSingleBlock(0 /*threadIndex*/, mempool)
	require.Error(err)
	require.Contains(err.Error(), RuleErrorForbiddenBlockProducerPublicKey)
}

func TestPGGenesisBlock(t *testing.T) {
	// We skip this test in buildkite CI, but include it in GH actions postgres testing.
	// Comment out this conditional to test locally.
	if len(os.Getenv("POSTGRES_URI")) == 0 {
		return
	}
	chain, params, _ := NewLowDifficultyBlockchainWithParamsAndDb(t, &DeSoTestnetParams, true, 5435, true)
	for _, seedBalance := range params.SeedBalances {
		bal := chain.postgres.GetBalance(NewPublicKey(seedBalance.PublicKey))
		require.Equal(t, bal, seedBalance.AmountNanos)
	}
}<|MERGE_RESOLUTION|>--- conflicted
+++ resolved
@@ -246,11 +246,7 @@
 	// key have some DeSo
 	var snap *Snapshot
 	if !usePostgres {
-<<<<<<< HEAD
-		snap, err, _ = NewSnapshot(db, dbDir, SnapshotBlockHeightPeriod, false, false, &testParams, false, true, nil)
-=======
-		snap, err, _ = NewSnapshot(db, dbDir, SnapshotBlockHeightPeriod, false, false, &testParams, false, HypersyncDefaultMaxQueueSize)
->>>>>>> 17477ede
+		snap, err, _ = NewSnapshot(db, dbDir, SnapshotBlockHeightPeriod, false, false, &testParams, false, HypersyncDefaultMaxQueueSize, nil)
 		if err != nil {
 			log.Fatal(err)
 		}
