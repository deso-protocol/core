package lib

import (
	"encoding/hex"
	"fmt"
	"log"
	"math"
	"math/big"
	"os"
	"path/filepath"
	"reflect"
	"regexp"
	"sort"
	"time"

	"github.com/holiman/uint256"

	"github.com/btcsuite/btcd/chaincfg"
	"github.com/btcsuite/btcd/chaincfg/chainhash"
	"github.com/golang/glog"
	"github.com/shibukawa/configdir"
)

const (
	// ConfigDirVendorName is the enclosing folder for user data.
	// It's required to created a ConfigDir.
	ConfigDirVendorName = "deso"
	// ConfigDirAppName is the folder where we keep user data.
	ConfigDirAppName = "deso"
	// UseridLengthBytes is the number of bytes of entropy to use for
	// a userid.
	UseridLengthBytes = 32

	// These constants are used by the DNS seed code to pick a random last
	// seen time.
	SecondsIn3Days int32 = 24 * 60 * 60 * 3
	SecondsIn4Days int32 = 24 * 60 * 60 * 4

	// MessagesToFetchPerCall is used to limit the number of messages to fetch
	// when getting a user's inbox.
	MessagesToFetchPerInboxCall = 10000
)

type NodeMessage uint32

const (
	NodeRestart NodeMessage = iota
	NodeErase
)

// Snapshot constants
const (
	// GetSnapshotTimeout is used in Peer when we fetch a snapshot chunk, and we need to retry.
	GetSnapshotTimeout = 100 * time.Millisecond

	// SnapshotBlockHeightPeriod is the constant height offset between individual snapshot epochs.
	SnapshotBlockHeightPeriod uint64 = 1000

	// SnapshotBatchSize is the size in bytes of the snapshot batches sent to peers
	SnapshotBatchSize uint32 = 100 << 20 // 100MB

	// DatabaseCacheSize is used to save read operations when fetching records from the main Db.
	DatabaseCacheSize uint = 1000000 // 1M

	// HashToCurveCache is used to save computation on hashing to curve.
	HashToCurveCache uint = 10000 // 10K

	// MetadataRetryCount is used to retry updating data in badger just in case.
	MetadataRetryCount int = 5

	// EnableTimer
	EnableTimer  = true
	DisableTimer = false
)

type NetworkType uint64

const (
	// The different network types. For now we have a mainnet and a testnet.
	// Also create an UNSET value to catch errors.
	NetworkType_UNSET   NetworkType = 0
	NetworkType_MAINNET NetworkType = 1
	NetworkType_TESTNET NetworkType = 2
)

const (
	// This is the header version that the blockchain started with.
	HeaderVersion0 = uint32(0)
	// This version made several changes to the previous header encoding format:
	// - The Nonce field was expanded to 64 bits
	// - Another ExtraNonce field was added to provide *another* 64 bits of entropy,
	//   for a total of 128 bits of entropy in the header that miners can twiddle.
	// - The header height was expanded to 64 bits
	// - The TstampSecs were expanded to 64 bits
	// - All fields were moved from encoding in little-endian to big-endian
	//
	// The benefit of this change is that miners can hash over a wider space without
	// needing to twiddle ExtraData ever.
	//
	// At the time of this writing, the intent is to deploy it in a backwards-compatible
	// fashion, with the eventual goal of phasing out blocks with the previous version.
	HeaderVersion1       = uint32(1)
	CurrentHeaderVersion = HeaderVersion1
)

var (
	MaxUint256, _ = uint256.FromHex("0xffffffffffffffffffffffffffffffffffffffffffffffffffffffffffffffff")

	// These values are used by the DAOCoinLimitOrder logic in order to convert
	// fixed-point numbers to and from their exponentiated representation. For
	// more info on how this works, see the comment on DAOCoinLimitOrderEntry.
	//
	// This value is a uint256 form of 1e38, or 10^38. We mainly use it to represent a
	// "fixed-point" exchange rate when processing limit orders. See the comment on
	// DAOCoinLimitOrderEntry for more info.
	OneE38, _ = uint256.FromHex("0x4b3b4ca85a86c47a098a224000000000") // 1e38
	// This is the number of base units within a single "coin". It is mainly used to
	// convert from base units, which is what we deal with in core, to a human-readable
	// value in the UI. It is equal to 1e18.
	BaseUnitsPerCoin, _ = uint256.FromHex("0xde0b6b3a7640000") // 1e18
)

func (nt NetworkType) String() string {
	switch nt {
	case NetworkType_UNSET:
		return "UNSET"
	case NetworkType_MAINNET:
		return "MAINNET"
	case NetworkType_TESTNET:
		return "TESTNET"
	default:
		return fmt.Sprintf("UNRECOGNIZED(%d) - make sure String() is up to date", nt)
	}
}

const (
	MaxUsernameLengthBytes = 25
)

var (
	UsernameRegex = regexp.MustCompile("^[a-zA-Z0-9_]+$")
	// Profile pics are Base64 encoded plus ": ; ," used in the mime type spec.
	ProfilePicRegex = regexp.MustCompile("^[a-zA-Z0-9+/:;,]+$")

	TikTokShortURLRegex = regexp.MustCompile("^.*(vm\\.tiktok\\.com/)([A-Za-z0-9]{6,12}).*")
	TikTokFullURLRegex  = regexp.MustCompile("^.*((tiktok\\.com/)(v/)|(@[A-Za-z0-9_-]{2,24}/video/)|(embed/v2/))(\\d{0,30}).*")
)

type ForkHeights struct {
	// Global Block Heights:
	// The block height at which various forks occurred including an
	// explanation as to why they're necessary.

	// A dummy height set to zero by default.
	DefaultHeight uint64

	// The most deflationary event in DeSo history has yet to come...
	DeflationBombBlockHeight uint64

	// SalomonFixBlockHeight defines a block height where the protocol implements
	// two changes:
	// 	(1) The protocol now prints founder reward for all buy transactions instead
	//		of just when creators reach a new all time high.
	//		This was decided in order to provide lasting incentive for creators
	//		to utilize the protocol.
	//	(2) A fix was created to deal with a bug accidentally triggered by @salomon.
	//		After a series of buys and sells @salomon was left with a single creator coin
	//		nano in circulation and a single DeSo nano locked. This caused a detach
	//		between @salomon's bonding curve and others on the protocol. As more buys and sells
	//		continued, @salomon's bonding curve continued to detach further and further from its peers.
	// 		At its core, @salomon had too few creator coins in circulation. This fix introduces
	//		this missing supply back into circulation as well as prevented detached Bancor bonding
	//		curves from coming into existence.
	//		^ It was later decided to leave Salomon's coin circulation alone. A fix was introduced
	//		to prevent similar cases from occurring again, but @salomon is left alone.
	SalomonFixBlockHeight uint32

	// DeSoFounderRewardBlockHeight defines a block height where the protocol switches from
	// paying the founder reward in the founder's own creator coin to paying in DeSo instead.
	DeSoFounderRewardBlockHeight uint32

	// BuyCreatorCoinAfterDeletedBalanceEntryFixBlockHeight defines a block height after which the protocol will create
	// a new BalanceEntry when a user purchases a Creator Coin and their current BalanceEntry is deleted.
	// The situation in which a BalanceEntry reaches a deleted state occurs when a user transfers all their holdings
	// of a certain creator to another public key and subsequently purchases that same creator within the same block.
	// This resolves a bug in which users would purchase creator coins after transferring all holdings within the same
	// block and then the creator coins would be added to a deleted balance.  When the Balance Entries are flushed to
	// the database, the user would lose the creator coins they purchased.
	BuyCreatorCoinAfterDeletedBalanceEntryFixBlockHeight uint32

	// ParamUpdaterProfileUpdateFixBlockHeight defines a block height after which the protocol uses the update profile
	// txMeta's ProfilePublicKey when the Param Updater is creating a profile for ProfilePublicKey.
	ParamUpdaterProfileUpdateFixBlockHeight uint32

	// UpdateProfileFixBlockHeight defines the height at which a patch was added to prevent user from
	// updating the profile entry for arbitrary public keys that do not have existing profile entries.
	UpdateProfileFixBlockHeight uint32

	// BrokenNFTBidsFixBlockHeight defines the height at which the deso balance index takes effect
	// for accepting NFT bids.  This is used to fix a fork that was created by nodes running with a corrupted
	// deso balance index, allowing bids to be submitted that were greater than the user's deso balance.
	BrokenNFTBidsFixBlockHeight uint32

	// DeSoDiamondsBlockHeight defines the height at which diamonds will be given in DESO
	// rather than in creator coin.
	// Triggers: 3pm PT on 8/16/2021
	DeSoDiamondsBlockHeight uint32

	// NFTTransfersBlockHeight defines the height at which NFT transfer txns, accept NFT
	// transfer txns, NFT burn txns, and AuthorizeDerivedKey txns will be accepted.
	// Triggers: 12PM PT on 9/15/2021
	NFTTransferOrBurnAndDerivedKeysBlockHeight uint32

	// DeSoV3MessagesBlockHeight defines the height at which messaging key and messsage party
	// entries will be accepted by consensus.
	DeSoV3MessagesBlockHeight uint32

	// BuyNowAndNFTSplitsBlockHeight defines the height at which NFTs can be sold at a fixed price instead of an
	// auction style and allows splitting of NFT royalties to user's other than the post's creator.
	BuyNowAndNFTSplitsBlockHeight uint32

	// DAOCoinBlockHeight defines the height at which DAO Coin and DAO Coin Transfer
	// transactions will be accepted.
	DAOCoinBlockHeight uint32

	ExtraDataOnEntriesBlockHeight uint32

	// DerivedKeySetSpendingLimitsBlockHeight defines the height at which derived key transactions will have their
	// transaction spending limits in the extra data field parsed.
	DerivedKeySetSpendingLimitsBlockHeight uint32

	// DerivedKeyTrackSpendingLimitsBlockHeight defines the height at which derived key's transaction spending limits
	// will come in effect - accounting of DESO spent and transaction counts will begin at this height. These heights
	// are separated to allow developers time to generate new derived keys for their users. NOTE: this must always
	// be greater than or equal to DerivedKeySetSpendingLimitsBlockHeight.
	DerivedKeyTrackSpendingLimitsBlockHeight uint32

	// DAOCoinLimitOrderBlockHeight defines the height at which DAO Coin Limit Order transactions will be accepted.
	DAOCoinLimitOrderBlockHeight uint32

	// DerivedKeyEthSignatureCompatibilityBlockHeight allows authenticating derived keys that were signed with the Ethereum
	// personal_sign signature standard. This in particular allows the usage of MetaMask for issuing derived keys.
	DerivedKeyEthSignatureCompatibilityBlockHeight uint32

	// OrderBookDBFetchOptimizationBlockHeight implements an optimization around fetching orders from the db.
	OrderBookDBFetchOptimizationBlockHeight uint32

	// ParamUpdaterRefactorBlockHeight indicates a point at which we refactored
	// ParamUpdater to use a blockHeight-gated function rather than a constant.
	ParamUpdaterRefactorBlockHeight uint32

	// DeSoUnlimitedDerivedKeysBlockHeight defines the height at which
	// we introduce derived keys without a spending limit.
	DeSoUnlimitedDerivedKeysBlockHeight uint32

<<<<<<< HEAD
	// DeSoAccessGroupsBlockHeight defines the height at which
	// we introduce derived keys without a spending limit. As well as V3 group chat muting and unmuting, and
	// also the MembershipIndex prefix.
	DeSoAccessGroupsBlockHeight uint32

=======
>>>>>>> fe941370
	// Be sure to update EncoderMigrationHeights as well via
	// GetEncoderMigrationHeights if you're modifying schema.
}

// MigrationName EncoderMigrationHeights is used to store migration heights for DeSoEncoder types. To properly migrate a DeSoEncoder,
// you should:
//  0. Typically, encoder migrations should align with hard fork heights. So the first
//     step is to define a new value in ForkHeights, and set the value accordingly for
//     mainnet, testnet, and regtest param structs. Add a name for your migration so that
//     it can be accessed robustly.
//  1. Define a new block height in the EncoderMigrationHeights struct. This should map
//     1:1 with the fork height defined prior.
//  2. Add conditional statements to the RawEncode / RawDecodeWithoutMetadata methods that
//     trigger at the defined height.
//  3. Add a condition to GetVersionByte to return version associated with the migration height.
//
// So for example, let's say you want to add a migration for UtxoEntry at height 1200.
//
//  0. Add a field to ForkHeight that marks the point at which this entry will come
//     into play:
//     - Add the following to the ForkHeight struct:
//     UtxoEntryTestHeight uint64
//     - Add the following to the individual param structs (MainnetForkHeights, TestnetForkHeights,
//     and RegtestForkHeights):
//     UtxoEntryTestHeight: 1200 (may differ for mainnet vs testnet & regtest)
//     - Add the migration name below DefaultMigration
//     UtxoEntryTestHeight MigrationName = "UtxoEntryTestHeight"
//
//  1. Add a field to the EncoderMigrationHeights that looks like this:
//     UtxoEntryTestHeight MigrationHeight
//
<<<<<<< HEAD
//  2. Modify func (utxoEntry *UtxoEntry) RawEncode/RawDecodeWithoutMetadata. E.g. add the following condition at the
//     end of RawEncodeWithoutMetadata (note the usage of the MigrationName UtxoEntryTestHeight):
//     if MigrationTriggered(blockHeight, UtxoEntryTestHeight) {
//     data = append(data, byte(127))
//     }
//     And this at the end of RawDecodeWithoutMetadata:
//     if MigrationTriggered(blockHeight, UtxoEntryTestHeight) {
//     _, err = rr.ReadByte()
//     if err != nil {
//     return errors.Wrapf(err, "UtxoEntry.Decode: Problem reading random byte.")
//     }
//     }
//     MAKE SURE TO WRITE CORRECT CONDITIONS FOR THE HEIGHTS IN BOTH ENCODE AND DECODE!
//
//  3. Modify func (utxo *UtxoEntry) GetVersionByte to return the correct encoding version depending on the height. Use the
//     function GetMigrationVersion to chain encoder migrations (Note the variadic parameter of GetMigrationVersion and
//     the usage of the MigrationName UtxoEntryTestHeight)
//
//     return GetMigrationVersion(blockHeight, UtxoEntryTestHeight)
=======
// 2. Modify func (utxoEntry *UtxoEntry) RawEncode/RawDecodeWithoutMetadata. E.g. add the following condition at the
//	end of RawEncodeWithoutMetadata (note the usage of the MigrationName UtxoEntryTestHeight):
//		if MigrationTriggered(blockHeight, UtxoEntryTestHeight) {
//			data = append(data, byte(127))
//		}
//	And this at the end of RawDecodeWithoutMetadata:
//		if MigrationTriggered(blockHeight, UtxoEntryTestHeight) {
//			_, err = rr.ReadByte()
//			if err != nil {
//				return errors.Wrapf(err, "UtxoEntry.Decode: Problem reading random byte.")
//			}
//		}
//	MAKE SURE TO WRITE CORRECT CONDITIONS FOR THE HEIGHTS IN BOTH ENCODE AND DECODE!
//
// 3. Modify func (utxo *UtxoEntry) GetVersionByte to return the correct encoding version depending on the height. Use the
//		function GetMigrationVersion to chain encoder migrations (Note the variadic parameter of GetMigrationVersion and
//		the usage of the MigrationName UtxoEntryTestHeight)
//
//		return GetMigrationVersion(blockHeight, UtxoEntryTestHeight)
>>>>>>> fe941370
//
// That's it!
type MigrationName string
type MigrationHeight struct {
	Height  uint64
	Version byte
	Name    MigrationName
}

const (
	DefaultMigration              MigrationName = "DefaultMigration"
	UnlimitedDerivedKeysMigration MigrationName = "UnlimitedDerivedKeysMigration"
<<<<<<< HEAD
	DeSoAccessGroupsMigration     MigrationName = "DeSoAccessGroupsMigration"
=======
>>>>>>> fe941370
)

type EncoderMigrationHeights struct {
	DefaultMigration MigrationHeight

	// DeSoUnlimitedDerivedKeys coincides with the DeSoUnlimitedDerivedKeysBlockHeight block
	DeSoUnlimitedDerivedKeys MigrationHeight
<<<<<<< HEAD

	// DeSoUnlimitedDerivedKeysAndV3MessagesMutingAndPrefixOptimization coincides with the DeSoAccessGroupsBlockHeight block
	DeSoAccessGroups MigrationHeight
=======
>>>>>>> fe941370
}

func GetEncoderMigrationHeights(forkHeights *ForkHeights) *EncoderMigrationHeights {
	return &EncoderMigrationHeights{
		DefaultMigration: MigrationHeight{
			Version: 0,
			Height:  forkHeights.DefaultHeight,
			Name:    DefaultMigration,
		},
		DeSoUnlimitedDerivedKeys: MigrationHeight{
			Version: 1,
			Height:  uint64(forkHeights.DeSoUnlimitedDerivedKeysBlockHeight),
			Name:    UnlimitedDerivedKeysMigration,
		},
<<<<<<< HEAD
		DeSoAccessGroups: MigrationHeight{
			Version: 2,
			Height:  uint64(forkHeights.DeSoAccessGroupsBlockHeight),
			Name:    DeSoAccessGroupsMigration,
		},
=======
>>>>>>> fe941370
	}
}
func GetEncoderMigrationHeightsList(forkHeights *ForkHeights) (
	_migrationHeightsList []*MigrationHeight) {

	migrationHeights := GetEncoderMigrationHeights(forkHeights)

	// Read `version:"x"` tags from the EncoderMigrationHeights struct.
	var migrationHeightsList []*MigrationHeight
	elements := reflect.ValueOf(migrationHeights).Elem()
	structFields := elements.Type()
	for ii := 0; ii < structFields.NumField(); ii++ {
		elementField := elements.Field(ii)
		mig := elementField.Interface().(MigrationHeight)
		migCopy := mig
		migrationHeightsList = append(migrationHeightsList, &migCopy)
	}

	sort.Slice(migrationHeightsList, func(i int, j int) bool {
		return migrationHeightsList[i].Height < migrationHeightsList[j].Height
	})
	return migrationHeightsList
}

// DeSoParams defines the full list of possible parameters for the
// DeSo network.
type DeSoParams struct {
	// The network type (mainnet, testnet, etc).
	NetworkType NetworkType
	// Set to true when we're running in regtest mode. This is useful for testing.
	ExtraRegtestParamUpdaterKeys map[PkMapKey]bool
	// The current protocol version we're running.
	ProtocolVersion uint64
	// The minimum protocol version we'll allow a peer we connect to
	// to have.
	MinProtocolVersion uint64
	// Used as a "vanity plate" to identify different DeSo
	// clients. Mainly useful in analyzing the network at
	// a meta level, not in the protocol itself.
	UserAgent string
	// The list of DNS seed hosts to use during bootstrapping.
	DNSSeeds []string

	// A list of DNS seed prefixes and suffixes to use during bootstrapping.
	// These prefixes and suffixes will be scanned and all IPs found will be
	// incorporated into the address manager.
	DNSSeedGenerators [][]string

	// The network parameter for Bitcoin messages as defined by the btcd library.
	// Useful for certain function calls we make to this library.
	BitcoinBtcdParams *chaincfg.Params

	// Because we use the Bitcoin header chain only to process exchanges from
	// BTC to DeSo, we don't need to worry about Bitcoin blocks before a certain
	// point, which is specified by this node. This is basically used to make
	// header download more efficient but it's important to note that if for
	// some reason there becomes a different main chain that is stronger than
	// this one, then we will still switch to that one even with this parameter
	// set such as it is.
	BitcoinStartBlockNode *BlockNode

	// The base58Check-encoded Bitcoin address that users must send Bitcoin to in order
	// to purchase DeSo. Note that, unfortunately, simply using an all-zeros or
	// mostly-all-zeros address or public key doesn't work and, in fact, I found that
	// using almost any address other than this one also doesn't work.
	BitcoinBurnAddress string

	// This is a fee in basis points charged on BitcoinExchange transactions that gets
	// paid to the miners. Basically, if a user burned enough Satoshi to create 100 DeSo,
	// and if the BitcoinExchangeFeeBasisPoints was 1%, then 99 DeSo would be allocated to
	// the user's public key while 1 DeSo would be left as a transaction fee to the miner.
	BitcoinExchangeFeeBasisPoints uint64

	// The amount of time to wait for a Bitcoin txn to broadcast throughout the Bitcoin
	// network before checking for double-spends.
	BitcoinDoubleSpendWaitSeconds float64

	// This field allows us to set the amount purchased at genesis to a non-zero
	// value.
	DeSoNanosPurchasedAtGenesis uint64

	// Port used for network communications among full nodes.
	DefaultSocketPort uint16
	// Port used for the limited JSON API that supports light clients.
	DefaultJSONPort uint16

	// The amount of time we wait when connecting to a peer.
	DialTimeout time.Duration
	// The amount of time we wait to receive a version message from a peer.
	VersionNegotiationTimeout time.Duration

	// The genesis block to use as the base of our chain.
	GenesisBlock *MsgDeSoBlock
	// The expected hash of the genesis block. Should align with what one
	// would get from actually hashing the provided genesis block.
	GenesisBlockHashHex string
	// How often we target a single block to be generated.
	TimeBetweenBlocks time.Duration
	// How many blocks between difficulty retargets.
	TimeBetweenDifficultyRetargets time.Duration
	// Block hashes, when interpreted as big-endian big integers, must be
	// values less than or equal to the difficulty
	// target. The difficulty target is expressed below as a big-endian
	// big integer and is adjusted every TargetTimePerBlock
	// order to keep blocks generating at consistent intervals.
	MinDifficultyTargetHex string
	// We will reject chains that have less than this amount of total work,
	// expressed as a hexadecimal big-endian bigint. Useful for preventing
	// disk-fill attacks, among other things.
	MinChainWorkHex string

	// This is used for determining whether we are still in initial block download.
	// If our tip is older than this, we continue with IBD.
	MaxTipAge time.Duration

	// Do not allow the difficulty to change by more than a factor of this
	// variable during each adjustment period.
	MaxDifficultyRetargetFactor int64
	// Amount of time one must wait before a block reward can be spent.
	BlockRewardMaturity time.Duration
	// When shifting from v0 blocks to v1 blocks, we changed the hash function to
	// DeSoHash, which is technically easier. Thus we needed to apply an adjustment
	// factor in order to phase it in.
	V1DifficultyAdjustmentFactor int64

	// The maximum number of seconds in a future a block timestamp is allowed
	// to be before it is rejected.
	MaxTstampOffsetSeconds uint64

	// The maximum number of bytes that can be allocated to transactions in
	// a block.
	MaxBlockSizeBytes uint64

	// It's useful to set the miner maximum block size to a little lower than the
	// maximum block size in certain cases. For example, on initial launch, setting
	// it significantly lower is a good way to avoid getting hit by spam blocks.
	MinerMaxBlockSizeBytes uint64

	// In order to make public keys more human-readable, we convert
	// them to base58. When we do that, we use a prefix that makes
	// the public keys to become more identifiable. For example, all
	// mainnet public keys start with "X" because we do this.
	Base58PrefixPublicKey  [3]byte
	Base58PrefixPrivateKey [3]byte

	// MaxFetchBlocks is the maximum number of blocks that can be fetched from
	// a peer at one time.
	MaxFetchBlocks uint32

	MiningIterationsPerCycle uint64

	// deso
	MaxUsernameLengthBytes        uint64
	MaxUserDescriptionLengthBytes uint64
	MaxProfilePicLengthBytes      uint64
	MaxProfilePicDimensions       uint64
	MaxPrivateMessageLengthBytes  uint64

	StakeFeeBasisPoints         uint64
	MaxPostBodyLengthBytes      uint64
	MaxPostSubLengthBytes       uint64
	MaxStakeMultipleBasisPoints uint64
	MaxCreatorBasisPoints       uint64
	MaxNFTRoyaltyBasisPoints    uint64

	// A list of transactions to apply when initializing the chain. Useful in
	// cases where we want to hard fork or reboot the chain with specific
	// transactions applied.
	SeedTxns []string

	// A list of balances to initialize the blockchain with. This is useful for
	// testing and useful in the event that the devs need to hard fork the chain.
	SeedBalances []*DeSoOutput

	// This is a small fee charged on creator coin transactions. It helps
	// prevent issues related to floating point calculations.
	CreatorCoinTradeFeeBasisPoints uint64
	// These two params define the "curve" that we use when someone buys/sells
	// creator coins. Effectively, this curve amounts to a polynomial of the form:
	// - currentCreatorCoinPrice ~= slope * currentCreatorCoinSupply^(1/reserveRatio-1)
	// Buys and sells effectively take the integral of the curve in opposite directions.
	//
	// To better understand where this curve comes from and how it works, check out
	// the following links. They are all well written so don't be intimidated/afraid to
	// dig in and read them:
	// - Primer on bonding curves: https://medium.com/@simondlr/tokens-2-0-curved-token-bonding-in-curation-markets-1764a2e0bee5
	// - The Uniswap v2 white paper: https://whitepaper.io/document/600/uniswap-whitepaper
	// - The Bancor white paper: https://whitepaper.io/document/52/bancor-whitepaper
	// - Article relating Bancor curves to polynomial curves: https://medium.com/@aventus/token-bonding-curves-547f3a04914
	// - Derivations of the Bancor supply increase/decrease formulas: https://blog.relevant.community/bonding-curves-in-depth-intuition-parametrization-d3905a681e0a
	// - Implementations of Bancor equations in Solidity with code: https://yos.io/2018/11/10/bonding-curves/
	// - Bancor is flawed blog post discussing Bancor edge cases: https://hackingdistributed.com/2017/06/19/bancor-is-flawed/
	// - A mathematica equation sheet with tests that walks through all the
	//   equations. You will need to copy this into a Mathematica notebook to
	//   run it: https://pastebin.com/raw/M4a1femY
	CreatorCoinSlope        *big.Float
	CreatorCoinReserveRatio *big.Float

	// CreatorCoinAutoSellThresholdNanos defines two things. The first is the minimum amount
	// of creator coins a user must purchase in order for a transaction to be valid. Secondly
	// it defines the point at which a sell operation will auto liquidate all remaining holdings.
	// For example if I hold 1000 nanos of creator coins and sell x nanos such that
	// 1000 - x < CreatorCoinAutoSellThresholdNanos, we auto liquidate the remaining holdings.
	// It does this to prevent issues with floating point rounding that can arise.
	// This value should be chosen such that the chain is resistant to "phantom nanos." Phantom nanos
	// are tiny amounts of CreatorCoinsInCirculation/DeSoLocked which can cause
	// the effective reserve ratio to deviate from the expected reserve ratio of the bancor curve.
	// A higher CreatorCoinAutoSellThresholdNanos makes it prohibitively expensive for someone to
	// attack the bancor curve to any meaningful measure.
	CreatorCoinAutoSellThresholdNanos uint64

	ForkHeights ForkHeights

	EncoderMigrationHeights     *EncoderMigrationHeights
	EncoderMigrationHeightsList []*MigrationHeight
}

var RegtestForkHeights = ForkHeights{
	DefaultHeight:                0,
	DeflationBombBlockHeight:     0,
	SalomonFixBlockHeight:        uint32(0),
	DeSoFounderRewardBlockHeight: uint32(0),
	BuyCreatorCoinAfterDeletedBalanceEntryFixBlockHeight: uint32(0),
	ParamUpdaterProfileUpdateFixBlockHeight:              uint32(0),
	UpdateProfileFixBlockHeight:                          uint32(0),
	BrokenNFTBidsFixBlockHeight:                          uint32(0),
	DeSoDiamondsBlockHeight:                              uint32(0),
	NFTTransferOrBurnAndDerivedKeysBlockHeight:           uint32(0),
	DeSoV3MessagesBlockHeight:                            uint32(0),
	BuyNowAndNFTSplitsBlockHeight:                        uint32(0),
	DAOCoinBlockHeight:                                   uint32(0),
	ExtraDataOnEntriesBlockHeight:                        uint32(0),
	DerivedKeySetSpendingLimitsBlockHeight:               uint32(0),
	DerivedKeyTrackSpendingLimitsBlockHeight:             uint32(0),
	DAOCoinLimitOrderBlockHeight:                         uint32(0),
	DerivedKeyEthSignatureCompatibilityBlockHeight:       uint32(0),
	OrderBookDBFetchOptimizationBlockHeight:              uint32(0),
	ParamUpdaterRefactorBlockHeight:                      uint32(0),
<<<<<<< HEAD
	DeSoAccessGroupsBlockHeight:                          uint32(0),
=======
	DeSoUnlimitedDerivedKeysBlockHeight:                  uint32(0),
>>>>>>> fe941370

	// Be sure to update EncoderMigrationHeights as well via
	// GetEncoderMigrationHeights if you're modifying schema.
}

// EnableRegtest allows for local development and testing with incredibly fast blocks with block rewards that
// can be spent as soon as they are mined. It also removes the default testnet seeds
func (params *DeSoParams) EnableRegtest() {
	if params.NetworkType != NetworkType_TESTNET {
		glog.Error("Regtest mode can only be enabled in testnet mode")
		return
	}

	// Add a key defined in n0_test to the ParamUpdater set when running in regtest mode.
	// Seed: verb find card ship another until version devote guilt strong lemon six
	params.ExtraRegtestParamUpdaterKeys = map[PkMapKey]bool{}
	params.ExtraRegtestParamUpdaterKeys[MakePkMapKey(MustBase58CheckDecode(
		"tBCKVERmG9nZpHTk2AVPqknWc1Mw9HHAnqrTpW1RnXpXMQ4PsQgnmV"))] = true

	// Clear the seeds
	params.DNSSeeds = []string{}

	// Mine blocks incredibly quickly
	params.TimeBetweenBlocks = 2 * time.Second
	params.TimeBetweenDifficultyRetargets = 6 * time.Second
	// Make sure we don't care about blockchain tip age.
	params.MaxTipAge = 1000000 * time.Hour

	// Allow block rewards to be spent instantly
	params.BlockRewardMaturity = 0

	// In regtest, we start all the fork heights at zero. These can be adjusted
	// for testing purposes to ensure that a transition does not cause issues.
	params.ForkHeights = RegtestForkHeights
	params.EncoderMigrationHeights = GetEncoderMigrationHeights(&params.ForkHeights)
	params.EncoderMigrationHeightsList = GetEncoderMigrationHeightsList(&params.ForkHeights)
}

// GenesisBlock defines the genesis block used for the DeSo mainnet and testnet
var (
	ArchitectPubKeyBase58Check = "BC1YLg3oh6Boj8e2boCo1vQCYHLk1rjsHF6jthBdvSw79bixQvKK6Qa"
	// This is the public key corresponding to the BitcoinBurnAddress on mainnet.
	BurnPubKeyBase58Check = "BC1YLjWBf2qnDJmi8HZzzCPeXqy4dCKq95oqqzerAyW8MUTbuXTb1QT"

	GenesisBlock = MsgDeSoBlock{
		Header: &MsgDeSoHeader{
			Version:               0,
			PrevBlockHash:         &BlockHash{},
			TransactionMerkleRoot: mustDecodeHexBlockHash("4b71d103dd6fff1bd6110bc8ed0a2f3118bbe29a67e45c6c7d97546ad126906f"),
			TstampSecs:            uint64(1610948544),
			Height:                uint64(0),
			Nonce:                 uint64(0),
		},
		Txns: []*MsgDeSoTxn{
			{
				TxInputs: []*DeSoInput{},
				// The outputs in the genesis block aren't actually used by anything, but
				// including them helps our block explorer return the genesis transactions
				// without needing an explicit special case.
				TxOutputs: SeedBalances,
				// TODO: Pick a better string
				TxnMeta: &BlockRewardMetadataa{
					ExtraData: []byte(
						"They came here, to the New World. World 2.0, version 1776."),
				},
				// A signature is not required for BLOCK_REWARD transactions since they
				// don't spend anything.
			},
		},
	}
	GenesisBlockHashHex = "5567c45b7b83b604f9ff5cb5e88dfc9ad7d5a1dd5818dd19e6d02466f47cbd62"
	GenesisBlockHash    = mustDecodeHexBlockHash(GenesisBlockHashHex)
)

func GetParamUpdaterPublicKeys(blockHeight uint32, params *DeSoParams) map[PkMapKey]bool {
	// We use legacy paramUpdater values before this block height
	var paramUpdaterKeys map[PkMapKey]bool
	if blockHeight < params.ForkHeights.ParamUpdaterRefactorBlockHeight {
		paramUpdaterKeys = map[PkMapKey]bool{
			// 19Hg2mAJUTKFac2F2BBpSEm7BcpkgimrmD
			MakePkMapKey(MustBase58CheckDecode(ArchitectPubKeyBase58Check)):                                true,
			MakePkMapKey(MustBase58CheckDecode("BC1YLiXwGTte8oXEEVzm4zqtDpGRx44Y4rqbeFeAs5MnzsmqT5RcqkW")): true,
			MakePkMapKey(MustBase58CheckDecode("BC1YLgGLKjuHUFZZQcNYrdWRrHsDKUofd9MSxDq4NY53x7vGt4H32oZ")): true,
			MakePkMapKey(MustBase58CheckDecode("BC1YLj8UkNMbCsmTUTx5Z2bhtp8q86csDthRmK6zbYstjjbS5eHoGkr")): true,
			MakePkMapKey(MustBase58CheckDecode("BC1YLgD1f7yw7Ue8qQiW7QMBSm6J7fsieK5rRtyxmWqL2Ypra2BAToc")): true,
			MakePkMapKey(MustBase58CheckDecode("BC1YLfz4GH3Gfj6dCtBi8bNdNTbTdcibk8iCZS75toUn4UKZaTJnz9y")): true,
			MakePkMapKey(MustBase58CheckDecode("BC1YLfoSyJWKjHGnj5ZqbSokC3LPDNBMDwHX3ehZDCA3HVkFNiPY5cQ")): true,
		}
	} else {
		paramUpdaterKeys = map[PkMapKey]bool{
			MakePkMapKey(MustBase58CheckDecode("BC1YLgKBcYwyWCqnBHKoJY2HX1sc38A7JuA2jMNEmEXfcRpc7D6Hyiu")): true,
			MakePkMapKey(MustBase58CheckDecode("BC1YLfrtYZs4mCeSALnjTUZMdcwsWNHoNaG5gWWD5WyvRrWNTGWWq1q")): true,
			MakePkMapKey(MustBase58CheckDecode("BC1YLiABrQ1P5pKXdm8S1vj1annx6D8Asku5CXX477dpwYXDamprpWd")): true,
			MakePkMapKey(MustBase58CheckDecode("BC1YLfqYyePuSYPVFB2mdh9Dss7PJ9j5vJts87b9zGbVJhQDjCJNdjb")): true,
			MakePkMapKey(MustBase58CheckDecode("BC1YLjDmDtymghnMgAPmTCyykqhcNR19sgSS7pWNd36FXTZpUZNHypj")): true,
		}
	}

	// Add extra paramUpdater keys when we're in regtest mode. This is useful in
	// tests where we need to mess with things.
	for kk, vv := range params.ExtraRegtestParamUpdaterKeys {
		paramUpdaterKeys[kk] = vv
	}

	return paramUpdaterKeys
}

// GlobalDeSoParams is a global instance of DeSoParams that can be used inside nested functions, like encoders, without
// having to pass DeSoParams everywhere. It can be set when node boots. Testnet params are used as default.
// FIXME: This shouldn't be used a lot.
var GlobalDeSoParams = DeSoTestnetParams

var MainnetForkHeights = ForkHeights{
	DefaultHeight:                0,
	DeflationBombBlockHeight:     33783,
	SalomonFixBlockHeight:        uint32(15270),
	DeSoFounderRewardBlockHeight: uint32(21869),
	BuyCreatorCoinAfterDeletedBalanceEntryFixBlockHeight: uint32(39713),
	ParamUpdaterProfileUpdateFixBlockHeight:              uint32(39713),
	UpdateProfileFixBlockHeight:                          uint32(46165),
	BrokenNFTBidsFixBlockHeight:                          uint32(46917),
	DeSoDiamondsBlockHeight:                              uint32(52112),
	NFTTransferOrBurnAndDerivedKeysBlockHeight:           uint32(60743),

	// Mon Jan 24 @ 12pm PST
	DeSoV3MessagesBlockHeight:     uint32(98474),
	BuyNowAndNFTSplitsBlockHeight: uint32(98474),
	DAOCoinBlockHeight:            uint32(98474),

	ExtraDataOnEntriesBlockHeight:            uint32(130901),
	DerivedKeySetSpendingLimitsBlockHeight:   uint32(130901),
	DerivedKeyTrackSpendingLimitsBlockHeight: uint32(130901),
	DAOCoinLimitOrderBlockHeight:             uint32(130901),

	// Fri Jun 9 @ 12pm PT
	DerivedKeyEthSignatureCompatibilityBlockHeight: uint32(137173),
	OrderBookDBFetchOptimizationBlockHeight:        uint32(137173),

	ParamUpdaterRefactorBlockHeight: uint32(141193),

<<<<<<< HEAD
	// TODO: ADD FINAL DATE & TIME HERE
	DeSoAccessGroupsBlockHeight: uint32(math.MaxUint32),
=======
	// Mon Sept 19 @ 12pm PST
	DeSoUnlimitedDerivedKeysBlockHeight: uint32(166066),
>>>>>>> fe941370

	// Be sure to update EncoderMigrationHeights as well via
	// GetEncoderMigrationHeights if you're modifying schema.
}

// DeSoMainnetParams defines the DeSo parameters for the mainnet.
var DeSoMainnetParams = DeSoParams{
	NetworkType:        NetworkType_MAINNET,
	ProtocolVersion:    1,
	MinProtocolVersion: 1,
	UserAgent:          "Architect",
	DNSSeeds: []string{
		"deso.coinbase.com",
		"deso.gemini.com",
		"deso.kraken.com",
		"deso.bitstamp.com",
		"deso.bitfinex.com",
		"deso.binance.com",
		"deso.hbg.com",
		"deso.okex.com",
		"deso.bithumb.com",
		"deso.upbit.com",
	},
	DNSSeedGenerators: [][]string{
		{
			"deso-seed-",
			".io",
		},
	},

	GenesisBlock:        &GenesisBlock,
	GenesisBlockHashHex: GenesisBlockHashHex,
	// This is used as the starting difficulty for the chain.
	MinDifficultyTargetHex: "000001FFFF000000000000000000000000000000000000000000000000000000",

	// Run with --v=2 and look for "cum work" output from miner.go
	MinChainWorkHex: "000000000000000000000000000000000000000000000000006314f9a85a949b",

	MaxTipAge: 24 * time.Hour,

	// ===================================================================================
	// Mainnet Bitcoin config
	// ===================================================================================
	BitcoinBtcdParams:  &chaincfg.MainNetParams,
	BitcoinBurnAddress: "1PuXkbwqqwzEYo9SPGyAihAge3e9Lc71b",

	// We use a start node that is near the tip of the Bitcoin header chain. Doing
	// this allows us to bootstrap Bitcoin transactions much more quickly without
	// compromising on security because, if this node ends up not being on the best
	// chain one day (which would be completely ridiculous anyhow because it would mean that
	// days or months of bitcoin transactions got reverted), our code will still be
	// able to robustly switch to an alternative chain that has more work. It's just
	// much faster if the best chain is the one that has this start node in it (similar
	// to the --assumevalid Bitcoin flag).
	//
	// Process for generating this config:
	// - Find a node config from the scripts/nodes folder (we used n0)
	// - Make sure the logging for bitcoin_manager is set to 2. --vmodule="bitcoin_manager=2"
	// - Run the node config (./n0)
	// - A line should print every time there's a difficulty adjustment with the parameters
	//   required below (including "DiffBits"). Just copy those into the below and
	//   everything should work.
	// - Oh and you might have to set BitcoinMinChainWorkHex to something lower/higher. The
	//   value should equal the amount of work it takes to get from whatever start node you
	//   choose and the tip. This is done by running once, letting it fail, and then rerunning
	//   with the value it outputs.
	BitcoinStartBlockNode: NewBlockNode(
		nil,
		mustDecodeHexBlockHashBitcoin("000000000000000000092d577cc673bede24b6d7199ee69c67eeb46c18fc978c"),
		// Note the height is always one greater than the parent node.
		653184,
		_difficultyBitsToHash(386798414),
		// CumWork shouldn't matter.
		big.NewInt(0),
		// We are bastardizing the DeSo header to store Bitcoin information here.
		&MsgDeSoHeader{
			TstampSecs: 1602950620,
			Height:     0,
		},
		StatusBitcoinHeaderValidated,
	),

	BitcoinExchangeFeeBasisPoints: 10,
	BitcoinDoubleSpendWaitSeconds: 5.0,
	DeSoNanosPurchasedAtGenesis:   uint64(6000000000000000),
	DefaultSocketPort:             uint16(17000),
	DefaultJSONPort:               uint16(17001),

	DialTimeout:               30 * time.Second,
	VersionNegotiationTimeout: 30 * time.Second,

	BlockRewardMaturity: time.Hour * 3,

	V1DifficultyAdjustmentFactor: 10,

	// Use a five-minute block time. Although a shorter block time seems like
	// it would improve the user experience, the reality is that zero-confirmation
	// transactions can usually be relied upon to give the user the illusion of
	// instant gratification (particularly since we implement a limited form of
	// RBF that makes it difficult to reverse transactions once they're in the
	// mempool of nodes). Moreover, longer block times mean we require fewer
	// headers to be downloaded by light clients in the long run, which is a
	// big win in terms of performance.
	TimeBetweenBlocks: 5 * time.Minute,
	// We retarget the difficulty every day. Note this value must
	// ideally be evenly divisible by TimeBetweenBlocks.
	TimeBetweenDifficultyRetargets: 24 * time.Hour,
	// Difficulty can't decrease to below 25% of its previous value or increase
	// to above 400% of its previous value.
	MaxDifficultyRetargetFactor: 4,
	Base58PrefixPublicKey:       [3]byte{0xcd, 0x14, 0x0},
	Base58PrefixPrivateKey:      [3]byte{0x35, 0x0, 0x0},

	// Reject blocks that are more than two hours in the future.
	MaxTstampOffsetSeconds: 2 * 60 * 60,

	// We use a max block size of 16MB. This translates to 100-200 posts per
	// second depending on the size of the post, which should support around
	// ten million active users. We compute this by taking Twitter, which averages
	// 6,000 posts per second at 300M daus => 10M/300M*6,000=200 posts per second. This
	// generates about 1.6TB per year of data, which means that nodes will
	// have to have a lot of space. This seems fine, however,
	// because space is cheap and it's easy to spin up a cloud machine with
	// tens of terabytes of space.
	MaxBlockSizeBytes: 16000000,

	// We set this to be lower initially to avoid winding up with really big
	// spam blocks in the event someone tries to abuse the initially low min
	// fee rates.
	MinerMaxBlockSizeBytes: 2000000,

	// This takes about ten seconds on a reasonable CPU, which makes sense given
	// a 10 minute block time.
	MiningIterationsPerCycle: 95000,

	MaxUsernameLengthBytes: MaxUsernameLengthBytes,

	MaxUserDescriptionLengthBytes: 20000,

	MaxProfilePicLengthBytes: 20000,
	MaxProfilePicDimensions:  100,

	// MaxPrivateMessageLengthBytes is the maximum number of bytes of encrypted
	// data a private message is allowed to include in an PrivateMessage transaction.
	MaxPrivateMessageLengthBytes: 10000,

	// Set the stake fee to 10%
	StakeFeeBasisPoints: 10 * 100,
	// TODO(performance): We're currently storing posts using HTML, which is
	// basically 2x as verbose as it needs to be for no reason. We should
	// consider storing stuff as markdown instead, which we can do with
	// the richtext editor thing that we have.
	MaxPostBodyLengthBytes: 20000,
	MaxPostSubLengthBytes:  140,
	// 10x is the max for the truly highly motivated individuals.
	MaxStakeMultipleBasisPoints: 10 * 100 * 100,
	// 100% is the max creator percentage. Not sure why you'd buy such a coin
	// but whatever.
	MaxCreatorBasisPoints:    100 * 100,
	MaxNFTRoyaltyBasisPoints: 100 * 100,

	// Use a canonical set of seed transactions.
	SeedTxns: SeedTxns,

	// Set some seed balances if desired
	SeedBalances: SeedBalances,

	// Just charge one basis point on creator coin trades for now.
	CreatorCoinTradeFeeBasisPoints: 1,
	// Note that Uniswap is quadratic (i.e. its price equation is
	// - price ~= currentCreatorCoinSupply^2,
	// and we think quadratic makes sense in this context as well.
	CreatorCoinSlope:        NewFloat().SetFloat64(0.003),
	CreatorCoinReserveRatio: NewFloat().SetFloat64(0.3333333),

	// 10 was seen as a threshold reachable in almost all transaction.
	// It's just high enough where you avoid drifting creating coin
	// reserve ratios.
	CreatorCoinAutoSellThresholdNanos: uint64(10),

	ForkHeights:                 MainnetForkHeights,
	EncoderMigrationHeights:     GetEncoderMigrationHeights(&MainnetForkHeights),
	EncoderMigrationHeightsList: GetEncoderMigrationHeightsList(&MainnetForkHeights),
}

func mustDecodeHexBlockHashBitcoin(ss string) *BlockHash {
	hash, err := chainhash.NewHashFromStr(ss)
	if err != nil {
		panic(err)
	}
	return (*BlockHash)(hash)
}

func MustDecodeHexBlockHash(ss string) *BlockHash {
	return mustDecodeHexBlockHash(ss)
}

func mustDecodeHexBlockHash(ss string) *BlockHash {
	bb, err := hex.DecodeString(ss)
	if err != nil {
		log.Fatalf("Problem decoding hex string to bytes: (%s): %v", ss, err)
	}
	if len(bb) != 32 {
		log.Fatalf("mustDecodeHexBlockHash: Block hash has length (%d) but should be (%d)", len(bb), 32)
	}
	ret := BlockHash{}
	copy(ret[:], bb)
	return &ret
}

var TestnetForkHeights = ForkHeights{
	// Get testnet height from here:
	// - https://explorer.deso.org/?query-node=https:%2F%2Ftest.deso.org

	// Initially, testnet fork heights were the same as mainnet heights
	// This changed when we spun up a real testnet that runs independently
	DefaultHeight:                0,
	DeflationBombBlockHeight:     33783,
	SalomonFixBlockHeight:        uint32(15270),
	DeSoFounderRewardBlockHeight: uint32(21869),
	BuyCreatorCoinAfterDeletedBalanceEntryFixBlockHeight: uint32(39713),
	ParamUpdaterProfileUpdateFixBlockHeight:              uint32(39713),
	UpdateProfileFixBlockHeight:                          uint32(46165),
	BrokenNFTBidsFixBlockHeight:                          uint32(46917),
	DeSoDiamondsBlockHeight:                              uint32(52112),
	NFTTransferOrBurnAndDerivedKeysBlockHeight:           uint32(60743),

	// Flags after this point can differ from mainnet

	// Thu Jan 20 @ 12pm PST
	DeSoV3MessagesBlockHeight:     uint32(97322),
	BuyNowAndNFTSplitsBlockHeight: uint32(97322),
	DAOCoinBlockHeight:            uint32(97322),

	// Wed Apr 20 @ 9am ET
	ExtraDataOnEntriesBlockHeight:          uint32(304087),
	DerivedKeySetSpendingLimitsBlockHeight: uint32(304087),
	// Add 18h for the spending limits to be checked, since this is how we're
	// going to do it on mainnet. Testnet produces 60 blocks per hour.
	DerivedKeyTrackSpendingLimitsBlockHeight: uint32(304087 + 18*60),
	DAOCoinLimitOrderBlockHeight:             uint32(304087),

	// Thu Jun 9 @ 11:59pm PT
	DerivedKeyEthSignatureCompatibilityBlockHeight: uint32(360584),
	OrderBookDBFetchOptimizationBlockHeight:        uint32(360584),

	ParamUpdaterRefactorBlockHeight: uint32(373536),

<<<<<<< HEAD
	// TODO: ADD FINAL DATE & TIME HERE
	DeSoAccessGroupsBlockHeight: uint32(math.MaxUint32),
=======
	// Tues Sept 13 @ 10am PT
	DeSoUnlimitedDerivedKeysBlockHeight: uint32(467217),
>>>>>>> fe941370

	// Be sure to update EncoderMigrationHeights as well via
	// GetEncoderMigrationHeights if you're modifying schema.
}

// DeSoTestnetParams defines the DeSo parameters for the testnet.
var DeSoTestnetParams = DeSoParams{
	NetworkType:        NetworkType_TESTNET,
	ProtocolVersion:    0,
	MinProtocolVersion: 0,
	UserAgent:          "Architect",
	DNSSeeds: []string{
		"dorsey.bitclout.com",
	},
	DNSSeedGenerators: [][]string{},

	// ===================================================================================
	// Testnet Bitcoin config
	// ===================================================================================
	BitcoinBtcdParams:             &chaincfg.TestNet3Params,
	BitcoinBurnAddress:            "mhziDsPWSMwUqvZkVdKY92CjesziGP3wHL",
	BitcoinExchangeFeeBasisPoints: 10,
	BitcoinDoubleSpendWaitSeconds: 5.0,
	DeSoNanosPurchasedAtGenesis:   uint64(6000000000000000),

	// See comment in mainnet config.
	BitcoinStartBlockNode: NewBlockNode(
		nil,
		mustDecodeHexBlockHashBitcoin("000000000000003aae8fb976056413aa1d863eb5bee381ff16c9642283b1da1a"),
		1897056,
		_difficultyBitsToHash(424073553),

		// CumWork: We set the work of the start node such that, when added to all of the
		// blocks that follow it, it hurdles the min chain work.
		big.NewInt(0),
		// We are bastardizing the DeSo header to store Bitcoin information here.
		&MsgDeSoHeader{
			TstampSecs: 1607659152,
			Height:     0,
		},
		StatusBitcoinHeaderValidated,
	),

	// ===================================================================================
	// Testnet socket config
	// ===================================================================================
	DefaultSocketPort: uint16(18000),
	DefaultJSONPort:   uint16(18001),

	DialTimeout:               30 * time.Second,
	VersionNegotiationTimeout: 30 * time.Second,

	GenesisBlock:        &GenesisBlock,
	GenesisBlockHashHex: GenesisBlockHashHex,

	// Use a faster block time in the testnet.
	TimeBetweenBlocks: 1 * time.Minute,
	// Use a very short difficulty retarget period in the testnet.
	TimeBetweenDifficultyRetargets: 3 * time.Minute,
	// This is used as the starting difficulty for the chain.
	MinDifficultyTargetHex: "0090000000000000000000000000000000000000000000000000000000000000",
	// Minimum amount of work a valid chain needs to have. Useful for preventing
	// disk-fill attacks, among other things.
	//MinChainWorkHex: "000000000000000000000000000000000000000000000000000000011883b96c",
	MinChainWorkHex: "0000000000000000000000000000000000000000000000000000000000000000",

	// TODO: Set to one day when we launch the testnet. In the meantime this value
	// is more useful for local testing.
	MaxTipAge: time.Hour * 24,

	// Difficulty can't decrease to below 50% of its previous value or increase
	// to above 200% of its previous value.
	MaxDifficultyRetargetFactor: 2,
	// Miners need to wait some time before spending their block reward.
	BlockRewardMaturity: 5 * time.Minute,

	V1DifficultyAdjustmentFactor: 10,

	// Reject blocks that are more than two hours in the future.
	MaxTstampOffsetSeconds: 2 * 60 * 60,

	// We use a max block size of 1MB. This seems to work well for BTC and
	// most of our data doesn't need to be stored on the blockchain anyway.
	MaxBlockSizeBytes: 1000000,

	// We set this to be lower initially to avoid winding up with really big
	// spam blocks in the event someone tries to abuse the initially low min
	// fee rates.
	MinerMaxBlockSizeBytes: 1000000,

	Base58PrefixPublicKey:  [3]byte{0x11, 0xc2, 0x0},
	Base58PrefixPrivateKey: [3]byte{0x4f, 0x6, 0x1b},

	MiningIterationsPerCycle: 9500,

	// deso
	MaxUsernameLengthBytes: MaxUsernameLengthBytes,

	MaxUserDescriptionLengthBytes: 20000,

	MaxProfilePicLengthBytes: 20000,
	MaxProfilePicDimensions:  100,

	// MaxPrivateMessageLengthBytes is the maximum number of bytes of encrypted
	// data a private message is allowed to include in an PrivateMessage transaction.
	MaxPrivateMessageLengthBytes: 10000,

	// Set the stake fee to 5%
	StakeFeeBasisPoints: 5 * 100,
	// TODO(performance): We're currently storing posts using HTML, which
	// basically 2x as verbose as it needs to be for basically no reason.
	// We should consider storing stuff as markdown instead, which we can
	// do with the richtext editor thing that we have.
	MaxPostBodyLengthBytes: 50000,
	MaxPostSubLengthBytes:  140,
	// 10x is the max for the truly highly motivated individuals.
	MaxStakeMultipleBasisPoints: 10 * 100 * 100,
	// 100% is the max creator percentage. Not sure why you'd buy such a coin
	// but whatever.
	MaxCreatorBasisPoints:    100 * 100,
	MaxNFTRoyaltyBasisPoints: 100 * 100,

	// Use a canonical set of seed transactions.
	SeedTxns: TestSeedTxns,

	// Set some seed balances if desired
	// Note: For now these must be the same as mainnet because GenesisBlock is the same
	SeedBalances: SeedBalances,

	// Just charge one basis point on creator coin trades for now.
	CreatorCoinTradeFeeBasisPoints: 1,
	// Note that Uniswap is quadratic (i.e. its price equation is
	// - price ~= currentCreatorCoinSupply^2,
	// and we think quadratic makes sense in this context as well.
	CreatorCoinSlope:        NewFloat().SetFloat64(0.003),
	CreatorCoinReserveRatio: NewFloat().SetFloat64(0.3333333),

	// 10 was seen as a threshold reachable in almost all transaction.
	// It's just high enough where you avoid drifting creating coin
	// reserve ratios.
	CreatorCoinAutoSellThresholdNanos: uint64(10),

	ForkHeights:                 TestnetForkHeights,
	EncoderMigrationHeights:     GetEncoderMigrationHeights(&TestnetForkHeights),
	EncoderMigrationHeightsList: GetEncoderMigrationHeightsList(&TestnetForkHeights),
}

// GetDataDir gets the user data directory where we store files
// in a cross-platform way.
func GetDataDir(params *DeSoParams) string {
	configDirs := configdir.New(
		ConfigDirVendorName, ConfigDirAppName)
	dirString := configDirs.QueryFolders(configdir.Global)[0].Path
	dataDir := filepath.Join(dirString, params.NetworkType.String())
	if err := os.MkdirAll(dataDir, os.ModePerm); err != nil {
		log.Fatalf("GetDataDir: Could not create data directories (%s): %v", dataDir, err)
	}
	return dataDir
}

func VersionByteToMigrationHeight(version byte, params *DeSoParams) (_blockHeight uint64) {
	for _, migrationHeight := range params.EncoderMigrationHeightsList {
		if migrationHeight.Version == version {
			return migrationHeight.Height
		}
	}
	return 0
}

// Defines keys that may exist in a transaction's ExtraData map
const (
	// Key in transaction's extra data map that points to a post that the current transaction is reposting
	RepostedPostHash = "RecloutedPostHash"
	// Key in transaction's extra map -- The presence of this key indicates that this post is a repost with a quote.
	IsQuotedRepostKey = "IsQuotedReclout"

	// Keys for a GlobalParamUpdate transaction's extra data map.
	USDCentsPerBitcoinKey            = "USDCentsPerBitcoin"
	MinNetworkFeeNanosPerKBKey       = "MinNetworkFeeNanosPerKB"
	CreateProfileFeeNanosKey         = "CreateProfileFeeNanos"
	CreateNFTFeeNanosKey             = "CreateNFTFeeNanos"
	MaxCopiesPerNFTKey               = "MaxCopiesPerNFT"
	ForbiddenBlockSignaturePubKeyKey = "ForbiddenBlockSignaturePubKey"

	DiamondLevelKey    = "DiamondLevel"
	DiamondPostHashKey = "DiamondPostHash"

	// Key in transaction's extra data map containing the derived key used in signing the txn.
	DerivedPublicKey = "DerivedPublicKey"

	// Messaging keys
	MessagingPublicKey             = "AccessPublicKey"
	SenderMessagingPublicKey       = "SenderMessagingPublicKey"
	SenderMessagingGroupKeyName    = "SenderMessagingGroupKeyName"
	RecipientMessagingPublicKey    = "RecipientMessagingPublicKey"
	RecipientMessagingGroupKeyName = "RecipientMessagingGroupKeyName"

	// Key in transaction's extra data map. If it is there, the NFT is a "Buy Now" NFT and this is the Buy Now Price
	BuyNowPriceKey = "BuyNowPriceNanos"

	// Key in transaction's extra data map. If present, the value represents a map of pkid to basis points representing
	// the amount of royalties the pkid should receive upon sale of this NFT.
	DESORoyaltiesMapKey = "DESORoyaltiesMap"

	// Key in transaction's extra data map. If present, the value represents a map of pkid to basis points representing
	// the amount of royalties that should be added to pkid's creator coin upon sale of this NFT.
	CoinRoyaltiesMapKey = "CoinRoyaltiesMap"

	// Used to distinguish v3 messages from previous iterations
	MessagesVersionString = "V"
	MessagesVersion1      = 1
	MessagesVersion2      = 2
	MessagesVersion3      = 3

	// Key in MessageEntry's ExtraData map.
	//

	// Key in transaction's extra data map. If present, this value represents the Node ID of the running node. This maps
	// to the map of nodes in ./lib/nodes.go
	NodeSourceMapKey = "NodeSource"

	// TransactionSpendingLimit
	TransactionSpendingLimitKey = "TransactionSpendingLimit"
	DerivedKeyMemoKey           = "DerivedKeyMemo"

	// V3 Group Chat Messages ExtraData Key
<<<<<<< HEAD
	AccessGroupOperationType = "AccessGroupOperationType"
	MessageRotatingVersion   = "MessageRotatingVersion"
=======
	MessagingGroupOperationType = "MessagingGroupOperationType"
>>>>>>> fe941370
)

// Defines values that may exist in a transaction's ExtraData map
var (
	PostExtraDataConsensusKeys = [2]string{RepostedPostHash, IsQuotedRepostKey}
)

var (
	QuotedRepostVal    = []byte{1}
	NotQuotedRepostVal = []byte{0}
)

var (
	IsGraylisted   = []byte{1}
	IsBlacklisted  = []byte{1}
	NotGraylisted  = []byte{0}
	NotBlacklisted = []byte{0}
)

// InitialGlobalParamsEntry to be used before ParamUpdater creates the first update.
var (
	InitialGlobalParamsEntry = GlobalParamsEntry{
		// We initialize the USDCentsPerBitcoin to 0 so we can use the value set by the UPDATE_BITCOIN_USD_EXCHANGE_RATE.
		USDCentsPerBitcoin: 0,
		// We initialize the MinimumNetworkFeeNanosPerKB to 0 so we do not assess a minimum fee until specified by ParamUpdater.
		MinimumNetworkFeeNanosPerKB: 0,
		// We initialize the CreateProfileFeeNanos to 0 so we do not assess a fee to create a profile until specified by ParamUpdater.
		CreateProfileFeeNanos: 0,
		// We initialize the CreateNFTFeeNanos to 0 so we do not assess a fee to create an NFT until specified by ParamUpdater.
		CreateNFTFeeNanos: 0,
		MaxCopiesPerNFT:   0,
	}
)

// Define min / max possible values for GlobalParams.
const (
	// MinNetworkFeeNanosPerKBValue - Minimum value to which the minimum network fee per KB can be set.
	MinNetworkFeeNanosPerKBValue = 0
	// MaxNetworkFeeNanosPerKBValue - Maximum value to which the maximum network fee per KB can be set.
	MaxNetworkFeeNanosPerKBValue = 100 * NanosPerUnit
	// MinCreateProfileFeeNanos - Minimum value to which the create profile fee can be set.
	MinCreateProfileFeeNanos = 0
	// MaxCreateProfileFeeNanos - Maximum value to which the create profile fee can be set.
	MaxCreateProfileFeeNanos = 100 * NanosPerUnit
	// Min/MaxCreateNFTFeeNanos - Min/max value to which the create NFT fee can be set.
	MinCreateNFTFeeNanos = 0
	MaxCreateNFTFeeNanos = 100 * NanosPerUnit
	// Min/MaxMaxCopiesPerNFTNanos - Min/max value to which the create NFT fee can be set.
	MinMaxCopiesPerNFT = 1
	MaxMaxCopiesPerNFT = 10000
	// Messaging key constants
	MinMessagingKeyNameCharacters = 1
	MaxMessagingKeyNameCharacters = 32
)<|MERGE_RESOLUTION|>--- conflicted
+++ resolved
@@ -253,14 +253,10 @@
 	// we introduce derived keys without a spending limit.
 	DeSoUnlimitedDerivedKeysBlockHeight uint32
 
-<<<<<<< HEAD
-	// DeSoAccessGroupsBlockHeight defines the height at which
-	// we introduce derived keys without a spending limit. As well as V3 group chat muting and unmuting, and
-	// also the MembershipIndex prefix.
+	// DeSoAccessGroupsBlockHeight defines the height at which we introduce V3 access groups 
+  // and all associate features like GroupMemberAttributes, additional DB indexes, etc.
 	DeSoAccessGroupsBlockHeight uint32
 
-=======
->>>>>>> fe941370
 	// Be sure to update EncoderMigrationHeights as well via
 	// GetEncoderMigrationHeights if you're modifying schema.
 }
@@ -292,27 +288,6 @@
 //  1. Add a field to the EncoderMigrationHeights that looks like this:
 //     UtxoEntryTestHeight MigrationHeight
 //
-<<<<<<< HEAD
-//  2. Modify func (utxoEntry *UtxoEntry) RawEncode/RawDecodeWithoutMetadata. E.g. add the following condition at the
-//     end of RawEncodeWithoutMetadata (note the usage of the MigrationName UtxoEntryTestHeight):
-//     if MigrationTriggered(blockHeight, UtxoEntryTestHeight) {
-//     data = append(data, byte(127))
-//     }
-//     And this at the end of RawDecodeWithoutMetadata:
-//     if MigrationTriggered(blockHeight, UtxoEntryTestHeight) {
-//     _, err = rr.ReadByte()
-//     if err != nil {
-//     return errors.Wrapf(err, "UtxoEntry.Decode: Problem reading random byte.")
-//     }
-//     }
-//     MAKE SURE TO WRITE CORRECT CONDITIONS FOR THE HEIGHTS IN BOTH ENCODE AND DECODE!
-//
-//  3. Modify func (utxo *UtxoEntry) GetVersionByte to return the correct encoding version depending on the height. Use the
-//     function GetMigrationVersion to chain encoder migrations (Note the variadic parameter of GetMigrationVersion and
-//     the usage of the MigrationName UtxoEntryTestHeight)
-//
-//     return GetMigrationVersion(blockHeight, UtxoEntryTestHeight)
-=======
 // 2. Modify func (utxoEntry *UtxoEntry) RawEncode/RawDecodeWithoutMetadata. E.g. add the following condition at the
 //	end of RawEncodeWithoutMetadata (note the usage of the MigrationName UtxoEntryTestHeight):
 //		if MigrationTriggered(blockHeight, UtxoEntryTestHeight) {
@@ -332,7 +307,6 @@
 //		the usage of the MigrationName UtxoEntryTestHeight)
 //
 //		return GetMigrationVersion(blockHeight, UtxoEntryTestHeight)
->>>>>>> fe941370
 //
 // That's it!
 type MigrationName string
@@ -345,10 +319,7 @@
 const (
 	DefaultMigration              MigrationName = "DefaultMigration"
 	UnlimitedDerivedKeysMigration MigrationName = "UnlimitedDerivedKeysMigration"
-<<<<<<< HEAD
 	DeSoAccessGroupsMigration     MigrationName = "DeSoAccessGroupsMigration"
-=======
->>>>>>> fe941370
 )
 
 type EncoderMigrationHeights struct {
@@ -356,12 +327,9 @@
 
 	// DeSoUnlimitedDerivedKeys coincides with the DeSoUnlimitedDerivedKeysBlockHeight block
 	DeSoUnlimitedDerivedKeys MigrationHeight
-<<<<<<< HEAD
-
-	// DeSoUnlimitedDerivedKeysAndV3MessagesMutingAndPrefixOptimization coincides with the DeSoAccessGroupsBlockHeight block
+
+	// DeSoAccessGroups coincides with the DeSoAccessGroupsBlockHeight block
 	DeSoAccessGroups MigrationHeight
-=======
->>>>>>> fe941370
 }
 
 func GetEncoderMigrationHeights(forkHeights *ForkHeights) *EncoderMigrationHeights {
@@ -376,14 +344,11 @@
 			Height:  uint64(forkHeights.DeSoUnlimitedDerivedKeysBlockHeight),
 			Name:    UnlimitedDerivedKeysMigration,
 		},
-<<<<<<< HEAD
 		DeSoAccessGroups: MigrationHeight{
 			Version: 2,
 			Height:  uint64(forkHeights.DeSoAccessGroupsBlockHeight),
 			Name:    DeSoAccessGroupsMigration,
 		},
-=======
->>>>>>> fe941370
 	}
 }
 func GetEncoderMigrationHeightsList(forkHeights *ForkHeights) (
@@ -622,11 +587,8 @@
 	DerivedKeyEthSignatureCompatibilityBlockHeight:       uint32(0),
 	OrderBookDBFetchOptimizationBlockHeight:              uint32(0),
 	ParamUpdaterRefactorBlockHeight:                      uint32(0),
-<<<<<<< HEAD
-	DeSoAccessGroupsBlockHeight:                          uint32(0),
-=======
 	DeSoUnlimitedDerivedKeysBlockHeight:                  uint32(0),
->>>>>>> fe941370
+  DeSoAccessGroupsBlockHeight:                          uint32(0),
 
 	// Be sure to update EncoderMigrationHeights as well via
 	// GetEncoderMigrationHeights if you're modifying schema.
@@ -767,13 +729,11 @@
 
 	ParamUpdaterRefactorBlockHeight: uint32(141193),
 
-<<<<<<< HEAD
-	// TODO: ADD FINAL DATE & TIME HERE
-	DeSoAccessGroupsBlockHeight: uint32(math.MaxUint32),
-=======
 	// Mon Sept 19 @ 12pm PST
 	DeSoUnlimitedDerivedKeysBlockHeight: uint32(166066),
->>>>>>> fe941370
+  
+  // TODO: ADD FINAL DATE & TIME HERE
+	DeSoAccessGroupsBlockHeight: uint32(math.MaxUint32),
 
 	// Be sure to update EncoderMigrationHeights as well via
 	// GetEncoderMigrationHeights if you're modifying schema.
@@ -1022,13 +982,11 @@
 
 	ParamUpdaterRefactorBlockHeight: uint32(373536),
 
-<<<<<<< HEAD
-	// TODO: ADD FINAL DATE & TIME HERE
-	DeSoAccessGroupsBlockHeight: uint32(math.MaxUint32),
-=======
 	// Tues Sept 13 @ 10am PT
 	DeSoUnlimitedDerivedKeysBlockHeight: uint32(467217),
->>>>>>> fe941370
+
+  // TODO: ADD FINAL DATE & TIME HERE
+	DeSoAccessGroupsBlockHeight: uint32(math.MaxUint32),
 
 	// Be sure to update EncoderMigrationHeights as well via
 	// GetEncoderMigrationHeights if you're modifying schema.
@@ -1255,12 +1213,8 @@
 	DerivedKeyMemoKey           = "DerivedKeyMemo"
 
 	// V3 Group Chat Messages ExtraData Key
-<<<<<<< HEAD
 	AccessGroupOperationType = "AccessGroupOperationType"
 	MessageRotatingVersion   = "MessageRotatingVersion"
-=======
-	MessagingGroupOperationType = "MessagingGroupOperationType"
->>>>>>> fe941370
 )
 
 // Defines values that may exist in a transaction's ExtraData map
