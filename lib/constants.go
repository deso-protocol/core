--- conflicted
+++ resolved
@@ -67,72 +67,6 @@
 	CurrentHeaderVersion = HeaderVersion1
 )
 
-<<<<<<< HEAD
-=======
-var (
-	// The block height at which various forks occurred including an
-	// explanation as to why they're necessary.
-
-	// SalomonFixBlockHeight defines a block height where the protocol implements
-	// two changes:
-	// 	(1) The protocol now prints founder reward for all buy transactions instead
-	//		of just when creators reach a new all time high.
-	//		This was decided in order to provide lasting incentive for creators
-	//		to utilize the protocol.
-	//	(2) A fix was created to deal with a bug accidentally triggered by @salomon.
-	//		After a series of buys and sells @salomon was left with a single creator coin
-	//		nano in circulation and a single DeSo nano locked. This caused a detach
-	//		between @salomon's bonding curve and others on the protocol. As more buys and sells
-	//		continued, @salomon's bonding curve continued to detach further and further from its peers.
-	// 		At its core, @salomon had too few creator coins in circulation. This fix introduces
-	//		this missing supply back into circulation as well as prevented detached Bancor bonding
-	//		curves from coming into existence.
-	//		^ It was later decided to leave Salomon's coin circulation alone. A fix was introduced
-	//		to prevent similar cases from occurring again, but @salomon is left alone.
-	SalomonFixBlockHeight = uint32(15270)
-
-	// DeSoFounderRewardBlockHeight defines a block height where the protocol switches from
-	// paying the founder reward in the founder's own creator coin to paying in DeSo instead.
-	DeSoFounderRewardBlockHeight = uint32(21869)
-
-	// BuyCreatorCoinAfterDeletedBalanceEntryFixBlockHeight defines a block height after which the protocol will create
-	// a new BalanceEntry when a user purchases a Creator Coin and their current BalanceEntry is deleted.
-	// The situation in which a BalanceEntry reaches a deleted state occurs when a user transfers all their holdings
-	// of a certain creator to another public key and subsequently purchases that same creator within the same block.
-	// This resolves a bug in which users would purchase creator coins after transferring all holdings within the same
-	// block and then the creator coins would be added to a deleted balance.  When the Balance Entries are flushed to
-	// the database, the user would lose the creator coins they purchased.
-	BuyCreatorCoinAfterDeletedBalanceEntryFixBlockHeight = uint32(39713)
-
-	// ParamUpdaterProfileUpdateFixBlockHeight defines a block height after which the protocol uses the update profile
-	// txMeta's ProfilePublicKey when the Param Updater is creating a profile for ProfilePublicKey.
-	ParamUpdaterProfileUpdateFixBlockHeight = uint32(39713)
-
-	// UpdateProfileFixBlockHeight defines the height at which a patch was added to prevent user from
-	// updating the profile entry for arbitrary public keys that do not have existing profile entries.
-	UpdateProfileFixBlockHeight = uint32(46165)
-
-	// BrokenNFTBidsFixBlockHeight defines the height at which the deso balance index takes effect
-	// for accepting NFT bids.  This is used to fix a fork that was created by nodes running with a corrupted
-	// deso balance index, allowing bids to be submitted that were greater than the user's deso balance.
-	BrokenNFTBidsFixBlockHeight = uint32(46917)
-
-	// DeSoDiamondsBlockHeight defines the height at which diamonds will be given in DESO
-	// rather than in creator coin.
-	// Triggers: 3pm PT on 8/16/2021
-	DeSoDiamondsBlockHeight = uint32(52112)
-
-	// NFTTransfersBlockHeight defines the height at which NFT transfer txns, accept NFT
-	// transfer txns, NFT burn txns, and AuthorizeDerivedKey txns will be accepted.
-	// Triggers: 12PM PT on 9/15/2021
-	NFTTransferOrBurnAndDerivedKeysBlockHeight = uint32(60743)
-
-	// BuyNowNFTBlockHeight defines the height at which NFTs can be sold at a fixed price instead of an auction style.
-	// FIXME: Currently set to a really high value until we decide when we want this to trigger.
-	BuyNowNFTBlockHeight = uint32(math.MaxUint32 - 1)
-)
-
->>>>>>> c650242a
 func (nt NetworkType) String() string {
 	switch nt {
 	case NetworkType_UNSET:
@@ -405,6 +339,10 @@
 	// transfer txns, NFT burn txns, and AuthorizeDerivedKey txns will be accepted.
 	// Triggers: 12PM PT on 9/15/2021
 	NFTTransferOrBurnAndDerivedKeysBlockHeight uint32
+
+	// BuyNowNFTBlockHeight defines the height at which NFTs can be sold at a fixed price instead of an auction style.
+	// FIXME: Currently set to a really high value until we decide when we want this to trigger.
+	BuyNowNFTBlockHeight uint32
 }
 
 // EnableRegtest allows for local development and testing with incredibly fast blocks with block rewards that
@@ -663,6 +601,7 @@
 	BrokenNFTBidsFixBlockHeight: uint32(46917),
 	DeSoDiamondsBlockHeight: uint32(52112),
 	NFTTransferOrBurnAndDerivedKeysBlockHeight: uint32(60743),
+	BuyNowNFTBlockHeight: uint32(math.MaxUint32 - 1),  // FIXME: Set real mainnet height
 }
 
 func mustDecodeHexBlockHashBitcoin(ss string) *BlockHash {
@@ -839,6 +778,7 @@
 	// value as mainnet.
 	DeSoDiamondsBlockHeight: uint32(52112),
 	NFTTransferOrBurnAndDerivedKeysBlockHeight: uint32(0),
+	BuyNowNFTBlockHeight: uint32(math.MaxUint32 - 1), // FIXME: Set real testnet height
 }
 
 // GetDataDir gets the user data directory where we store files
