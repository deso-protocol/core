package lib

import (
	"encoding/hex"
	"fmt"
	"github.com/pkg/errors"
	"log"
	"math"
	"math/big"
	"os"
	"path/filepath"
	"reflect"
	"regexp"
	"sort"
	"time"

	"github.com/holiman/uint256"

	"github.com/btcsuite/btcd/chaincfg"
	"github.com/btcsuite/btcd/chaincfg/chainhash"
	"github.com/golang/glog"
	"github.com/shibukawa/configdir"
)

const (
	// ConfigDirVendorName is the enclosing folder for user data.
	// It's required to created a ConfigDir.
	ConfigDirVendorName = "deso"
	// ConfigDirAppName is the folder where we keep user data.
	ConfigDirAppName = "deso"
	// UseridLengthBytes is the number of bytes of entropy to use for
	// a userid.
	UseridLengthBytes = 32

	// These constants are used by the DNS seed code to pick a random last
	// seen time.
	SecondsIn3Days int32 = 24 * 60 * 60 * 3
	SecondsIn4Days int32 = 24 * 60 * 60 * 4

	// MessagesToFetchPerCall is used to limit the number of messages to fetch
	// when getting a user's inbox.
	MessagesToFetchPerInboxCall = 10000
)

type NodeMessage uint32

const (
	NodeRestart NodeMessage = iota
	NodeErase
)

// Snapshot constants
const (
	// GetSnapshotTimeout is used in Peer when we fetch a snapshot chunk, and we need to retry.
	GetSnapshotTimeout = 100 * time.Millisecond

	// SnapshotBlockHeightPeriod is the constant height offset between individual snapshot epochs.
	SnapshotBlockHeightPeriod uint64 = 1000

	// SnapshotBatchSize is the size in bytes of the snapshot batches sent to peers
	SnapshotBatchSize uint32 = 100 << 20 // 100MB

	// DatabaseCacheSize is used to save read operations when fetching records from the main Db.
	DatabaseCacheSize uint = 1000000 // 1M

	// HashToCurveCache is used to save computation on hashing to curve.
	HashToCurveCache uint = 10000 // 10K

	// MetadataRetryCount is used to retry updating data in badger just in case.
	MetadataRetryCount int = 5

	// EnableTimer
	EnableTimer  = true
	DisableTimer = false
)

type NetworkType uint64

const (
	// The different network types. For now we have a mainnet and a testnet.
	// Also create an UNSET value to catch errors.
	NetworkType_UNSET   NetworkType = 0
	NetworkType_MAINNET NetworkType = 1
	NetworkType_TESTNET NetworkType = 2
)

const (
	// This is the header version that the blockchain started with.
	HeaderVersion0 = uint32(0)
	// This version made several changes to the previous header encoding format:
	// - The Nonce field was expanded to 64 bits
	// - Another ExtraNonce field was added to provide *another* 64 bits of entropy,
	//   for a total of 128 bits of entropy in the header that miners can twiddle.
	// - The header height was expanded to 64 bits
	// - The TstampSecs were expanded to 64 bits
	// - All fields were moved from encoding in little-endian to big-endian
	//
	// The benefit of this change is that miners can hash over a wider space without
	// needing to twiddle ExtraData ever.
	//
	// At the time of this writing, the intent is to deploy it in a backwards-compatible
	// fashion, with the eventual goal of phasing out blocks with the previous version.
	HeaderVersion1       = uint32(1)
	CurrentHeaderVersion = HeaderVersion1
)

var (
	MaxUint256, _ = uint256.FromHex("0xffffffffffffffffffffffffffffffffffffffffffffffffffffffffffffffff")

	// These values are used by the DAOCoinLimitOrder logic in order to convert
	// fixed-point numbers to and from their exponentiated representation. For
	// more info on how this works, see the comment on DAOCoinLimitOrderEntry.
	//
	// This value is a uint256 form of 1e38, or 10^38. We mainly use it to represent a
	// "fixed-point" exchange rate when processing limit orders. See the comment on
	// DAOCoinLimitOrderEntry for more info.
	OneE38, _ = uint256.FromHex("0x4b3b4ca85a86c47a098a224000000000") // 1e38
	// This is the number of base units within a single "coin". It is mainly used to
	// convert from base units, which is what we deal with in core, to a human-readable
	// value in the UI. It is equal to 1e18.
	BaseUnitsPerCoin, _ = uint256.FromHex("0xde0b6b3a7640000") // 1e18
)

func (nt NetworkType) String() string {
	switch nt {
	case NetworkType_UNSET:
		return "UNSET"
	case NetworkType_MAINNET:
		return "MAINNET"
	case NetworkType_TESTNET:
		return "TESTNET"
	default:
		return fmt.Sprintf("UNRECOGNIZED(%d) - make sure String() is up to date", nt)
	}
}

const (
	MaxUsernameLengthBytes = 25
)

var (
	UsernameRegex = regexp.MustCompile("^[a-zA-Z0-9_]+$")
	// Profile pics are Base64 encoded plus ": ; ," used in the mime type spec.
	ProfilePicRegex = regexp.MustCompile("^[a-zA-Z0-9+/:;,]+$")

	TikTokShortURLRegex = regexp.MustCompile("^.*(vm\\.tiktok\\.com/)([A-Za-z0-9]{6,12}).*")
	TikTokFullURLRegex  = regexp.MustCompile("^.*((tiktok\\.com/)(v/)|(@[A-Za-z0-9_-]{2,24}/video/)|(embed/v2/))(\\d{0,30}).*")
)

type ForkHeights struct {
	// Global Block Heights:
	// The block height at which various forks occurred including an
	// explanation as to why they're necessary.

	// A dummy height set to zero by default.
	DefaultHeight uint64

	// The most deflationary event in DeSo history has yet to come...
	DeflationBombBlockHeight uint64

	// SalomonFixBlockHeight defines a block height where the protocol implements
	// two changes:
	// 	(1) The protocol now prints founder reward for all buy transactions instead
	//		of just when creators reach a new all time high.
	//		This was decided in order to provide lasting incentive for creators
	//		to utilize the protocol.
	//	(2) A fix was created to deal with a bug accidentally triggered by @salomon.
	//		After a series of buys and sells @salomon was left with a single creator coin
	//		nano in circulation and a single DeSo nano locked. This caused a detach
	//		between @salomon's bonding curve and others on the protocol. As more buys and sells
	//		continued, @salomon's bonding curve continued to detach further and further from its peers.
	// 		At its core, @salomon had too few creator coins in circulation. This fix introduces
	//		this missing supply back into circulation as well as prevented detached Bancor bonding
	//		curves from coming into existence.
	//		^ It was later decided to leave Salomon's coin circulation alone. A fix was introduced
	//		to prevent similar cases from occurring again, but @salomon is left alone.
	SalomonFixBlockHeight uint32

	// DeSoFounderRewardBlockHeight defines a block height where the protocol switches from
	// paying the founder reward in the founder's own creator coin to paying in DeSo instead.
	DeSoFounderRewardBlockHeight uint32

	// BuyCreatorCoinAfterDeletedBalanceEntryFixBlockHeight defines a block height after which the protocol will create
	// a new BalanceEntry when a user purchases a Creator Coin and their current BalanceEntry is deleted.
	// The situation in which a BalanceEntry reaches a deleted state occurs when a user transfers all their holdings
	// of a certain creator to another public key and subsequently purchases that same creator within the same block.
	// This resolves a bug in which users would purchase creator coins after transferring all holdings within the same
	// block and then the creator coins would be added to a deleted balance.  When the Balance Entries are flushed to
	// the database, the user would lose the creator coins they purchased.
	BuyCreatorCoinAfterDeletedBalanceEntryFixBlockHeight uint32

	// ParamUpdaterProfileUpdateFixBlockHeight defines a block height after which the protocol uses the update profile
	// txMeta's ProfilePublicKey when the Param Updater is creating a profile for ProfilePublicKey.
	ParamUpdaterProfileUpdateFixBlockHeight uint32

	// UpdateProfileFixBlockHeight defines the height at which a patch was added to prevent user from
	// updating the profile entry for arbitrary public keys that do not have existing profile entries.
	UpdateProfileFixBlockHeight uint32

	// BrokenNFTBidsFixBlockHeight defines the height at which the deso balance index takes effect
	// for accepting NFT bids.  This is used to fix a fork that was created by nodes running with a corrupted
	// deso balance index, allowing bids to be submitted that were greater than the user's deso balance.
	BrokenNFTBidsFixBlockHeight uint32

	// DeSoDiamondsBlockHeight defines the height at which diamonds will be given in DESO
	// rather than in creator coin.
	// Triggers: 3pm PT on 8/16/2021
	DeSoDiamondsBlockHeight uint32

	// NFTTransfersBlockHeight defines the height at which NFT transfer txns, accept NFT
	// transfer txns, NFT burn txns, and AuthorizeDerivedKey txns will be accepted.
	// Triggers: 12PM PT on 9/15/2021
	NFTTransferOrBurnAndDerivedKeysBlockHeight uint32

	// DeSoV3MessagesBlockHeight defines the height at which messaging key and messsage party
	// entries will be accepted by consensus.
	DeSoV3MessagesBlockHeight uint32

	// BuyNowAndNFTSplitsBlockHeight defines the height at which NFTs can be sold at a fixed price instead of an
	// auction style and allows splitting of NFT royalties to user's other than the post's creator.
	BuyNowAndNFTSplitsBlockHeight uint32

	// DAOCoinBlockHeight defines the height at which DAO Coin and DAO Coin Transfer
	// transactions will be accepted.
	DAOCoinBlockHeight uint32

	ExtraDataOnEntriesBlockHeight uint32

	// DerivedKeySetSpendingLimitsBlockHeight defines the height at which derived key transactions will have their
	// transaction spending limits in the extra data field parsed.
	DerivedKeySetSpendingLimitsBlockHeight uint32

	// DerivedKeyTrackSpendingLimitsBlockHeight defines the height at which derived key's transaction spending limits
	// will come in effect - accounting of DESO spent and transaction counts will begin at this height. These heights
	// are separated to allow developers time to generate new derived keys for their users. NOTE: this must always
	// be greater than or equal to DerivedKeySetSpendingLimitsBlockHeight.
	DerivedKeyTrackSpendingLimitsBlockHeight uint32

	// DAOCoinLimitOrderBlockHeight defines the height at which DAO Coin Limit Order transactions will be accepted.
	DAOCoinLimitOrderBlockHeight uint32

	// DerivedKeyEthSignatureCompatibilityBlockHeight allows authenticating derived keys that were signed with the Ethereum
	// personal_sign signature standard. This in particular allows the usage of MetaMask for issuing derived keys.
	DerivedKeyEthSignatureCompatibilityBlockHeight uint32

	// OrderBookDBFetchOptimizationBlockHeight implements an optimization around fetching orders from the db.
	OrderBookDBFetchOptimizationBlockHeight uint32

	// ParamUpdaterRefactorBlockHeight indicates a point at which we refactored
	// ParamUpdater to use a blockHeight-gated function rather than a constant.
	ParamUpdaterRefactorBlockHeight uint32

	// DeSoUnlimitedDerivedKeysBlockHeight defines the height at which
	// we introduce derived keys without a spending limit.
	DeSoUnlimitedDerivedKeysBlockHeight uint32

	// AssociationsAndAccessGroupsBlockHeight defines the height at which we introduced:
	//   - Access Groups
	//   - User and Post Associations
	//   - Editable NFT posts
	//   - Frozen posts
	AssociationsAndAccessGroupsBlockHeight uint32

	// AssociationsDerivedKeySpendingLimitBlockHeight defines the height at which we
	// introduced a few improvements for associations' derived key spending limits.
	AssociationsDerivedKeySpendingLimitBlockHeight uint32

	// BalanceModelBlockHeight defines the height at which we convert from a UTXO model
	// to an account balance model for accounting.
	BalanceModelBlockHeight uint32

	// Be sure to update EncoderMigrationHeights as well via
	// GetEncoderMigrationHeights if you're modifying schema.
}

// MigrationName is used to store migration heights for DeSoEncoder types. To properly migrate a DeSoEncoder,
// you should:
//  0. Typically, encoder migrations should align with hard fork heights. So the first
//     step is to define a new value in ForkHeights, and set the value accordingly for
//     mainnet, testnet, and regtest param structs. Add a name for your migration so that
//     it can be accessed robustly.
//  1. Define a new block height in the EncoderMigrationHeights struct. This should map
//     1:1 with the fork height defined prior.
//  2. Add conditional statements to the RawEncode / RawDecodeWithoutMetadata methods that
//     trigger at the defined height.
//  3. Add a condition to GetVersionByte to return version associated with the migration height.
//
// So for example, let's say you want to add a migration for UtxoEntry at height 1200.
//
//  0. Add a field to ForkHeight that marks the point at which this entry will come
//     into play:
//     - Add the following to the ForkHeight struct:
//     UtxoEntryTestHeight uint64
//     - Add the following to the individual param structs (MainnetForkHeights, TestnetForkHeights,
//     and RegtestForkHeights):
//     UtxoEntryTestHeight: 1200 (may differ for mainnet vs testnet & regtest)
//     - Add the migration name below DefaultMigration
//     UtxoEntryTestHeight MigrationName = "UtxoEntryTestHeight"
//
//  1. Add a field to the EncoderMigrationHeights that looks like this:
//     UtxoEntryTestHeight MigrationHeight
//
//  2. Modify func (utxoEntry *UtxoEntry) RawEncode/RawDecodeWithoutMetadata. E.g. add the following condition at the
//     end of RawEncodeWithoutMetadata (note the usage of the MigrationName UtxoEntryTestHeight):
//     if MigrationTriggered(blockHeight, UtxoEntryTestHeight) {
//     data = append(data, byte(127))
//     }
//     And this at the end of RawDecodeWithoutMetadata:
//     if MigrationTriggered(blockHeight, UtxoEntryTestHeight) {
//     _, err = rr.ReadByte()
//     if err != nil {
//     return errors.Wrapf(err, "UtxoEntry.Decode: Problem reading random byte.")
//     }
//     }
//     MAKE SURE TO WRITE CORRECT CONDITIONS FOR THE HEIGHTS IN BOTH ENCODE AND DECODE!
//
//  3. Modify func (utxo *UtxoEntry) GetVersionByte to return the correct encoding version depending on the height. Use the
//     function GetMigrationVersion to chain encoder migrations (Note the variadic parameter of GetMigrationVersion and
//     the usage of the MigrationName UtxoEntryTestHeight)
//
//     return GetMigrationVersion(blockHeight, UtxoEntryTestHeight)
//
// That's it!
type MigrationName string
type MigrationHeight struct {
	Height  uint64
	Version byte
	Name    MigrationName
}

const (
	DefaultMigration                     MigrationName = "DefaultMigration"
	UnlimitedDerivedKeysMigration        MigrationName = "UnlimitedDerivedKeysMigration"
	AssociationsAndAccessGroupsMigration MigrationName = "AssociationsAndAccessGroupsMigration"
	BalanceModelMigration                MigrationName = "BalanceModelMigration"
)

type EncoderMigrationHeights struct {
	DefaultMigration MigrationHeight

	// DeSoUnlimitedDerivedKeys coincides with the DeSoUnlimitedDerivedKeysBlockHeight block
	DeSoUnlimitedDerivedKeys MigrationHeight

	// This coincides with the AssociationsAndAccessGroups block
	AssociationsAndAccessGroups MigrationHeight

	// This coincides with the BalanceModel block
	BalanceModel MigrationHeight
}

func GetEncoderMigrationHeights(forkHeights *ForkHeights) *EncoderMigrationHeights {
	return &EncoderMigrationHeights{
		DefaultMigration: MigrationHeight{
			Version: 0,
			Height:  forkHeights.DefaultHeight,
			Name:    DefaultMigration,
		},
		DeSoUnlimitedDerivedKeys: MigrationHeight{
			Version: 1,
			Height:  uint64(forkHeights.DeSoUnlimitedDerivedKeysBlockHeight),
			Name:    UnlimitedDerivedKeysMigration,
		},
		AssociationsAndAccessGroups: MigrationHeight{
			Version: 2,
			Height:  uint64(forkHeights.AssociationsAndAccessGroupsBlockHeight),
			Name:    AssociationsAndAccessGroupsMigration,
		},
		BalanceModel: MigrationHeight{
			Version: 3,
			Height:  uint64(forkHeights.BalanceModelBlockHeight),
			Name:    BalanceModelMigration,
		},
	}
}
func GetEncoderMigrationHeightsList(forkHeights *ForkHeights) (
	_migrationHeightsList []*MigrationHeight) {

	migrationHeights := GetEncoderMigrationHeights(forkHeights)

	// Read `version:"x"` tags from the EncoderMigrationHeights struct.
	var migrationHeightsList []*MigrationHeight
	elements := reflect.ValueOf(migrationHeights).Elem()
	structFields := elements.Type()
	for ii := 0; ii < structFields.NumField(); ii++ {
		elementField := elements.Field(ii)
		mig := elementField.Interface().(MigrationHeight)
		migCopy := mig
		migrationHeightsList = append(migrationHeightsList, &migCopy)
	}

	sort.Slice(migrationHeightsList, func(i int, j int) bool {
		return migrationHeightsList[i].Height < migrationHeightsList[j].Height
	})
	return migrationHeightsList
}

// DeSoParams defines the full list of possible parameters for the
// DeSo network.
type DeSoParams struct {
	// The network type (mainnet, testnet, etc).
	NetworkType NetworkType
	// Set to true when we're running in regtest mode. This is useful for testing.
	ExtraRegtestParamUpdaterKeys map[PkMapKey]bool
	// The current protocol version we're running.
	ProtocolVersion uint64
	// The minimum protocol version we'll allow a peer we connect to
	// to have.
	MinProtocolVersion uint64
	// Used as a "vanity plate" to identify different DeSo
	// clients. Mainly useful in analyzing the network at
	// a meta level, not in the protocol itself.
	UserAgent string
	// The list of DNS seed hosts to use during bootstrapping.
	DNSSeeds []string

	// A list of DNS seed prefixes and suffixes to use during bootstrapping.
	// These prefixes and suffixes will be scanned and all IPs found will be
	// incorporated into the address manager.
	DNSSeedGenerators [][]string

	// The network parameter for Bitcoin messages as defined by the btcd library.
	// Useful for certain function calls we make to this library.
	BitcoinBtcdParams *chaincfg.Params

	// Because we use the Bitcoin header chain only to process exchanges from
	// BTC to DeSo, we don't need to worry about Bitcoin blocks before a certain
	// point, which is specified by this node. This is basically used to make
	// header download more efficient but it's important to note that if for
	// some reason there becomes a different main chain that is stronger than
	// this one, then we will still switch to that one even with this parameter
	// set such as it is.
	BitcoinStartBlockNode *BlockNode

	// The base58Check-encoded Bitcoin address that users must send Bitcoin to in order
	// to purchase DeSo. Note that, unfortunately, simply using an all-zeros or
	// mostly-all-zeros address or public key doesn't work and, in fact, I found that
	// using almost any address other than this one also doesn't work.
	BitcoinBurnAddress string

	// This is a fee in basis points charged on BitcoinExchange transactions that gets
	// paid to the miners. Basically, if a user burned enough Satoshi to create 100 DeSo,
	// and if the BitcoinExchangeFeeBasisPoints was 1%, then 99 DeSo would be allocated to
	// the user's public key while 1 DeSo would be left as a transaction fee to the miner.
	BitcoinExchangeFeeBasisPoints uint64

	// The amount of time to wait for a Bitcoin txn to broadcast throughout the Bitcoin
	// network before checking for double-spends.
	BitcoinDoubleSpendWaitSeconds float64

	// This field allows us to set the amount purchased at genesis to a non-zero
	// value.
	DeSoNanosPurchasedAtGenesis uint64

	// Port used for network communications among full nodes.
	DefaultSocketPort uint16
	// Port used for the limited JSON API that supports light clients.
	DefaultJSONPort uint16

	// The amount of time we wait when connecting to a peer.
	DialTimeout time.Duration
	// The amount of time we wait to receive a version message from a peer.
	VersionNegotiationTimeout time.Duration

	// The genesis block to use as the base of our chain.
	GenesisBlock *MsgDeSoBlock
	// The expected hash of the genesis block. Should align with what one
	// would get from actually hashing the provided genesis block.
	GenesisBlockHashHex string
	// How often we target a single block to be generated.
	TimeBetweenBlocks time.Duration
	// How many blocks between difficulty retargets.
	TimeBetweenDifficultyRetargets time.Duration
	// Block hashes, when interpreted as big-endian big integers, must be
	// values less than or equal to the difficulty
	// target. The difficulty target is expressed below as a big-endian
	// big integer and is adjusted every TargetTimePerBlock
	// order to keep blocks generating at consistent intervals.
	MinDifficultyTargetHex string
	// We will reject chains that have less than this amount of total work,
	// expressed as a hexadecimal big-endian bigint. Useful for preventing
	// disk-fill attacks, among other things.
	MinChainWorkHex string

	// This is used for determining whether we are still in initial block download.
	// If our tip is older than this, we continue with IBD.
	MaxTipAge time.Duration

	// Do not allow the difficulty to change by more than a factor of this
	// variable during each adjustment period.
	MaxDifficultyRetargetFactor int64
	// Amount of time one must wait before a block reward can be spent.
	BlockRewardMaturity time.Duration
	// When shifting from v0 blocks to v1 blocks, we changed the hash function to
	// DeSoHash, which is technically easier. Thus we needed to apply an adjustment
	// factor in order to phase it in.
	V1DifficultyAdjustmentFactor int64

	// The maximum number of seconds in a future a block timestamp is allowed
	// to be before it is rejected.
	MaxTstampOffsetSeconds uint64

	// The maximum number of bytes that can be allocated to transactions in
	// a block.
	MaxBlockSizeBytes uint64

	// It's useful to set the miner maximum block size to a little lower than the
	// maximum block size in certain cases. For example, on initial launch, setting
	// it significantly lower is a good way to avoid getting hit by spam blocks.
	MinerMaxBlockSizeBytes uint64

	// In order to make public keys more human-readable, we convert
	// them to base58. When we do that, we use a prefix that makes
	// the public keys to become more identifiable. For example, all
	// mainnet public keys start with "X" because we do this.
	Base58PrefixPublicKey  [3]byte
	Base58PrefixPrivateKey [3]byte

	// MaxFetchBlocks is the maximum number of blocks that can be fetched from
	// a peer at one time.
	MaxFetchBlocks uint32

	MiningIterationsPerCycle uint64

	// deso
	MaxUsernameLengthBytes        uint64
	MaxUserDescriptionLengthBytes uint64
	MaxProfilePicLengthBytes      uint64
	MaxProfilePicDimensions       uint64
	MaxPrivateMessageLengthBytes  uint64
	MaxNewMessageLengthBytes      uint64

	StakeFeeBasisPoints         uint64
	MaxPostBodyLengthBytes      uint64
	MaxPostSubLengthBytes       uint64
	MaxStakeMultipleBasisPoints uint64
	MaxCreatorBasisPoints       uint64
	MaxNFTRoyaltyBasisPoints    uint64

	// A list of transactions to apply when initializing the chain. Useful in
	// cases where we want to hard fork or reboot the chain with specific
	// transactions applied.
	SeedTxns []string

	// A list of balances to initialize the blockchain with. This is useful for
	// testing and useful in the event that the devs need to hard fork the chain.
	SeedBalances []*DeSoOutput

	// This is a small fee charged on creator coin transactions. It helps
	// prevent issues related to floating point calculations.
	CreatorCoinTradeFeeBasisPoints uint64
	// These two params define the "curve" that we use when someone buys/sells
	// creator coins. Effectively, this curve amounts to a polynomial of the form:
	// - currentCreatorCoinPrice ~= slope * currentCreatorCoinSupply^(1/reserveRatio-1)
	// Buys and sells effectively take the integral of the curve in opposite directions.
	//
	// To better understand where this curve comes from and how it works, check out
	// the following links. They are all well written so don't be intimidated/afraid to
	// dig in and read them:
	// - Primer on bonding curves: https://medium.com/@simondlr/tokens-2-0-curved-token-bonding-in-curation-markets-1764a2e0bee5
	// - The Uniswap v2 white paper: https://whitepaper.io/document/600/uniswap-whitepaper
	// - The Bancor white paper: https://whitepaper.io/document/52/bancor-whitepaper
	// - Article relating Bancor curves to polynomial curves: https://medium.com/@aventus/token-bonding-curves-547f3a04914
	// - Derivations of the Bancor supply increase/decrease formulas: https://blog.relevant.community/bonding-curves-in-depth-intuition-parametrization-d3905a681e0a
	// - Implementations of Bancor equations in Solidity with code: https://yos.io/2018/11/10/bonding-curves/
	// - Bancor is flawed blog post discussing Bancor edge cases: https://hackingdistributed.com/2017/06/19/bancor-is-flawed/
	// - A mathematica equation sheet with tests that walks through all the
	//   equations. You will need to copy this into a Mathematica notebook to
	//   run it: https://pastebin.com/raw/M4a1femY
	CreatorCoinSlope        *big.Float
	CreatorCoinReserveRatio *big.Float

	// CreatorCoinAutoSellThresholdNanos defines two things. The first is the minimum amount
	// of creator coins a user must purchase in order for a transaction to be valid. Secondly
	// it defines the point at which a sell operation will auto liquidate all remaining holdings.
	// For example if I hold 1000 nanos of creator coins and sell x nanos such that
	// 1000 - x < CreatorCoinAutoSellThresholdNanos, we auto liquidate the remaining holdings.
	// It does this to prevent issues with floating point rounding that can arise.
	// This value should be chosen such that the chain is resistant to "phantom nanos." Phantom nanos
	// are tiny amounts of CreatorCoinsInCirculation/DeSoLocked which can cause
	// the effective reserve ratio to deviate from the expected reserve ratio of the bancor curve.
	// A higher CreatorCoinAutoSellThresholdNanos makes it prohibitively expensive for someone to
	// attack the bancor curve to any meaningful measure.
	CreatorCoinAutoSellThresholdNanos uint64

	ForkHeights ForkHeights

	EncoderMigrationHeights     *EncoderMigrationHeights
	EncoderMigrationHeightsList []*MigrationHeight
}

var RegtestForkHeights = ForkHeights{
	DefaultHeight:                0,
	DeflationBombBlockHeight:     0,
	SalomonFixBlockHeight:        uint32(0),
	DeSoFounderRewardBlockHeight: uint32(0),
	BuyCreatorCoinAfterDeletedBalanceEntryFixBlockHeight: uint32(0),
	ParamUpdaterProfileUpdateFixBlockHeight:              uint32(0),
	UpdateProfileFixBlockHeight:                          uint32(0),
	BrokenNFTBidsFixBlockHeight:                          uint32(0),
	DeSoDiamondsBlockHeight:                              uint32(0),
	NFTTransferOrBurnAndDerivedKeysBlockHeight:           uint32(0),
	DeSoV3MessagesBlockHeight:                            uint32(0),
	BuyNowAndNFTSplitsBlockHeight:                        uint32(0),
	DAOCoinBlockHeight:                                   uint32(0),
	ExtraDataOnEntriesBlockHeight:                        uint32(0),
	DerivedKeySetSpendingLimitsBlockHeight:               uint32(0),
	DerivedKeyTrackSpendingLimitsBlockHeight:             uint32(0),
	DAOCoinLimitOrderBlockHeight:                         uint32(0),
	DerivedKeyEthSignatureCompatibilityBlockHeight:       uint32(0),
	OrderBookDBFetchOptimizationBlockHeight:              uint32(0),
	ParamUpdaterRefactorBlockHeight:                      uint32(0),
	DeSoUnlimitedDerivedKeysBlockHeight:                  uint32(0),
	AssociationsAndAccessGroupsBlockHeight:               uint32(0),
	AssociationsDerivedKeySpendingLimitBlockHeight:       uint32(0),
	// For convenience, we set the block height to 1 since the
	// genesis block was created using the utxo model.
	BalanceModelBlockHeight: uint32(1),

	// Be sure to update EncoderMigrationHeights as well via
	// GetEncoderMigrationHeights if you're modifying schema.
}

// EnableRegtest allows for local development and testing with incredibly fast blocks with block rewards that
// can be spent as soon as they are mined. It also removes the default testnet seeds
func (params *DeSoParams) EnableRegtest() {
	if params.NetworkType != NetworkType_TESTNET {
		glog.Error("Regtest mode can only be enabled in testnet mode")
		return
	}

	// Add a key defined in n0_test to the ParamUpdater set when running in regtest mode.
	// Seed: verb find card ship another until version devote guilt strong lemon six
	params.ExtraRegtestParamUpdaterKeys = map[PkMapKey]bool{}
	params.ExtraRegtestParamUpdaterKeys[MakePkMapKey(MustBase58CheckDecode(
		"tBCKVERmG9nZpHTk2AVPqknWc1Mw9HHAnqrTpW1RnXpXMQ4PsQgnmV"))] = true

	// Clear the seeds
	params.DNSSeeds = []string{}

	// Mine blocks incredibly quickly
	params.TimeBetweenBlocks = 2 * time.Second
	params.TimeBetweenDifficultyRetargets = 6 * time.Second
	// Make sure we don't care about blockchain tip age.
	params.MaxTipAge = 1000000 * time.Hour

	// Allow block rewards to be spent instantly
	params.BlockRewardMaturity = 0

	// In regtest, we start all the fork heights at zero. These can be adjusted
	// for testing purposes to ensure that a transition does not cause issues.
	params.ForkHeights = RegtestForkHeights
	params.EncoderMigrationHeights = GetEncoderMigrationHeights(&params.ForkHeights)
	params.EncoderMigrationHeightsList = GetEncoderMigrationHeightsList(&params.ForkHeights)
}

// GenesisBlock defines the genesis block used for the DeSo mainnet and testnet
var (
	ArchitectPubKeyBase58Check = "BC1YLg3oh6Boj8e2boCo1vQCYHLk1rjsHF6jthBdvSw79bixQvKK6Qa"
	// This is the public key corresponding to the BitcoinBurnAddress on mainnet.
	BurnPubKeyBase58Check = "BC1YLjWBf2qnDJmi8HZzzCPeXqy4dCKq95oqqzerAyW8MUTbuXTb1QT"

	GenesisBlock = MsgDeSoBlock{
		Header: &MsgDeSoHeader{
			Version:               0,
			PrevBlockHash:         &BlockHash{},
			TransactionMerkleRoot: mustDecodeHexBlockHash("4b71d103dd6fff1bd6110bc8ed0a2f3118bbe29a67e45c6c7d97546ad126906f"),
			TstampSecs:            uint64(1610948544),
			Height:                uint64(0),
			Nonce:                 uint64(0),
		},
		Txns: []*MsgDeSoTxn{
			{
				TxInputs: []*DeSoInput{},
				// The outputs in the genesis block aren't actually used by anything, but
				// including them helps our block explorer return the genesis transactions
				// without needing an explicit special case.
				TxOutputs: SeedBalances,
				// TODO: Pick a better string
				TxnMeta: &BlockRewardMetadataa{
					ExtraData: []byte(
						"They came here, to the New World. World 2.0, version 1776."),
				},
				// A signature is not required for BLOCK_REWARD transactions since they
				// don't spend anything.
			},
		},
	}
	GenesisBlockHashHex = "5567c45b7b83b604f9ff5cb5e88dfc9ad7d5a1dd5818dd19e6d02466f47cbd62"
	GenesisBlockHash    = mustDecodeHexBlockHash(GenesisBlockHashHex)
)

func GetParamUpdaterPublicKeys(blockHeight uint32, params *DeSoParams) map[PkMapKey]bool {
	// We use legacy paramUpdater values before this block height
	var paramUpdaterKeys map[PkMapKey]bool
	if blockHeight < params.ForkHeights.ParamUpdaterRefactorBlockHeight {
		paramUpdaterKeys = map[PkMapKey]bool{
			// 19Hg2mAJUTKFac2F2BBpSEm7BcpkgimrmD
			MakePkMapKey(MustBase58CheckDecode(ArchitectPubKeyBase58Check)):                                true,
			MakePkMapKey(MustBase58CheckDecode("BC1YLiXwGTte8oXEEVzm4zqtDpGRx44Y4rqbeFeAs5MnzsmqT5RcqkW")): true,
			MakePkMapKey(MustBase58CheckDecode("BC1YLgGLKjuHUFZZQcNYrdWRrHsDKUofd9MSxDq4NY53x7vGt4H32oZ")): true,
			MakePkMapKey(MustBase58CheckDecode("BC1YLj8UkNMbCsmTUTx5Z2bhtp8q86csDthRmK6zbYstjjbS5eHoGkr")): true,
			MakePkMapKey(MustBase58CheckDecode("BC1YLgD1f7yw7Ue8qQiW7QMBSm6J7fsieK5rRtyxmWqL2Ypra2BAToc")): true,
			MakePkMapKey(MustBase58CheckDecode("BC1YLfz4GH3Gfj6dCtBi8bNdNTbTdcibk8iCZS75toUn4UKZaTJnz9y")): true,
			MakePkMapKey(MustBase58CheckDecode("BC1YLfoSyJWKjHGnj5ZqbSokC3LPDNBMDwHX3ehZDCA3HVkFNiPY5cQ")): true,
		}
	} else {
		paramUpdaterKeys = map[PkMapKey]bool{
			MakePkMapKey(MustBase58CheckDecode("BC1YLgKBcYwyWCqnBHKoJY2HX1sc38A7JuA2jMNEmEXfcRpc7D6Hyiu")): true,
			MakePkMapKey(MustBase58CheckDecode("BC1YLfrtYZs4mCeSALnjTUZMdcwsWNHoNaG5gWWD5WyvRrWNTGWWq1q")): true,
			MakePkMapKey(MustBase58CheckDecode("BC1YLiABrQ1P5pKXdm8S1vj1annx6D8Asku5CXX477dpwYXDamprpWd")): true,
			MakePkMapKey(MustBase58CheckDecode("BC1YLfqYyePuSYPVFB2mdh9Dss7PJ9j5vJts87b9zGbVJhQDjCJNdjb")): true,
			MakePkMapKey(MustBase58CheckDecode("BC1YLjDmDtymghnMgAPmTCyykqhcNR19sgSS7pWNd36FXTZpUZNHypj")): true,
		}
	}

	// Add extra paramUpdater keys when we're in regtest mode. This is useful in
	// tests where we need to mess with things.
	for kk, vv := range params.ExtraRegtestParamUpdaterKeys {
		paramUpdaterKeys[kk] = vv
	}

	return paramUpdaterKeys
}

// GlobalDeSoParams is a global instance of DeSoParams that can be used inside nested functions, like encoders, without
// having to pass DeSoParams everywhere. It can be set when node boots. Testnet params are used as default.
// FIXME: This shouldn't be used a lot.
var GlobalDeSoParams = DeSoTestnetParams

var MainnetForkHeights = ForkHeights{
	DefaultHeight:                0,
	DeflationBombBlockHeight:     33783,
	SalomonFixBlockHeight:        uint32(15270),
	DeSoFounderRewardBlockHeight: uint32(21869),
	BuyCreatorCoinAfterDeletedBalanceEntryFixBlockHeight: uint32(39713),
	ParamUpdaterProfileUpdateFixBlockHeight:              uint32(39713),
	UpdateProfileFixBlockHeight:                          uint32(46165),
	BrokenNFTBidsFixBlockHeight:                          uint32(46917),
	DeSoDiamondsBlockHeight:                              uint32(52112),
	NFTTransferOrBurnAndDerivedKeysBlockHeight:           uint32(60743),

	// Mon Jan 24 2022 @ 12pm PST
	DeSoV3MessagesBlockHeight:     uint32(98474),
	BuyNowAndNFTSplitsBlockHeight: uint32(98474),
	DAOCoinBlockHeight:            uint32(98474),

	ExtraDataOnEntriesBlockHeight:            uint32(130901),
	DerivedKeySetSpendingLimitsBlockHeight:   uint32(130901),
	DerivedKeyTrackSpendingLimitsBlockHeight: uint32(130901),
	DAOCoinLimitOrderBlockHeight:             uint32(130901),

	// Fri Jun 9 2022 @ 12pm PT
	DerivedKeyEthSignatureCompatibilityBlockHeight: uint32(137173),
	OrderBookDBFetchOptimizationBlockHeight:        uint32(137173),

	ParamUpdaterRefactorBlockHeight: uint32(141193),

	// Mon Sept 19 2022 @ 12pm PST
	DeSoUnlimitedDerivedKeysBlockHeight: uint32(166066),

	// Mon Feb 6 2023 @ 9am PST
	AssociationsAndAccessGroupsBlockHeight: uint32(205386),

	// Wed Mar 8 2023 @ 5pm PST
	AssociationsDerivedKeySpendingLimitBlockHeight: uint32(213487),

	// FIXME: set to real height
	BalanceModelBlockHeight: math.MaxUint32,

	// Be sure to update EncoderMigrationHeights as well via
	// GetEncoderMigrationHeights if you're modifying schema.
}

// DeSoMainnetParams defines the DeSo parameters for the mainnet.
var DeSoMainnetParams = DeSoParams{
	NetworkType:        NetworkType_MAINNET,
	ProtocolVersion:    1,
	MinProtocolVersion: 1,
	UserAgent:          "Architect",
	DNSSeeds: []string{
		"deso.coinbase.com",
		"deso.gemini.com",
		"deso.kraken.com",
		"deso.bitstamp.com",
		"deso.bitfinex.com",
		"deso.binance.com",
		"deso.hbg.com",
		"deso.okex.com",
		"deso.bithumb.com",
		"deso.upbit.com",
	},
	DNSSeedGenerators: [][]string{
		{
			"deso-seed-",
			".io",
		},
	},

	GenesisBlock:        &GenesisBlock,
	GenesisBlockHashHex: GenesisBlockHashHex,
	// This is used as the starting difficulty for the chain.
	MinDifficultyTargetHex: "000001FFFF000000000000000000000000000000000000000000000000000000",

	// Run with --v=2 and look for "cum work" output from miner.go
	MinChainWorkHex: "000000000000000000000000000000000000000000000000006314f9a85a949b",

	MaxTipAge: 24 * time.Hour,

	// ===================================================================================
	// Mainnet Bitcoin config
	// ===================================================================================
	BitcoinBtcdParams:  &chaincfg.MainNetParams,
	BitcoinBurnAddress: "1PuXkbwqqwzEYo9SPGyAihAge3e9Lc71b",

	// We use a start node that is near the tip of the Bitcoin header chain. Doing
	// this allows us to bootstrap Bitcoin transactions much more quickly without
	// compromising on security because, if this node ends up not being on the best
	// chain one day (which would be completely ridiculous anyhow because it would mean that
	// days or months of bitcoin transactions got reverted), our code will still be
	// able to robustly switch to an alternative chain that has more work. It's just
	// much faster if the best chain is the one that has this start node in it (similar
	// to the --assumevalid Bitcoin flag).
	//
	// Process for generating this config:
	// - Find a node config from the scripts/nodes folder (we used n0)
	// - Make sure the logging for bitcoin_manager is set to 2. --vmodule="bitcoin_manager=2"
	// - Run the node config (./n0)
	// - A line should print every time there's a difficulty adjustment with the parameters
	//   required below (including "DiffBits"). Just copy those into the below and
	//   everything should work.
	// - Oh and you might have to set BitcoinMinChainWorkHex to something lower/higher. The
	//   value should equal the amount of work it takes to get from whatever start node you
	//   choose and the tip. This is done by running once, letting it fail, and then rerunning
	//   with the value it outputs.
	BitcoinStartBlockNode: NewBlockNode(
		nil,
		mustDecodeHexBlockHashBitcoin("000000000000000000092d577cc673bede24b6d7199ee69c67eeb46c18fc978c"),
		// Note the height is always one greater than the parent node.
		653184,
		_difficultyBitsToHash(386798414),
		// CumWork shouldn't matter.
		big.NewInt(0),
		// We are bastardizing the DeSo header to store Bitcoin information here.
		&MsgDeSoHeader{
			TstampSecs: 1602950620,
			Height:     0,
		},
		StatusBitcoinHeaderValidated,
	),

	BitcoinExchangeFeeBasisPoints: 10,
	BitcoinDoubleSpendWaitSeconds: 5.0,
	DeSoNanosPurchasedAtGenesis:   uint64(6000000000000000),
	DefaultSocketPort:             uint16(17000),
	DefaultJSONPort:               uint16(17001),

	DialTimeout:               30 * time.Second,
	VersionNegotiationTimeout: 30 * time.Second,

	BlockRewardMaturity: time.Hour * 3,

	V1DifficultyAdjustmentFactor: 10,

	// Use a five-minute block time. Although a shorter block time seems like
	// it would improve the user experience, the reality is that zero-confirmation
	// transactions can usually be relied upon to give the user the illusion of
	// instant gratification (particularly since we implement a limited form of
	// RBF that makes it difficult to reverse transactions once they're in the
	// mempool of nodes). Moreover, longer block times mean we require fewer
	// headers to be downloaded by light clients in the long run, which is a
	// big win in terms of performance.
	TimeBetweenBlocks: 5 * time.Minute,
	// We retarget the difficulty every day. Note this value must
	// ideally be evenly divisible by TimeBetweenBlocks.
	TimeBetweenDifficultyRetargets: 24 * time.Hour,
	// Difficulty can't decrease to below 25% of its previous value or increase
	// to above 400% of its previous value.
	MaxDifficultyRetargetFactor: 4,
	Base58PrefixPublicKey:       [3]byte{0xcd, 0x14, 0x0},
	Base58PrefixPrivateKey:      [3]byte{0x35, 0x0, 0x0},

	// Reject blocks that are more than two hours in the future.
	MaxTstampOffsetSeconds: 2 * 60 * 60,

	// We use a max block size of 16MB. This translates to 100-200 posts per
	// second depending on the size of the post, which should support around
	// ten million active users. We compute this by taking Twitter, which averages
	// 6,000 posts per second at 300M daus => 10M/300M*6,000=200 posts per second. This
	// generates about 1.6TB per year of data, which means that nodes will
	// have to have a lot of space. This seems fine, however,
	// because space is cheap and it's easy to spin up a cloud machine with
	// tens of terabytes of space.
	MaxBlockSizeBytes: 16000000,

	// We set this to be lower initially to avoid winding up with really big
	// spam blocks in the event someone tries to abuse the initially low min
	// fee rates.
	MinerMaxBlockSizeBytes: 2000000,

	// This takes about ten seconds on a reasonable CPU, which makes sense given
	// a 10 minute block time.
	MiningIterationsPerCycle: 95000,

	MaxUsernameLengthBytes: MaxUsernameLengthBytes,

	MaxUserDescriptionLengthBytes: 20000,

	MaxProfilePicLengthBytes: 20000,
	MaxProfilePicDimensions:  100,

	// MaxPrivateMessageLengthBytes is the maximum number of bytes of encrypted
	// data a private message is allowed to include in an PrivateMessage transaction.
	MaxPrivateMessageLengthBytes: 10000,

	// MaxNewMessageLengthBytes is the maximum number of bytes of encrypted
	// data a new message is allowed to include in an NewMessage transaction.
	MaxNewMessageLengthBytes: 10000,

	// Set the stake fee to 10%
	StakeFeeBasisPoints: 10 * 100,
	// TODO(performance): We're currently storing posts using HTML, which is
	// basically 2x as verbose as it needs to be for no reason. We should
	// consider storing stuff as markdown instead, which we can do with
	// the richtext editor thing that we have.
	MaxPostBodyLengthBytes: 20000,
	MaxPostSubLengthBytes:  140,
	// 10x is the max for the truly highly motivated individuals.
	MaxStakeMultipleBasisPoints: 10 * 100 * 100,
	// 100% is the max creator percentage. Not sure why you'd buy such a coin
	// but whatever.
	MaxCreatorBasisPoints:    100 * 100,
	MaxNFTRoyaltyBasisPoints: 100 * 100,

	// Use a canonical set of seed transactions.
	SeedTxns: SeedTxns,

	// Set some seed balances if desired
	SeedBalances: SeedBalances,

	// Just charge one basis point on creator coin trades for now.
	CreatorCoinTradeFeeBasisPoints: 1,
	// Note that Uniswap is quadratic (i.e. its price equation is
	// - price ~= currentCreatorCoinSupply^2,
	// and we think quadratic makes sense in this context as well.
	CreatorCoinSlope:        NewFloat().SetFloat64(0.003),
	CreatorCoinReserveRatio: NewFloat().SetFloat64(0.3333333),

	// 10 was seen as a threshold reachable in almost all transaction.
	// It's just high enough where you avoid drifting creating coin
	// reserve ratios.
	CreatorCoinAutoSellThresholdNanos: uint64(10),

	ForkHeights:                 MainnetForkHeights,
	EncoderMigrationHeights:     GetEncoderMigrationHeights(&MainnetForkHeights),
	EncoderMigrationHeightsList: GetEncoderMigrationHeightsList(&MainnetForkHeights),
}

func mustDecodeHexBlockHashBitcoin(ss string) *BlockHash {
	hash, err := chainhash.NewHashFromStr(ss)
	if err != nil {
		panic(any(errors.Wrapf(err, "mustDecodeHexBlockHashBitcoin: Problem decoding block hash: %v", ss)))
	}
	return (*BlockHash)(hash)
}

func MustDecodeHexBlockHash(ss string) *BlockHash {
	return mustDecodeHexBlockHash(ss)
}

func mustDecodeHexBlockHash(ss string) *BlockHash {
	bb, err := hex.DecodeString(ss)
	if err != nil {
		log.Fatalf("Problem decoding hex string to bytes: (%s): %v", ss, err)
	}
	if len(bb) != 32 {
		log.Fatalf("mustDecodeHexBlockHash: Block hash has length (%d) but should be (%d)", len(bb), 32)
	}
	ret := BlockHash{}
	copy(ret[:], bb)
	return &ret
}

var TestnetForkHeights = ForkHeights{
	// Get testnet height from here:
	// - https://explorer.deso.org/?query-node=https:%2F%2Ftest.deso.org

	// Initially, testnet fork heights were the same as mainnet heights
	// This changed when we spun up a real testnet that runs independently
	DefaultHeight:                0,
	DeflationBombBlockHeight:     33783,
	SalomonFixBlockHeight:        uint32(15270),
	DeSoFounderRewardBlockHeight: uint32(21869),
	BuyCreatorCoinAfterDeletedBalanceEntryFixBlockHeight: uint32(39713),
	ParamUpdaterProfileUpdateFixBlockHeight:              uint32(39713),
	UpdateProfileFixBlockHeight:                          uint32(46165),
	BrokenNFTBidsFixBlockHeight:                          uint32(46917),
	DeSoDiamondsBlockHeight:                              uint32(52112),
	NFTTransferOrBurnAndDerivedKeysBlockHeight:           uint32(60743),

	// Flags after this point can differ from mainnet

	// Thu Jan 20 2022 @ 12pm PST
	DeSoV3MessagesBlockHeight:     uint32(97322),
	BuyNowAndNFTSplitsBlockHeight: uint32(97322),
	DAOCoinBlockHeight:            uint32(97322),

	// Wed Apr 20 2022 @ 9am ET
	ExtraDataOnEntriesBlockHeight:          uint32(304087),
	DerivedKeySetSpendingLimitsBlockHeight: uint32(304087),
	// Add 18h for the spending limits to be checked, since this is how we're
	// going to do it on mainnet. Testnet produces 60 blocks per hour.
	DerivedKeyTrackSpendingLimitsBlockHeight: uint32(304087 + 18*60),
	DAOCoinLimitOrderBlockHeight:             uint32(304087),

	// Thu Jun 9 2022 @ 11:59pm PT
	DerivedKeyEthSignatureCompatibilityBlockHeight: uint32(360584),
	OrderBookDBFetchOptimizationBlockHeight:        uint32(360584),

	ParamUpdaterRefactorBlockHeight: uint32(373536),

	// Tues Sept 13 2022 @ 10am PT
	DeSoUnlimitedDerivedKeysBlockHeight: uint32(467217),

	// Tues Jan 24 2023 @ 1pm PT
	AssociationsAndAccessGroupsBlockHeight: uint32(596555),

	// Mon Mar 6 2023 @ 7pm PT
	AssociationsDerivedKeySpendingLimitBlockHeight: uint32(642270),

	// FIXME: set to real height
	BalanceModelBlockHeight: math.MaxUint32,

	// Be sure to update EncoderMigrationHeights as well via
	// GetEncoderMigrationHeights if you're modifying schema.
}

// DeSoTestnetParams defines the DeSo parameters for the testnet.
var DeSoTestnetParams = DeSoParams{
	NetworkType:        NetworkType_TESTNET,
	ProtocolVersion:    0,
	MinProtocolVersion: 0,
	UserAgent:          "Architect",
	DNSSeeds: []string{
		"dorsey.bitclout.com",
	},
	DNSSeedGenerators: [][]string{},

	// ===================================================================================
	// Testnet Bitcoin config
	// ===================================================================================
	BitcoinBtcdParams:             &chaincfg.TestNet3Params,
	BitcoinBurnAddress:            "mhziDsPWSMwUqvZkVdKY92CjesziGP3wHL",
	BitcoinExchangeFeeBasisPoints: 10,
	BitcoinDoubleSpendWaitSeconds: 5.0,
	DeSoNanosPurchasedAtGenesis:   uint64(6000000000000000),

	// See comment in mainnet config.
	BitcoinStartBlockNode: NewBlockNode(
		nil,
		mustDecodeHexBlockHashBitcoin("000000000000003aae8fb976056413aa1d863eb5bee381ff16c9642283b1da1a"),
		1897056,
		_difficultyBitsToHash(424073553),

		// CumWork: We set the work of the start node such that, when added to all of the
		// blocks that follow it, it hurdles the min chain work.
		big.NewInt(0),
		// We are bastardizing the DeSo header to store Bitcoin information here.
		&MsgDeSoHeader{
			TstampSecs: 1607659152,
			Height:     0,
		},
		StatusBitcoinHeaderValidated,
	),

	// ===================================================================================
	// Testnet socket config
	// ===================================================================================
	DefaultSocketPort: uint16(18000),
	DefaultJSONPort:   uint16(18001),

	DialTimeout:               30 * time.Second,
	VersionNegotiationTimeout: 30 * time.Second,

	GenesisBlock:        &GenesisBlock,
	GenesisBlockHashHex: GenesisBlockHashHex,

	// Use a faster block time in the testnet.
	TimeBetweenBlocks: 1 * time.Minute,
	// Use a very short difficulty retarget period in the testnet.
	TimeBetweenDifficultyRetargets: 3 * time.Minute,
	// This is used as the starting difficulty for the chain.
	MinDifficultyTargetHex: "0090000000000000000000000000000000000000000000000000000000000000",
	// Minimum amount of work a valid chain needs to have. Useful for preventing
	// disk-fill attacks, among other things.
	//MinChainWorkHex: "000000000000000000000000000000000000000000000000000000011883b96c",
	MinChainWorkHex: "0000000000000000000000000000000000000000000000000000000000000000",

	// TODO: Set to one day when we launch the testnet. In the meantime this value
	// is more useful for local testing.
	MaxTipAge: time.Hour * 24,

	// Difficulty can't decrease to below 50% of its previous value or increase
	// to above 200% of its previous value.
	MaxDifficultyRetargetFactor: 2,
	// Miners need to wait some time before spending their block reward.
	BlockRewardMaturity: 5 * time.Minute,

	V1DifficultyAdjustmentFactor: 10,

	// Reject blocks that are more than two hours in the future.
	MaxTstampOffsetSeconds: 2 * 60 * 60,

	// We use a max block size of 1MB. This seems to work well for BTC and
	// most of our data doesn't need to be stored on the blockchain anyway.
	MaxBlockSizeBytes: 1000000,

	// We set this to be lower initially to avoid winding up with really big
	// spam blocks in the event someone tries to abuse the initially low min
	// fee rates.
	MinerMaxBlockSizeBytes: 1000000,

	Base58PrefixPublicKey:  [3]byte{0x11, 0xc2, 0x0},
	Base58PrefixPrivateKey: [3]byte{0x4f, 0x6, 0x1b},

	MiningIterationsPerCycle: 9500,

	// deso
	MaxUsernameLengthBytes: MaxUsernameLengthBytes,

	MaxUserDescriptionLengthBytes: 20000,

	MaxProfilePicLengthBytes: 20000,
	MaxProfilePicDimensions:  100,

	// MaxPrivateMessageLengthBytes is the maximum number of bytes of encrypted
	// data a private message is allowed to include in an PrivateMessage transaction.
	MaxPrivateMessageLengthBytes: 10000,

	// MaxNewMessageLengthBytes is the maximum number of bytes of encrypted
	// data a new message is allowed to include in an NewMessage transaction.
	MaxNewMessageLengthBytes: 10000,

	// Set the stake fee to 5%
	StakeFeeBasisPoints: 5 * 100,
	// TODO(performance): We're currently storing posts using HTML, which
	// basically 2x as verbose as it needs to be for basically no reason.
	// We should consider storing stuff as markdown instead, which we can
	// do with the richtext editor thing that we have.
	MaxPostBodyLengthBytes: 50000,
	MaxPostSubLengthBytes:  140,
	// 10x is the max for the truly highly motivated individuals.
	MaxStakeMultipleBasisPoints: 10 * 100 * 100,
	// 100% is the max creator percentage. Not sure why you'd buy such a coin
	// but whatever.
	MaxCreatorBasisPoints:    100 * 100,
	MaxNFTRoyaltyBasisPoints: 100 * 100,

	// Use a canonical set of seed transactions.
	SeedTxns: TestSeedTxns,

	// Set some seed balances if desired
	// Note: For now these must be the same as mainnet because GenesisBlock is the same
	SeedBalances: SeedBalances,

	// Just charge one basis point on creator coin trades for now.
	CreatorCoinTradeFeeBasisPoints: 1,
	// Note that Uniswap is quadratic (i.e. its price equation is
	// - price ~= currentCreatorCoinSupply^2,
	// and we think quadratic makes sense in this context as well.
	CreatorCoinSlope:        NewFloat().SetFloat64(0.003),
	CreatorCoinReserveRatio: NewFloat().SetFloat64(0.3333333),

	// 10 was seen as a threshold reachable in almost all transaction.
	// It's just high enough where you avoid drifting creating coin
	// reserve ratios.
	CreatorCoinAutoSellThresholdNanos: uint64(10),

	ForkHeights:                 TestnetForkHeights,
	EncoderMigrationHeights:     GetEncoderMigrationHeights(&TestnetForkHeights),
	EncoderMigrationHeightsList: GetEncoderMigrationHeightsList(&TestnetForkHeights),
}

// GetDataDir gets the user data directory where we store files
// in a cross-platform way.
func GetDataDir(params *DeSoParams) string {
	configDirs := configdir.New(
		ConfigDirVendorName, ConfigDirAppName)
	dirString := configDirs.QueryFolders(configdir.Global)[0].Path
	dataDir := filepath.Join(dirString, params.NetworkType.String())
	if err := os.MkdirAll(dataDir, os.ModePerm); err != nil {
		log.Fatalf("GetDataDir: Could not create data directories (%s): %v", dataDir, err)
	}
	return dataDir
}

func VersionByteToMigrationHeight(version byte, params *DeSoParams) (_blockHeight uint64) {
	for _, migrationHeight := range params.EncoderMigrationHeightsList {
		if migrationHeight.Version == version {
			return migrationHeight.Height
		}
	}
	return 0
}

// Defines keys that may exist in a transaction's ExtraData map
const (
	// Key in transaction's extra data map that points to a post that the current transaction is reposting
	RepostedPostHash = "RecloutedPostHash"
	// Key in transaction's extra map -- The presence of this key indicates that this post is a repost with a quote.
	IsQuotedRepostKey = "IsQuotedReclout"
	// Key in transaction's extra data map that freezes a post rendering it immutable.
	IsFrozenKey = "IsFrozen"

	// Keys for a GlobalParamUpdate transaction's extra data map.
	USDCentsPerBitcoinKey                  = "USDCentsPerBitcoin"
	MinNetworkFeeNanosPerKBKey             = "MinNetworkFeeNanosPerKB"
	CreateProfileFeeNanosKey               = "CreateProfileFeeNanos"
	CreateNFTFeeNanosKey                   = "CreateNFTFeeNanos"
	MaxCopiesPerNFTKey                     = "MaxCopiesPerNFT"
	MaxNonceExpirationBlockHeightOffsetKey = "MaxNonceExpirationBlockHeightOffset"
	ForbiddenBlockSignaturePubKeyKey       = "ForbiddenBlockSignaturePubKey"

	DiamondLevelKey    = "DiamondLevel"
	DiamondPostHashKey = "DiamondPostHash"

	// Key in transaction's extra data map containing the derived key used in signing the txn.
	DerivedPublicKey = "DerivedPublicKey"

	// Messaging keys
	MessagingPublicKey             = "MessagingPublicKey"
	SenderMessagingPublicKey       = "SenderMessagingPublicKey"
	SenderMessagingGroupKeyName    = "SenderMessagingGroupKeyName"
	RecipientMessagingPublicKey    = "RecipientMessagingPublicKey"
	RecipientMessagingGroupKeyName = "RecipientMessagingGroupKeyName"

	// Key in transaction's extra data map. If it is there, the NFT is a "Buy Now" NFT and this is the Buy Now Price
	BuyNowPriceKey = "BuyNowPriceNanos"

	// Key in transaction's extra data map. If present, the value represents a map of pkid to basis points representing
	// the amount of royalties the pkid should receive upon sale of this NFT.
	DESORoyaltiesMapKey = "DESORoyaltiesMap"

	// Key in transaction's extra data map. If present, the value represents a map of pkid to basis points representing
	// the amount of royalties that should be added to pkid's creator coin upon sale of this NFT.
	CoinRoyaltiesMapKey = "CoinRoyaltiesMap"

	// Used to distinguish v3 messages from previous iterations
	MessagesVersionString = "V"
	MessagesVersion1      = 1
	MessagesVersion2      = 2
	MessagesVersion3      = 3

	// Key in transaction's extra data map. If present, this value represents the Node ID of the running node. This maps
	// to the map of nodes in ./lib/nodes.go
	NodeSourceMapKey = "NodeSource"

	// TransactionSpendingLimit
	TransactionSpendingLimitKey = "TransactionSpendingLimit"
	DerivedKeyMemoKey           = "DerivedKeyMemo"

	// V3 Group Chat Messages ExtraData Key
	MessagingGroupOperationType = "MessagingGroupOperationType"
)

// Defines values that may exist in a transaction's ExtraData map
var (
	PostExtraDataConsensusKeys = [2]string{RepostedPostHash, IsQuotedRepostKey}
)

var (
	QuotedRepostVal    = []byte{1}
	NotQuotedRepostVal = []byte{0}
	IsFrozenPostVal    = []byte{1}
)

var (
	IsGraylisted   = []byte{1}
	IsBlacklisted  = []byte{1}
	NotGraylisted  = []byte{0}
	NotBlacklisted = []byte{0}
)

// InitialGlobalParamsEntry to be used before ParamUpdater creates the first update.
var (
	InitialGlobalParamsEntry = GlobalParamsEntry{
		// We initialize the USDCentsPerBitcoin to 0 so we can use the value set by the UPDATE_BITCOIN_USD_EXCHANGE_RATE.
		USDCentsPerBitcoin: 0,
		// We initialize the MinimumNetworkFeeNanosPerKB to 0 so we do not assess a minimum fee until specified by ParamUpdater.
		MinimumNetworkFeeNanosPerKB: 0,
		// We initialize the CreateProfileFeeNanos to 0 so we do not assess a fee to create a profile until specified by ParamUpdater.
		CreateProfileFeeNanos: 0,
		// We initialize the CreateNFTFeeNanos to 0 so we do not assess a fee to create an NFT until specified by ParamUpdater.
		CreateNFTFeeNanos: 0,
		MaxCopiesPerNFT:   0,
	}
)

// Define min / max possible values for GlobalParams.
const (
	// MinNetworkFeeNanosPerKBValue - Minimum value to which the minimum network fee per KB can be set.
	MinNetworkFeeNanosPerKBValue = 0
	// MaxNetworkFeeNanosPerKBValue - Maximum value to which the maximum network fee per KB can be set.
	MaxNetworkFeeNanosPerKBValue = 100 * NanosPerUnit
	// MinCreateProfileFeeNanos - Minimum value to which the create profile fee can be set.
	MinCreateProfileFeeNanos = 0
	// MaxCreateProfileFeeNanos - Maximum value to which the create profile fee can be set.
	MaxCreateProfileFeeNanos = 100 * NanosPerUnit
	// Min/MaxCreateNFTFeeNanos - Min/max value to which the create NFT fee can be set.
	MinCreateNFTFeeNanos = 0
	MaxCreateNFTFeeNanos = 100 * NanosPerUnit
	// Min/MaxMaxCopiesPerNFTNanos - Min/max value to which the create NFT fee can be set.
	MinMaxCopiesPerNFT = 1
	MaxMaxCopiesPerNFT = 10000
	// Messaging key constants
	MinMessagingKeyNameCharacters = 1
	MaxMessagingKeyNameCharacters = 32
	// Access group key constants
	MinAccessGroupKeyNameCharacters = 1
	MaxAccessGroupKeyNameCharacters = 32

<<<<<<< HEAD
	// DefaultMaxNonceExpirationBlockHeightOffset - default value to which the MaxNonceExpirationBlockHeightOffset
	// is set to before specified by ParamUpdater.
	DefaultMaxNonceExpirationBlockHeightOffset = 288
=======
	// FIXME: What are reasonable values for these?
	// Min/Max MaxNonceExpirationBlockHeightOffset - Min/max value to which the MaxNonceExpirationBlockHeightOffset can be set.
	// Note: MaxMaxNonceExpirationBlockHeightOffset is used as the default value if the param updater hasn't set it yet.
	MinMaxNonceExpirationBlockHeightOffset = 1
	MaxMaxNonceExpirationBlockHeightOffset = 10000
>>>>>>> c27ace1e

	// TODO: Are these fields needed?
	// Access group enumeration max recursion depth.
	MaxAccessGroupMemberEnumerationRecursionDepth = 10
	// Dm and group chat message entries paginated fetch max recursion depth
	MaxDmMessageRecursionDepth        = 10
	MaxGroupChatMessageRecursionDepth = 10
)

// Constants for UserAssociation and PostAssociation txn types.
const MaxAssociationTypeByteLength int = 64
const MaxAssociationValueByteLength int = 256
const AssociationTypeReservedPrefix = "DESO"
const AssociationNullTerminator = byte(0)<|MERGE_RESOLUTION|>--- conflicted
+++ resolved
@@ -1318,17 +1318,11 @@
 	MinAccessGroupKeyNameCharacters = 1
 	MaxAccessGroupKeyNameCharacters = 32
 
-<<<<<<< HEAD
-	// DefaultMaxNonceExpirationBlockHeightOffset - default value to which the MaxNonceExpirationBlockHeightOffset
-	// is set to before specified by ParamUpdater.
-	DefaultMaxNonceExpirationBlockHeightOffset = 288
-=======
 	// FIXME: What are reasonable values for these?
 	// Min/Max MaxNonceExpirationBlockHeightOffset - Min/max value to which the MaxNonceExpirationBlockHeightOffset can be set.
 	// Note: MaxMaxNonceExpirationBlockHeightOffset is used as the default value if the param updater hasn't set it yet.
 	MinMaxNonceExpirationBlockHeightOffset = 1
 	MaxMaxNonceExpirationBlockHeightOffset = 10000
->>>>>>> c27ace1e
 
 	// TODO: Are these fields needed?
 	// Access group enumeration max recursion depth.
