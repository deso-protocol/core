package lib

import (
	"encoding/hex"
	"fmt"
	"log"
	"math"
	"math/big"
	"os"
	"path/filepath"
	"reflect"
	"regexp"
	"sort"
	"time"

	"github.com/pkg/errors"

	"github.com/holiman/uint256"

	"github.com/btcsuite/btcd/chaincfg"
	"github.com/btcsuite/btcd/chaincfg/chainhash"
	"github.com/golang/glog"
	"github.com/shibukawa/configdir"
)

const (
	// ConfigDirVendorName is the enclosing folder for user data.
	// It's required to created a ConfigDir.
	ConfigDirVendorName = "deso"
	// ConfigDirAppName is the folder where we keep user data.
	ConfigDirAppName = "deso"
	// UseridLengthBytes is the number of bytes of entropy to use for
	// a userid.
	UseridLengthBytes = 32

	// These constants are used by the DNS seed code to pick a random last
	// seen time.
	SecondsIn3Days int32 = 24 * 60 * 60 * 3
	SecondsIn4Days int32 = 24 * 60 * 60 * 4

	// MessagesToFetchPerCall is used to limit the number of messages to fetch
	// when getting a user's inbox.
	MessagesToFetchPerInboxCall = 10000
)

type NodeMessage uint32

const (
	NodeRestart NodeMessage = iota
	NodeErase
)

// Time constants
const (
	NanoSecondsPerSecond = uint64(1000000000)
)

func SecondsToNanoSeconds(secs uint64) uint64 {
	return secs * NanoSecondsPerSecond
}

func NanoSecondsToSeconds(nanos uint64) uint64 {
	return nanos / NanoSecondsPerSecond
}

// Snapshot constants
const (
	// GetSnapshotTimeout is used in Peer when we fetch a snapshot chunk, and we need to retry.
	GetSnapshotTimeout = 100 * time.Millisecond

	// SnapshotBlockHeightPeriod is the constant height offset between individual snapshot epochs.
	SnapshotBlockHeightPeriod uint64 = 1000

	// SnapshotBatchSize is the size in bytes of the snapshot batches sent to peers
	SnapshotBatchSize uint32 = 100 << 20 // 100MB

	// DatabaseCacheSize is used to save read operations when fetching records from the main Db.
	DatabaseCacheSize uint = 1000000 // 1M

	// HashToCurveCache is used to save computation on hashing to curve.
	HashToCurveCache uint = 10000 // 10K

	// MetadataRetryCount is used to retry updating data in badger just in case.
	MetadataRetryCount int = 5

	// EnableTimer
	EnableTimer  = true
	DisableTimer = false
)

type NetworkType uint64

const (
	// The different network types. For now we have a mainnet and a testnet.
	// Also create an UNSET value to catch errors.
	NetworkType_UNSET   NetworkType = 0
	NetworkType_MAINNET NetworkType = 1
	NetworkType_TESTNET NetworkType = 2
)

type MsgDeSoHeaderVersion = uint32

const (
	// This is the header version that the blockchain started with.
	HeaderVersion0 = MsgDeSoHeaderVersion(0)
	// This version made several changes to the previous header encoding format:
	// - The Nonce field was expanded to 64 bits
	// - Another ExtraNonce field was added to provide *another* 64 bits of entropy,
	//   for a total of 128 bits of entropy in the header that miners can twiddle.
	// - The header height was expanded to 64 bits
	// - The TstampSecs were expanded to 64 bits
	// - All fields were moved from encoding in little-endian to big-endian
	//
	// The benefit of this change is that miners can hash over a wider space without
	// needing to twiddle ExtraData ever.
	//
	// At the time of this writing, the intent is to deploy it in a backwards-compatible
	// fashion, with the eventual goal of phasing out blocks with the previous version.
	HeaderVersion1 = MsgDeSoHeaderVersion(1)
	// This version introduces the transition from Proof of Work to Proof of Stake blocks.
	// It includes several changes to the header format:
	// - Nonce field is deprecated
	// - ExtraNonce field is deprecated
	// - ProposerPublicKey field is added
	// - ProposerVotingPublicKey field is added
	// - ProposedInView field is added
	// - ValidatorsVoteQC field is added
	// - ValidatorsTimeoutAggregateQC field is added
	// - ProposerVotePartialSignature field is added
	//
	// This format change is a breaking change that is not backwards-compatible with
	// versions 0 and 1.
	HeaderVersion2 = MsgDeSoHeaderVersion(2)
	// TODO: rename this "CurrentHeaderVersion" to "LatestProofOfWorkHeaderVersion". Note,
	// doing so will be a breaking change for 3rd party applications that import core and
	// use this constant.
	//
	// This CurrentHeaderVersion is an implicit version type that represents the latest
	// backwards compatible Proof of Work header format. This value is now locked to
	// HeaderVersion1 since versions 2 and onwards will be used for Proof of Stake formats.
	CurrentHeaderVersion = HeaderVersion1
)

// Versioning for the MsgValidatorVote message type. This type alias is equivalent
// to a uint8, and supports the same byte encoders/decoders.
type MsgValidatorVoteVersion = byte

const (
	MsgValidatorVoteVersion0 MsgValidatorVoteVersion = 0
)

// Versioning for the MsgValidatorTimeout message type. This type alias is equivalent
// to a uint8, and supports the same byte encoders/decoders.
type MsgValidatorTimeoutVersion = byte

const (
	MsgValidatorTimeoutVersion0 MsgValidatorTimeoutVersion = 0
)

var (
	MaxUint256, _ = uint256.FromHex("0xffffffffffffffffffffffffffffffffffffffffffffffffffffffffffffffff")

	// These values are used by the DAOCoinLimitOrder logic in order to convert
	// fixed-point numbers to and from their exponentiated representation. For
	// more info on how this works, see the comment on DAOCoinLimitOrderEntry.
	//
	// This value is a uint256 form of 1e38, or 10^38. We mainly use it to represent a
	// "fixed-point" exchange rate when processing limit orders. See the comment on
	// DAOCoinLimitOrderEntry for more info.
	OneE38, _ = uint256.FromHex("0x4b3b4ca85a86c47a098a224000000000") // 1e38
	// This is the number of base units within a single "coin". It is mainly used to
	// convert from base units, which is what we deal with in core, to a human-readable
	// value in the UI. It is equal to 1e18.
	BaseUnitsPerCoin, _ = uint256.FromHex("0xde0b6b3a7640000") // 1e18
)

func (nt NetworkType) String() string {
	switch nt {
	case NetworkType_UNSET:
		return "UNSET"
	case NetworkType_MAINNET:
		return "MAINNET"
	case NetworkType_TESTNET:
		return "TESTNET"
	default:
		return fmt.Sprintf("UNRECOGNIZED(%d) - make sure String() is up to date", nt)
	}
}

const (
	MaxUsernameLengthBytes = 25
)

var (
	UsernameRegex = regexp.MustCompile("^[a-zA-Z0-9_]+$")
	// Profile pics are Base64 encoded plus ": ; ," used in the mime type spec.
	ProfilePicRegex = regexp.MustCompile("^[a-zA-Z0-9+/:;,]+$")

	TikTokShortURLRegex = regexp.MustCompile("^.*(vm\\.tiktok\\.com/)([A-Za-z0-9]{6,12}).*")
	TikTokFullURLRegex  = regexp.MustCompile("^.*((tiktok\\.com/)(v/)|(@[A-Za-z0-9_-]{2,24}/video/)|(embed/v2/))(\\d{0,30}).*")
)

type ForkHeights struct {
	// Global Block Heights:
	// The block height at which various forks occurred including an
	// explanation as to why they're necessary.

	// A dummy height set to zero by default.
	DefaultHeight uint64

	// The most deflationary event in DeSo history has yet to come...
	DeflationBombBlockHeight uint64

	// SalomonFixBlockHeight defines a block height where the protocol implements
	// two changes:
	// 	(1) The protocol now prints founder reward for all buy transactions instead
	//		of just when creators reach a new all time high.
	//		This was decided in order to provide lasting incentive for creators
	//		to utilize the protocol.
	//	(2) A fix was created to deal with a bug accidentally triggered by @salomon.
	//		After a series of buys and sells @salomon was left with a single creator coin
	//		nano in circulation and a single DeSo nano locked. This caused a detach
	//		between @salomon's bonding curve and others on the protocol. As more buys and sells
	//		continued, @salomon's bonding curve continued to detach further and further from its peers.
	// 		At its core, @salomon had too few creator coins in circulation. This fix introduces
	//		this missing supply back into circulation as well as prevented detached Bancor bonding
	//		curves from coming into existence.
	//		^ It was later decided to leave Salomon's coin circulation alone. A fix was introduced
	//		to prevent similar cases from occurring again, but @salomon is left alone.
	SalomonFixBlockHeight uint32

	// DeSoFounderRewardBlockHeight defines a block height where the protocol switches from
	// paying the founder reward in the founder's own creator coin to paying in DeSo instead.
	DeSoFounderRewardBlockHeight uint32

	// BuyCreatorCoinAfterDeletedBalanceEntryFixBlockHeight defines a block height after which the protocol will create
	// a new BalanceEntry when a user purchases a Creator Coin and their current BalanceEntry is deleted.
	// The situation in which a BalanceEntry reaches a deleted state occurs when a user transfers all their holdings
	// of a certain creator to another public key and subsequently purchases that same creator within the same block.
	// This resolves a bug in which users would purchase creator coins after transferring all holdings within the same
	// block and then the creator coins would be added to a deleted balance.  When the Balance Entries are flushed to
	// the database, the user would lose the creator coins they purchased.
	BuyCreatorCoinAfterDeletedBalanceEntryFixBlockHeight uint32

	// ParamUpdaterProfileUpdateFixBlockHeight defines a block height after which the protocol uses the update profile
	// txMeta's ProfilePublicKey when the Param Updater is creating a profile for ProfilePublicKey.
	ParamUpdaterProfileUpdateFixBlockHeight uint32

	// UpdateProfileFixBlockHeight defines the height at which a patch was added to prevent user from
	// updating the profile entry for arbitrary public keys that do not have existing profile entries.
	UpdateProfileFixBlockHeight uint32

	// BrokenNFTBidsFixBlockHeight defines the height at which the deso balance index takes effect
	// for accepting NFT bids.  This is used to fix a fork that was created by nodes running with a corrupted
	// deso balance index, allowing bids to be submitted that were greater than the user's deso balance.
	BrokenNFTBidsFixBlockHeight uint32

	// DeSoDiamondsBlockHeight defines the height at which diamonds will be given in DESO
	// rather than in creator coin.
	// Triggers: 3pm PT on 8/16/2021
	DeSoDiamondsBlockHeight uint32

	// NFTTransfersBlockHeight defines the height at which NFT transfer txns, accept NFT
	// transfer txns, NFT burn txns, and AuthorizeDerivedKey txns will be accepted.
	// Triggers: 12PM PT on 9/15/2021
	NFTTransferOrBurnAndDerivedKeysBlockHeight uint32

	// DeSoV3MessagesBlockHeight defines the height at which messaging key and messsage party
	// entries will be accepted by consensus.
	DeSoV3MessagesBlockHeight uint32

	// BuyNowAndNFTSplitsBlockHeight defines the height at which NFTs can be sold at a fixed price instead of an
	// auction style and allows splitting of NFT royalties to user's other than the post's creator.
	BuyNowAndNFTSplitsBlockHeight uint32

	// DAOCoinBlockHeight defines the height at which DAO Coin and DAO Coin Transfer
	// transactions will be accepted.
	DAOCoinBlockHeight uint32

	ExtraDataOnEntriesBlockHeight uint32

	// DerivedKeySetSpendingLimitsBlockHeight defines the height at which derived key transactions will have their
	// transaction spending limits in the extra data field parsed.
	DerivedKeySetSpendingLimitsBlockHeight uint32

	// DerivedKeyTrackSpendingLimitsBlockHeight defines the height at which derived key's transaction spending limits
	// will come in effect - accounting of DESO spent and transaction counts will begin at this height. These heights
	// are separated to allow developers time to generate new derived keys for their users. NOTE: this must always
	// be greater than or equal to DerivedKeySetSpendingLimitsBlockHeight.
	DerivedKeyTrackSpendingLimitsBlockHeight uint32

	// DAOCoinLimitOrderBlockHeight defines the height at which DAO Coin Limit Order transactions will be accepted.
	DAOCoinLimitOrderBlockHeight uint32

	// DerivedKeyEthSignatureCompatibilityBlockHeight allows authenticating derived keys that were signed with the Ethereum
	// personal_sign signature standard. This in particular allows the usage of MetaMask for issuing derived keys.
	DerivedKeyEthSignatureCompatibilityBlockHeight uint32

	// OrderBookDBFetchOptimizationBlockHeight implements an optimization around fetching orders from the db.
	OrderBookDBFetchOptimizationBlockHeight uint32

	// ParamUpdaterRefactorBlockHeight indicates a point at which we refactored
	// ParamUpdater to use a blockHeight-gated function rather than a constant.
	ParamUpdaterRefactorBlockHeight uint32

	// DeSoUnlimitedDerivedKeysBlockHeight defines the height at which
	// we introduce derived keys without a spending limit.
	DeSoUnlimitedDerivedKeysBlockHeight uint32

	// AssociationsAndAccessGroupsBlockHeight defines the height at which we introduced:
	//   - Access Groups
	//   - User and Post Associations
	//   - Editable NFT posts
	//   - Frozen posts
	AssociationsAndAccessGroupsBlockHeight uint32

	// AssociationsDerivedKeySpendingLimitBlockHeight defines the height at which we
	// introduced a few improvements for associations' derived key spending limits.
	AssociationsDerivedKeySpendingLimitBlockHeight uint32

	// BalanceModelBlockHeight defines the height at which we convert from a UTXO model
	// to an account balance model for accounting.
	BalanceModelBlockHeight uint32

	// BlockRewardPatchBlockHeight defines the height at which the block reward excludes
	// transaction fees from the public key receiving the block reward. This prevents
	// the recipient of the block reward from paying nothing for their transactions
	// that are in the block.
	BlockRewardPatchBlockHeight uint32

	// ProofOfStake1StateSetupBlockHeight defines the height at which we introduced all
	// changes to set up the prerequisite state for cutting over to PoS consensus. These
	// changes include, for example, introducing the new PoS txn types, consensus params,
	// leader schedule generation, and snapshotting.
	//
	// The ProofOfStake1StateSetupBlockHeight needs to be set before the
	// ProofOfStake2ConsensusCutoverBlockHeight so that we allow time for validators to
	// register, stake to be assigned, and the validator set, consensus params, and
	// leader schedule snapshots to be generated in advance.
	ProofOfStake1StateSetupBlockHeight uint32

	// ProofOfStake2ConsensusCutoverBlockHeight defines the height at which we cut over
	// from PoW consensus to PoS consensus.
	ProofOfStake2ConsensusCutoverBlockHeight uint32

	// Be sure to update EncoderMigrationHeights as well via
	// GetEncoderMigrationHeights if you're modifying schema.
}

// MigrationName is used to store migration heights for DeSoEncoder types. To properly migrate a DeSoEncoder,
// you should:
//  0. Typically, encoder migrations should align with hard fork heights. So the first
//     step is to define a new value in ForkHeights, and set the value accordingly for
//     mainnet, testnet, and regtest param structs. Add a name for your migration so that
//     it can be accessed robustly.
//  1. Define a new block height in the EncoderMigrationHeights struct. This should map
//     1:1 with the fork height defined prior.
//  2. Add conditional statements to the RawEncode / RawDecodeWithoutMetadata methods that
//     trigger at the defined height.
//  3. Add a condition to GetVersionByte to return version associated with the migration height.
//
// So for example, let's say you want to add a migration for UtxoEntry at height 1200.
//
//  0. Add a field to ForkHeight that marks the point at which this entry will come
//     into play:
//     - Add the following to the ForkHeight struct:
//     UtxoEntryTestHeight uint64
//     - Add the following to the individual param structs (MainnetForkHeights, TestnetForkHeights,
//     and RegtestForkHeights):
//     UtxoEntryTestHeight: 1200 (may differ for mainnet vs testnet & regtest)
//     - Add the migration name below DefaultMigration
//     UtxoEntryTestHeight MigrationName = "UtxoEntryTestHeight"
//
//  1. Add a field to the EncoderMigrationHeights that looks like this:
//     UtxoEntryTestHeight MigrationHeight
//
//  2. Modify func (utxoEntry *UtxoEntry) RawEncode/RawDecodeWithoutMetadata. E.g. add the following condition at the
//     end of RawEncodeWithoutMetadata (note the usage of the MigrationName UtxoEntryTestHeight):
//     if MigrationTriggered(blockHeight, UtxoEntryTestHeight) {
//     data = append(data, byte(127))
//     }
//     And this at the end of RawDecodeWithoutMetadata:
//     if MigrationTriggered(blockHeight, UtxoEntryTestHeight) {
//     _, err = rr.ReadByte()
//     if err != nil {
//     return errors.Wrapf(err, "UtxoEntry.Decode: Problem reading random byte.")
//     }
//     }
//     MAKE SURE TO WRITE CORRECT CONDITIONS FOR THE HEIGHTS IN BOTH ENCODE AND DECODE!
//
//  3. Modify func (utxo *UtxoEntry) GetVersionByte to return the correct encoding version depending on the height. Use the
//     function GetMigrationVersion to chain encoder migrations (Note the variadic parameter of GetMigrationVersion and
//     the usage of the MigrationName UtxoEntryTestHeight)
//
//     return GetMigrationVersion(blockHeight, UtxoEntryTestHeight)
//
// That's it!
type MigrationName string
type MigrationHeight struct {
	Height  uint64
	Version byte
	Name    MigrationName
}

const (
	DefaultMigration                     MigrationName = "DefaultMigration"
	UnlimitedDerivedKeysMigration        MigrationName = "UnlimitedDerivedKeysMigration"
	AssociationsAndAccessGroupsMigration MigrationName = "AssociationsAndAccessGroupsMigration"
	BalanceModelMigration                MigrationName = "BalanceModelMigration"
	ProofOfStake1StateSetupMigration     MigrationName = "ProofOfStake1StateSetupMigration"
)

type EncoderMigrationHeights struct {
	DefaultMigration MigrationHeight

	// DeSoUnlimitedDerivedKeys coincides with the DeSoUnlimitedDerivedKeysBlockHeight block
	DeSoUnlimitedDerivedKeys MigrationHeight

	// This coincides with the AssociationsAndAccessGroups block
	AssociationsAndAccessGroups MigrationHeight

	// This coincides with the BalanceModel block
	BalanceModel MigrationHeight

	// This coincides with the ProofOfStake1StateSetupBlockHeight
	ProofOfStake1StateSetupMigration MigrationHeight
}

func GetEncoderMigrationHeights(forkHeights *ForkHeights) *EncoderMigrationHeights {
	return &EncoderMigrationHeights{
		DefaultMigration: MigrationHeight{
			Version: 0,
			Height:  forkHeights.DefaultHeight,
			Name:    DefaultMigration,
		},
		DeSoUnlimitedDerivedKeys: MigrationHeight{
			Version: 1,
			Height:  uint64(forkHeights.DeSoUnlimitedDerivedKeysBlockHeight),
			Name:    UnlimitedDerivedKeysMigration,
		},
		AssociationsAndAccessGroups: MigrationHeight{
			Version: 2,
			Height:  uint64(forkHeights.AssociationsAndAccessGroupsBlockHeight),
			Name:    AssociationsAndAccessGroupsMigration,
		},
		BalanceModel: MigrationHeight{
			Version: 3,
			Height:  uint64(forkHeights.BalanceModelBlockHeight),
			Name:    BalanceModelMigration,
		},
		ProofOfStake1StateSetupMigration: MigrationHeight{
			Version: 4,
			Height:  uint64(forkHeights.ProofOfStake1StateSetupBlockHeight),
			Name:    ProofOfStake1StateSetupMigration,
		},
	}
}

func GetEncoderMigrationHeightsList(forkHeights *ForkHeights) (
	_migrationHeightsList []*MigrationHeight) {

	migrationHeights := GetEncoderMigrationHeights(forkHeights)

	// Read `version:"x"` tags from the EncoderMigrationHeights struct.
	var migrationHeightsList []*MigrationHeight
	elements := reflect.ValueOf(migrationHeights).Elem()
	structFields := elements.Type()
	for ii := 0; ii < structFields.NumField(); ii++ {
		elementField := elements.Field(ii)
		mig := elementField.Interface().(MigrationHeight)
		migCopy := mig
		migrationHeightsList = append(migrationHeightsList, &migCopy)
	}

	sort.Slice(migrationHeightsList, func(i int, j int) bool {
		return migrationHeightsList[i].Height < migrationHeightsList[j].Height
	})
	return migrationHeightsList
}

// DeSoParams defines the full list of possible parameters for the
// DeSo network.
type DeSoParams struct {
	// The network type (mainnet, testnet, etc).
	NetworkType NetworkType
	// Set to true when we're running in regtest mode. This is useful for testing.
	ExtraRegtestParamUpdaterKeys map[PkMapKey]bool
	// The current protocol version we're running.
	ProtocolVersion uint64
	// The minimum protocol version we'll allow a peer we connect to
	// to have.
	MinProtocolVersion uint64
	// Used as a "vanity plate" to identify different DeSo
	// clients. Mainly useful in analyzing the network at
	// a meta level, not in the protocol itself.
	UserAgent string
	// The list of DNS seed hosts to use during bootstrapping.
	DNSSeeds []string

	// A list of DNS seed prefixes and suffixes to use during bootstrapping.
	// These prefixes and suffixes will be scanned and all IPs found will be
	// incorporated into the address manager.
	DNSSeedGenerators [][]string

	// The network parameter for Bitcoin messages as defined by the btcd library.
	// Useful for certain function calls we make to this library.
	BitcoinBtcdParams *chaincfg.Params

	// Because we use the Bitcoin header chain only to process exchanges from
	// BTC to DeSo, we don't need to worry about Bitcoin blocks before a certain
	// point, which is specified by this node. This is basically used to make
	// header download more efficient but it's important to note that if for
	// some reason there becomes a different main chain that is stronger than
	// this one, then we will still switch to that one even with this parameter
	// set such as it is.
	BitcoinStartBlockNode *BlockNode

	// The base58Check-encoded Bitcoin address that users must send Bitcoin to in order
	// to purchase DeSo. Note that, unfortunately, simply using an all-zeros or
	// mostly-all-zeros address or public key doesn't work and, in fact, I found that
	// using almost any address other than this one also doesn't work.
	BitcoinBurnAddress string

	// This is a fee in basis points charged on BitcoinExchange transactions that gets
	// paid to the miners. Basically, if a user burned enough Satoshi to create 100 DeSo,
	// and if the BitcoinExchangeFeeBasisPoints was 1%, then 99 DeSo would be allocated to
	// the user's public key while 1 DeSo would be left as a transaction fee to the miner.
	BitcoinExchangeFeeBasisPoints uint64

	// The amount of time to wait for a Bitcoin txn to broadcast throughout the Bitcoin
	// network before checking for double-spends.
	BitcoinDoubleSpendWaitSeconds float64

	// This field allows us to set the amount purchased at genesis to a non-zero
	// value.
	DeSoNanosPurchasedAtGenesis uint64

	// Port used for network communications among full nodes.
	DefaultSocketPort uint16
	// Port used for the limited JSON API that supports light clients.
	DefaultJSONPort uint16

	// The amount of time we wait when connecting to a peer.
	DialTimeout time.Duration
	// The amount of time we wait to receive a version message from a peer.
	VersionNegotiationTimeout time.Duration

	// The genesis block to use as the base of our chain.
	GenesisBlock *MsgDeSoBlock
	// The expected hash of the genesis block. Should align with what one
	// would get from actually hashing the provided genesis block.
	GenesisBlockHashHex string
	// How often we target a single block to be generated.
	TimeBetweenBlocks time.Duration
	// How many blocks between difficulty retargets.
	TimeBetweenDifficultyRetargets time.Duration
	// Block hashes, when interpreted as big-endian big integers, must be
	// values less than or equal to the difficulty
	// target. The difficulty target is expressed below as a big-endian
	// big integer and is adjusted every TargetTimePerBlock
	// order to keep blocks generating at consistent intervals.
	MinDifficultyTargetHex string
	// We will reject chains that have less than this amount of total work,
	// expressed as a hexadecimal big-endian bigint. Useful for preventing
	// disk-fill attacks, among other things.
	MinChainWorkHex string

	// This is used for determining whether we are still in initial block download.
	// If our tip is older than this, we continue with IBD.
	MaxTipAge time.Duration

	// Do not allow the difficulty to change by more than a factor of this
	// variable during each adjustment period.
	MaxDifficultyRetargetFactor int64
	// Amount of time one must wait before a block reward can be spent.
	BlockRewardMaturity time.Duration
	// When shifting from v0 blocks to v1 blocks, we changed the hash function to
	// DeSoHash, which is technically easier. Thus we needed to apply an adjustment
	// factor in order to phase it in.
	V1DifficultyAdjustmentFactor int64

	// The maximum number of seconds in a future a block timestamp is allowed
	// to be before it is rejected.
	MaxTstampOffsetSeconds uint64

	// The maximum number of bytes that can be allocated to transactions in
	// a block.
	MaxBlockSizeBytes uint64

	// It's useful to set the miner maximum block size to a little lower than the
	// maximum block size in certain cases. For example, on initial launch, setting
	// it significantly lower is a good way to avoid getting hit by spam blocks.
	MinerMaxBlockSizeBytes uint64

	// In order to make public keys more human-readable, we convert
	// them to base58. When we do that, we use a prefix that makes
	// the public keys to become more identifiable. For example, all
	// mainnet public keys start with "X" because we do this.
	Base58PrefixPublicKey  [3]byte
	Base58PrefixPrivateKey [3]byte

	// MaxFetchBlocks is the maximum number of blocks that can be fetched from
	// a peer at one time.
	MaxFetchBlocks uint32

	MiningIterationsPerCycle uint64

	// deso
	MaxUsernameLengthBytes        uint64
	MaxUserDescriptionLengthBytes uint64
	MaxProfilePicLengthBytes      uint64
	MaxProfilePicDimensions       uint64
	MaxPrivateMessageLengthBytes  uint64
	MaxNewMessageLengthBytes      uint64

	StakeFeeBasisPoints         uint64
	MaxPostBodyLengthBytes      uint64
	MaxPostSubLengthBytes       uint64
	MaxStakeMultipleBasisPoints uint64
	MaxCreatorBasisPoints       uint64
	MaxNFTRoyaltyBasisPoints    uint64

	// A list of transactions to apply when initializing the chain. Useful in
	// cases where we want to hard fork or reboot the chain with specific
	// transactions applied.
	SeedTxns []string

	// A list of balances to initialize the blockchain with. This is useful for
	// testing and useful in the event that the devs need to hard fork the chain.
	SeedBalances []*DeSoOutput

	// This is a small fee charged on creator coin transactions. It helps
	// prevent issues related to floating point calculations.
	CreatorCoinTradeFeeBasisPoints uint64
	// These two params define the "curve" that we use when someone buys/sells
	// creator coins. Effectively, this curve amounts to a polynomial of the form:
	// - currentCreatorCoinPrice ~= slope * currentCreatorCoinSupply^(1/reserveRatio-1)
	// Buys and sells effectively take the integral of the curve in opposite directions.
	//
	// To better understand where this curve comes from and how it works, check out
	// the following links. They are all well written so don't be intimidated/afraid to
	// dig in and read them:
	// - Primer on bonding curves: https://medium.com/@simondlr/tokens-2-0-curved-token-bonding-in-curation-markets-1764a2e0bee5
	// - The Uniswap v2 white paper: https://whitepaper.io/document/600/uniswap-whitepaper
	// - The Bancor white paper: https://whitepaper.io/document/52/bancor-whitepaper
	// - Article relating Bancor curves to polynomial curves: https://medium.com/@aventus/token-bonding-curves-547f3a04914
	// - Derivations of the Bancor supply increase/decrease formulas: https://blog.relevant.community/bonding-curves-in-depth-intuition-parametrization-d3905a681e0a
	// - Implementations of Bancor equations in Solidity with code: https://yos.io/2018/11/10/bonding-curves/
	// - Bancor is flawed blog post discussing Bancor edge cases: https://hackingdistributed.com/2017/06/19/bancor-is-flawed/
	// - A mathematica equation sheet with tests that walks through all the
	//   equations. You will need to copy this into a Mathematica notebook to
	//   run it: https://pastebin.com/raw/M4a1femY
	CreatorCoinSlope        *big.Float
	CreatorCoinReserveRatio *big.Float

	// CreatorCoinAutoSellThresholdNanos defines two things. The first is the minimum amount
	// of creator coins a user must purchase in order for a transaction to be valid. Secondly
	// it defines the point at which a sell operation will auto liquidate all remaining holdings.
	// For example if I hold 1000 nanos of creator coins and sell x nanos such that
	// 1000 - x < CreatorCoinAutoSellThresholdNanos, we auto liquidate the remaining holdings.
	// It does this to prevent issues with floating point rounding that can arise.
	// This value should be chosen such that the chain is resistant to "phantom nanos." Phantom nanos
	// are tiny amounts of CreatorCoinsInCirculation/DeSoLocked which can cause
	// the effective reserve ratio to deviate from the expected reserve ratio of the bancor curve.
	// A higher CreatorCoinAutoSellThresholdNanos makes it prohibitively expensive for someone to
	// attack the bancor curve to any meaningful measure.
	CreatorCoinAutoSellThresholdNanos uint64

	// DefaultStakeLockupEpochDuration is the default number of epochs
	// that a user must wait before unlocking their unstaked stake.
	DefaultStakeLockupEpochDuration uint64

	// DefaultValidatorJailEpochDuration is the default number of epochs
	// that a validator must wait after being jailed before submitting
	// an UnjailValidator txn.
	DefaultValidatorJailEpochDuration uint64

	// DefaultLeaderScheduleMaxNumValidators is the default maximum number of validators
	// that are included when generating a new Proof-of-Stake leader schedule.
	DefaultLeaderScheduleMaxNumValidators uint64

	// DefaultValidatorSetMaxNumValidators is the default maximum number of validators
	// that are included in the validator set for any given epoch.
	DefaultValidatorSetMaxNumValidators uint64

	// DefaultStakingRewardsMaxNumStakes is the default number of stake entries
	// that are included in the staking reward distribution in each epoch.
	DefaultStakingRewardsMaxNumStakes uint64

	// DefaultStakingRewardsAPYBasisPoints is the default scaled interest rate
	// that is applied to all stake entries in the staking reward distribution in each epoch.
	DefaultStakingRewardsAPYBasisPoints uint64

	// DefaultEpochDurationNumBlocks is the default number of blocks included in one epoch.
	DefaultEpochDurationNumBlocks uint64

	// DefaultJailInactiveValidatorGracePeriodEpochs is the default number of epochs
	// we allow a validator to be inactive for (neither voting nor proposing blocks)
	// before they are jailed.
	DefaultJailInactiveValidatorGracePeriodEpochs uint64

<<<<<<< HEAD
	// TODO: add support for putting the drift in global params.
	// DefaultBlockTimestampDriftNanoSecs is the default number of nanoseconds
	// from the current timestamp that we will allow a PoS block to be submitted.
	DefaultBlockTimestampDriftNanoSecs uint64
=======
	// DefaultFeeBucketGrowthRateBasisPoints is the rate of growth of the fee bucket ranges. The multiplier is given
	// as basis points. For example a value of 1000 means that the fee bucket ranges will grow by 10% each time.
	DefaultFeeBucketGrowthRateBasisPoints uint64

	// DefaultFailingTransactionBMFMultiplierBasisPoints is the default rate for failing transaction fees, in basis points,
	// used in BMF calculations. E.g. a value of 2500 means that 25% of the failing transaction's fee is used
	// in BMF calculations.
	DefaultFailingTransactionBMFMultiplierBasisPoints uint64
>>>>>>> 3dac7f10

	ForkHeights ForkHeights

	EncoderMigrationHeights     *EncoderMigrationHeights
	EncoderMigrationHeightsList []*MigrationHeight
}

var RegtestForkHeights = ForkHeights{
	DefaultHeight:                0,
	DeflationBombBlockHeight:     0,
	SalomonFixBlockHeight:        uint32(0),
	DeSoFounderRewardBlockHeight: uint32(0),
	BuyCreatorCoinAfterDeletedBalanceEntryFixBlockHeight: uint32(0),
	ParamUpdaterProfileUpdateFixBlockHeight:              uint32(0),
	UpdateProfileFixBlockHeight:                          uint32(0),
	BrokenNFTBidsFixBlockHeight:                          uint32(0),
	DeSoDiamondsBlockHeight:                              uint32(0),
	NFTTransferOrBurnAndDerivedKeysBlockHeight:           uint32(0),
	DeSoV3MessagesBlockHeight:                            uint32(0),
	BuyNowAndNFTSplitsBlockHeight:                        uint32(0),
	DAOCoinBlockHeight:                                   uint32(0),
	ExtraDataOnEntriesBlockHeight:                        uint32(0),
	DerivedKeySetSpendingLimitsBlockHeight:               uint32(0),
	DerivedKeyTrackSpendingLimitsBlockHeight:             uint32(0),
	DAOCoinLimitOrderBlockHeight:                         uint32(0),
	DerivedKeyEthSignatureCompatibilityBlockHeight:       uint32(0),
	OrderBookDBFetchOptimizationBlockHeight:              uint32(0),
	ParamUpdaterRefactorBlockHeight:                      uint32(0),
	DeSoUnlimitedDerivedKeysBlockHeight:                  uint32(0),
	AssociationsAndAccessGroupsBlockHeight:               uint32(0),
	AssociationsDerivedKeySpendingLimitBlockHeight:       uint32(0),
	// For convenience, we set the block height to 1 since the
	// genesis block was created using the utxo model.
	BalanceModelBlockHeight:            uint32(1),
	ProofOfStake1StateSetupBlockHeight: uint32(1),

	// FIXME: set to real block height when ready
	ProofOfStake2ConsensusCutoverBlockHeight: uint32(math.MaxUint32),

	BlockRewardPatchBlockHeight: uint32(0),

	// Be sure to update EncoderMigrationHeights as well via
	// GetEncoderMigrationHeights if you're modifying schema.
}

// EnableRegtest allows for local development and testing with incredibly fast blocks with block rewards that
// can be spent as soon as they are mined. It also removes the default testnet seeds
func (params *DeSoParams) EnableRegtest() {
	if params.NetworkType != NetworkType_TESTNET {
		glog.Error("Regtest mode can only be enabled in testnet mode")
		return
	}

	// Add a key defined in n0_test to the ParamUpdater set when running in regtest mode.
	// Seed: verb find card ship another until version devote guilt strong lemon six
	params.ExtraRegtestParamUpdaterKeys = map[PkMapKey]bool{}
	params.ExtraRegtestParamUpdaterKeys[MakePkMapKey(MustBase58CheckDecode(
		"tBCKVERmG9nZpHTk2AVPqknWc1Mw9HHAnqrTpW1RnXpXMQ4PsQgnmV"))] = true

	// Clear the seeds
	params.DNSSeeds = []string{}

	// Mine blocks incredibly quickly
	params.TimeBetweenBlocks = 2 * time.Second
	params.TimeBetweenDifficultyRetargets = 6 * time.Second
	// Make sure we don't care about blockchain tip age.
	params.MaxTipAge = 1000000 * time.Hour

	// Allow block rewards to be spent instantly
	params.BlockRewardMaturity = 0

	// In regtest, we start all the fork heights at zero. These can be adjusted
	// for testing purposes to ensure that a transition does not cause issues.
	params.ForkHeights = RegtestForkHeights
	params.EncoderMigrationHeights = GetEncoderMigrationHeights(&params.ForkHeights)
	params.EncoderMigrationHeightsList = GetEncoderMigrationHeightsList(&params.ForkHeights)
}

// GenesisBlock defines the genesis block used for the DeSo mainnet and testnet
var (
	ArchitectPubKeyBase58Check = "BC1YLg3oh6Boj8e2boCo1vQCYHLk1rjsHF6jthBdvSw79bixQvKK6Qa"
	// This is the public key corresponding to the BitcoinBurnAddress on mainnet.
	BurnPubKeyBase58Check = "BC1YLjWBf2qnDJmi8HZzzCPeXqy4dCKq95oqqzerAyW8MUTbuXTb1QT"

	GenesisBlock = MsgDeSoBlock{
		Header: &MsgDeSoHeader{
			Version:               0,
			PrevBlockHash:         &BlockHash{},
			TransactionMerkleRoot: mustDecodeHexBlockHash("4b71d103dd6fff1bd6110bc8ed0a2f3118bbe29a67e45c6c7d97546ad126906f"),
			TstampNanoSecs:        SecondsToNanoSeconds(1610948544),
			Height:                uint64(0),
			Nonce:                 uint64(0),
		},
		Txns: []*MsgDeSoTxn{
			{
				TxInputs: []*DeSoInput{},
				// The outputs in the genesis block aren't actually used by anything, but
				// including them helps our block explorer return the genesis transactions
				// without needing an explicit special case.
				TxOutputs: SeedBalances,
				// TODO: Pick a better string
				TxnMeta: &BlockRewardMetadataa{
					ExtraData: []byte(
						"They came here, to the New World. World 2.0, version 1776."),
				},
				// A signature is not required for BLOCK_REWARD transactions since they
				// don't spend anything.
			},
		},
	}
	GenesisBlockHashHex = "5567c45b7b83b604f9ff5cb5e88dfc9ad7d5a1dd5818dd19e6d02466f47cbd62"
	GenesisBlockHash    = mustDecodeHexBlockHash(GenesisBlockHashHex)
)

func GetParamUpdaterPublicKeys(blockHeight uint32, params *DeSoParams) map[PkMapKey]bool {
	// We use legacy paramUpdater values before this block height
	var paramUpdaterKeys map[PkMapKey]bool
	if blockHeight < params.ForkHeights.ParamUpdaterRefactorBlockHeight {
		paramUpdaterKeys = map[PkMapKey]bool{
			// 19Hg2mAJUTKFac2F2BBpSEm7BcpkgimrmD
			MakePkMapKey(MustBase58CheckDecode(ArchitectPubKeyBase58Check)):                                true,
			MakePkMapKey(MustBase58CheckDecode("BC1YLiXwGTte8oXEEVzm4zqtDpGRx44Y4rqbeFeAs5MnzsmqT5RcqkW")): true,
			MakePkMapKey(MustBase58CheckDecode("BC1YLgGLKjuHUFZZQcNYrdWRrHsDKUofd9MSxDq4NY53x7vGt4H32oZ")): true,
			MakePkMapKey(MustBase58CheckDecode("BC1YLj8UkNMbCsmTUTx5Z2bhtp8q86csDthRmK6zbYstjjbS5eHoGkr")): true,
			MakePkMapKey(MustBase58CheckDecode("BC1YLgD1f7yw7Ue8qQiW7QMBSm6J7fsieK5rRtyxmWqL2Ypra2BAToc")): true,
			MakePkMapKey(MustBase58CheckDecode("BC1YLfz4GH3Gfj6dCtBi8bNdNTbTdcibk8iCZS75toUn4UKZaTJnz9y")): true,
			MakePkMapKey(MustBase58CheckDecode("BC1YLfoSyJWKjHGnj5ZqbSokC3LPDNBMDwHX3ehZDCA3HVkFNiPY5cQ")): true,
		}
	} else {
		paramUpdaterKeys = map[PkMapKey]bool{
			MakePkMapKey(MustBase58CheckDecode("BC1YLgKBcYwyWCqnBHKoJY2HX1sc38A7JuA2jMNEmEXfcRpc7D6Hyiu")): true,
			MakePkMapKey(MustBase58CheckDecode("BC1YLfrtYZs4mCeSALnjTUZMdcwsWNHoNaG5gWWD5WyvRrWNTGWWq1q")): true,
			MakePkMapKey(MustBase58CheckDecode("BC1YLiABrQ1P5pKXdm8S1vj1annx6D8Asku5CXX477dpwYXDamprpWd")): true,
			MakePkMapKey(MustBase58CheckDecode("BC1YLfqYyePuSYPVFB2mdh9Dss7PJ9j5vJts87b9zGbVJhQDjCJNdjb")): true,
			MakePkMapKey(MustBase58CheckDecode("BC1YLjDmDtymghnMgAPmTCyykqhcNR19sgSS7pWNd36FXTZpUZNHypj")): true,
		}
	}

	// Add extra paramUpdater keys when we're in regtest mode. This is useful in
	// tests where we need to mess with things.
	for kk, vv := range params.ExtraRegtestParamUpdaterKeys {
		paramUpdaterKeys[kk] = vv
	}

	return paramUpdaterKeys
}

// GlobalDeSoParams is a global instance of DeSoParams that can be used inside nested functions, like encoders, without
// having to pass DeSoParams everywhere. It can be set when node boots. Testnet params are used as default.
// FIXME: This shouldn't be used a lot.
var GlobalDeSoParams = DeSoTestnetParams

var MainnetForkHeights = ForkHeights{
	DefaultHeight:                0,
	DeflationBombBlockHeight:     33783,
	SalomonFixBlockHeight:        uint32(15270),
	DeSoFounderRewardBlockHeight: uint32(21869),
	BuyCreatorCoinAfterDeletedBalanceEntryFixBlockHeight: uint32(39713),
	ParamUpdaterProfileUpdateFixBlockHeight:              uint32(39713),
	UpdateProfileFixBlockHeight:                          uint32(46165),
	BrokenNFTBidsFixBlockHeight:                          uint32(46917),
	DeSoDiamondsBlockHeight:                              uint32(52112),
	NFTTransferOrBurnAndDerivedKeysBlockHeight:           uint32(60743),

	// Mon Jan 24 2022 @ 12pm PST
	DeSoV3MessagesBlockHeight:     uint32(98474),
	BuyNowAndNFTSplitsBlockHeight: uint32(98474),
	DAOCoinBlockHeight:            uint32(98474),

	ExtraDataOnEntriesBlockHeight:            uint32(130901),
	DerivedKeySetSpendingLimitsBlockHeight:   uint32(130901),
	DerivedKeyTrackSpendingLimitsBlockHeight: uint32(130901),
	DAOCoinLimitOrderBlockHeight:             uint32(130901),

	// Fri Jun 9 2022 @ 12pm PT
	DerivedKeyEthSignatureCompatibilityBlockHeight: uint32(137173),
	OrderBookDBFetchOptimizationBlockHeight:        uint32(137173),

	ParamUpdaterRefactorBlockHeight: uint32(141193),

	// Mon Sept 19 2022 @ 12pm PST
	DeSoUnlimitedDerivedKeysBlockHeight: uint32(166066),

	// Mon Feb 6 2023 @ 9am PST
	AssociationsAndAccessGroupsBlockHeight: uint32(205386),

	// Wed Mar 8 2023 @ 5pm PST
	AssociationsDerivedKeySpendingLimitBlockHeight: uint32(213487),

	// Mon Apr 24 2023 @ 9am PST
	BalanceModelBlockHeight: uint32(226839),

	// FIXME: set to real block height when ready
	ProofOfStake1StateSetupBlockHeight: uint32(math.MaxUint32),

	// FIXME: set to real block height when ready
	ProofOfStake2ConsensusCutoverBlockHeight: uint32(math.MaxUint32),

	// Be sure to update EncoderMigrationHeights as well via
	// GetEncoderMigrationHeights if you're modifying schema.
}

// DeSoMainnetParams defines the DeSo parameters for the mainnet.
var DeSoMainnetParams = DeSoParams{
	NetworkType:        NetworkType_MAINNET,
	ProtocolVersion:    1,
	MinProtocolVersion: 1,
	UserAgent:          "Architect",
	DNSSeeds: []string{
		"deso.coinbase.com",
		"deso.gemini.com",
		"deso.kraken.com",
		"deso.bitstamp.com",
		"deso.bitfinex.com",
		"deso.binance.com",
		"deso.hbg.com",
		"deso.okex.com",
		"deso.bithumb.com",
		"deso.upbit.com",
	},
	DNSSeedGenerators: [][]string{
		{
			"deso-seed-",
			".io",
		},
	},

	GenesisBlock:        &GenesisBlock,
	GenesisBlockHashHex: GenesisBlockHashHex,
	// This is used as the starting difficulty for the chain.
	MinDifficultyTargetHex: "000001FFFF000000000000000000000000000000000000000000000000000000",

	// Run with --v=2 and look for "cum work" output from miner.go
	MinChainWorkHex: "000000000000000000000000000000000000000000000000006314f9a85a949b",

	MaxTipAge: 24 * time.Hour,

	// ===================================================================================
	// Mainnet Bitcoin config
	// ===================================================================================
	BitcoinBtcdParams:  &chaincfg.MainNetParams,
	BitcoinBurnAddress: "1PuXkbwqqwzEYo9SPGyAihAge3e9Lc71b",

	// We use a start node that is near the tip of the Bitcoin header chain. Doing
	// this allows us to bootstrap Bitcoin transactions much more quickly without
	// compromising on security because, if this node ends up not being on the best
	// chain one day (which would be completely ridiculous anyhow because it would mean that
	// days or months of bitcoin transactions got reverted), our code will still be
	// able to robustly switch to an alternative chain that has more work. It's just
	// much faster if the best chain is the one that has this start node in it (similar
	// to the --assumevalid Bitcoin flag).
	//
	// Process for generating this config:
	// - Find a node config from the scripts/nodes folder (we used n0)
	// - Make sure the logging for bitcoin_manager is set to 2. --vmodule="bitcoin_manager=2"
	// - Run the node config (./n0)
	// - A line should print every time there's a difficulty adjustment with the parameters
	//   required below (including "DiffBits"). Just copy those into the below and
	//   everything should work.
	// - Oh and you might have to set BitcoinMinChainWorkHex to something lower/higher. The
	//   value should equal the amount of work it takes to get from whatever start node you
	//   choose and the tip. This is done by running once, letting it fail, and then rerunning
	//   with the value it outputs.
	BitcoinStartBlockNode: NewPoWBlockNode(
		nil,
		mustDecodeHexBlockHashBitcoin("000000000000000000092d577cc673bede24b6d7199ee69c67eeb46c18fc978c"),
		// Note the height is always one greater than the parent node.
		653184,
		_difficultyBitsToHash(386798414),
		// CumWork shouldn't matter.
		big.NewInt(0),
		// We are bastardizing the DeSo header to store Bitcoin information here.
		&MsgDeSoHeader{
			TstampNanoSecs: SecondsToNanoSeconds(1602950620),
			Height:         0,
		},
		StatusBitcoinHeaderValidated,
	),

	BitcoinExchangeFeeBasisPoints: 10,
	BitcoinDoubleSpendWaitSeconds: 5.0,
	DeSoNanosPurchasedAtGenesis:   uint64(6000000000000000),
	DefaultSocketPort:             uint16(17000),
	DefaultJSONPort:               uint16(17001),

	DialTimeout:               30 * time.Second,
	VersionNegotiationTimeout: 30 * time.Second,

	BlockRewardMaturity: time.Hour * 3,

	V1DifficultyAdjustmentFactor: 10,

	// Use a five-minute block time. Although a shorter block time seems like
	// it would improve the user experience, the reality is that zero-confirmation
	// transactions can usually be relied upon to give the user the illusion of
	// instant gratification (particularly since we implement a limited form of
	// RBF that makes it difficult to reverse transactions once they're in the
	// mempool of nodes). Moreover, longer block times mean we require fewer
	// headers to be downloaded by light clients in the long run, which is a
	// big win in terms of performance.
	TimeBetweenBlocks: 5 * time.Minute,
	// We retarget the difficulty every day. Note this value must
	// ideally be evenly divisible by TimeBetweenBlocks.
	TimeBetweenDifficultyRetargets: 24 * time.Hour,
	// Difficulty can't decrease to below 25% of its previous value or increase
	// to above 400% of its previous value.
	MaxDifficultyRetargetFactor: 4,
	Base58PrefixPublicKey:       [3]byte{0xcd, 0x14, 0x0},
	Base58PrefixPrivateKey:      [3]byte{0x35, 0x0, 0x0},

	// Reject blocks that are more than two hours in the future.
	MaxTstampOffsetSeconds: 2 * 60 * 60,

	// We use a max block size of 16MB. This translates to 100-200 posts per
	// second depending on the size of the post, which should support around
	// ten million active users. We compute this by taking Twitter, which averages
	// 6,000 posts per second at 300M daus => 10M/300M*6,000=200 posts per second. This
	// generates about 1.6TB per year of data, which means that nodes will
	// have to have a lot of space. This seems fine, however,
	// because space is cheap and it's easy to spin up a cloud machine with
	// tens of terabytes of space.
	MaxBlockSizeBytes: 16000000,

	// We set this to be lower initially to avoid winding up with really big
	// spam blocks in the event someone tries to abuse the initially low min
	// fee rates.
	MinerMaxBlockSizeBytes: 2000000,

	// This takes about ten seconds on a reasonable CPU, which makes sense given
	// a 10 minute block time.
	MiningIterationsPerCycle: 95000,

	MaxUsernameLengthBytes: MaxUsernameLengthBytes,

	MaxUserDescriptionLengthBytes: 20000,

	MaxProfilePicLengthBytes: 20000,
	MaxProfilePicDimensions:  100,

	// MaxPrivateMessageLengthBytes is the maximum number of bytes of encrypted
	// data a private message is allowed to include in an PrivateMessage transaction.
	MaxPrivateMessageLengthBytes: 10000,

	// MaxNewMessageLengthBytes is the maximum number of bytes of encrypted
	// data a new message is allowed to include in an NewMessage transaction.
	MaxNewMessageLengthBytes: 10000,

	// Set the stake fee to 10%
	StakeFeeBasisPoints: 10 * 100,
	// TODO(performance): We're currently storing posts using HTML, which is
	// basically 2x as verbose as it needs to be for no reason. We should
	// consider storing stuff as markdown instead, which we can do with
	// the richtext editor thing that we have.
	MaxPostBodyLengthBytes: 20000,
	MaxPostSubLengthBytes:  140,
	// 10x is the max for the truly highly motivated individuals.
	MaxStakeMultipleBasisPoints: 10 * 100 * 100,
	// 100% is the max creator percentage. Not sure why you'd buy such a coin
	// but whatever.
	MaxCreatorBasisPoints:    100 * 100,
	MaxNFTRoyaltyBasisPoints: 100 * 100,

	// Use a canonical set of seed transactions.
	SeedTxns: SeedTxns,

	// Set some seed balances if desired
	SeedBalances: SeedBalances,

	// Just charge one basis point on creator coin trades for now.
	CreatorCoinTradeFeeBasisPoints: 1,
	// Note that Uniswap is quadratic (i.e. its price equation is
	// - price ~= currentCreatorCoinSupply^2,
	// and we think quadratic makes sense in this context as well.
	CreatorCoinSlope:        NewFloat().SetFloat64(0.003),
	CreatorCoinReserveRatio: NewFloat().SetFloat64(0.3333333),

	// 10 was seen as a threshold reachable in almost all transaction.
	// It's just high enough where you avoid drifting creating coin
	// reserve ratios.
	CreatorCoinAutoSellThresholdNanos: uint64(10),

	// Unstaked stake can be unlocked after a minimum of N elapsed epochs.
	DefaultStakeLockupEpochDuration: uint64(3),

	// Jailed validators can be unjailed after a minimum of N elapsed epochs.
	DefaultValidatorJailEpochDuration: uint64(3),

	// The max number of validators included in a leader schedule.
	DefaultLeaderScheduleMaxNumValidators: uint64(100),

	// The max number of validators included in a validator set for any given epoch.
	DefaultValidatorSetMaxNumValidators: uint64(1000),

	// The max number of stakes included in a staking rewards distribution every epoch.
	DefaultStakingRewardsMaxNumStakes: uint64(10000),

	// Staking reward APY is defaulted to 0% to be safe.
	DefaultStakingRewardsAPYBasisPoints: uint64(0),

	// The number of blocks in one epoch
	DefaultEpochDurationNumBlocks: uint64(3600),

	// The number of epochs before an inactive validator is jailed
	DefaultJailInactiveValidatorGracePeriodEpochs: uint64(48),

<<<<<<< HEAD
	// The number of nanoseconds from the current timestamp that we will allow a PoS block to be submitted.
	DefaultBlockTimestampDriftNanoSecs: uint64((time.Minute * 10).Nanoseconds()),
=======
	// The rate of growth of the fee bucket ranges.
	DefaultFeeBucketGrowthRateBasisPoints: uint64(1000),

	// The rate of the failing transaction's fee used in BMF calculations.
	DefaultFailingTransactionBMFMultiplierBasisPoints: uint64(2500),
>>>>>>> 3dac7f10

	ForkHeights:                 MainnetForkHeights,
	EncoderMigrationHeights:     GetEncoderMigrationHeights(&MainnetForkHeights),
	EncoderMigrationHeightsList: GetEncoderMigrationHeightsList(&MainnetForkHeights),
}

func mustDecodeHexBlockHashBitcoin(ss string) *BlockHash {
	hash, err := chainhash.NewHashFromStr(ss)
	if err != nil {
		panic(any(errors.Wrapf(err, "mustDecodeHexBlockHashBitcoin: Problem decoding block hash: %v", ss)))
	}
	return (*BlockHash)(hash)
}

func MustDecodeHexBlockHash(ss string) *BlockHash {
	return mustDecodeHexBlockHash(ss)
}

func mustDecodeHexBlockHash(ss string) *BlockHash {
	bb, err := hex.DecodeString(ss)
	if err != nil {
		log.Fatalf("Problem decoding hex string to bytes: (%s): %v", ss, err)
	}
	if len(bb) != 32 {
		log.Fatalf("mustDecodeHexBlockHash: Block hash has length (%d) but should be (%d)", len(bb), 32)
	}
	ret := BlockHash{}
	copy(ret[:], bb)
	return &ret
}

var TestnetForkHeights = ForkHeights{
	// Get testnet height from here:
	// - https://explorer.deso.org/?query-node=https:%2F%2Ftest.deso.org

	// Initially, testnet fork heights were the same as mainnet heights
	// This changed when we spun up a real testnet that runs independently
	DefaultHeight:                0,
	DeflationBombBlockHeight:     33783,
	SalomonFixBlockHeight:        uint32(15270),
	DeSoFounderRewardBlockHeight: uint32(21869),
	BuyCreatorCoinAfterDeletedBalanceEntryFixBlockHeight: uint32(39713),
	ParamUpdaterProfileUpdateFixBlockHeight:              uint32(39713),
	UpdateProfileFixBlockHeight:                          uint32(46165),
	BrokenNFTBidsFixBlockHeight:                          uint32(46917),
	DeSoDiamondsBlockHeight:                              uint32(52112),
	NFTTransferOrBurnAndDerivedKeysBlockHeight:           uint32(60743),

	// Flags after this point can differ from mainnet

	// Thu Jan 20 2022 @ 12pm PST
	DeSoV3MessagesBlockHeight:     uint32(97322),
	BuyNowAndNFTSplitsBlockHeight: uint32(97322),
	DAOCoinBlockHeight:            uint32(97322),

	// Wed Apr 20 2022 @ 9am ET
	ExtraDataOnEntriesBlockHeight:          uint32(304087),
	DerivedKeySetSpendingLimitsBlockHeight: uint32(304087),
	// Add 18h for the spending limits to be checked, since this is how we're
	// going to do it on mainnet. Testnet produces 60 blocks per hour.
	DerivedKeyTrackSpendingLimitsBlockHeight: uint32(304087 + 18*60),
	DAOCoinLimitOrderBlockHeight:             uint32(304087),

	// Thu Jun 9 2022 @ 11:59pm PT
	DerivedKeyEthSignatureCompatibilityBlockHeight: uint32(360584),
	OrderBookDBFetchOptimizationBlockHeight:        uint32(360584),

	ParamUpdaterRefactorBlockHeight: uint32(373536),

	// Tues Sept 13 2022 @ 10am PT
	DeSoUnlimitedDerivedKeysBlockHeight: uint32(467217),

	// Tues Jan 24 2023 @ 1pm PT
	AssociationsAndAccessGroupsBlockHeight: uint32(596555),

	// Mon Mar 6 2023 @ 7pm PT
	AssociationsDerivedKeySpendingLimitBlockHeight: uint32(642270),

	// Tues Apr 11 2023 @ 5pm PT
	BalanceModelBlockHeight: uint32(683058),

	// Tues May 23 2023 @ 9am PT
	BlockRewardPatchBlockHeight: uint32(729753),

	// FIXME: set to real block height when ready
	ProofOfStake1StateSetupBlockHeight: uint32(math.MaxUint32),

	// FIXME: set to real block height when ready
	ProofOfStake2ConsensusCutoverBlockHeight: uint32(math.MaxUint32),

	// Be sure to update EncoderMigrationHeights as well via
	// GetEncoderMigrationHeights if you're modifying schema.
}

// DeSoTestnetParams defines the DeSo parameters for the testnet.
var DeSoTestnetParams = DeSoParams{
	NetworkType:        NetworkType_TESTNET,
	ProtocolVersion:    0,
	MinProtocolVersion: 0,
	UserAgent:          "Architect",
	DNSSeeds: []string{
		"dorsey.bitclout.com",
	},
	DNSSeedGenerators: [][]string{},

	// ===================================================================================
	// Testnet Bitcoin config
	// ===================================================================================
	BitcoinBtcdParams:             &chaincfg.TestNet3Params,
	BitcoinBurnAddress:            "mhziDsPWSMwUqvZkVdKY92CjesziGP3wHL",
	BitcoinExchangeFeeBasisPoints: 10,
	BitcoinDoubleSpendWaitSeconds: 5.0,
	DeSoNanosPurchasedAtGenesis:   uint64(6000000000000000),

	// See comment in mainnet config.
	BitcoinStartBlockNode: NewPoWBlockNode(
		nil,
		mustDecodeHexBlockHashBitcoin("000000000000003aae8fb976056413aa1d863eb5bee381ff16c9642283b1da1a"),
		1897056,
		_difficultyBitsToHash(424073553),

		// CumWork: We set the work of the start node such that, when added to all of the
		// blocks that follow it, it hurdles the min chain work.
		big.NewInt(0),
		// We are bastardizing the DeSo header to store Bitcoin information here.
		&MsgDeSoHeader{
			TstampNanoSecs: SecondsToNanoSeconds(1607659152),
			Height:         0,
		},
		StatusBitcoinHeaderValidated,
	),

	// ===================================================================================
	// Testnet socket config
	// ===================================================================================
	DefaultSocketPort: uint16(18000),
	DefaultJSONPort:   uint16(18001),

	DialTimeout:               30 * time.Second,
	VersionNegotiationTimeout: 30 * time.Second,

	GenesisBlock:        &GenesisBlock,
	GenesisBlockHashHex: GenesisBlockHashHex,

	// Use a faster block time in the testnet.
	TimeBetweenBlocks: 1 * time.Minute,
	// Use a very short difficulty retarget period in the testnet.
	TimeBetweenDifficultyRetargets: 3 * time.Minute,
	// This is used as the starting difficulty for the chain.
	MinDifficultyTargetHex: "0090000000000000000000000000000000000000000000000000000000000000",
	// Minimum amount of work a valid chain needs to have. Useful for preventing
	// disk-fill attacks, among other things.
	//MinChainWorkHex: "000000000000000000000000000000000000000000000000000000011883b96c",
	MinChainWorkHex: "0000000000000000000000000000000000000000000000000000000000000000",

	// TODO: Set to one day when we launch the testnet. In the meantime this value
	// is more useful for local testing.
	MaxTipAge: time.Hour * 24,

	// Difficulty can't decrease to below 50% of its previous value or increase
	// to above 200% of its previous value.
	MaxDifficultyRetargetFactor: 2,
	// Miners need to wait some time before spending their block reward.
	BlockRewardMaturity: 5 * time.Minute,

	V1DifficultyAdjustmentFactor: 10,

	// Reject blocks that are more than two hours in the future.
	MaxTstampOffsetSeconds: 2 * 60 * 60,

	// We use a max block size of 1MB. This seems to work well for BTC and
	// most of our data doesn't need to be stored on the blockchain anyway.
	MaxBlockSizeBytes: 1000000,

	// We set this to be lower initially to avoid winding up with really big
	// spam blocks in the event someone tries to abuse the initially low min
	// fee rates.
	MinerMaxBlockSizeBytes: 1000000,

	Base58PrefixPublicKey:  [3]byte{0x11, 0xc2, 0x0},
	Base58PrefixPrivateKey: [3]byte{0x4f, 0x6, 0x1b},

	MiningIterationsPerCycle: 9500,

	// deso
	MaxUsernameLengthBytes: MaxUsernameLengthBytes,

	MaxUserDescriptionLengthBytes: 20000,

	MaxProfilePicLengthBytes: 20000,
	MaxProfilePicDimensions:  100,

	// MaxPrivateMessageLengthBytes is the maximum number of bytes of encrypted
	// data a private message is allowed to include in an PrivateMessage transaction.
	MaxPrivateMessageLengthBytes: 10000,

	// MaxNewMessageLengthBytes is the maximum number of bytes of encrypted
	// data a new message is allowed to include in an NewMessage transaction.
	MaxNewMessageLengthBytes: 10000,

	// Set the stake fee to 5%
	StakeFeeBasisPoints: 5 * 100,
	// TODO(performance): We're currently storing posts using HTML, which
	// basically 2x as verbose as it needs to be for basically no reason.
	// We should consider storing stuff as markdown instead, which we can
	// do with the richtext editor thing that we have.
	MaxPostBodyLengthBytes: 50000,
	MaxPostSubLengthBytes:  140,
	// 10x is the max for the truly highly motivated individuals.
	MaxStakeMultipleBasisPoints: 10 * 100 * 100,
	// 100% is the max creator percentage. Not sure why you'd buy such a coin
	// but whatever.
	MaxCreatorBasisPoints:    100 * 100,
	MaxNFTRoyaltyBasisPoints: 100 * 100,

	// Use a canonical set of seed transactions.
	SeedTxns: TestSeedTxns,

	// Set some seed balances if desired
	// Note: For now these must be the same as mainnet because GenesisBlock is the same
	SeedBalances: SeedBalances,

	// Just charge one basis point on creator coin trades for now.
	CreatorCoinTradeFeeBasisPoints: 1,
	// Note that Uniswap is quadratic (i.e. its price equation is
	// - price ~= currentCreatorCoinSupply^2,
	// and we think quadratic makes sense in this context as well.
	CreatorCoinSlope:        NewFloat().SetFloat64(0.003),
	CreatorCoinReserveRatio: NewFloat().SetFloat64(0.3333333),

	// 10 was seen as a threshold reachable in almost all transaction.
	// It's just high enough where you avoid drifting creating coin
	// reserve ratios.
	CreatorCoinAutoSellThresholdNanos: uint64(10),

	// Unstaked stake can be unlocked after a minimum of N elapsed epochs.
	DefaultStakeLockupEpochDuration: uint64(3),

	// Jailed validators can be unjailed after a minimum of N elapsed epochs.
	DefaultValidatorJailEpochDuration: uint64(3),

	// The max number of validators included in a leader schedule.
	DefaultLeaderScheduleMaxNumValidators: uint64(100),

	// The max number of validators included in a validator set for any given epoch.
	DefaultValidatorSetMaxNumValidators: uint64(1000),

	// The max number of stakes included in a staking rewards distribution every epoch.
	DefaultStakingRewardsMaxNumStakes: uint64(10000),

	// Staking reward APY is defaulted to 0% to be safe.
	DefaultStakingRewardsAPYBasisPoints: uint64(0),

	// The number of blocks in one epoch
	DefaultEpochDurationNumBlocks: uint64(3600),

	// The number of epochs before an inactive validator is jailed
	DefaultJailInactiveValidatorGracePeriodEpochs: uint64(48),

<<<<<<< HEAD
	// The number of nanoseconds from the current timestamp that we will allow a PoS block to be submitted.
	DefaultBlockTimestampDriftNanoSecs: uint64((time.Minute * 10).Nanoseconds()),
=======
	// The rate of growth of the fee bucket ranges.
	DefaultFeeBucketGrowthRateBasisPoints: uint64(1000),

	// The rate of the failing transaction's fee used in BMF calculations.
	DefaultFailingTransactionBMFMultiplierBasisPoints: uint64(2500),
>>>>>>> 3dac7f10

	ForkHeights:                 TestnetForkHeights,
	EncoderMigrationHeights:     GetEncoderMigrationHeights(&TestnetForkHeights),
	EncoderMigrationHeightsList: GetEncoderMigrationHeightsList(&TestnetForkHeights),
}

// GetDataDir gets the user data directory where we store files
// in a cross-platform way.
func GetDataDir(params *DeSoParams) string {
	configDirs := configdir.New(
		ConfigDirVendorName, ConfigDirAppName)
	dirString := configDirs.QueryFolders(configdir.Global)[0].Path
	dataDir := filepath.Join(dirString, params.NetworkType.String())
	if err := os.MkdirAll(dataDir, os.ModePerm); err != nil {
		log.Fatalf("GetDataDir: Could not create data directories (%s): %v", dataDir, err)
	}
	return dataDir
}

func VersionByteToMigrationHeight(version byte, params *DeSoParams) (_blockHeight uint64) {
	for _, migrationHeight := range params.EncoderMigrationHeightsList {
		if migrationHeight.Version == version {
			return migrationHeight.Height
		}
	}
	return 0
}

// Defines keys that may exist in a transaction's ExtraData map
const (
	// Key in transaction's extra data map that points to a post that the current transaction is reposting
	RepostedPostHash = "RecloutedPostHash"
	// Key in transaction's extra map -- The presence of this key indicates that this post is a repost with a quote.
	IsQuotedRepostKey = "IsQuotedReclout"
	// Key in transaction's extra data map that freezes a post rendering it immutable.
	IsFrozenKey = "IsFrozen"

	// Keys for a GlobalParamUpdate transaction's extra data map.
	USDCentsPerBitcoinKey                         = "USDCentsPerBitcoin"
	MinNetworkFeeNanosPerKBKey                    = "MinNetworkFeeNanosPerKB"
	CreateProfileFeeNanosKey                      = "CreateProfileFeeNanos"
	CreateNFTFeeNanosKey                          = "CreateNFTFeeNanos"
	MaxCopiesPerNFTKey                            = "MaxCopiesPerNFT"
	MaxNonceExpirationBlockHeightOffsetKey        = "MaxNonceExpirationBlockHeightOffset"
	ForbiddenBlockSignaturePubKeyKey              = "ForbiddenBlockSignaturePubKey"
	StakeLockupEpochDurationKey                   = "StakeLockupEpochDuration"
	ValidatorJailEpochDurationKey                 = "ValidatorJailEpochDuration"
	LeaderScheduleMaxNumValidatorsKey             = "LeaderScheduleMaxNumValidators"
	ValidatorSetMaxNumValidatorsKey               = "ValidatorSetMaxNumValidators"
	StakingRewardsMaxNumStakesKey                 = "StakingRewardsMaxNumStakes"
	StakingRewardsAPYBasisPointsKey               = "StakingRewardsAPYBasisPoints"
	EpochDurationNumBlocksKey                     = "EpochDurationNumBlocks"
	JailInactiveValidatorGracePeriodEpochsKey     = "JailInactiveValidatorGracePeriodEpochs"
	FeeBucketGrowthRateBasisPointsKey             = "FeeBucketGrowthRateBasisPointsKey"
	FailingTransactionBMFMultiplierBasisPointsKey = "FailingTransactionBMFMultiplierBasisPoints"

	DiamondLevelKey    = "DiamondLevel"
	DiamondPostHashKey = "DiamondPostHash"

	// Key in transaction's extra data map containing the derived key used in signing the txn.
	DerivedPublicKey = "DerivedPublicKey"

	// Messaging keys
	MessagingPublicKey             = "MessagingPublicKey"
	SenderMessagingPublicKey       = "SenderMessagingPublicKey"
	SenderMessagingGroupKeyName    = "SenderMessagingGroupKeyName"
	RecipientMessagingPublicKey    = "RecipientMessagingPublicKey"
	RecipientMessagingGroupKeyName = "RecipientMessagingGroupKeyName"

	// Key in transaction's extra data map. If it is there, the NFT is a "Buy Now" NFT and this is the Buy Now Price
	BuyNowPriceKey = "BuyNowPriceNanos"

	// Key in transaction's extra data map. If present, the value represents a map of pkid to basis points representing
	// the amount of royalties the pkid should receive upon sale of this NFT.
	DESORoyaltiesMapKey = "DESORoyaltiesMap"

	// Key in transaction's extra data map. If present, the value represents a map of pkid to basis points representing
	// the amount of royalties that should be added to pkid's creator coin upon sale of this NFT.
	CoinRoyaltiesMapKey = "CoinRoyaltiesMap"

	// Used to distinguish v3 messages from previous iterations
	MessagesVersionString = "V"
	MessagesVersion1      = 1
	MessagesVersion2      = 2
	MessagesVersion3      = 3

	// Key in transaction's extra data map. If present, this value represents the Node ID of the running node. This maps
	// to the map of nodes in ./lib/nodes.go
	NodeSourceMapKey = "NodeSource"

	// TransactionSpendingLimit
	TransactionSpendingLimitKey = "TransactionSpendingLimit"
	DerivedKeyMemoKey           = "DerivedKeyMemo"

	// V3 Group Chat Messages ExtraData Key
	MessagingGroupOperationType = "MessagingGroupOperationType"
)

// Defines values that may exist in a transaction's ExtraData map
var (
	PostExtraDataConsensusKeys = [2]string{RepostedPostHash, IsQuotedRepostKey}
)

var (
	QuotedRepostVal    = []byte{1}
	NotQuotedRepostVal = []byte{0}
	IsFrozenPostVal    = []byte{1}
)

var (
	IsGraylisted   = []byte{1}
	IsBlacklisted  = []byte{1}
	NotGraylisted  = []byte{0}
	NotBlacklisted = []byte{0}
)

// InitialGlobalParamsEntry to be used before ParamUpdater creates the first update.
var (
	InitialGlobalParamsEntry = GlobalParamsEntry{
		// We initialize the USDCentsPerBitcoin to 0 so we can use the value set by the UPDATE_BITCOIN_USD_EXCHANGE_RATE.
		USDCentsPerBitcoin: 0,
		// We initialize the MinimumNetworkFeeNanosPerKB to 0 so we do not assess a minimum fee until specified by ParamUpdater.
		MinimumNetworkFeeNanosPerKB: 0,
		// We initialize the CreateProfileFeeNanos to 0 so we do not assess a fee to create a profile until specified by ParamUpdater.
		CreateProfileFeeNanos: 0,
		// We initialize the CreateNFTFeeNanos to 0 so we do not assess a fee to create an NFT until specified by ParamUpdater.
		CreateNFTFeeNanos: 0,
		MaxCopiesPerNFT:   0,
		// We initialize the FeeBucketGrowthRateBasisPoints to 1000, or equivalently, a multiplier of 1.1x.
		FeeBucketGrowthRateBasisPoints: 1000,
		// We initialize the FailingTransactionBMFMultiplierBasisPoints to 2500, or equivalently, a rate of 0.25.
		FailingTransactionBMFMultiplierBasisPoints: 2500,
	}
)

// Define min / max possible values for GlobalParams.
const (
	// MinNetworkFeeNanosPerKBValue - Minimum value to which the minimum network fee per KB can be set.
	MinNetworkFeeNanosPerKBValue = 0
	// MaxNetworkFeeNanosPerKBValue - Maximum value to which the maximum network fee per KB can be set.
	MaxNetworkFeeNanosPerKBValue = 100 * NanosPerUnit
	// MinCreateProfileFeeNanos - Minimum value to which the create profile fee can be set.
	MinCreateProfileFeeNanos = 0
	// MaxCreateProfileFeeNanos - Maximum value to which the create profile fee can be set.
	MaxCreateProfileFeeNanos = 100 * NanosPerUnit
	// Min/MaxCreateNFTFeeNanos - Min/max value to which the create NFT fee can be set.
	MinCreateNFTFeeNanos = 0
	MaxCreateNFTFeeNanos = 100 * NanosPerUnit
	// Min/MaxMaxCopiesPerNFTNanos - Min/max value to which the create NFT fee can be set.
	MinMaxCopiesPerNFT = 1
	MaxMaxCopiesPerNFT = 10000
	// Messaging key constants
	MinMessagingKeyNameCharacters = 1
	MaxMessagingKeyNameCharacters = 32
	// Access group key constants
	MinAccessGroupKeyNameCharacters = 1
	MaxAccessGroupKeyNameCharacters = 32

	// DefaultMaxNonceExpirationBlockHeightOffset - default value to which the MaxNonceExpirationBlockHeightOffset
	// is set to before specified by ParamUpdater.
	DefaultMaxNonceExpirationBlockHeightOffset = 288

	// TODO: Are these fields needed?
	// Access group enumeration max recursion depth.
	MaxAccessGroupMemberEnumerationRecursionDepth = 10
	// Dm and group chat message entries paginated fetch max recursion depth
	MaxDmMessageRecursionDepth        = 10
	MaxGroupChatMessageRecursionDepth = 10
)

// Constants for UserAssociation and PostAssociation txn types.
const MaxAssociationTypeByteLength int = 64
const MaxAssociationValueByteLength int = 256
const AssociationTypeReservedPrefix = "DESO"
const AssociationNullTerminator = byte(0)<|MERGE_RESOLUTION|>--- conflicted
+++ resolved
@@ -699,12 +699,11 @@
 	// before they are jailed.
 	DefaultJailInactiveValidatorGracePeriodEpochs uint64
 
-<<<<<<< HEAD
 	// TODO: add support for putting the drift in global params.
 	// DefaultBlockTimestampDriftNanoSecs is the default number of nanoseconds
 	// from the current timestamp that we will allow a PoS block to be submitted.
 	DefaultBlockTimestampDriftNanoSecs uint64
-=======
+
 	// DefaultFeeBucketGrowthRateBasisPoints is the rate of growth of the fee bucket ranges. The multiplier is given
 	// as basis points. For example a value of 1000 means that the fee bucket ranges will grow by 10% each time.
 	DefaultFeeBucketGrowthRateBasisPoints uint64
@@ -713,7 +712,6 @@
 	// used in BMF calculations. E.g. a value of 2500 means that 25% of the failing transaction's fee is used
 	// in BMF calculations.
 	DefaultFailingTransactionBMFMultiplierBasisPoints uint64
->>>>>>> 3dac7f10
 
 	ForkHeights ForkHeights
 
@@ -1119,16 +1117,14 @@
 	// The number of epochs before an inactive validator is jailed
 	DefaultJailInactiveValidatorGracePeriodEpochs: uint64(48),
 
-<<<<<<< HEAD
 	// The number of nanoseconds from the current timestamp that we will allow a PoS block to be submitted.
 	DefaultBlockTimestampDriftNanoSecs: uint64((time.Minute * 10).Nanoseconds()),
-=======
+
 	// The rate of growth of the fee bucket ranges.
 	DefaultFeeBucketGrowthRateBasisPoints: uint64(1000),
 
 	// The rate of the failing transaction's fee used in BMF calculations.
 	DefaultFailingTransactionBMFMultiplierBasisPoints: uint64(2500),
->>>>>>> 3dac7f10
 
 	ForkHeights:                 MainnetForkHeights,
 	EncoderMigrationHeights:     GetEncoderMigrationHeights(&MainnetForkHeights),
@@ -1388,16 +1384,14 @@
 	// The number of epochs before an inactive validator is jailed
 	DefaultJailInactiveValidatorGracePeriodEpochs: uint64(48),
 
-<<<<<<< HEAD
 	// The number of nanoseconds from the current timestamp that we will allow a PoS block to be submitted.
 	DefaultBlockTimestampDriftNanoSecs: uint64((time.Minute * 10).Nanoseconds()),
-=======
+
 	// The rate of growth of the fee bucket ranges.
 	DefaultFeeBucketGrowthRateBasisPoints: uint64(1000),
 
 	// The rate of the failing transaction's fee used in BMF calculations.
 	DefaultFailingTransactionBMFMultiplierBasisPoints: uint64(2500),
->>>>>>> 3dac7f10
 
 	ForkHeights:                 TestnetForkHeights,
 	EncoderMigrationHeights:     GetEncoderMigrationHeights(&TestnetForkHeights),
