--- conflicted
+++ resolved
@@ -760,13 +760,6 @@
 	// in GlobalParamsEntry for a detailed description of its usage.
 	DefaultMaximumVestedIntersectionsPerLockupTransaction int
 
-<<<<<<< HEAD
-	// HandshakeTimeoutMicroSeconds is the timeout for the peer handshake certificate. The default value is 15 minutes.
-	HandshakeTimeoutMicroSeconds uint64
-
-	// DisableNetworkManagerRoutines is a testing flag that disables the network manager routines.
-	DisableNetworkManagerRoutines bool
-=======
 	// DefaultMempoolMaxSizeBytes is the default value for GlobalParamsEntry.MempoolMaxSizeBytes.
 	// See the comment in GlobalParamsEntry for a description of its usage.
 	DefaultMempoolMaxSizeBytes uint64
@@ -780,7 +773,12 @@
 	// GlobalParamsEntry.MempoolFeeEstimatorNumPastBlocks. See the comment in GlobalParamsEntry
 	// for a description of its usage.
 	DefaultMempoolFeeEstimatorNumPastBlocks uint64
->>>>>>> 93d06c03
+
+	// HandshakeTimeoutMicroSeconds is the timeout for the peer handshake certificate. The default value is 15 minutes.
+	HandshakeTimeoutMicroSeconds uint64
+
+	// DisableNetworkManagerRoutines is a testing flag that disables the network manager routines.
+	DisableNetworkManagerRoutines bool
 
 	ForkHeights ForkHeights
 
@@ -1231,22 +1229,20 @@
 	// The maximum number of vested lockup intersections in a lockup transaction.
 	DefaultMaximumVestedIntersectionsPerLockupTransaction: 1000,
 
-<<<<<<< HEAD
+	// The maximum size of the mempool in bytes.
+	DefaultMempoolMaxSizeBytes: 3 * 1024 * 1024 * 1024, // 3GB
+
+	// The number of future blocks to consider when estimating the mempool fee.
+	DefaultMempoolFeeEstimatorNumMempoolBlocks: 1,
+
+	// The number of past blocks to consider when estimating the mempool fee.
+	DefaultMempoolFeeEstimatorNumPastBlocks: 50,
+
 	// The peer handshake certificate timeout.
 	HandshakeTimeoutMicroSeconds: uint64(900000000),
 
 	// DisableNetworkManagerRoutines is a testing flag that disables the network manager routines.
 	DisableNetworkManagerRoutines: false,
-=======
-	// The maximum size of the mempool in bytes.
-	DefaultMempoolMaxSizeBytes: 3 * 1024 * 1024 * 1024, // 3GB
-
-	// The number of future blocks to consider when estimating the mempool fee.
-	DefaultMempoolFeeEstimatorNumMempoolBlocks: 1,
-
-	// The number of past blocks to consider when estimating the mempool fee.
-	DefaultMempoolFeeEstimatorNumPastBlocks: 50,
->>>>>>> 93d06c03
 
 	ForkHeights:                 MainnetForkHeights,
 	EncoderMigrationHeights:     GetEncoderMigrationHeights(&MainnetForkHeights),
@@ -1524,22 +1520,20 @@
 	// The maximum number of vested lockup intersections in a lockup transaction.
 	DefaultMaximumVestedIntersectionsPerLockupTransaction: 1000,
 
-<<<<<<< HEAD
+	// The maximum size of the mempool in bytes.
+	DefaultMempoolMaxSizeBytes: 3 * 1024 * 1024 * 1024, // 3GB
+
+	// The number of future blocks to consider when estimating the mempool fee.
+	DefaultMempoolFeeEstimatorNumMempoolBlocks: 1,
+
+	// The number of past blocks to consider when estimating the mempool fee.
+	DefaultMempoolFeeEstimatorNumPastBlocks: 50,
+
 	// The peer handshake certificate timeout.
 	HandshakeTimeoutMicroSeconds: uint64(900000000),
 
 	// DisableNetworkManagerRoutines is a testing flag that disables the network manager routines.
 	DisableNetworkManagerRoutines: false,
-=======
-	// The maximum size of the mempool in bytes.
-	DefaultMempoolMaxSizeBytes: 3 * 1024 * 1024 * 1024, // 3GB
-
-	// The number of future blocks to consider when estimating the mempool fee.
-	DefaultMempoolFeeEstimatorNumMempoolBlocks: 1,
-
-	// The number of past blocks to consider when estimating the mempool fee.
-	DefaultMempoolFeeEstimatorNumPastBlocks: 50,
->>>>>>> 93d06c03
 
 	ForkHeights:                 TestnetForkHeights,
 	EncoderMigrationHeights:     GetEncoderMigrationHeights(&TestnetForkHeights),
