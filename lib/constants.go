--- conflicted
+++ resolved
@@ -270,18 +270,16 @@
 	// to an account balance model for accounting.
 	BalanceModelBlockHeight uint32
 
-<<<<<<< HEAD
-	// ProofOfStakeNewTxnTypesBlockHeight defines the height at which we introduced the
-	// new txn types to support Proof of Stake. These txns include: RegisterAsValidator,
-	// UnregisterAsValidator, Stake, Unstake, and UnlockStake.
-	ProofOfStakeNewTxnTypesBlockHeight uint32
-=======
 	// BlockRewardPatchBlockHeight defines the height at which the block reward excludes
 	// transaction fees from the public key receiving the block reward. This prevents
 	// the recipient of the block reward from paying nothing for their transactions
 	// that are in the block.
 	BlockRewardPatchBlockHeight uint32
->>>>>>> 7b8a7ecc
+
+	// ProofOfStakeNewTxnTypesBlockHeight defines the height at which we introduced the
+	// new txn types to support Proof of Stake. These txns include: RegisterAsValidator,
+	// UnregisterAsValidator, Stake, Unstake, and UnlockStake.
+	ProofOfStakeNewTxnTypesBlockHeight uint32
 
 	// Be sure to update EncoderMigrationHeights as well via
 	// GetEncoderMigrationHeights if you're modifying schema.
@@ -808,13 +806,8 @@
 	// Mon Apr 24 2023 @ 9am PST
 	BalanceModelBlockHeight: uint32(226839),
 
-<<<<<<< HEAD
 	// FIXME: set to real block height when ready
 	ProofOfStakeNewTxnTypesBlockHeight: uint32(math.MaxUint32),
-=======
-	// Tues May 23 2023 @ 9am PST
-	BlockRewardPatchBlockHeight: uint32(235134),
->>>>>>> 7b8a7ecc
 
 	// Be sure to update EncoderMigrationHeights as well via
 	// GetEncoderMigrationHeights if you're modifying schema.
@@ -1088,13 +1081,11 @@
 	// Tues Apr 11 2023 @ 5pm PT
 	BalanceModelBlockHeight: uint32(683058),
 
-<<<<<<< HEAD
+	// Tues May 23 2023 @ 9am PT
+	BlockRewardPatchBlockHeight: uint32(729753),
+
 	// FIXME: set to real block height when ready
 	ProofOfStakeNewTxnTypesBlockHeight: uint32(math.MaxUint32),
-=======
-	// Tues May 23 2023 @ 9am PT
-	BlockRewardPatchBlockHeight: uint32(729753),
->>>>>>> 7b8a7ecc
 
 	// Be sure to update EncoderMigrationHeights as well via
 	// GetEncoderMigrationHeights if you're modifying schema.
