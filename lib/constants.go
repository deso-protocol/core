--- conflicted
+++ resolved
@@ -133,16 +133,12 @@
 	// BuyNowAndNFTSplitsBlockHeight defines the height at which NFTs can be sold at a fixed price instead of an
 	// auction style and allows splitting of NFT royalties to user's other than the post's creator.
 	// FIXME: Currently set to a really high value until we decide when we want this to trigger.
-<<<<<<< HEAD
 	BuyNowAndNFTSplitsBlockHeight = uint32(math.MaxUint32 - 1)
-=======
-	BuyNowNFTBlockHeight = uint32(math.MaxUint32 - 1)
 
 	// DAOCoinBlockHeight defines the height at which DAO Coin and DAO Coin Transfer
 	// transactions will be accepted.
 	// TODO: Update this to a real value when we decide on timing for the fork.
 	DAOCoinBlockHeight = uint32(math.MaxUint32 - 1)
->>>>>>> 63485a23
 )
 
 func (nt NetworkType) String() string {
