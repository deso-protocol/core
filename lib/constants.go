package lib

import (
	"encoding/hex"
	"fmt"
	"github.com/pkg/errors"
	"log"
	"math"
	"math/big"
	"os"
	"path/filepath"
	"reflect"
	"regexp"
	"sort"
	"time"

	"github.com/holiman/uint256"

	"github.com/btcsuite/btcd/chaincfg"
	"github.com/btcsuite/btcd/chaincfg/chainhash"
	"github.com/golang/glog"
	"github.com/shibukawa/configdir"
)

const (
	// ConfigDirVendorName is the enclosing folder for user data.
	// It's required to created a ConfigDir.
	ConfigDirVendorName = "deso"
	// ConfigDirAppName is the folder where we keep user data.
	ConfigDirAppName = "deso"
	// UseridLengthBytes is the number of bytes of entropy to use for
	// a userid.
	UseridLengthBytes = 32

	// These constants are used by the DNS seed code to pick a random last
	// seen time.
	SecondsIn3Days int32 = 24 * 60 * 60 * 3
	SecondsIn4Days int32 = 24 * 60 * 60 * 4

	// MessagesToFetchPerCall is used to limit the number of messages to fetch
	// when getting a user's inbox.
	MessagesToFetchPerInboxCall = 10000
)

type NodeMessage uint32

const (
	NodeRestart NodeMessage = iota
	NodeErase
)

// Snapshot constants
const (
	// GetSnapshotTimeout is used in Peer when we fetch a snapshot chunk, and we need to retry.
	GetSnapshotTimeout = 100 * time.Millisecond

	// SnapshotBlockHeightPeriod is the constant height offset between individual snapshot epochs.
	SnapshotBlockHeightPeriod uint64 = 1000

	// SnapshotBatchSize is the size in bytes of the snapshot batches sent to peers
	SnapshotBatchSize uint32 = 100 << 20 // 100MB

	// DatabaseCacheSize is used to save read operations when fetching records from the main Db.
	DatabaseCacheSize uint = 1000000 // 1M

	// HashToCurveCache is used to save computation on hashing to curve.
	HashToCurveCache uint = 10000 // 10K

	// MetadataRetryCount is used to retry updating data in badger just in case.
	MetadataRetryCount int = 5

	// EnableTimer
	EnableTimer  = true
	DisableTimer = false
)

type NetworkType uint64

const (
	// The different network types. For now we have a mainnet and a testnet.
	// Also create an UNSET value to catch errors.
	NetworkType_UNSET   NetworkType = 0
	NetworkType_MAINNET NetworkType = 1
	NetworkType_TESTNET NetworkType = 2
)

const (
	// This is the header version that the blockchain started with.
	HeaderVersion0 = uint32(0)
	// This version made several changes to the previous header encoding format:
	// - The Nonce field was expanded to 64 bits
	// - Another ExtraNonce field was added to provide *another* 64 bits of entropy,
	//   for a total of 128 bits of entropy in the header that miners can twiddle.
	// - The header height was expanded to 64 bits
	// - The TstampSecs were expanded to 64 bits
	// - All fields were moved from encoding in little-endian to big-endian
	//
	// The benefit of this change is that miners can hash over a wider space without
	// needing to twiddle ExtraData ever.
	//
	// At the time of this writing, the intent is to deploy it in a backwards-compatible
	// fashion, with the eventual goal of phasing out blocks with the previous version.
	HeaderVersion1       = uint32(1)
	CurrentHeaderVersion = HeaderVersion1
)

var (
	MaxUint256, _ = uint256.FromHex("0xffffffffffffffffffffffffffffffffffffffffffffffffffffffffffffffff")

	// These values are used by the DAOCoinLimitOrder logic in order to convert
	// fixed-point numbers to and from their exponentiated representation. For
	// more info on how this works, see the comment on DAOCoinLimitOrderEntry.
	//
	// This value is a uint256 form of 1e38, or 10^38. We mainly use it to represent a
	// "fixed-point" exchange rate when processing limit orders. See the comment on
	// DAOCoinLimitOrderEntry for more info.
	OneE38, _ = uint256.FromHex("0x4b3b4ca85a86c47a098a224000000000") // 1e38
	// This is the number of base units within a single "coin". It is mainly used to
	// convert from base units, which is what we deal with in core, to a human-readable
	// value in the UI. It is equal to 1e18.
	BaseUnitsPerCoin, _ = uint256.FromHex("0xde0b6b3a7640000") // 1e18
)

func (nt NetworkType) String() string {
	switch nt {
	case NetworkType_UNSET:
		return "UNSET"
	case NetworkType_MAINNET:
		return "MAINNET"
	case NetworkType_TESTNET:
		return "TESTNET"
	default:
		return fmt.Sprintf("UNRECOGNIZED(%d) - make sure String() is up to date", nt)
	}
}

const (
	MaxUsernameLengthBytes = 25
)

var (
	UsernameRegex = regexp.MustCompile("^[a-zA-Z0-9_]+$")
	// Profile pics are Base64 encoded plus ": ; ," used in the mime type spec.
	ProfilePicRegex = regexp.MustCompile("^[a-zA-Z0-9+/:;,]+$")

	TikTokShortURLRegex = regexp.MustCompile("^.*(vm\\.tiktok\\.com/)([A-Za-z0-9]{6,12}).*")
	TikTokFullURLRegex  = regexp.MustCompile("^.*((tiktok\\.com/)(v/)|(@[A-Za-z0-9_-]{2,24}/video/)|(embed/v2/))(\\d{0,30}).*")
)

type ForkHeights struct {
	// Global Block Heights:
	// The block height at which various forks occurred including an
	// explanation as to why they're necessary.

	// A dummy height set to zero by default.
	DefaultHeight uint64

	// The most deflationary event in DeSo history has yet to come...
	DeflationBombBlockHeight uint64

	// SalomonFixBlockHeight defines a block height where the protocol implements
	// two changes:
	// 	(1) The protocol now prints founder reward for all buy transactions instead
	//		of just when creators reach a new all time high.
	//		This was decided in order to provide lasting incentive for creators
	//		to utilize the protocol.
	//	(2) A fix was created to deal with a bug accidentally triggered by @salomon.
	//		After a series of buys and sells @salomon was left with a single creator coin
	//		nano in circulation and a single DeSo nano locked. This caused a detach
	//		between @salomon's bonding curve and others on the protocol. As more buys and sells
	//		continued, @salomon's bonding curve continued to detach further and further from its peers.
	// 		At its core, @salomon had too few creator coins in circulation. This fix introduces
	//		this missing supply back into circulation as well as prevented detached Bancor bonding
	//		curves from coming into existence.
	//		^ It was later decided to leave Salomon's coin circulation alone. A fix was introduced
	//		to prevent similar cases from occurring again, but @salomon is left alone.
	SalomonFixBlockHeight uint32

	// DeSoFounderRewardBlockHeight defines a block height where the protocol switches from
	// paying the founder reward in the founder's own creator coin to paying in DeSo instead.
	DeSoFounderRewardBlockHeight uint32

	// BuyCreatorCoinAfterDeletedBalanceEntryFixBlockHeight defines a block height after which the protocol will create
	// a new BalanceEntry when a user purchases a Creator Coin and their current BalanceEntry is deleted.
	// The situation in which a BalanceEntry reaches a deleted state occurs when a user transfers all their holdings
	// of a certain creator to another public key and subsequently purchases that same creator within the same block.
	// This resolves a bug in which users would purchase creator coins after transferring all holdings within the same
	// block and then the creator coins would be added to a deleted balance.  When the Balance Entries are flushed to
	// the database, the user would lose the creator coins they purchased.
	BuyCreatorCoinAfterDeletedBalanceEntryFixBlockHeight uint32

	// ParamUpdaterProfileUpdateFixBlockHeight defines a block height after which the protocol uses the update profile
	// txMeta's ProfilePublicKey when the Param Updater is creating a profile for ProfilePublicKey.
	ParamUpdaterProfileUpdateFixBlockHeight uint32

	// UpdateProfileFixBlockHeight defines the height at which a patch was added to prevent user from
	// updating the profile entry for arbitrary public keys that do not have existing profile entries.
	UpdateProfileFixBlockHeight uint32

	// BrokenNFTBidsFixBlockHeight defines the height at which the deso balance index takes effect
	// for accepting NFT bids.  This is used to fix a fork that was created by nodes running with a corrupted
	// deso balance index, allowing bids to be submitted that were greater than the user's deso balance.
	BrokenNFTBidsFixBlockHeight uint32

	// DeSoDiamondsBlockHeight defines the height at which diamonds will be given in DESO
	// rather than in creator coin.
	// Triggers: 3pm PT on 8/16/2021
	DeSoDiamondsBlockHeight uint32

	// NFTTransfersBlockHeight defines the height at which NFT transfer txns, accept NFT
	// transfer txns, NFT burn txns, and AuthorizeDerivedKey txns will be accepted.
	// Triggers: 12PM PT on 9/15/2021
	NFTTransferOrBurnAndDerivedKeysBlockHeight uint32

	// DeSoV3MessagesBlockHeight defines the height at which messaging key and messsage party
	// entries will be accepted by consensus.
	DeSoV3MessagesBlockHeight uint32

	// BuyNowAndNFTSplitsBlockHeight defines the height at which NFTs can be sold at a fixed price instead of an
	// auction style and allows splitting of NFT royalties to user's other than the post's creator.
	BuyNowAndNFTSplitsBlockHeight uint32

	// DAOCoinBlockHeight defines the height at which DAO Coin and DAO Coin Transfer
	// transactions will be accepted.
	DAOCoinBlockHeight uint32

	ExtraDataOnEntriesBlockHeight uint32

	// DerivedKeySetSpendingLimitsBlockHeight defines the height at which derived key transactions will have their
	// transaction spending limits in the extra data field parsed.
	DerivedKeySetSpendingLimitsBlockHeight uint32

	// DerivedKeyTrackSpendingLimitsBlockHeight defines the height at which derived key's transaction spending limits
	// will come in effect - accounting of DESO spent and transaction counts will begin at this height. These heights
	// are separated to allow developers time to generate new derived keys for their users. NOTE: this must always
	// be greater than or equal to DerivedKeySetSpendingLimitsBlockHeight.
	DerivedKeyTrackSpendingLimitsBlockHeight uint32

	// DAOCoinLimitOrderBlockHeight defines the height at which DAO Coin Limit Order transactions will be accepted.
	DAOCoinLimitOrderBlockHeight uint32

	// DerivedKeyEthSignatureCompatibilityBlockHeight allows authenticating derived keys that were signed with the Ethereum
	// personal_sign signature standard. This in particular allows the usage of MetaMask for issuing derived keys.
	DerivedKeyEthSignatureCompatibilityBlockHeight uint32

	// OrderBookDBFetchOptimizationBlockHeight implements an optimization around fetching orders from the db.
	OrderBookDBFetchOptimizationBlockHeight uint32

	// ParamUpdaterRefactorBlockHeight indicates a point at which we refactored
	// ParamUpdater to use a blockHeight-gated function rather than a constant.
	ParamUpdaterRefactorBlockHeight uint32

	// DeSoUnlimitedDerivedKeysBlockHeight defines the height at which
	// we introduce derived keys without a spending limit.
	DeSoUnlimitedDerivedKeysBlockHeight uint32

	// AssociationsAndAccessGroupsBlockHeight defines the height at which we introduced:
	//   - Access Groups
	//   - User and Post Associations
	//   - Editable NFT posts
	//   - Frozen posts
	AssociationsAndAccessGroupsBlockHeight uint32

	// AssociationsDerivedKeySpendingLimitBlockHeight defines the height at which we
	// introduced a few improvements for associations' derived key spending limits.
	AssociationsDerivedKeySpendingLimitBlockHeight uint32

	// BalanceModelBlockHeight defines the height at which we convert from a UTXO model
	// to an account balance model for accounting.
	BalanceModelBlockHeight uint32

	// ProofOfStakeNewTxnTypesBlockHeight defines the height at which we introduced the
	// new txn types to support Proof of Stake. These txns include: RegisterAsValidator,
	// UnregisterAsValidator, Stake, Unstake, and UnlockStake.
	ProofOfStakeNewTxnTypesBlockHeight uint32

	// Be sure to update EncoderMigrationHeights as well via
	// GetEncoderMigrationHeights if you're modifying schema.
}

// MigrationName is used to store migration heights for DeSoEncoder types. To properly migrate a DeSoEncoder,
// you should:
//  0. Typically, encoder migrations should align with hard fork heights. So the first
//     step is to define a new value in ForkHeights, and set the value accordingly for
//     mainnet, testnet, and regtest param structs. Add a name for your migration so that
//     it can be accessed robustly.
//  1. Define a new block height in the EncoderMigrationHeights struct. This should map
//     1:1 with the fork height defined prior.
//  2. Add conditional statements to the RawEncode / RawDecodeWithoutMetadata methods that
//     trigger at the defined height.
//  3. Add a condition to GetVersionByte to return version associated with the migration height.
//
// So for example, let's say you want to add a migration for UtxoEntry at height 1200.
//
//  0. Add a field to ForkHeight that marks the point at which this entry will come
//     into play:
//     - Add the following to the ForkHeight struct:
//     UtxoEntryTestHeight uint64
//     - Add the following to the individual param structs (MainnetForkHeights, TestnetForkHeights,
//     and RegtestForkHeights):
//     UtxoEntryTestHeight: 1200 (may differ for mainnet vs testnet & regtest)
//     - Add the migration name below DefaultMigration
//     UtxoEntryTestHeight MigrationName = "UtxoEntryTestHeight"
//
//  1. Add a field to the EncoderMigrationHeights that looks like this:
//     UtxoEntryTestHeight MigrationHeight
//
//  2. Modify func (utxoEntry *UtxoEntry) RawEncode/RawDecodeWithoutMetadata. E.g. add the following condition at the
//     end of RawEncodeWithoutMetadata (note the usage of the MigrationName UtxoEntryTestHeight):
//     if MigrationTriggered(blockHeight, UtxoEntryTestHeight) {
//     data = append(data, byte(127))
//     }
//     And this at the end of RawDecodeWithoutMetadata:
//     if MigrationTriggered(blockHeight, UtxoEntryTestHeight) {
//     _, err = rr.ReadByte()
//     if err != nil {
//     return errors.Wrapf(err, "UtxoEntry.Decode: Problem reading random byte.")
//     }
//     }
//     MAKE SURE TO WRITE CORRECT CONDITIONS FOR THE HEIGHTS IN BOTH ENCODE AND DECODE!
//
//  3. Modify func (utxo *UtxoEntry) GetVersionByte to return the correct encoding version depending on the height. Use the
//     function GetMigrationVersion to chain encoder migrations (Note the variadic parameter of GetMigrationVersion and
//     the usage of the MigrationName UtxoEntryTestHeight)
//
//     return GetMigrationVersion(blockHeight, UtxoEntryTestHeight)
//
// That's it!
type MigrationName string
type MigrationHeight struct {
	Height  uint64
	Version byte
	Name    MigrationName
}

const (
	DefaultMigration                     MigrationName = "DefaultMigration"
	UnlimitedDerivedKeysMigration        MigrationName = "UnlimitedDerivedKeysMigration"
	AssociationsAndAccessGroupsMigration MigrationName = "AssociationsAndAccessGroupsMigration"
	BalanceModelMigration                MigrationName = "BalanceModelMigration"
	ProofOfStakeNewTxnTypesMigration     MigrationName = "ProofOfStakeNewTxnTypesMigration"
)

type EncoderMigrationHeights struct {
	DefaultMigration MigrationHeight

	// DeSoUnlimitedDerivedKeys coincides with the DeSoUnlimitedDerivedKeysBlockHeight block
	DeSoUnlimitedDerivedKeys MigrationHeight

	// This coincides with the AssociationsAndAccessGroups block
	AssociationsAndAccessGroups MigrationHeight

	// This coincides with the BalanceModel block
	BalanceModel MigrationHeight

	// This coincides with the ProofOfStakeNewTxnTypesBlockHeight
	ProofOfStakeNewTxnTypesMigration MigrationHeight
}

func GetEncoderMigrationHeights(forkHeights *ForkHeights) *EncoderMigrationHeights {
	return &EncoderMigrationHeights{
		DefaultMigration: MigrationHeight{
			Version: 0,
			Height:  forkHeights.DefaultHeight,
			Name:    DefaultMigration,
		},
		DeSoUnlimitedDerivedKeys: MigrationHeight{
			Version: 1,
			Height:  uint64(forkHeights.DeSoUnlimitedDerivedKeysBlockHeight),
			Name:    UnlimitedDerivedKeysMigration,
		},
		AssociationsAndAccessGroups: MigrationHeight{
			Version: 2,
			Height:  uint64(forkHeights.AssociationsAndAccessGroupsBlockHeight),
			Name:    AssociationsAndAccessGroupsMigration,
		},
		BalanceModel: MigrationHeight{
			Version: 3,
			Height:  uint64(forkHeights.BalanceModelBlockHeight),
			Name:    BalanceModelMigration,
		},
		ProofOfStakeNewTxnTypesMigration: MigrationHeight{
			Version: 4,
			Height:  uint64(forkHeights.ProofOfStakeNewTxnTypesBlockHeight),
			Name:    ProofOfStakeNewTxnTypesMigration,
		},
	}
}
func GetEncoderMigrationHeightsList(forkHeights *ForkHeights) (
	_migrationHeightsList []*MigrationHeight) {

	migrationHeights := GetEncoderMigrationHeights(forkHeights)

	// Read `version:"x"` tags from the EncoderMigrationHeights struct.
	var migrationHeightsList []*MigrationHeight
	elements := reflect.ValueOf(migrationHeights).Elem()
	structFields := elements.Type()
	for ii := 0; ii < structFields.NumField(); ii++ {
		elementField := elements.Field(ii)
		mig := elementField.Interface().(MigrationHeight)
		migCopy := mig
		migrationHeightsList = append(migrationHeightsList, &migCopy)
	}

	sort.Slice(migrationHeightsList, func(i int, j int) bool {
		return migrationHeightsList[i].Height < migrationHeightsList[j].Height
	})
	return migrationHeightsList
}

// DeSoParams defines the full list of possible parameters for the
// DeSo network.
type DeSoParams struct {
	// The network type (mainnet, testnet, etc).
	NetworkType NetworkType
	// Set to true when we're running in regtest mode. This is useful for testing.
	ExtraRegtestParamUpdaterKeys map[PkMapKey]bool
	// The current protocol version we're running.
	ProtocolVersion uint64
	// The minimum protocol version we'll allow a peer we connect to
	// to have.
	MinProtocolVersion uint64
	// Used as a "vanity plate" to identify different DeSo
	// clients. Mainly useful in analyzing the network at
	// a meta level, not in the protocol itself.
	UserAgent string
	// The list of DNS seed hosts to use during bootstrapping.
	DNSSeeds []string

	// A list of DNS seed prefixes and suffixes to use during bootstrapping.
	// These prefixes and suffixes will be scanned and all IPs found will be
	// incorporated into the address manager.
	DNSSeedGenerators [][]string

	// The network parameter for Bitcoin messages as defined by the btcd library.
	// Useful for certain function calls we make to this library.
	BitcoinBtcdParams *chaincfg.Params

	// Because we use the Bitcoin header chain only to process exchanges from
	// BTC to DeSo, we don't need to worry about Bitcoin blocks before a certain
	// point, which is specified by this node. This is basically used to make
	// header download more efficient but it's important to note that if for
	// some reason there becomes a different main chain that is stronger than
	// this one, then we will still switch to that one even with this parameter
	// set such as it is.
	BitcoinStartBlockNode *BlockNode

	// The base58Check-encoded Bitcoin address that users must send Bitcoin to in order
	// to purchase DeSo. Note that, unfortunately, simply using an all-zeros or
	// mostly-all-zeros address or public key doesn't work and, in fact, I found that
	// using almost any address other than this one also doesn't work.
	BitcoinBurnAddress string

	// This is a fee in basis points charged on BitcoinExchange transactions that gets
	// paid to the miners. Basically, if a user burned enough Satoshi to create 100 DeSo,
	// and if the BitcoinExchangeFeeBasisPoints was 1%, then 99 DeSo would be allocated to
	// the user's public key while 1 DeSo would be left as a transaction fee to the miner.
	BitcoinExchangeFeeBasisPoints uint64

	// The amount of time to wait for a Bitcoin txn to broadcast throughout the Bitcoin
	// network before checking for double-spends.
	BitcoinDoubleSpendWaitSeconds float64

	// This field allows us to set the amount purchased at genesis to a non-zero
	// value.
	DeSoNanosPurchasedAtGenesis uint64

	// Port used for network communications among full nodes.
	DefaultSocketPort uint16
	// Port used for the limited JSON API that supports light clients.
	DefaultJSONPort uint16

	// The amount of time we wait when connecting to a peer.
	DialTimeout time.Duration
	// The amount of time we wait to receive a version message from a peer.
	VersionNegotiationTimeout time.Duration

	// The genesis block to use as the base of our chain.
	GenesisBlock *MsgDeSoBlock
	// The expected hash of the genesis block. Should align with what one
	// would get from actually hashing the provided genesis block.
	GenesisBlockHashHex string
	// How often we target a single block to be generated.
	TimeBetweenBlocks time.Duration
	// How many blocks between difficulty retargets.
	TimeBetweenDifficultyRetargets time.Duration
	// Block hashes, when interpreted as big-endian big integers, must be
	// values less than or equal to the difficulty
	// target. The difficulty target is expressed below as a big-endian
	// big integer and is adjusted every TargetTimePerBlock
	// order to keep blocks generating at consistent intervals.
	MinDifficultyTargetHex string
	// We will reject chains that have less than this amount of total work,
	// expressed as a hexadecimal big-endian bigint. Useful for preventing
	// disk-fill attacks, among other things.
	MinChainWorkHex string

	// This is used for determining whether we are still in initial block download.
	// If our tip is older than this, we continue with IBD.
	MaxTipAge time.Duration

	// Do not allow the difficulty to change by more than a factor of this
	// variable during each adjustment period.
	MaxDifficultyRetargetFactor int64
	// Amount of time one must wait before a block reward can be spent.
	BlockRewardMaturity time.Duration
	// When shifting from v0 blocks to v1 blocks, we changed the hash function to
	// DeSoHash, which is technically easier. Thus we needed to apply an adjustment
	// factor in order to phase it in.
	V1DifficultyAdjustmentFactor int64

	// The maximum number of seconds in a future a block timestamp is allowed
	// to be before it is rejected.
	MaxTstampOffsetSeconds uint64

	// The maximum number of bytes that can be allocated to transactions in
	// a block.
	MaxBlockSizeBytes uint64

	// It's useful to set the miner maximum block size to a little lower than the
	// maximum block size in certain cases. For example, on initial launch, setting
	// it significantly lower is a good way to avoid getting hit by spam blocks.
	MinerMaxBlockSizeBytes uint64

	// In order to make public keys more human-readable, we convert
	// them to base58. When we do that, we use a prefix that makes
	// the public keys to become more identifiable. For example, all
	// mainnet public keys start with "X" because we do this.
	Base58PrefixPublicKey  [3]byte
	Base58PrefixPrivateKey [3]byte

	// MaxFetchBlocks is the maximum number of blocks that can be fetched from
	// a peer at one time.
	MaxFetchBlocks uint32

	MiningIterationsPerCycle uint64

	// deso
	MaxUsernameLengthBytes        uint64
	MaxUserDescriptionLengthBytes uint64
	MaxProfilePicLengthBytes      uint64
	MaxProfilePicDimensions       uint64
	MaxPrivateMessageLengthBytes  uint64
	MaxNewMessageLengthBytes      uint64

	StakeFeeBasisPoints         uint64
	MaxPostBodyLengthBytes      uint64
	MaxPostSubLengthBytes       uint64
	MaxStakeMultipleBasisPoints uint64
	MaxCreatorBasisPoints       uint64
	MaxNFTRoyaltyBasisPoints    uint64

	// A list of transactions to apply when initializing the chain. Useful in
	// cases where we want to hard fork or reboot the chain with specific
	// transactions applied.
	SeedTxns []string

	// A list of balances to initialize the blockchain with. This is useful for
	// testing and useful in the event that the devs need to hard fork the chain.
	SeedBalances []*DeSoOutput

	// This is a small fee charged on creator coin transactions. It helps
	// prevent issues related to floating point calculations.
	CreatorCoinTradeFeeBasisPoints uint64
	// These two params define the "curve" that we use when someone buys/sells
	// creator coins. Effectively, this curve amounts to a polynomial of the form:
	// - currentCreatorCoinPrice ~= slope * currentCreatorCoinSupply^(1/reserveRatio-1)
	// Buys and sells effectively take the integral of the curve in opposite directions.
	//
	// To better understand where this curve comes from and how it works, check out
	// the following links. They are all well written so don't be intimidated/afraid to
	// dig in and read them:
	// - Primer on bonding curves: https://medium.com/@simondlr/tokens-2-0-curved-token-bonding-in-curation-markets-1764a2e0bee5
	// - The Uniswap v2 white paper: https://whitepaper.io/document/600/uniswap-whitepaper
	// - The Bancor white paper: https://whitepaper.io/document/52/bancor-whitepaper
	// - Article relating Bancor curves to polynomial curves: https://medium.com/@aventus/token-bonding-curves-547f3a04914
	// - Derivations of the Bancor supply increase/decrease formulas: https://blog.relevant.community/bonding-curves-in-depth-intuition-parametrization-d3905a681e0a
	// - Implementations of Bancor equations in Solidity with code: https://yos.io/2018/11/10/bonding-curves/
	// - Bancor is flawed blog post discussing Bancor edge cases: https://hackingdistributed.com/2017/06/19/bancor-is-flawed/
	// - A mathematica equation sheet with tests that walks through all the
	//   equations. You will need to copy this into a Mathematica notebook to
	//   run it: https://pastebin.com/raw/M4a1femY
	CreatorCoinSlope        *big.Float
	CreatorCoinReserveRatio *big.Float

	// CreatorCoinAutoSellThresholdNanos defines two things. The first is the minimum amount
	// of creator coins a user must purchase in order for a transaction to be valid. Secondly
	// it defines the point at which a sell operation will auto liquidate all remaining holdings.
	// For example if I hold 1000 nanos of creator coins and sell x nanos such that
	// 1000 - x < CreatorCoinAutoSellThresholdNanos, we auto liquidate the remaining holdings.
	// It does this to prevent issues with floating point rounding that can arise.
	// This value should be chosen such that the chain is resistant to "phantom nanos." Phantom nanos
	// are tiny amounts of CreatorCoinsInCirculation/DeSoLocked which can cause
	// the effective reserve ratio to deviate from the expected reserve ratio of the bancor curve.
	// A higher CreatorCoinAutoSellThresholdNanos makes it prohibitively expensive for someone to
	// attack the bancor curve to any meaningful measure.
	CreatorCoinAutoSellThresholdNanos uint64

	// StakeLockupEpochDuration is the number of epochs that a
	// user must wait before unlocking their unstaked stake.
<<<<<<< HEAD
=======
	// TODO: Move this to GlobalParamsEntry.
>>>>>>> 5c37ce05
	StakeLockupEpochDuration uint64

	ForkHeights ForkHeights

	EncoderMigrationHeights     *EncoderMigrationHeights
	EncoderMigrationHeightsList []*MigrationHeight
}

var RegtestForkHeights = ForkHeights{
	DefaultHeight:                0,
	DeflationBombBlockHeight:     0,
	SalomonFixBlockHeight:        uint32(0),
	DeSoFounderRewardBlockHeight: uint32(0),
	BuyCreatorCoinAfterDeletedBalanceEntryFixBlockHeight: uint32(0),
	ParamUpdaterProfileUpdateFixBlockHeight:              uint32(0),
	UpdateProfileFixBlockHeight:                          uint32(0),
	BrokenNFTBidsFixBlockHeight:                          uint32(0),
	DeSoDiamondsBlockHeight:                              uint32(0),
	NFTTransferOrBurnAndDerivedKeysBlockHeight:           uint32(0),
	DeSoV3MessagesBlockHeight:                            uint32(0),
	BuyNowAndNFTSplitsBlockHeight:                        uint32(0),
	DAOCoinBlockHeight:                                   uint32(0),
	ExtraDataOnEntriesBlockHeight:                        uint32(0),
	DerivedKeySetSpendingLimitsBlockHeight:               uint32(0),
	DerivedKeyTrackSpendingLimitsBlockHeight:             uint32(0),
	DAOCoinLimitOrderBlockHeight:                         uint32(0),
	DerivedKeyEthSignatureCompatibilityBlockHeight:       uint32(0),
	OrderBookDBFetchOptimizationBlockHeight:              uint32(0),
	ParamUpdaterRefactorBlockHeight:                      uint32(0),
	DeSoUnlimitedDerivedKeysBlockHeight:                  uint32(0),
	AssociationsAndAccessGroupsBlockHeight:               uint32(0),
	AssociationsDerivedKeySpendingLimitBlockHeight:       uint32(0),
	// For convenience, we set the block height to 1 since the
	// genesis block was created using the utxo model.
	BalanceModelBlockHeight:            uint32(1),
	ProofOfStakeNewTxnTypesBlockHeight: uint32(1),

	// Be sure to update EncoderMigrationHeights as well via
	// GetEncoderMigrationHeights if you're modifying schema.
}

// EnableRegtest allows for local development and testing with incredibly fast blocks with block rewards that
// can be spent as soon as they are mined. It also removes the default testnet seeds
func (params *DeSoParams) EnableRegtest() {
	if params.NetworkType != NetworkType_TESTNET {
		glog.Error("Regtest mode can only be enabled in testnet mode")
		return
	}

	// Add a key defined in n0_test to the ParamUpdater set when running in regtest mode.
	// Seed: verb find card ship another until version devote guilt strong lemon six
	params.ExtraRegtestParamUpdaterKeys = map[PkMapKey]bool{}
	params.ExtraRegtestParamUpdaterKeys[MakePkMapKey(MustBase58CheckDecode(
		"tBCKVERmG9nZpHTk2AVPqknWc1Mw9HHAnqrTpW1RnXpXMQ4PsQgnmV"))] = true

	// Clear the seeds
	params.DNSSeeds = []string{}

	// Mine blocks incredibly quickly
	params.TimeBetweenBlocks = 2 * time.Second
	params.TimeBetweenDifficultyRetargets = 6 * time.Second
	// Make sure we don't care about blockchain tip age.
	params.MaxTipAge = 1000000 * time.Hour

	// Allow block rewards to be spent instantly
	params.BlockRewardMaturity = 0

	// In regtest, we start all the fork heights at zero. These can be adjusted
	// for testing purposes to ensure that a transition does not cause issues.
	params.ForkHeights = RegtestForkHeights
	params.EncoderMigrationHeights = GetEncoderMigrationHeights(&params.ForkHeights)
	params.EncoderMigrationHeightsList = GetEncoderMigrationHeightsList(&params.ForkHeights)
}

// GenesisBlock defines the genesis block used for the DeSo mainnet and testnet
var (
	ArchitectPubKeyBase58Check = "BC1YLg3oh6Boj8e2boCo1vQCYHLk1rjsHF6jthBdvSw79bixQvKK6Qa"
	// This is the public key corresponding to the BitcoinBurnAddress on mainnet.
	BurnPubKeyBase58Check = "BC1YLjWBf2qnDJmi8HZzzCPeXqy4dCKq95oqqzerAyW8MUTbuXTb1QT"

	GenesisBlock = MsgDeSoBlock{
		Header: &MsgDeSoHeader{
			Version:               0,
			PrevBlockHash:         &BlockHash{},
			TransactionMerkleRoot: mustDecodeHexBlockHash("4b71d103dd6fff1bd6110bc8ed0a2f3118bbe29a67e45c6c7d97546ad126906f"),
			TstampSecs:            uint64(1610948544),
			Height:                uint64(0),
			Nonce:                 uint64(0),
		},
		Txns: []*MsgDeSoTxn{
			{
				TxInputs: []*DeSoInput{},
				// The outputs in the genesis block aren't actually used by anything, but
				// including them helps our block explorer return the genesis transactions
				// without needing an explicit special case.
				TxOutputs: SeedBalances,
				// TODO: Pick a better string
				TxnMeta: &BlockRewardMetadataa{
					ExtraData: []byte(
						"They came here, to the New World. World 2.0, version 1776."),
				},
				// A signature is not required for BLOCK_REWARD transactions since they
				// don't spend anything.
			},
		},
	}
	GenesisBlockHashHex = "5567c45b7b83b604f9ff5cb5e88dfc9ad7d5a1dd5818dd19e6d02466f47cbd62"
	GenesisBlockHash    = mustDecodeHexBlockHash(GenesisBlockHashHex)
)

func GetParamUpdaterPublicKeys(blockHeight uint32, params *DeSoParams) map[PkMapKey]bool {
	// We use legacy paramUpdater values before this block height
	var paramUpdaterKeys map[PkMapKey]bool
	if blockHeight < params.ForkHeights.ParamUpdaterRefactorBlockHeight {
		paramUpdaterKeys = map[PkMapKey]bool{
			// 19Hg2mAJUTKFac2F2BBpSEm7BcpkgimrmD
			MakePkMapKey(MustBase58CheckDecode(ArchitectPubKeyBase58Check)):                                true,
			MakePkMapKey(MustBase58CheckDecode("BC1YLiXwGTte8oXEEVzm4zqtDpGRx44Y4rqbeFeAs5MnzsmqT5RcqkW")): true,
			MakePkMapKey(MustBase58CheckDecode("BC1YLgGLKjuHUFZZQcNYrdWRrHsDKUofd9MSxDq4NY53x7vGt4H32oZ")): true,
			MakePkMapKey(MustBase58CheckDecode("BC1YLj8UkNMbCsmTUTx5Z2bhtp8q86csDthRmK6zbYstjjbS5eHoGkr")): true,
			MakePkMapKey(MustBase58CheckDecode("BC1YLgD1f7yw7Ue8qQiW7QMBSm6J7fsieK5rRtyxmWqL2Ypra2BAToc")): true,
			MakePkMapKey(MustBase58CheckDecode("BC1YLfz4GH3Gfj6dCtBi8bNdNTbTdcibk8iCZS75toUn4UKZaTJnz9y")): true,
			MakePkMapKey(MustBase58CheckDecode("BC1YLfoSyJWKjHGnj5ZqbSokC3LPDNBMDwHX3ehZDCA3HVkFNiPY5cQ")): true,
		}
	} else {
		paramUpdaterKeys = map[PkMapKey]bool{
			MakePkMapKey(MustBase58CheckDecode("BC1YLgKBcYwyWCqnBHKoJY2HX1sc38A7JuA2jMNEmEXfcRpc7D6Hyiu")): true,
			MakePkMapKey(MustBase58CheckDecode("BC1YLfrtYZs4mCeSALnjTUZMdcwsWNHoNaG5gWWD5WyvRrWNTGWWq1q")): true,
			MakePkMapKey(MustBase58CheckDecode("BC1YLiABrQ1P5pKXdm8S1vj1annx6D8Asku5CXX477dpwYXDamprpWd")): true,
			MakePkMapKey(MustBase58CheckDecode("BC1YLfqYyePuSYPVFB2mdh9Dss7PJ9j5vJts87b9zGbVJhQDjCJNdjb")): true,
			MakePkMapKey(MustBase58CheckDecode("BC1YLjDmDtymghnMgAPmTCyykqhcNR19sgSS7pWNd36FXTZpUZNHypj")): true,
		}
	}

	// Add extra paramUpdater keys when we're in regtest mode. This is useful in
	// tests where we need to mess with things.
	for kk, vv := range params.ExtraRegtestParamUpdaterKeys {
		paramUpdaterKeys[kk] = vv
	}

	return paramUpdaterKeys
}

// GlobalDeSoParams is a global instance of DeSoParams that can be used inside nested functions, like encoders, without
// having to pass DeSoParams everywhere. It can be set when node boots. Testnet params are used as default.
// FIXME: This shouldn't be used a lot.
var GlobalDeSoParams = DeSoTestnetParams

var MainnetForkHeights = ForkHeights{
	DefaultHeight:                0,
	DeflationBombBlockHeight:     33783,
	SalomonFixBlockHeight:        uint32(15270),
	DeSoFounderRewardBlockHeight: uint32(21869),
	BuyCreatorCoinAfterDeletedBalanceEntryFixBlockHeight: uint32(39713),
	ParamUpdaterProfileUpdateFixBlockHeight:              uint32(39713),
	UpdateProfileFixBlockHeight:                          uint32(46165),
	BrokenNFTBidsFixBlockHeight:                          uint32(46917),
	DeSoDiamondsBlockHeight:                              uint32(52112),
	NFTTransferOrBurnAndDerivedKeysBlockHeight:           uint32(60743),

	// Mon Jan 24 2022 @ 12pm PST
	DeSoV3MessagesBlockHeight:     uint32(98474),
	BuyNowAndNFTSplitsBlockHeight: uint32(98474),
	DAOCoinBlockHeight:            uint32(98474),

	ExtraDataOnEntriesBlockHeight:            uint32(130901),
	DerivedKeySetSpendingLimitsBlockHeight:   uint32(130901),
	DerivedKeyTrackSpendingLimitsBlockHeight: uint32(130901),
	DAOCoinLimitOrderBlockHeight:             uint32(130901),

	// Fri Jun 9 2022 @ 12pm PT
	DerivedKeyEthSignatureCompatibilityBlockHeight: uint32(137173),
	OrderBookDBFetchOptimizationBlockHeight:        uint32(137173),

	ParamUpdaterRefactorBlockHeight: uint32(141193),

	// Mon Sept 19 2022 @ 12pm PST
	DeSoUnlimitedDerivedKeysBlockHeight: uint32(166066),

	// Mon Feb 6 2023 @ 9am PST
	AssociationsAndAccessGroupsBlockHeight: uint32(205386),

	// Wed Mar 8 2023 @ 5pm PST
	AssociationsDerivedKeySpendingLimitBlockHeight: uint32(213487),

	// Mon Apr 24 2023 @ 9am PST
	BalanceModelBlockHeight: uint32(226839),

	// FIXME: set to real block height when ready
	ProofOfStakeNewTxnTypesBlockHeight: uint32(math.MaxUint32),

	// Be sure to update EncoderMigrationHeights as well via
	// GetEncoderMigrationHeights if you're modifying schema.
}

// DeSoMainnetParams defines the DeSo parameters for the mainnet.
var DeSoMainnetParams = DeSoParams{
	NetworkType:        NetworkType_MAINNET,
	ProtocolVersion:    1,
	MinProtocolVersion: 1,
	UserAgent:          "Architect",
	DNSSeeds: []string{
		"deso.coinbase.com",
		"deso.gemini.com",
		"deso.kraken.com",
		"deso.bitstamp.com",
		"deso.bitfinex.com",
		"deso.binance.com",
		"deso.hbg.com",
		"deso.okex.com",
		"deso.bithumb.com",
		"deso.upbit.com",
	},
	DNSSeedGenerators: [][]string{
		{
			"deso-seed-",
			".io",
		},
	},

	GenesisBlock:        &GenesisBlock,
	GenesisBlockHashHex: GenesisBlockHashHex,
	// This is used as the starting difficulty for the chain.
	MinDifficultyTargetHex: "000001FFFF000000000000000000000000000000000000000000000000000000",

	// Run with --v=2 and look for "cum work" output from miner.go
	MinChainWorkHex: "000000000000000000000000000000000000000000000000006314f9a85a949b",

	MaxTipAge: 24 * time.Hour,

	// ===================================================================================
	// Mainnet Bitcoin config
	// ===================================================================================
	BitcoinBtcdParams:  &chaincfg.MainNetParams,
	BitcoinBurnAddress: "1PuXkbwqqwzEYo9SPGyAihAge3e9Lc71b",

	// We use a start node that is near the tip of the Bitcoin header chain. Doing
	// this allows us to bootstrap Bitcoin transactions much more quickly without
	// compromising on security because, if this node ends up not being on the best
	// chain one day (which would be completely ridiculous anyhow because it would mean that
	// days or months of bitcoin transactions got reverted), our code will still be
	// able to robustly switch to an alternative chain that has more work. It's just
	// much faster if the best chain is the one that has this start node in it (similar
	// to the --assumevalid Bitcoin flag).
	//
	// Process for generating this config:
	// - Find a node config from the scripts/nodes folder (we used n0)
	// - Make sure the logging for bitcoin_manager is set to 2. --vmodule="bitcoin_manager=2"
	// - Run the node config (./n0)
	// - A line should print every time there's a difficulty adjustment with the parameters
	//   required below (including "DiffBits"). Just copy those into the below and
	//   everything should work.
	// - Oh and you might have to set BitcoinMinChainWorkHex to something lower/higher. The
	//   value should equal the amount of work it takes to get from whatever start node you
	//   choose and the tip. This is done by running once, letting it fail, and then rerunning
	//   with the value it outputs.
	BitcoinStartBlockNode: NewBlockNode(
		nil,
		mustDecodeHexBlockHashBitcoin("000000000000000000092d577cc673bede24b6d7199ee69c67eeb46c18fc978c"),
		// Note the height is always one greater than the parent node.
		653184,
		_difficultyBitsToHash(386798414),
		// CumWork shouldn't matter.
		big.NewInt(0),
		// We are bastardizing the DeSo header to store Bitcoin information here.
		&MsgDeSoHeader{
			TstampSecs: 1602950620,
			Height:     0,
		},
		StatusBitcoinHeaderValidated,
	),

	BitcoinExchangeFeeBasisPoints: 10,
	BitcoinDoubleSpendWaitSeconds: 5.0,
	DeSoNanosPurchasedAtGenesis:   uint64(6000000000000000),
	DefaultSocketPort:             uint16(17000),
	DefaultJSONPort:               uint16(17001),

	DialTimeout:               30 * time.Second,
	VersionNegotiationTimeout: 30 * time.Second,

	BlockRewardMaturity: time.Hour * 3,

	V1DifficultyAdjustmentFactor: 10,

	// Use a five-minute block time. Although a shorter block time seems like
	// it would improve the user experience, the reality is that zero-confirmation
	// transactions can usually be relied upon to give the user the illusion of
	// instant gratification (particularly since we implement a limited form of
	// RBF that makes it difficult to reverse transactions once they're in the
	// mempool of nodes). Moreover, longer block times mean we require fewer
	// headers to be downloaded by light clients in the long run, which is a
	// big win in terms of performance.
	TimeBetweenBlocks: 5 * time.Minute,
	// We retarget the difficulty every day. Note this value must
	// ideally be evenly divisible by TimeBetweenBlocks.
	TimeBetweenDifficultyRetargets: 24 * time.Hour,
	// Difficulty can't decrease to below 25% of its previous value or increase
	// to above 400% of its previous value.
	MaxDifficultyRetargetFactor: 4,
	Base58PrefixPublicKey:       [3]byte{0xcd, 0x14, 0x0},
	Base58PrefixPrivateKey:      [3]byte{0x35, 0x0, 0x0},

	// Reject blocks that are more than two hours in the future.
	MaxTstampOffsetSeconds: 2 * 60 * 60,

	// We use a max block size of 16MB. This translates to 100-200 posts per
	// second depending on the size of the post, which should support around
	// ten million active users. We compute this by taking Twitter, which averages
	// 6,000 posts per second at 300M daus => 10M/300M*6,000=200 posts per second. This
	// generates about 1.6TB per year of data, which means that nodes will
	// have to have a lot of space. This seems fine, however,
	// because space is cheap and it's easy to spin up a cloud machine with
	// tens of terabytes of space.
	MaxBlockSizeBytes: 16000000,

	// We set this to be lower initially to avoid winding up with really big
	// spam blocks in the event someone tries to abuse the initially low min
	// fee rates.
	MinerMaxBlockSizeBytes: 2000000,

	// This takes about ten seconds on a reasonable CPU, which makes sense given
	// a 10 minute block time.
	MiningIterationsPerCycle: 95000,

	MaxUsernameLengthBytes: MaxUsernameLengthBytes,

	MaxUserDescriptionLengthBytes: 20000,

	MaxProfilePicLengthBytes: 20000,
	MaxProfilePicDimensions:  100,

	// MaxPrivateMessageLengthBytes is the maximum number of bytes of encrypted
	// data a private message is allowed to include in an PrivateMessage transaction.
	MaxPrivateMessageLengthBytes: 10000,

	// MaxNewMessageLengthBytes is the maximum number of bytes of encrypted
	// data a new message is allowed to include in an NewMessage transaction.
	MaxNewMessageLengthBytes: 10000,

	// Set the stake fee to 10%
	StakeFeeBasisPoints: 10 * 100,
	// TODO(performance): We're currently storing posts using HTML, which is
	// basically 2x as verbose as it needs to be for no reason. We should
	// consider storing stuff as markdown instead, which we can do with
	// the richtext editor thing that we have.
	MaxPostBodyLengthBytes: 20000,
	MaxPostSubLengthBytes:  140,
	// 10x is the max for the truly highly motivated individuals.
	MaxStakeMultipleBasisPoints: 10 * 100 * 100,
	// 100% is the max creator percentage. Not sure why you'd buy such a coin
	// but whatever.
	MaxCreatorBasisPoints:    100 * 100,
	MaxNFTRoyaltyBasisPoints: 100 * 100,

	// Use a canonical set of seed transactions.
	SeedTxns: SeedTxns,

	// Set some seed balances if desired
	SeedBalances: SeedBalances,

	// Just charge one basis point on creator coin trades for now.
	CreatorCoinTradeFeeBasisPoints: 1,
	// Note that Uniswap is quadratic (i.e. its price equation is
	// - price ~= currentCreatorCoinSupply^2,
	// and we think quadratic makes sense in this context as well.
	CreatorCoinSlope:        NewFloat().SetFloat64(0.003),
	CreatorCoinReserveRatio: NewFloat().SetFloat64(0.3333333),

	// 10 was seen as a threshold reachable in almost all transaction.
	// It's just high enough where you avoid drifting creating coin
	// reserve ratios.
	CreatorCoinAutoSellThresholdNanos: uint64(10),

	// Unstaked stake can be unlocked after a minimum of N elapsed epochs.
	StakeLockupEpochDuration: uint64(3),

	ForkHeights:                 MainnetForkHeights,
	EncoderMigrationHeights:     GetEncoderMigrationHeights(&MainnetForkHeights),
	EncoderMigrationHeightsList: GetEncoderMigrationHeightsList(&MainnetForkHeights),
}

func mustDecodeHexBlockHashBitcoin(ss string) *BlockHash {
	hash, err := chainhash.NewHashFromStr(ss)
	if err != nil {
		panic(any(errors.Wrapf(err, "mustDecodeHexBlockHashBitcoin: Problem decoding block hash: %v", ss)))
	}
	return (*BlockHash)(hash)
}

func MustDecodeHexBlockHash(ss string) *BlockHash {
	return mustDecodeHexBlockHash(ss)
}

func mustDecodeHexBlockHash(ss string) *BlockHash {
	bb, err := hex.DecodeString(ss)
	if err != nil {
		log.Fatalf("Problem decoding hex string to bytes: (%s): %v", ss, err)
	}
	if len(bb) != 32 {
		log.Fatalf("mustDecodeHexBlockHash: Block hash has length (%d) but should be (%d)", len(bb), 32)
	}
	ret := BlockHash{}
	copy(ret[:], bb)
	return &ret
}

var TestnetForkHeights = ForkHeights{
	// Get testnet height from here:
	// - https://explorer.deso.org/?query-node=https:%2F%2Ftest.deso.org

	// Initially, testnet fork heights were the same as mainnet heights
	// This changed when we spun up a real testnet that runs independently
	DefaultHeight:                0,
	DeflationBombBlockHeight:     33783,
	SalomonFixBlockHeight:        uint32(15270),
	DeSoFounderRewardBlockHeight: uint32(21869),
	BuyCreatorCoinAfterDeletedBalanceEntryFixBlockHeight: uint32(39713),
	ParamUpdaterProfileUpdateFixBlockHeight:              uint32(39713),
	UpdateProfileFixBlockHeight:                          uint32(46165),
	BrokenNFTBidsFixBlockHeight:                          uint32(46917),
	DeSoDiamondsBlockHeight:                              uint32(52112),
	NFTTransferOrBurnAndDerivedKeysBlockHeight:           uint32(60743),

	// Flags after this point can differ from mainnet

	// Thu Jan 20 2022 @ 12pm PST
	DeSoV3MessagesBlockHeight:     uint32(97322),
	BuyNowAndNFTSplitsBlockHeight: uint32(97322),
	DAOCoinBlockHeight:            uint32(97322),

	// Wed Apr 20 2022 @ 9am ET
	ExtraDataOnEntriesBlockHeight:          uint32(304087),
	DerivedKeySetSpendingLimitsBlockHeight: uint32(304087),
	// Add 18h for the spending limits to be checked, since this is how we're
	// going to do it on mainnet. Testnet produces 60 blocks per hour.
	DerivedKeyTrackSpendingLimitsBlockHeight: uint32(304087 + 18*60),
	DAOCoinLimitOrderBlockHeight:             uint32(304087),

	// Thu Jun 9 2022 @ 11:59pm PT
	DerivedKeyEthSignatureCompatibilityBlockHeight: uint32(360584),
	OrderBookDBFetchOptimizationBlockHeight:        uint32(360584),

	ParamUpdaterRefactorBlockHeight: uint32(373536),

	// Tues Sept 13 2022 @ 10am PT
	DeSoUnlimitedDerivedKeysBlockHeight: uint32(467217),

	// Tues Jan 24 2023 @ 1pm PT
	AssociationsAndAccessGroupsBlockHeight: uint32(596555),

	// Mon Mar 6 2023 @ 7pm PT
	AssociationsDerivedKeySpendingLimitBlockHeight: uint32(642270),

	// Tues Apr 11 2023 @ 5pm PT
	BalanceModelBlockHeight: uint32(683058),

	// FIXME: set to real block height when ready
	ProofOfStakeNewTxnTypesBlockHeight: uint32(math.MaxUint32),

	// Be sure to update EncoderMigrationHeights as well via
	// GetEncoderMigrationHeights if you're modifying schema.
}

// DeSoTestnetParams defines the DeSo parameters for the testnet.
var DeSoTestnetParams = DeSoParams{
	NetworkType:        NetworkType_TESTNET,
	ProtocolVersion:    0,
	MinProtocolVersion: 0,
	UserAgent:          "Architect",
	DNSSeeds: []string{
		"dorsey.bitclout.com",
	},
	DNSSeedGenerators: [][]string{},

	// ===================================================================================
	// Testnet Bitcoin config
	// ===================================================================================
	BitcoinBtcdParams:             &chaincfg.TestNet3Params,
	BitcoinBurnAddress:            "mhziDsPWSMwUqvZkVdKY92CjesziGP3wHL",
	BitcoinExchangeFeeBasisPoints: 10,
	BitcoinDoubleSpendWaitSeconds: 5.0,
	DeSoNanosPurchasedAtGenesis:   uint64(6000000000000000),

	// See comment in mainnet config.
	BitcoinStartBlockNode: NewBlockNode(
		nil,
		mustDecodeHexBlockHashBitcoin("000000000000003aae8fb976056413aa1d863eb5bee381ff16c9642283b1da1a"),
		1897056,
		_difficultyBitsToHash(424073553),

		// CumWork: We set the work of the start node such that, when added to all of the
		// blocks that follow it, it hurdles the min chain work.
		big.NewInt(0),
		// We are bastardizing the DeSo header to store Bitcoin information here.
		&MsgDeSoHeader{
			TstampSecs: 1607659152,
			Height:     0,
		},
		StatusBitcoinHeaderValidated,
	),

	// ===================================================================================
	// Testnet socket config
	// ===================================================================================
	DefaultSocketPort: uint16(18000),
	DefaultJSONPort:   uint16(18001),

	DialTimeout:               30 * time.Second,
	VersionNegotiationTimeout: 30 * time.Second,

	GenesisBlock:        &GenesisBlock,
	GenesisBlockHashHex: GenesisBlockHashHex,

	// Use a faster block time in the testnet.
	TimeBetweenBlocks: 1 * time.Minute,
	// Use a very short difficulty retarget period in the testnet.
	TimeBetweenDifficultyRetargets: 3 * time.Minute,
	// This is used as the starting difficulty for the chain.
	MinDifficultyTargetHex: "0090000000000000000000000000000000000000000000000000000000000000",
	// Minimum amount of work a valid chain needs to have. Useful for preventing
	// disk-fill attacks, among other things.
	//MinChainWorkHex: "000000000000000000000000000000000000000000000000000000011883b96c",
	MinChainWorkHex: "0000000000000000000000000000000000000000000000000000000000000000",

	// TODO: Set to one day when we launch the testnet. In the meantime this value
	// is more useful for local testing.
	MaxTipAge: time.Hour * 24,

	// Difficulty can't decrease to below 50% of its previous value or increase
	// to above 200% of its previous value.
	MaxDifficultyRetargetFactor: 2,
	// Miners need to wait some time before spending their block reward.
	BlockRewardMaturity: 5 * time.Minute,

	V1DifficultyAdjustmentFactor: 10,

	// Reject blocks that are more than two hours in the future.
	MaxTstampOffsetSeconds: 2 * 60 * 60,

	// We use a max block size of 1MB. This seems to work well for BTC and
	// most of our data doesn't need to be stored on the blockchain anyway.
	MaxBlockSizeBytes: 1000000,

	// We set this to be lower initially to avoid winding up with really big
	// spam blocks in the event someone tries to abuse the initially low min
	// fee rates.
	MinerMaxBlockSizeBytes: 1000000,

	Base58PrefixPublicKey:  [3]byte{0x11, 0xc2, 0x0},
	Base58PrefixPrivateKey: [3]byte{0x4f, 0x6, 0x1b},

	MiningIterationsPerCycle: 9500,

	// deso
	MaxUsernameLengthBytes: MaxUsernameLengthBytes,

	MaxUserDescriptionLengthBytes: 20000,

	MaxProfilePicLengthBytes: 20000,
	MaxProfilePicDimensions:  100,

	// MaxPrivateMessageLengthBytes is the maximum number of bytes of encrypted
	// data a private message is allowed to include in an PrivateMessage transaction.
	MaxPrivateMessageLengthBytes: 10000,

	// MaxNewMessageLengthBytes is the maximum number of bytes of encrypted
	// data a new message is allowed to include in an NewMessage transaction.
	MaxNewMessageLengthBytes: 10000,

	// Set the stake fee to 5%
	StakeFeeBasisPoints: 5 * 100,
	// TODO(performance): We're currently storing posts using HTML, which
	// basically 2x as verbose as it needs to be for basically no reason.
	// We should consider storing stuff as markdown instead, which we can
	// do with the richtext editor thing that we have.
	MaxPostBodyLengthBytes: 50000,
	MaxPostSubLengthBytes:  140,
	// 10x is the max for the truly highly motivated individuals.
	MaxStakeMultipleBasisPoints: 10 * 100 * 100,
	// 100% is the max creator percentage. Not sure why you'd buy such a coin
	// but whatever.
	MaxCreatorBasisPoints:    100 * 100,
	MaxNFTRoyaltyBasisPoints: 100 * 100,

	// Use a canonical set of seed transactions.
	SeedTxns: TestSeedTxns,

	// Set some seed balances if desired
	// Note: For now these must be the same as mainnet because GenesisBlock is the same
	SeedBalances: SeedBalances,

	// Just charge one basis point on creator coin trades for now.
	CreatorCoinTradeFeeBasisPoints: 1,
	// Note that Uniswap is quadratic (i.e. its price equation is
	// - price ~= currentCreatorCoinSupply^2,
	// and we think quadratic makes sense in this context as well.
	CreatorCoinSlope:        NewFloat().SetFloat64(0.003),
	CreatorCoinReserveRatio: NewFloat().SetFloat64(0.3333333),

	// 10 was seen as a threshold reachable in almost all transaction.
	// It's just high enough where you avoid drifting creating coin
	// reserve ratios.
	CreatorCoinAutoSellThresholdNanos: uint64(10),

	// Unstaked stake can be unlocked after a minimum of N elapsed epochs.
	StakeLockupEpochDuration: uint64(3),

	ForkHeights:                 TestnetForkHeights,
	EncoderMigrationHeights:     GetEncoderMigrationHeights(&TestnetForkHeights),
	EncoderMigrationHeightsList: GetEncoderMigrationHeightsList(&TestnetForkHeights),
}

// GetDataDir gets the user data directory where we store files
// in a cross-platform way.
func GetDataDir(params *DeSoParams) string {
	configDirs := configdir.New(
		ConfigDirVendorName, ConfigDirAppName)
	dirString := configDirs.QueryFolders(configdir.Global)[0].Path
	dataDir := filepath.Join(dirString, params.NetworkType.String())
	if err := os.MkdirAll(dataDir, os.ModePerm); err != nil {
		log.Fatalf("GetDataDir: Could not create data directories (%s): %v", dataDir, err)
	}
	return dataDir
}

func VersionByteToMigrationHeight(version byte, params *DeSoParams) (_blockHeight uint64) {
	for _, migrationHeight := range params.EncoderMigrationHeightsList {
		if migrationHeight.Version == version {
			return migrationHeight.Height
		}
	}
	return 0
}

// Defines keys that may exist in a transaction's ExtraData map
const (
	// Key in transaction's extra data map that points to a post that the current transaction is reposting
	RepostedPostHash = "RecloutedPostHash"
	// Key in transaction's extra map -- The presence of this key indicates that this post is a repost with a quote.
	IsQuotedRepostKey = "IsQuotedReclout"
	// Key in transaction's extra data map that freezes a post rendering it immutable.
	IsFrozenKey = "IsFrozen"

	// Keys for a GlobalParamUpdate transaction's extra data map.
	USDCentsPerBitcoinKey                  = "USDCentsPerBitcoin"
	MinNetworkFeeNanosPerKBKey             = "MinNetworkFeeNanosPerKB"
	CreateProfileFeeNanosKey               = "CreateProfileFeeNanos"
	CreateNFTFeeNanosKey                   = "CreateNFTFeeNanos"
	MaxCopiesPerNFTKey                     = "MaxCopiesPerNFT"
	MaxNonceExpirationBlockHeightOffsetKey = "MaxNonceExpirationBlockHeightOffset"
	ForbiddenBlockSignaturePubKeyKey       = "ForbiddenBlockSignaturePubKey"

	DiamondLevelKey    = "DiamondLevel"
	DiamondPostHashKey = "DiamondPostHash"

	// Key in transaction's extra data map containing the derived key used in signing the txn.
	DerivedPublicKey = "DerivedPublicKey"

	// Messaging keys
	MessagingPublicKey             = "MessagingPublicKey"
	SenderMessagingPublicKey       = "SenderMessagingPublicKey"
	SenderMessagingGroupKeyName    = "SenderMessagingGroupKeyName"
	RecipientMessagingPublicKey    = "RecipientMessagingPublicKey"
	RecipientMessagingGroupKeyName = "RecipientMessagingGroupKeyName"

	// Key in transaction's extra data map. If it is there, the NFT is a "Buy Now" NFT and this is the Buy Now Price
	BuyNowPriceKey = "BuyNowPriceNanos"

	// Key in transaction's extra data map. If present, the value represents a map of pkid to basis points representing
	// the amount of royalties the pkid should receive upon sale of this NFT.
	DESORoyaltiesMapKey = "DESORoyaltiesMap"

	// Key in transaction's extra data map. If present, the value represents a map of pkid to basis points representing
	// the amount of royalties that should be added to pkid's creator coin upon sale of this NFT.
	CoinRoyaltiesMapKey = "CoinRoyaltiesMap"

	// Used to distinguish v3 messages from previous iterations
	MessagesVersionString = "V"
	MessagesVersion1      = 1
	MessagesVersion2      = 2
	MessagesVersion3      = 3

	// Key in transaction's extra data map. If present, this value represents the Node ID of the running node. This maps
	// to the map of nodes in ./lib/nodes.go
	NodeSourceMapKey = "NodeSource"

	// TransactionSpendingLimit
	TransactionSpendingLimitKey = "TransactionSpendingLimit"
	DerivedKeyMemoKey           = "DerivedKeyMemo"

	// V3 Group Chat Messages ExtraData Key
	MessagingGroupOperationType = "MessagingGroupOperationType"
)

// Defines values that may exist in a transaction's ExtraData map
var (
	PostExtraDataConsensusKeys = [2]string{RepostedPostHash, IsQuotedRepostKey}
)

var (
	QuotedRepostVal    = []byte{1}
	NotQuotedRepostVal = []byte{0}
	IsFrozenPostVal    = []byte{1}
)

var (
	IsGraylisted   = []byte{1}
	IsBlacklisted  = []byte{1}
	NotGraylisted  = []byte{0}
	NotBlacklisted = []byte{0}
)

// InitialGlobalParamsEntry to be used before ParamUpdater creates the first update.
var (
	InitialGlobalParamsEntry = GlobalParamsEntry{
		// We initialize the USDCentsPerBitcoin to 0 so we can use the value set by the UPDATE_BITCOIN_USD_EXCHANGE_RATE.
		USDCentsPerBitcoin: 0,
		// We initialize the MinimumNetworkFeeNanosPerKB to 0 so we do not assess a minimum fee until specified by ParamUpdater.
		MinimumNetworkFeeNanosPerKB: 0,
		// We initialize the CreateProfileFeeNanos to 0 so we do not assess a fee to create a profile until specified by ParamUpdater.
		CreateProfileFeeNanos: 0,
		// We initialize the CreateNFTFeeNanos to 0 so we do not assess a fee to create an NFT until specified by ParamUpdater.
		CreateNFTFeeNanos: 0,
		MaxCopiesPerNFT:   0,
	}
)

// Define min / max possible values for GlobalParams.
const (
	// MinNetworkFeeNanosPerKBValue - Minimum value to which the minimum network fee per KB can be set.
	MinNetworkFeeNanosPerKBValue = 0
	// MaxNetworkFeeNanosPerKBValue - Maximum value to which the maximum network fee per KB can be set.
	MaxNetworkFeeNanosPerKBValue = 100 * NanosPerUnit
	// MinCreateProfileFeeNanos - Minimum value to which the create profile fee can be set.
	MinCreateProfileFeeNanos = 0
	// MaxCreateProfileFeeNanos - Maximum value to which the create profile fee can be set.
	MaxCreateProfileFeeNanos = 100 * NanosPerUnit
	// Min/MaxCreateNFTFeeNanos - Min/max value to which the create NFT fee can be set.
	MinCreateNFTFeeNanos = 0
	MaxCreateNFTFeeNanos = 100 * NanosPerUnit
	// Min/MaxMaxCopiesPerNFTNanos - Min/max value to which the create NFT fee can be set.
	MinMaxCopiesPerNFT = 1
	MaxMaxCopiesPerNFT = 10000
	// Messaging key constants
	MinMessagingKeyNameCharacters = 1
	MaxMessagingKeyNameCharacters = 32
	// Access group key constants
	MinAccessGroupKeyNameCharacters = 1
	MaxAccessGroupKeyNameCharacters = 32

	// DefaultMaxNonceExpirationBlockHeightOffset - default value to which the MaxNonceExpirationBlockHeightOffset
	// is set to before specified by ParamUpdater.
	DefaultMaxNonceExpirationBlockHeightOffset = 288

	// TODO: Are these fields needed?
	// Access group enumeration max recursion depth.
	MaxAccessGroupMemberEnumerationRecursionDepth = 10
	// Dm and group chat message entries paginated fetch max recursion depth
	MaxDmMessageRecursionDepth        = 10
	MaxGroupChatMessageRecursionDepth = 10
)

// Constants for UserAssociation and PostAssociation txn types.
const MaxAssociationTypeByteLength int = 64
const MaxAssociationValueByteLength int = 256
const AssociationTypeReservedPrefix = "DESO"
const AssociationNullTerminator = byte(0)<|MERGE_RESOLUTION|>--- conflicted
+++ resolved
@@ -598,10 +598,7 @@
 
 	// StakeLockupEpochDuration is the number of epochs that a
 	// user must wait before unlocking their unstaked stake.
-<<<<<<< HEAD
-=======
 	// TODO: Move this to GlobalParamsEntry.
->>>>>>> 5c37ce05
 	StakeLockupEpochDuration uint64
 
 	ForkHeights ForkHeights
