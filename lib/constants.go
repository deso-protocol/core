--- conflicted
+++ resolved
@@ -398,10 +398,7 @@
 		BrokenNFTBidsFixBlockHeight:                          uint32(0),
 		DeSoDiamondsBlockHeight:                              uint32(0),
 		NFTTransferOrBurnAndDerivedKeysBlockHeight:           uint32(0),
-<<<<<<< HEAD
-=======
 		DeSoV3MessagesBlockHeight:                            uint32(0),
->>>>>>> b50bc9c6
 		BuyNowAndNFTSplitsBlockHeight:                        uint32(0),
 		DAOCoinBlockHeight:                                   uint32(0),
 	}
@@ -641,10 +638,7 @@
 		BrokenNFTBidsFixBlockHeight:                          uint32(46917),
 		DeSoDiamondsBlockHeight:                              uint32(52112),
 		NFTTransferOrBurnAndDerivedKeysBlockHeight:           uint32(60743),
-<<<<<<< HEAD
-=======
 		DeSoV3MessagesBlockHeight:                            uint32(math.MaxUint32 - 1), // FIXME: Set real mainnet height
->>>>>>> b50bc9c6
 		BuyNowAndNFTSplitsBlockHeight:                        uint32(math.MaxUint32 - 1), // FIXME: Set real mainnet height
 		DAOCoinBlockHeight:                                   uint32(math.MaxUint32 - 1), // FIXME: Set real mainnet height
 	},
@@ -827,10 +821,7 @@
 		NFTTransferOrBurnAndDerivedKeysBlockHeight:           uint32(60743),
 
 		// Flags after this point can differ from mainnet
-<<<<<<< HEAD
-=======
 		DeSoV3MessagesBlockHeight:                            uint32(math.MaxUint32 - 1), // FIXME: Set real mainnet height
->>>>>>> b50bc9c6
 		BuyNowAndNFTSplitsBlockHeight:                        uint32(math.MaxUint32 - 1), // FIXME: Set real testnet height
 		DAOCoinBlockHeight:                                   uint32(math.MaxUint32 - 1), // FIXME: Set real testnet height
 	},
