--- conflicted
+++ resolved
@@ -1568,13 +1568,11 @@
 const AssociationTypeReservedPrefix = "DESO"
 const AssociationNullTerminator = byte(0)
 
-<<<<<<< HEAD
+// The name of the txt file that contains whether the current Badger DB is using performance or default options.
+const PerformanceDbOptsFileName = "performance_db_opts.txt"
+
 // Constants used for staking rewards.
 const MaxBasisPoints = uint64(10000)                     // 1e4
 const NanoSecsPerYear = uint64(365) * 24 * 60 * 60 * 1e9 // 365 days * 24 hours * 60 minutes * 60 seconds * 1e9 nanoseconds
 
-const BytesPerKB = 1000
-=======
-// The name of the txt file that contains whether the current Badger DB is using performance or default options.
-const PerformanceDbOptsFileName = "performance_db_opts.txt"
->>>>>>> 6292b83e
+const BytesPerKB = 1000