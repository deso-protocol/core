package lib

import (
	"encoding/hex"
	"fmt"
	"log"
	"math"
	"math/big"
	"os"
	"path/filepath"
	"reflect"
	"regexp"
	"sort"
	"time"

	"github.com/pkg/errors"

	"github.com/holiman/uint256"

	"github.com/btcsuite/btcd/chaincfg"
	"github.com/btcsuite/btcd/chaincfg/chainhash"
	"github.com/golang/glog"
	"github.com/shibukawa/configdir"
)

const (
	// ConfigDirVendorName is the enclosing folder for user data.
	// It's required to created a ConfigDir.
	ConfigDirVendorName = "deso"
	// ConfigDirAppName is the folder where we keep user data.
	ConfigDirAppName = "deso"
	// UseridLengthBytes is the number of bytes of entropy to use for
	// a userid.
	UseridLengthBytes = 32

	// These constants are used by the DNS seed code to pick a random last
	// seen time.
	SecondsIn3Days int32 = 24 * 60 * 60 * 3
	SecondsIn4Days int32 = 24 * 60 * 60 * 4

	// MessagesToFetchPerCall is used to limit the number of messages to fetch
	// when getting a user's inbox.
	MessagesToFetchPerInboxCall = 10000
)

type NodeMessage uint32

const (
	NodeRestart NodeMessage = iota
	NodeErase
)

// Snapshot constants
const (
	// GetSnapshotTimeout is used in Peer when we fetch a snapshot chunk, and we need to retry.
	GetSnapshotTimeout = 100 * time.Millisecond

	// SnapshotBlockHeightPeriod is the constant height offset between individual snapshot epochs.
	SnapshotBlockHeightPeriod uint64 = 1000

	// SnapshotBatchSize is the size in bytes of the snapshot batches sent to peers
	SnapshotBatchSize uint32 = 100 << 20 // 100MB

	// DatabaseCacheSize is used to save read operations when fetching records from the main Db.
	DatabaseCacheSize uint = 1000000 // 1M

	// HashToCurveCache is used to save computation on hashing to curve.
	HashToCurveCache uint = 10000 // 10K

	// MetadataRetryCount is used to retry updating data in badger just in case.
	MetadataRetryCount int = 5

	// EnableTimer
	EnableTimer  = true
	DisableTimer = false
)

type NetworkType uint64

const (
	// The different network types. For now we have a mainnet and a testnet.
	// Also create an UNSET value to catch errors.
	NetworkType_UNSET   NetworkType = 0
	NetworkType_MAINNET NetworkType = 1
	NetworkType_TESTNET NetworkType = 2
)

const (
	// This is the header version that the blockchain started with.
	HeaderVersion0 = uint32(0)
	// This version made several changes to the previous header encoding format:
	// - The Nonce field was expanded to 64 bits
	// - Another ExtraNonce field was added to provide *another* 64 bits of entropy,
	//   for a total of 128 bits of entropy in the header that miners can twiddle.
	// - The header height was expanded to 64 bits
	// - The TstampSecs were expanded to 64 bits
	// - All fields were moved from encoding in little-endian to big-endian
	//
	// The benefit of this change is that miners can hash over a wider space without
	// needing to twiddle ExtraData ever.
	//
	// At the time of this writing, the intent is to deploy it in a backwards-compatible
	// fashion, with the eventual goal of phasing out blocks with the previous version.
	HeaderVersion1       = uint32(1)
	CurrentHeaderVersion = HeaderVersion1
)

var (
	MaxUint256, _ = uint256.FromHex("0xffffffffffffffffffffffffffffffffffffffffffffffffffffffffffffffff")

	// These values are used by the DAOCoinLimitOrder logic in order to convert
	// fixed-point numbers to and from their exponentiated representation. For
	// more info on how this works, see the comment on DAOCoinLimitOrderEntry.
	//
	// This value is a uint256 form of 1e38, or 10^38. We mainly use it to represent a
	// "fixed-point" exchange rate when processing limit orders. See the comment on
	// DAOCoinLimitOrderEntry for more info.
	OneE38, _ = uint256.FromHex("0x4b3b4ca85a86c47a098a224000000000") // 1e38
	// This is the number of base units within a single "coin". It is mainly used to
	// convert from base units, which is what we deal with in core, to a human-readable
	// value in the UI. It is equal to 1e18.
	BaseUnitsPerCoin, _ = uint256.FromHex("0xde0b6b3a7640000") // 1e18
)

func (nt NetworkType) String() string {
	switch nt {
	case NetworkType_UNSET:
		return "UNSET"
	case NetworkType_MAINNET:
		return "MAINNET"
	case NetworkType_TESTNET:
		return "TESTNET"
	default:
		return fmt.Sprintf("UNRECOGNIZED(%d) - make sure String() is up to date", nt)
	}
}

const (
	MaxUsernameLengthBytes = 25
)

var (
	UsernameRegex = regexp.MustCompile("^[a-zA-Z0-9_]+$")
	// Profile pics are Base64 encoded plus ": ; ," used in the mime type spec.
	ProfilePicRegex = regexp.MustCompile("^[a-zA-Z0-9+/:;,]+$")

	TikTokShortURLRegex = regexp.MustCompile("^.*(vm\\.tiktok\\.com/)([A-Za-z0-9]{6,12}).*")
	TikTokFullURLRegex  = regexp.MustCompile("^.*((tiktok\\.com/)(v/)|(@[A-Za-z0-9_-]{2,24}/video/)|(embed/v2/))(\\d{0,30}).*")
)

type ForkHeights struct {
	// Global Block Heights:
	// The block height at which various forks occurred including an
	// explanation as to why they're necessary.

	// A dummy height set to zero by default.
	DefaultHeight uint64

	// The most deflationary event in DeSo history has yet to come...
	DeflationBombBlockHeight uint64

	// SalomonFixBlockHeight defines a block height where the protocol implements
	// two changes:
	// 	(1) The protocol now prints founder reward for all buy transactions instead
	//		of just when creators reach a new all time high.
	//		This was decided in order to provide lasting incentive for creators
	//		to utilize the protocol.
	//	(2) A fix was created to deal with a bug accidentally triggered by @salomon.
	//		After a series of buys and sells @salomon was left with a single creator coin
	//		nano in circulation and a single DeSo nano locked. This caused a detach
	//		between @salomon's bonding curve and others on the protocol. As more buys and sells
	//		continued, @salomon's bonding curve continued to detach further and further from its peers.
	// 		At its core, @salomon had too few creator coins in circulation. This fix introduces
	//		this missing supply back into circulation as well as prevented detached Bancor bonding
	//		curves from coming into existence.
	//		^ It was later decided to leave Salomon's coin circulation alone. A fix was introduced
	//		to prevent similar cases from occurring again, but @salomon is left alone.
	SalomonFixBlockHeight uint32

	// DeSoFounderRewardBlockHeight defines a block height where the protocol switches from
	// paying the founder reward in the founder's own creator coin to paying in DeSo instead.
	DeSoFounderRewardBlockHeight uint32

	// BuyCreatorCoinAfterDeletedBalanceEntryFixBlockHeight defines a block height after which the protocol will create
	// a new BalanceEntry when a user purchases a Creator Coin and their current BalanceEntry is deleted.
	// The situation in which a BalanceEntry reaches a deleted state occurs when a user transfers all their holdings
	// of a certain creator to another public key and subsequently purchases that same creator within the same block.
	// This resolves a bug in which users would purchase creator coins after transferring all holdings within the same
	// block and then the creator coins would be added to a deleted balance.  When the Balance Entries are flushed to
	// the database, the user would lose the creator coins they purchased.
	BuyCreatorCoinAfterDeletedBalanceEntryFixBlockHeight uint32

	// ParamUpdaterProfileUpdateFixBlockHeight defines a block height after which the protocol uses the update profile
	// txMeta's ProfilePublicKey when the Param Updater is creating a profile for ProfilePublicKey.
	ParamUpdaterProfileUpdateFixBlockHeight uint32

	// UpdateProfileFixBlockHeight defines the height at which a patch was added to prevent user from
	// updating the profile entry for arbitrary public keys that do not have existing profile entries.
	UpdateProfileFixBlockHeight uint32

	// BrokenNFTBidsFixBlockHeight defines the height at which the deso balance index takes effect
	// for accepting NFT bids.  This is used to fix a fork that was created by nodes running with a corrupted
	// deso balance index, allowing bids to be submitted that were greater than the user's deso balance.
	BrokenNFTBidsFixBlockHeight uint32

	// DeSoDiamondsBlockHeight defines the height at which diamonds will be given in DESO
	// rather than in creator coin.
	// Triggers: 3pm PT on 8/16/2021
	DeSoDiamondsBlockHeight uint32

	// NFTTransfersBlockHeight defines the height at which NFT transfer txns, accept NFT
	// transfer txns, NFT burn txns, and AuthorizeDerivedKey txns will be accepted.
	// Triggers: 12PM PT on 9/15/2021
	NFTTransferOrBurnAndDerivedKeysBlockHeight uint32

	// DeSoV3MessagesBlockHeight defines the height at which messaging key and messsage party
	// entries will be accepted by consensus.
	DeSoV3MessagesBlockHeight uint32

	// BuyNowAndNFTSplitsBlockHeight defines the height at which NFTs can be sold at a fixed price instead of an
	// auction style and allows splitting of NFT royalties to user's other than the post's creator.
	BuyNowAndNFTSplitsBlockHeight uint32

	// DAOCoinBlockHeight defines the height at which DAO Coin and DAO Coin Transfer
	// transactions will be accepted.
	DAOCoinBlockHeight uint32

	ExtraDataOnEntriesBlockHeight uint32

	// DerivedKeySetSpendingLimitsBlockHeight defines the height at which derived key transactions will have their
	// transaction spending limits in the extra data field parsed.
	DerivedKeySetSpendingLimitsBlockHeight uint32

	// DerivedKeyTrackSpendingLimitsBlockHeight defines the height at which derived key's transaction spending limits
	// will come in effect - accounting of DESO spent and transaction counts will begin at this height. These heights
	// are separated to allow developers time to generate new derived keys for their users. NOTE: this must always
	// be greater than or equal to DerivedKeySetSpendingLimitsBlockHeight.
	DerivedKeyTrackSpendingLimitsBlockHeight uint32

	// DAOCoinLimitOrderBlockHeight defines the height at which DAO Coin Limit Order transactions will be accepted.
	DAOCoinLimitOrderBlockHeight uint32

	// DerivedKeyEthSignatureCompatibilityBlockHeight allows authenticating derived keys that were signed with the Ethereum
	// personal_sign signature standard. This in particular allows the usage of MetaMask for issuing derived keys.
	DerivedKeyEthSignatureCompatibilityBlockHeight uint32

	// OrderBookDBFetchOptimizationBlockHeight implements an optimization around fetching orders from the db.
	OrderBookDBFetchOptimizationBlockHeight uint32

	// ParamUpdaterRefactorBlockHeight indicates a point at which we refactored
	// ParamUpdater to use a blockHeight-gated function rather than a constant.
	ParamUpdaterRefactorBlockHeight uint32

	// DeSoUnlimitedDerivedKeysBlockHeight defines the height at which
	// we introduce derived keys without a spending limit.
	DeSoUnlimitedDerivedKeysBlockHeight uint32

	// AssociationsAndAccessGroupsBlockHeight defines the height at which we introduced:
	//   - Access Groups
	//   - User and Post Associations
	//   - Editable NFT posts
	//   - Frozen posts
	AssociationsAndAccessGroupsBlockHeight uint32

	// AssociationsDerivedKeySpendingLimitBlockHeight defines the height at which we
	// introduced a few improvements for associations' derived key spending limits.
	AssociationsDerivedKeySpendingLimitBlockHeight uint32

	// BalanceModelBlockHeight defines the height at which we convert from a UTXO model
	// to an account balance model for accounting.
	BalanceModelBlockHeight uint32

<<<<<<< HEAD
	// ProofOfStake1StateSetupBlockHeight defines the height at which we introduced all
	// changes to set up the prerequisite state for cutting over to PoS consensus. These
	// changes include, for example, introducing the new PoS txn types, consensus params,
	// leader schedule generation, and snapshotting.
	//
	// The ProofOfStake1StateSetupBlockHeight needs to be set before the
	// ProofOfStake2ConsensusCutoverBlockHeight so that we allow time for validators to
	// register, stake to be assigned, and the validator set, consensus params, and
	// leader schedule snapshots to be generated in advance.
	ProofOfStake1StateSetupBlockHeight uint32

	// ProofOfStake2ConsensusCutoverBlockHeight defines the height at which we cut over
	// from PoW consensus to PoS consensus.
	ProofOfStake2ConsensusCutoverBlockHeight uint32
=======
	// BlockRewardPatchBlockHeight defines the height at which the block reward excludes
	// transaction fees from the public key receiving the block reward. This prevents
	// the recipient of the block reward from paying nothing for their transactions
	// that are in the block.
	BlockRewardPatchBlockHeight uint32

	// ProofOfStakeNewTxnTypesBlockHeight defines the height at which we introduced the
	// new txn types to support Proof of Stake. These txns include: RegisterAsValidator,
	// UnregisterAsValidator, Stake, Unstake, and UnlockStake.
	ProofOfStakeNewTxnTypesBlockHeight uint32
>>>>>>> 85c4fc68

	// Be sure to update EncoderMigrationHeights as well via
	// GetEncoderMigrationHeights if you're modifying schema.
}

// MigrationName is used to store migration heights for DeSoEncoder types. To properly migrate a DeSoEncoder,
// you should:
//  0. Typically, encoder migrations should align with hard fork heights. So the first
//     step is to define a new value in ForkHeights, and set the value accordingly for
//     mainnet, testnet, and regtest param structs. Add a name for your migration so that
//     it can be accessed robustly.
//  1. Define a new block height in the EncoderMigrationHeights struct. This should map
//     1:1 with the fork height defined prior.
//  2. Add conditional statements to the RawEncode / RawDecodeWithoutMetadata methods that
//     trigger at the defined height.
//  3. Add a condition to GetVersionByte to return version associated with the migration height.
//
// So for example, let's say you want to add a migration for UtxoEntry at height 1200.
//
//  0. Add a field to ForkHeight that marks the point at which this entry will come
//     into play:
//     - Add the following to the ForkHeight struct:
//     UtxoEntryTestHeight uint64
//     - Add the following to the individual param structs (MainnetForkHeights, TestnetForkHeights,
//     and RegtestForkHeights):
//     UtxoEntryTestHeight: 1200 (may differ for mainnet vs testnet & regtest)
//     - Add the migration name below DefaultMigration
//     UtxoEntryTestHeight MigrationName = "UtxoEntryTestHeight"
//
//  1. Add a field to the EncoderMigrationHeights that looks like this:
//     UtxoEntryTestHeight MigrationHeight
//
//  2. Modify func (utxoEntry *UtxoEntry) RawEncode/RawDecodeWithoutMetadata. E.g. add the following condition at the
//     end of RawEncodeWithoutMetadata (note the usage of the MigrationName UtxoEntryTestHeight):
//     if MigrationTriggered(blockHeight, UtxoEntryTestHeight) {
//     data = append(data, byte(127))
//     }
//     And this at the end of RawDecodeWithoutMetadata:
//     if MigrationTriggered(blockHeight, UtxoEntryTestHeight) {
//     _, err = rr.ReadByte()
//     if err != nil {
//     return errors.Wrapf(err, "UtxoEntry.Decode: Problem reading random byte.")
//     }
//     }
//     MAKE SURE TO WRITE CORRECT CONDITIONS FOR THE HEIGHTS IN BOTH ENCODE AND DECODE!
//
//  3. Modify func (utxo *UtxoEntry) GetVersionByte to return the correct encoding version depending on the height. Use the
//     function GetMigrationVersion to chain encoder migrations (Note the variadic parameter of GetMigrationVersion and
//     the usage of the MigrationName UtxoEntryTestHeight)
//
//     return GetMigrationVersion(blockHeight, UtxoEntryTestHeight)
//
// That's it!
type MigrationName string
type MigrationHeight struct {
	Height  uint64
	Version byte
	Name    MigrationName
}

const (
	DefaultMigration                     MigrationName = "DefaultMigration"
	UnlimitedDerivedKeysMigration        MigrationName = "UnlimitedDerivedKeysMigration"
	AssociationsAndAccessGroupsMigration MigrationName = "AssociationsAndAccessGroupsMigration"
	BalanceModelMigration                MigrationName = "BalanceModelMigration"
	ProofOfStake1StateSetupMigration     MigrationName = "ProofOfStake1StateSetupMigration"
)

type EncoderMigrationHeights struct {
	DefaultMigration MigrationHeight

	// DeSoUnlimitedDerivedKeys coincides with the DeSoUnlimitedDerivedKeysBlockHeight block
	DeSoUnlimitedDerivedKeys MigrationHeight

	// This coincides with the AssociationsAndAccessGroups block
	AssociationsAndAccessGroups MigrationHeight

	// This coincides with the BalanceModel block
	BalanceModel MigrationHeight

	// This coincides with the ProofOfStake1StateSetupBlockHeight
	ProofOfStake1StateSetupMigration MigrationHeight
}

func GetEncoderMigrationHeights(forkHeights *ForkHeights) *EncoderMigrationHeights {
	return &EncoderMigrationHeights{
		DefaultMigration: MigrationHeight{
			Version: 0,
			Height:  forkHeights.DefaultHeight,
			Name:    DefaultMigration,
		},
		DeSoUnlimitedDerivedKeys: MigrationHeight{
			Version: 1,
			Height:  uint64(forkHeights.DeSoUnlimitedDerivedKeysBlockHeight),
			Name:    UnlimitedDerivedKeysMigration,
		},
		AssociationsAndAccessGroups: MigrationHeight{
			Version: 2,
			Height:  uint64(forkHeights.AssociationsAndAccessGroupsBlockHeight),
			Name:    AssociationsAndAccessGroupsMigration,
		},
		BalanceModel: MigrationHeight{
			Version: 3,
			Height:  uint64(forkHeights.BalanceModelBlockHeight),
			Name:    BalanceModelMigration,
		},
		ProofOfStake1StateSetupMigration: MigrationHeight{
			Version: 4,
			Height:  uint64(forkHeights.ProofOfStake1StateSetupBlockHeight),
			Name:    ProofOfStake1StateSetupMigration,
		},
	}
}

func GetEncoderMigrationHeightsList(forkHeights *ForkHeights) (
	_migrationHeightsList []*MigrationHeight) {

	migrationHeights := GetEncoderMigrationHeights(forkHeights)

	// Read `version:"x"` tags from the EncoderMigrationHeights struct.
	var migrationHeightsList []*MigrationHeight
	elements := reflect.ValueOf(migrationHeights).Elem()
	structFields := elements.Type()
	for ii := 0; ii < structFields.NumField(); ii++ {
		elementField := elements.Field(ii)
		mig := elementField.Interface().(MigrationHeight)
		migCopy := mig
		migrationHeightsList = append(migrationHeightsList, &migCopy)
	}

	sort.Slice(migrationHeightsList, func(i int, j int) bool {
		return migrationHeightsList[i].Height < migrationHeightsList[j].Height
	})
	return migrationHeightsList
}

// DeSoParams defines the full list of possible parameters for the
// DeSo network.
type DeSoParams struct {
	// The network type (mainnet, testnet, etc).
	NetworkType NetworkType
	// Set to true when we're running in regtest mode. This is useful for testing.
	ExtraRegtestParamUpdaterKeys map[PkMapKey]bool
	// The current protocol version we're running.
	ProtocolVersion uint64
	// The minimum protocol version we'll allow a peer we connect to
	// to have.
	MinProtocolVersion uint64
	// Used as a "vanity plate" to identify different DeSo
	// clients. Mainly useful in analyzing the network at
	// a meta level, not in the protocol itself.
	UserAgent string
	// The list of DNS seed hosts to use during bootstrapping.
	DNSSeeds []string

	// A list of DNS seed prefixes and suffixes to use during bootstrapping.
	// These prefixes and suffixes will be scanned and all IPs found will be
	// incorporated into the address manager.
	DNSSeedGenerators [][]string

	// The network parameter for Bitcoin messages as defined by the btcd library.
	// Useful for certain function calls we make to this library.
	BitcoinBtcdParams *chaincfg.Params

	// Because we use the Bitcoin header chain only to process exchanges from
	// BTC to DeSo, we don't need to worry about Bitcoin blocks before a certain
	// point, which is specified by this node. This is basically used to make
	// header download more efficient but it's important to note that if for
	// some reason there becomes a different main chain that is stronger than
	// this one, then we will still switch to that one even with this parameter
	// set such as it is.
	BitcoinStartBlockNode *BlockNode

	// The base58Check-encoded Bitcoin address that users must send Bitcoin to in order
	// to purchase DeSo. Note that, unfortunately, simply using an all-zeros or
	// mostly-all-zeros address or public key doesn't work and, in fact, I found that
	// using almost any address other than this one also doesn't work.
	BitcoinBurnAddress string

	// This is a fee in basis points charged on BitcoinExchange transactions that gets
	// paid to the miners. Basically, if a user burned enough Satoshi to create 100 DeSo,
	// and if the BitcoinExchangeFeeBasisPoints was 1%, then 99 DeSo would be allocated to
	// the user's public key while 1 DeSo would be left as a transaction fee to the miner.
	BitcoinExchangeFeeBasisPoints uint64

	// The amount of time to wait for a Bitcoin txn to broadcast throughout the Bitcoin
	// network before checking for double-spends.
	BitcoinDoubleSpendWaitSeconds float64

	// This field allows us to set the amount purchased at genesis to a non-zero
	// value.
	DeSoNanosPurchasedAtGenesis uint64

	// Port used for network communications among full nodes.
	DefaultSocketPort uint16
	// Port used for the limited JSON API that supports light clients.
	DefaultJSONPort uint16

	// The amount of time we wait when connecting to a peer.
	DialTimeout time.Duration
	// The amount of time we wait to receive a version message from a peer.
	VersionNegotiationTimeout time.Duration

	// The genesis block to use as the base of our chain.
	GenesisBlock *MsgDeSoBlock
	// The expected hash of the genesis block. Should align with what one
	// would get from actually hashing the provided genesis block.
	GenesisBlockHashHex string
	// How often we target a single block to be generated.
	TimeBetweenBlocks time.Duration
	// How many blocks between difficulty retargets.
	TimeBetweenDifficultyRetargets time.Duration
	// Block hashes, when interpreted as big-endian big integers, must be
	// values less than or equal to the difficulty
	// target. The difficulty target is expressed below as a big-endian
	// big integer and is adjusted every TargetTimePerBlock
	// order to keep blocks generating at consistent intervals.
	MinDifficultyTargetHex string
	// We will reject chains that have less than this amount of total work,
	// expressed as a hexadecimal big-endian bigint. Useful for preventing
	// disk-fill attacks, among other things.
	MinChainWorkHex string

	// This is used for determining whether we are still in initial block download.
	// If our tip is older than this, we continue with IBD.
	MaxTipAge time.Duration

	// Do not allow the difficulty to change by more than a factor of this
	// variable during each adjustment period.
	MaxDifficultyRetargetFactor int64
	// Amount of time one must wait before a block reward can be spent.
	BlockRewardMaturity time.Duration
	// When shifting from v0 blocks to v1 blocks, we changed the hash function to
	// DeSoHash, which is technically easier. Thus we needed to apply an adjustment
	// factor in order to phase it in.
	V1DifficultyAdjustmentFactor int64

	// The maximum number of seconds in a future a block timestamp is allowed
	// to be before it is rejected.
	MaxTstampOffsetSeconds uint64

	// The maximum number of bytes that can be allocated to transactions in
	// a block.
	MaxBlockSizeBytes uint64

	// It's useful to set the miner maximum block size to a little lower than the
	// maximum block size in certain cases. For example, on initial launch, setting
	// it significantly lower is a good way to avoid getting hit by spam blocks.
	MinerMaxBlockSizeBytes uint64

	// In order to make public keys more human-readable, we convert
	// them to base58. When we do that, we use a prefix that makes
	// the public keys to become more identifiable. For example, all
	// mainnet public keys start with "X" because we do this.
	Base58PrefixPublicKey  [3]byte
	Base58PrefixPrivateKey [3]byte

	// MaxFetchBlocks is the maximum number of blocks that can be fetched from
	// a peer at one time.
	MaxFetchBlocks uint32

	MiningIterationsPerCycle uint64

	// deso
	MaxUsernameLengthBytes        uint64
	MaxUserDescriptionLengthBytes uint64
	MaxProfilePicLengthBytes      uint64
	MaxProfilePicDimensions       uint64
	MaxPrivateMessageLengthBytes  uint64
	MaxNewMessageLengthBytes      uint64

	StakeFeeBasisPoints         uint64
	MaxPostBodyLengthBytes      uint64
	MaxPostSubLengthBytes       uint64
	MaxStakeMultipleBasisPoints uint64
	MaxCreatorBasisPoints       uint64
	MaxNFTRoyaltyBasisPoints    uint64

	// A list of transactions to apply when initializing the chain. Useful in
	// cases where we want to hard fork or reboot the chain with specific
	// transactions applied.
	SeedTxns []string

	// A list of balances to initialize the blockchain with. This is useful for
	// testing and useful in the event that the devs need to hard fork the chain.
	SeedBalances []*DeSoOutput

	// This is a small fee charged on creator coin transactions. It helps
	// prevent issues related to floating point calculations.
	CreatorCoinTradeFeeBasisPoints uint64
	// These two params define the "curve" that we use when someone buys/sells
	// creator coins. Effectively, this curve amounts to a polynomial of the form:
	// - currentCreatorCoinPrice ~= slope * currentCreatorCoinSupply^(1/reserveRatio-1)
	// Buys and sells effectively take the integral of the curve in opposite directions.
	//
	// To better understand where this curve comes from and how it works, check out
	// the following links. They are all well written so don't be intimidated/afraid to
	// dig in and read them:
	// - Primer on bonding curves: https://medium.com/@simondlr/tokens-2-0-curved-token-bonding-in-curation-markets-1764a2e0bee5
	// - The Uniswap v2 white paper: https://whitepaper.io/document/600/uniswap-whitepaper
	// - The Bancor white paper: https://whitepaper.io/document/52/bancor-whitepaper
	// - Article relating Bancor curves to polynomial curves: https://medium.com/@aventus/token-bonding-curves-547f3a04914
	// - Derivations of the Bancor supply increase/decrease formulas: https://blog.relevant.community/bonding-curves-in-depth-intuition-parametrization-d3905a681e0a
	// - Implementations of Bancor equations in Solidity with code: https://yos.io/2018/11/10/bonding-curves/
	// - Bancor is flawed blog post discussing Bancor edge cases: https://hackingdistributed.com/2017/06/19/bancor-is-flawed/
	// - A mathematica equation sheet with tests that walks through all the
	//   equations. You will need to copy this into a Mathematica notebook to
	//   run it: https://pastebin.com/raw/M4a1femY
	CreatorCoinSlope        *big.Float
	CreatorCoinReserveRatio *big.Float

	// CreatorCoinAutoSellThresholdNanos defines two things. The first is the minimum amount
	// of creator coins a user must purchase in order for a transaction to be valid. Secondly
	// it defines the point at which a sell operation will auto liquidate all remaining holdings.
	// For example if I hold 1000 nanos of creator coins and sell x nanos such that
	// 1000 - x < CreatorCoinAutoSellThresholdNanos, we auto liquidate the remaining holdings.
	// It does this to prevent issues with floating point rounding that can arise.
	// This value should be chosen such that the chain is resistant to "phantom nanos." Phantom nanos
	// are tiny amounts of CreatorCoinsInCirculation/DeSoLocked which can cause
	// the effective reserve ratio to deviate from the expected reserve ratio of the bancor curve.
	// A higher CreatorCoinAutoSellThresholdNanos makes it prohibitively expensive for someone to
	// attack the bancor curve to any meaningful measure.
	CreatorCoinAutoSellThresholdNanos uint64

	// DefaultStakeLockupEpochDuration is the default number of epochs
	// that a user must wait before unlocking their unstaked stake.
	DefaultStakeLockupEpochDuration uint64

	// DefaultValidatorJailEpochDuration is the default number of epochs
	// that a validator must wait after being jailed before submitting
	// an UnjailValidator txn.
	DefaultValidatorJailEpochDuration uint64

	// LeaderScheduleMaxNumValidators is the maximum number of validators that
	// are included when generating a new Proof-of-Stake leader schedule.
	// TODO: Move this to GlobalParamsEntry.
	LeaderScheduleMaxNumValidators uint64

	ForkHeights ForkHeights

	EncoderMigrationHeights     *EncoderMigrationHeights
	EncoderMigrationHeightsList []*MigrationHeight
}

var RegtestForkHeights = ForkHeights{
	DefaultHeight:                0,
	DeflationBombBlockHeight:     0,
	SalomonFixBlockHeight:        uint32(0),
	DeSoFounderRewardBlockHeight: uint32(0),
	BuyCreatorCoinAfterDeletedBalanceEntryFixBlockHeight: uint32(0),
	ParamUpdaterProfileUpdateFixBlockHeight:              uint32(0),
	UpdateProfileFixBlockHeight:                          uint32(0),
	BrokenNFTBidsFixBlockHeight:                          uint32(0),
	DeSoDiamondsBlockHeight:                              uint32(0),
	NFTTransferOrBurnAndDerivedKeysBlockHeight:           uint32(0),
	DeSoV3MessagesBlockHeight:                            uint32(0),
	BuyNowAndNFTSplitsBlockHeight:                        uint32(0),
	DAOCoinBlockHeight:                                   uint32(0),
	ExtraDataOnEntriesBlockHeight:                        uint32(0),
	DerivedKeySetSpendingLimitsBlockHeight:               uint32(0),
	DerivedKeyTrackSpendingLimitsBlockHeight:             uint32(0),
	DAOCoinLimitOrderBlockHeight:                         uint32(0),
	DerivedKeyEthSignatureCompatibilityBlockHeight:       uint32(0),
	OrderBookDBFetchOptimizationBlockHeight:              uint32(0),
	ParamUpdaterRefactorBlockHeight:                      uint32(0),
	DeSoUnlimitedDerivedKeysBlockHeight:                  uint32(0),
	AssociationsAndAccessGroupsBlockHeight:               uint32(0),
	AssociationsDerivedKeySpendingLimitBlockHeight:       uint32(0),
	// For convenience, we set the block height to 1 since the
	// genesis block was created using the utxo model.
	BalanceModelBlockHeight:            uint32(1),
	ProofOfStake1StateSetupBlockHeight: uint32(1),

	// FIXME: set to real block height when ready
	ProofOfStake2ConsensusCutoverBlockHeight: uint32(math.MaxUint32),

	BlockRewardPatchBlockHeight: uint32(0),

	// Be sure to update EncoderMigrationHeights as well via
	// GetEncoderMigrationHeights if you're modifying schema.
}

// EnableRegtest allows for local development and testing with incredibly fast blocks with block rewards that
// can be spent as soon as they are mined. It also removes the default testnet seeds
func (params *DeSoParams) EnableRegtest() {
	if params.NetworkType != NetworkType_TESTNET {
		glog.Error("Regtest mode can only be enabled in testnet mode")
		return
	}

	// Add a key defined in n0_test to the ParamUpdater set when running in regtest mode.
	// Seed: verb find card ship another until version devote guilt strong lemon six
	params.ExtraRegtestParamUpdaterKeys = map[PkMapKey]bool{}
	params.ExtraRegtestParamUpdaterKeys[MakePkMapKey(MustBase58CheckDecode(
		"tBCKVERmG9nZpHTk2AVPqknWc1Mw9HHAnqrTpW1RnXpXMQ4PsQgnmV"))] = true

	// Clear the seeds
	params.DNSSeeds = []string{}

	// Mine blocks incredibly quickly
	params.TimeBetweenBlocks = 2 * time.Second
	params.TimeBetweenDifficultyRetargets = 6 * time.Second
	// Make sure we don't care about blockchain tip age.
	params.MaxTipAge = 1000000 * time.Hour

	// Allow block rewards to be spent instantly
	params.BlockRewardMaturity = 0

	// In regtest, we start all the fork heights at zero. These can be adjusted
	// for testing purposes to ensure that a transition does not cause issues.
	params.ForkHeights = RegtestForkHeights
	params.EncoderMigrationHeights = GetEncoderMigrationHeights(&params.ForkHeights)
	params.EncoderMigrationHeightsList = GetEncoderMigrationHeightsList(&params.ForkHeights)
}

// GenesisBlock defines the genesis block used for the DeSo mainnet and testnet
var (
	ArchitectPubKeyBase58Check = "BC1YLg3oh6Boj8e2boCo1vQCYHLk1rjsHF6jthBdvSw79bixQvKK6Qa"
	// This is the public key corresponding to the BitcoinBurnAddress on mainnet.
	BurnPubKeyBase58Check = "BC1YLjWBf2qnDJmi8HZzzCPeXqy4dCKq95oqqzerAyW8MUTbuXTb1QT"

	GenesisBlock = MsgDeSoBlock{
		Header: &MsgDeSoHeader{
			Version:               0,
			PrevBlockHash:         &BlockHash{},
			TransactionMerkleRoot: mustDecodeHexBlockHash("4b71d103dd6fff1bd6110bc8ed0a2f3118bbe29a67e45c6c7d97546ad126906f"),
			TstampSecs:            uint64(1610948544),
			Height:                uint64(0),
			Nonce:                 uint64(0),
		},
		Txns: []*MsgDeSoTxn{
			{
				TxInputs: []*DeSoInput{},
				// The outputs in the genesis block aren't actually used by anything, but
				// including them helps our block explorer return the genesis transactions
				// without needing an explicit special case.
				TxOutputs: SeedBalances,
				// TODO: Pick a better string
				TxnMeta: &BlockRewardMetadataa{
					ExtraData: []byte(
						"They came here, to the New World. World 2.0, version 1776."),
				},
				// A signature is not required for BLOCK_REWARD transactions since they
				// don't spend anything.
			},
		},
	}
	GenesisBlockHashHex = "5567c45b7b83b604f9ff5cb5e88dfc9ad7d5a1dd5818dd19e6d02466f47cbd62"
	GenesisBlockHash    = mustDecodeHexBlockHash(GenesisBlockHashHex)
)

func GetParamUpdaterPublicKeys(blockHeight uint32, params *DeSoParams) map[PkMapKey]bool {
	// We use legacy paramUpdater values before this block height
	var paramUpdaterKeys map[PkMapKey]bool
	if blockHeight < params.ForkHeights.ParamUpdaterRefactorBlockHeight {
		paramUpdaterKeys = map[PkMapKey]bool{
			// 19Hg2mAJUTKFac2F2BBpSEm7BcpkgimrmD
			MakePkMapKey(MustBase58CheckDecode(ArchitectPubKeyBase58Check)):                                true,
			MakePkMapKey(MustBase58CheckDecode("BC1YLiXwGTte8oXEEVzm4zqtDpGRx44Y4rqbeFeAs5MnzsmqT5RcqkW")): true,
			MakePkMapKey(MustBase58CheckDecode("BC1YLgGLKjuHUFZZQcNYrdWRrHsDKUofd9MSxDq4NY53x7vGt4H32oZ")): true,
			MakePkMapKey(MustBase58CheckDecode("BC1YLj8UkNMbCsmTUTx5Z2bhtp8q86csDthRmK6zbYstjjbS5eHoGkr")): true,
			MakePkMapKey(MustBase58CheckDecode("BC1YLgD1f7yw7Ue8qQiW7QMBSm6J7fsieK5rRtyxmWqL2Ypra2BAToc")): true,
			MakePkMapKey(MustBase58CheckDecode("BC1YLfz4GH3Gfj6dCtBi8bNdNTbTdcibk8iCZS75toUn4UKZaTJnz9y")): true,
			MakePkMapKey(MustBase58CheckDecode("BC1YLfoSyJWKjHGnj5ZqbSokC3LPDNBMDwHX3ehZDCA3HVkFNiPY5cQ")): true,
		}
	} else {
		paramUpdaterKeys = map[PkMapKey]bool{
			MakePkMapKey(MustBase58CheckDecode("BC1YLgKBcYwyWCqnBHKoJY2HX1sc38A7JuA2jMNEmEXfcRpc7D6Hyiu")): true,
			MakePkMapKey(MustBase58CheckDecode("BC1YLfrtYZs4mCeSALnjTUZMdcwsWNHoNaG5gWWD5WyvRrWNTGWWq1q")): true,
			MakePkMapKey(MustBase58CheckDecode("BC1YLiABrQ1P5pKXdm8S1vj1annx6D8Asku5CXX477dpwYXDamprpWd")): true,
			MakePkMapKey(MustBase58CheckDecode("BC1YLfqYyePuSYPVFB2mdh9Dss7PJ9j5vJts87b9zGbVJhQDjCJNdjb")): true,
			MakePkMapKey(MustBase58CheckDecode("BC1YLjDmDtymghnMgAPmTCyykqhcNR19sgSS7pWNd36FXTZpUZNHypj")): true,
		}
	}

	// Add extra paramUpdater keys when we're in regtest mode. This is useful in
	// tests where we need to mess with things.
	for kk, vv := range params.ExtraRegtestParamUpdaterKeys {
		paramUpdaterKeys[kk] = vv
	}

	return paramUpdaterKeys
}

// GlobalDeSoParams is a global instance of DeSoParams that can be used inside nested functions, like encoders, without
// having to pass DeSoParams everywhere. It can be set when node boots. Testnet params are used as default.
// FIXME: This shouldn't be used a lot.
var GlobalDeSoParams = DeSoTestnetParams

var MainnetForkHeights = ForkHeights{
	DefaultHeight:                0,
	DeflationBombBlockHeight:     33783,
	SalomonFixBlockHeight:        uint32(15270),
	DeSoFounderRewardBlockHeight: uint32(21869),
	BuyCreatorCoinAfterDeletedBalanceEntryFixBlockHeight: uint32(39713),
	ParamUpdaterProfileUpdateFixBlockHeight:              uint32(39713),
	UpdateProfileFixBlockHeight:                          uint32(46165),
	BrokenNFTBidsFixBlockHeight:                          uint32(46917),
	DeSoDiamondsBlockHeight:                              uint32(52112),
	NFTTransferOrBurnAndDerivedKeysBlockHeight:           uint32(60743),

	// Mon Jan 24 2022 @ 12pm PST
	DeSoV3MessagesBlockHeight:     uint32(98474),
	BuyNowAndNFTSplitsBlockHeight: uint32(98474),
	DAOCoinBlockHeight:            uint32(98474),

	ExtraDataOnEntriesBlockHeight:            uint32(130901),
	DerivedKeySetSpendingLimitsBlockHeight:   uint32(130901),
	DerivedKeyTrackSpendingLimitsBlockHeight: uint32(130901),
	DAOCoinLimitOrderBlockHeight:             uint32(130901),

	// Fri Jun 9 2022 @ 12pm PT
	DerivedKeyEthSignatureCompatibilityBlockHeight: uint32(137173),
	OrderBookDBFetchOptimizationBlockHeight:        uint32(137173),

	ParamUpdaterRefactorBlockHeight: uint32(141193),

	// Mon Sept 19 2022 @ 12pm PST
	DeSoUnlimitedDerivedKeysBlockHeight: uint32(166066),

	// Mon Feb 6 2023 @ 9am PST
	AssociationsAndAccessGroupsBlockHeight: uint32(205386),

	// Wed Mar 8 2023 @ 5pm PST
	AssociationsDerivedKeySpendingLimitBlockHeight: uint32(213487),

	// Mon Apr 24 2023 @ 9am PST
	BalanceModelBlockHeight: uint32(226839),

	// FIXME: set to real block height when ready
	ProofOfStake1StateSetupBlockHeight: uint32(math.MaxUint32),

	// FIXME: set to real block height when ready
	ProofOfStake2ConsensusCutoverBlockHeight: uint32(math.MaxUint32),

	// Be sure to update EncoderMigrationHeights as well via
	// GetEncoderMigrationHeights if you're modifying schema.
}

// DeSoMainnetParams defines the DeSo parameters for the mainnet.
var DeSoMainnetParams = DeSoParams{
	NetworkType:        NetworkType_MAINNET,
	ProtocolVersion:    1,
	MinProtocolVersion: 1,
	UserAgent:          "Architect",
	DNSSeeds: []string{
		"deso.coinbase.com",
		"deso.gemini.com",
		"deso.kraken.com",
		"deso.bitstamp.com",
		"deso.bitfinex.com",
		"deso.binance.com",
		"deso.hbg.com",
		"deso.okex.com",
		"deso.bithumb.com",
		"deso.upbit.com",
	},
	DNSSeedGenerators: [][]string{
		{
			"deso-seed-",
			".io",
		},
	},

	GenesisBlock:        &GenesisBlock,
	GenesisBlockHashHex: GenesisBlockHashHex,
	// This is used as the starting difficulty for the chain.
	MinDifficultyTargetHex: "000001FFFF000000000000000000000000000000000000000000000000000000",

	// Run with --v=2 and look for "cum work" output from miner.go
	MinChainWorkHex: "000000000000000000000000000000000000000000000000006314f9a85a949b",

	MaxTipAge: 24 * time.Hour,

	// ===================================================================================
	// Mainnet Bitcoin config
	// ===================================================================================
	BitcoinBtcdParams:  &chaincfg.MainNetParams,
	BitcoinBurnAddress: "1PuXkbwqqwzEYo9SPGyAihAge3e9Lc71b",

	// We use a start node that is near the tip of the Bitcoin header chain. Doing
	// this allows us to bootstrap Bitcoin transactions much more quickly without
	// compromising on security because, if this node ends up not being on the best
	// chain one day (which would be completely ridiculous anyhow because it would mean that
	// days or months of bitcoin transactions got reverted), our code will still be
	// able to robustly switch to an alternative chain that has more work. It's just
	// much faster if the best chain is the one that has this start node in it (similar
	// to the --assumevalid Bitcoin flag).
	//
	// Process for generating this config:
	// - Find a node config from the scripts/nodes folder (we used n0)
	// - Make sure the logging for bitcoin_manager is set to 2. --vmodule="bitcoin_manager=2"
	// - Run the node config (./n0)
	// - A line should print every time there's a difficulty adjustment with the parameters
	//   required below (including "DiffBits"). Just copy those into the below and
	//   everything should work.
	// - Oh and you might have to set BitcoinMinChainWorkHex to something lower/higher. The
	//   value should equal the amount of work it takes to get from whatever start node you
	//   choose and the tip. This is done by running once, letting it fail, and then rerunning
	//   with the value it outputs.
	BitcoinStartBlockNode: NewBlockNode(
		nil,
		mustDecodeHexBlockHashBitcoin("000000000000000000092d577cc673bede24b6d7199ee69c67eeb46c18fc978c"),
		// Note the height is always one greater than the parent node.
		653184,
		_difficultyBitsToHash(386798414),
		// CumWork shouldn't matter.
		big.NewInt(0),
		// We are bastardizing the DeSo header to store Bitcoin information here.
		&MsgDeSoHeader{
			TstampSecs: 1602950620,
			Height:     0,
		},
		StatusBitcoinHeaderValidated,
	),

	BitcoinExchangeFeeBasisPoints: 10,
	BitcoinDoubleSpendWaitSeconds: 5.0,
	DeSoNanosPurchasedAtGenesis:   uint64(6000000000000000),
	DefaultSocketPort:             uint16(17000),
	DefaultJSONPort:               uint16(17001),

	DialTimeout:               30 * time.Second,
	VersionNegotiationTimeout: 30 * time.Second,

	BlockRewardMaturity: time.Hour * 3,

	V1DifficultyAdjustmentFactor: 10,

	// Use a five-minute block time. Although a shorter block time seems like
	// it would improve the user experience, the reality is that zero-confirmation
	// transactions can usually be relied upon to give the user the illusion of
	// instant gratification (particularly since we implement a limited form of
	// RBF that makes it difficult to reverse transactions once they're in the
	// mempool of nodes). Moreover, longer block times mean we require fewer
	// headers to be downloaded by light clients in the long run, which is a
	// big win in terms of performance.
	TimeBetweenBlocks: 5 * time.Minute,
	// We retarget the difficulty every day. Note this value must
	// ideally be evenly divisible by TimeBetweenBlocks.
	TimeBetweenDifficultyRetargets: 24 * time.Hour,
	// Difficulty can't decrease to below 25% of its previous value or increase
	// to above 400% of its previous value.
	MaxDifficultyRetargetFactor: 4,
	Base58PrefixPublicKey:       [3]byte{0xcd, 0x14, 0x0},
	Base58PrefixPrivateKey:      [3]byte{0x35, 0x0, 0x0},

	// Reject blocks that are more than two hours in the future.
	MaxTstampOffsetSeconds: 2 * 60 * 60,

	// We use a max block size of 16MB. This translates to 100-200 posts per
	// second depending on the size of the post, which should support around
	// ten million active users. We compute this by taking Twitter, which averages
	// 6,000 posts per second at 300M daus => 10M/300M*6,000=200 posts per second. This
	// generates about 1.6TB per year of data, which means that nodes will
	// have to have a lot of space. This seems fine, however,
	// because space is cheap and it's easy to spin up a cloud machine with
	// tens of terabytes of space.
	MaxBlockSizeBytes: 16000000,

	// We set this to be lower initially to avoid winding up with really big
	// spam blocks in the event someone tries to abuse the initially low min
	// fee rates.
	MinerMaxBlockSizeBytes: 2000000,

	// This takes about ten seconds on a reasonable CPU, which makes sense given
	// a 10 minute block time.
	MiningIterationsPerCycle: 95000,

	MaxUsernameLengthBytes: MaxUsernameLengthBytes,

	MaxUserDescriptionLengthBytes: 20000,

	MaxProfilePicLengthBytes: 20000,
	MaxProfilePicDimensions:  100,

	// MaxPrivateMessageLengthBytes is the maximum number of bytes of encrypted
	// data a private message is allowed to include in an PrivateMessage transaction.
	MaxPrivateMessageLengthBytes: 10000,

	// MaxNewMessageLengthBytes is the maximum number of bytes of encrypted
	// data a new message is allowed to include in an NewMessage transaction.
	MaxNewMessageLengthBytes: 10000,

	// Set the stake fee to 10%
	StakeFeeBasisPoints: 10 * 100,
	// TODO(performance): We're currently storing posts using HTML, which is
	// basically 2x as verbose as it needs to be for no reason. We should
	// consider storing stuff as markdown instead, which we can do with
	// the richtext editor thing that we have.
	MaxPostBodyLengthBytes: 20000,
	MaxPostSubLengthBytes:  140,
	// 10x is the max for the truly highly motivated individuals.
	MaxStakeMultipleBasisPoints: 10 * 100 * 100,
	// 100% is the max creator percentage. Not sure why you'd buy such a coin
	// but whatever.
	MaxCreatorBasisPoints:    100 * 100,
	MaxNFTRoyaltyBasisPoints: 100 * 100,

	// Use a canonical set of seed transactions.
	SeedTxns: SeedTxns,

	// Set some seed balances if desired
	SeedBalances: SeedBalances,

	// Just charge one basis point on creator coin trades for now.
	CreatorCoinTradeFeeBasisPoints: 1,
	// Note that Uniswap is quadratic (i.e. its price equation is
	// - price ~= currentCreatorCoinSupply^2,
	// and we think quadratic makes sense in this context as well.
	CreatorCoinSlope:        NewFloat().SetFloat64(0.003),
	CreatorCoinReserveRatio: NewFloat().SetFloat64(0.3333333),

	// 10 was seen as a threshold reachable in almost all transaction.
	// It's just high enough where you avoid drifting creating coin
	// reserve ratios.
	CreatorCoinAutoSellThresholdNanos: uint64(10),

	// Unstaked stake can be unlocked after a minimum of N elapsed epochs.
	DefaultStakeLockupEpochDuration: uint64(3),

	// Jailed validators can be unjailed after a minimum of N elapsed epochs.
	DefaultValidatorJailEpochDuration: uint64(3),

	// The max number of validators included in a leader schedule.
	LeaderScheduleMaxNumValidators: uint64(100),

	ForkHeights:                 MainnetForkHeights,
	EncoderMigrationHeights:     GetEncoderMigrationHeights(&MainnetForkHeights),
	EncoderMigrationHeightsList: GetEncoderMigrationHeightsList(&MainnetForkHeights),
}

func mustDecodeHexBlockHashBitcoin(ss string) *BlockHash {
	hash, err := chainhash.NewHashFromStr(ss)
	if err != nil {
		panic(any(errors.Wrapf(err, "mustDecodeHexBlockHashBitcoin: Problem decoding block hash: %v", ss)))
	}
	return (*BlockHash)(hash)
}

func MustDecodeHexBlockHash(ss string) *BlockHash {
	return mustDecodeHexBlockHash(ss)
}

func mustDecodeHexBlockHash(ss string) *BlockHash {
	bb, err := hex.DecodeString(ss)
	if err != nil {
		log.Fatalf("Problem decoding hex string to bytes: (%s): %v", ss, err)
	}
	if len(bb) != 32 {
		log.Fatalf("mustDecodeHexBlockHash: Block hash has length (%d) but should be (%d)", len(bb), 32)
	}
	ret := BlockHash{}
	copy(ret[:], bb)
	return &ret
}

var TestnetForkHeights = ForkHeights{
	// Get testnet height from here:
	// - https://explorer.deso.org/?query-node=https:%2F%2Ftest.deso.org

	// Initially, testnet fork heights were the same as mainnet heights
	// This changed when we spun up a real testnet that runs independently
	DefaultHeight:                0,
	DeflationBombBlockHeight:     33783,
	SalomonFixBlockHeight:        uint32(15270),
	DeSoFounderRewardBlockHeight: uint32(21869),
	BuyCreatorCoinAfterDeletedBalanceEntryFixBlockHeight: uint32(39713),
	ParamUpdaterProfileUpdateFixBlockHeight:              uint32(39713),
	UpdateProfileFixBlockHeight:                          uint32(46165),
	BrokenNFTBidsFixBlockHeight:                          uint32(46917),
	DeSoDiamondsBlockHeight:                              uint32(52112),
	NFTTransferOrBurnAndDerivedKeysBlockHeight:           uint32(60743),

	// Flags after this point can differ from mainnet

	// Thu Jan 20 2022 @ 12pm PST
	DeSoV3MessagesBlockHeight:     uint32(97322),
	BuyNowAndNFTSplitsBlockHeight: uint32(97322),
	DAOCoinBlockHeight:            uint32(97322),

	// Wed Apr 20 2022 @ 9am ET
	ExtraDataOnEntriesBlockHeight:          uint32(304087),
	DerivedKeySetSpendingLimitsBlockHeight: uint32(304087),
	// Add 18h for the spending limits to be checked, since this is how we're
	// going to do it on mainnet. Testnet produces 60 blocks per hour.
	DerivedKeyTrackSpendingLimitsBlockHeight: uint32(304087 + 18*60),
	DAOCoinLimitOrderBlockHeight:             uint32(304087),

	// Thu Jun 9 2022 @ 11:59pm PT
	DerivedKeyEthSignatureCompatibilityBlockHeight: uint32(360584),
	OrderBookDBFetchOptimizationBlockHeight:        uint32(360584),

	ParamUpdaterRefactorBlockHeight: uint32(373536),

	// Tues Sept 13 2022 @ 10am PT
	DeSoUnlimitedDerivedKeysBlockHeight: uint32(467217),

	// Tues Jan 24 2023 @ 1pm PT
	AssociationsAndAccessGroupsBlockHeight: uint32(596555),

	// Mon Mar 6 2023 @ 7pm PT
	AssociationsDerivedKeySpendingLimitBlockHeight: uint32(642270),

	// Tues Apr 11 2023 @ 5pm PT
	BalanceModelBlockHeight: uint32(683058),

	// Tues May 23 2023 @ 9am PT
	BlockRewardPatchBlockHeight: uint32(729753),

	// FIXME: set to real block height when ready
	ProofOfStake1StateSetupBlockHeight: uint32(math.MaxUint32),

	// FIXME: set to real block height when ready
	ProofOfStake2ConsensusCutoverBlockHeight: uint32(math.MaxUint32),

	// Be sure to update EncoderMigrationHeights as well via
	// GetEncoderMigrationHeights if you're modifying schema.
}

// DeSoTestnetParams defines the DeSo parameters for the testnet.
var DeSoTestnetParams = DeSoParams{
	NetworkType:        NetworkType_TESTNET,
	ProtocolVersion:    0,
	MinProtocolVersion: 0,
	UserAgent:          "Architect",
	DNSSeeds: []string{
		"dorsey.bitclout.com",
	},
	DNSSeedGenerators: [][]string{},

	// ===================================================================================
	// Testnet Bitcoin config
	// ===================================================================================
	BitcoinBtcdParams:             &chaincfg.TestNet3Params,
	BitcoinBurnAddress:            "mhziDsPWSMwUqvZkVdKY92CjesziGP3wHL",
	BitcoinExchangeFeeBasisPoints: 10,
	BitcoinDoubleSpendWaitSeconds: 5.0,
	DeSoNanosPurchasedAtGenesis:   uint64(6000000000000000),

	// See comment in mainnet config.
	BitcoinStartBlockNode: NewBlockNode(
		nil,
		mustDecodeHexBlockHashBitcoin("000000000000003aae8fb976056413aa1d863eb5bee381ff16c9642283b1da1a"),
		1897056,
		_difficultyBitsToHash(424073553),

		// CumWork: We set the work of the start node such that, when added to all of the
		// blocks that follow it, it hurdles the min chain work.
		big.NewInt(0),
		// We are bastardizing the DeSo header to store Bitcoin information here.
		&MsgDeSoHeader{
			TstampSecs: 1607659152,
			Height:     0,
		},
		StatusBitcoinHeaderValidated,
	),

	// ===================================================================================
	// Testnet socket config
	// ===================================================================================
	DefaultSocketPort: uint16(18000),
	DefaultJSONPort:   uint16(18001),

	DialTimeout:               30 * time.Second,
	VersionNegotiationTimeout: 30 * time.Second,

	GenesisBlock:        &GenesisBlock,
	GenesisBlockHashHex: GenesisBlockHashHex,

	// Use a faster block time in the testnet.
	TimeBetweenBlocks: 1 * time.Minute,
	// Use a very short difficulty retarget period in the testnet.
	TimeBetweenDifficultyRetargets: 3 * time.Minute,
	// This is used as the starting difficulty for the chain.
	MinDifficultyTargetHex: "0090000000000000000000000000000000000000000000000000000000000000",
	// Minimum amount of work a valid chain needs to have. Useful for preventing
	// disk-fill attacks, among other things.
	//MinChainWorkHex: "000000000000000000000000000000000000000000000000000000011883b96c",
	MinChainWorkHex: "0000000000000000000000000000000000000000000000000000000000000000",

	// TODO: Set to one day when we launch the testnet. In the meantime this value
	// is more useful for local testing.
	MaxTipAge: time.Hour * 24,

	// Difficulty can't decrease to below 50% of its previous value or increase
	// to above 200% of its previous value.
	MaxDifficultyRetargetFactor: 2,
	// Miners need to wait some time before spending their block reward.
	BlockRewardMaturity: 5 * time.Minute,

	V1DifficultyAdjustmentFactor: 10,

	// Reject blocks that are more than two hours in the future.
	MaxTstampOffsetSeconds: 2 * 60 * 60,

	// We use a max block size of 1MB. This seems to work well for BTC and
	// most of our data doesn't need to be stored on the blockchain anyway.
	MaxBlockSizeBytes: 1000000,

	// We set this to be lower initially to avoid winding up with really big
	// spam blocks in the event someone tries to abuse the initially low min
	// fee rates.
	MinerMaxBlockSizeBytes: 1000000,

	Base58PrefixPublicKey:  [3]byte{0x11, 0xc2, 0x0},
	Base58PrefixPrivateKey: [3]byte{0x4f, 0x6, 0x1b},

	MiningIterationsPerCycle: 9500,

	// deso
	MaxUsernameLengthBytes: MaxUsernameLengthBytes,

	MaxUserDescriptionLengthBytes: 20000,

	MaxProfilePicLengthBytes: 20000,
	MaxProfilePicDimensions:  100,

	// MaxPrivateMessageLengthBytes is the maximum number of bytes of encrypted
	// data a private message is allowed to include in an PrivateMessage transaction.
	MaxPrivateMessageLengthBytes: 10000,

	// MaxNewMessageLengthBytes is the maximum number of bytes of encrypted
	// data a new message is allowed to include in an NewMessage transaction.
	MaxNewMessageLengthBytes: 10000,

	// Set the stake fee to 5%
	StakeFeeBasisPoints: 5 * 100,
	// TODO(performance): We're currently storing posts using HTML, which
	// basically 2x as verbose as it needs to be for basically no reason.
	// We should consider storing stuff as markdown instead, which we can
	// do with the richtext editor thing that we have.
	MaxPostBodyLengthBytes: 50000,
	MaxPostSubLengthBytes:  140,
	// 10x is the max for the truly highly motivated individuals.
	MaxStakeMultipleBasisPoints: 10 * 100 * 100,
	// 100% is the max creator percentage. Not sure why you'd buy such a coin
	// but whatever.
	MaxCreatorBasisPoints:    100 * 100,
	MaxNFTRoyaltyBasisPoints: 100 * 100,

	// Use a canonical set of seed transactions.
	SeedTxns: TestSeedTxns,

	// Set some seed balances if desired
	// Note: For now these must be the same as mainnet because GenesisBlock is the same
	SeedBalances: SeedBalances,

	// Just charge one basis point on creator coin trades for now.
	CreatorCoinTradeFeeBasisPoints: 1,
	// Note that Uniswap is quadratic (i.e. its price equation is
	// - price ~= currentCreatorCoinSupply^2,
	// and we think quadratic makes sense in this context as well.
	CreatorCoinSlope:        NewFloat().SetFloat64(0.003),
	CreatorCoinReserveRatio: NewFloat().SetFloat64(0.3333333),

	// 10 was seen as a threshold reachable in almost all transaction.
	// It's just high enough where you avoid drifting creating coin
	// reserve ratios.
	CreatorCoinAutoSellThresholdNanos: uint64(10),

	// Unstaked stake can be unlocked after a minimum of N elapsed epochs.
	DefaultStakeLockupEpochDuration: uint64(3),

	// Jailed validators can be unjailed after a minimum of N elapsed epochs.
	DefaultValidatorJailEpochDuration: uint64(3),

	// The max number of validators included in a leader schedule.
	LeaderScheduleMaxNumValidators: uint64(100),

	ForkHeights:                 TestnetForkHeights,
	EncoderMigrationHeights:     GetEncoderMigrationHeights(&TestnetForkHeights),
	EncoderMigrationHeightsList: GetEncoderMigrationHeightsList(&TestnetForkHeights),
}

// GetDataDir gets the user data directory where we store files
// in a cross-platform way.
func GetDataDir(params *DeSoParams) string {
	configDirs := configdir.New(
		ConfigDirVendorName, ConfigDirAppName)
	dirString := configDirs.QueryFolders(configdir.Global)[0].Path
	dataDir := filepath.Join(dirString, params.NetworkType.String())
	if err := os.MkdirAll(dataDir, os.ModePerm); err != nil {
		log.Fatalf("GetDataDir: Could not create data directories (%s): %v", dataDir, err)
	}
	return dataDir
}

func VersionByteToMigrationHeight(version byte, params *DeSoParams) (_blockHeight uint64) {
	for _, migrationHeight := range params.EncoderMigrationHeightsList {
		if migrationHeight.Version == version {
			return migrationHeight.Height
		}
	}
	return 0
}

// Defines keys that may exist in a transaction's ExtraData map
const (
	// Key in transaction's extra data map that points to a post that the current transaction is reposting
	RepostedPostHash = "RecloutedPostHash"
	// Key in transaction's extra map -- The presence of this key indicates that this post is a repost with a quote.
	IsQuotedRepostKey = "IsQuotedReclout"
	// Key in transaction's extra data map that freezes a post rendering it immutable.
	IsFrozenKey = "IsFrozen"

	// Keys for a GlobalParamUpdate transaction's extra data map.
	USDCentsPerBitcoinKey                  = "USDCentsPerBitcoin"
	MinNetworkFeeNanosPerKBKey             = "MinNetworkFeeNanosPerKB"
	CreateProfileFeeNanosKey               = "CreateProfileFeeNanos"
	CreateNFTFeeNanosKey                   = "CreateNFTFeeNanos"
	MaxCopiesPerNFTKey                     = "MaxCopiesPerNFT"
	MaxNonceExpirationBlockHeightOffsetKey = "MaxNonceExpirationBlockHeightOffset"
	ForbiddenBlockSignaturePubKeyKey       = "ForbiddenBlockSignaturePubKey"
	StakeLockupEpochDuration               = "StakeLockupEpochDuration"
	ValidatorJailEpochDuration             = "ValidatorJailEpochDuration"

	DiamondLevelKey    = "DiamondLevel"
	DiamondPostHashKey = "DiamondPostHash"

	// Key in transaction's extra data map containing the derived key used in signing the txn.
	DerivedPublicKey = "DerivedPublicKey"

	// Messaging keys
	MessagingPublicKey             = "MessagingPublicKey"
	SenderMessagingPublicKey       = "SenderMessagingPublicKey"
	SenderMessagingGroupKeyName    = "SenderMessagingGroupKeyName"
	RecipientMessagingPublicKey    = "RecipientMessagingPublicKey"
	RecipientMessagingGroupKeyName = "RecipientMessagingGroupKeyName"

	// Key in transaction's extra data map. If it is there, the NFT is a "Buy Now" NFT and this is the Buy Now Price
	BuyNowPriceKey = "BuyNowPriceNanos"

	// Key in transaction's extra data map. If present, the value represents a map of pkid to basis points representing
	// the amount of royalties the pkid should receive upon sale of this NFT.
	DESORoyaltiesMapKey = "DESORoyaltiesMap"

	// Key in transaction's extra data map. If present, the value represents a map of pkid to basis points representing
	// the amount of royalties that should be added to pkid's creator coin upon sale of this NFT.
	CoinRoyaltiesMapKey = "CoinRoyaltiesMap"

	// Used to distinguish v3 messages from previous iterations
	MessagesVersionString = "V"
	MessagesVersion1      = 1
	MessagesVersion2      = 2
	MessagesVersion3      = 3

	// Key in transaction's extra data map. If present, this value represents the Node ID of the running node. This maps
	// to the map of nodes in ./lib/nodes.go
	NodeSourceMapKey = "NodeSource"

	// TransactionSpendingLimit
	TransactionSpendingLimitKey = "TransactionSpendingLimit"
	DerivedKeyMemoKey           = "DerivedKeyMemo"

	// V3 Group Chat Messages ExtraData Key
	MessagingGroupOperationType = "MessagingGroupOperationType"
)

// Defines values that may exist in a transaction's ExtraData map
var (
	PostExtraDataConsensusKeys = [2]string{RepostedPostHash, IsQuotedRepostKey}
)

var (
	QuotedRepostVal    = []byte{1}
	NotQuotedRepostVal = []byte{0}
	IsFrozenPostVal    = []byte{1}
)

var (
	IsGraylisted   = []byte{1}
	IsBlacklisted  = []byte{1}
	NotGraylisted  = []byte{0}
	NotBlacklisted = []byte{0}
)

// InitialGlobalParamsEntry to be used before ParamUpdater creates the first update.
var (
	InitialGlobalParamsEntry = GlobalParamsEntry{
		// We initialize the USDCentsPerBitcoin to 0 so we can use the value set by the UPDATE_BITCOIN_USD_EXCHANGE_RATE.
		USDCentsPerBitcoin: 0,
		// We initialize the MinimumNetworkFeeNanosPerKB to 0 so we do not assess a minimum fee until specified by ParamUpdater.
		MinimumNetworkFeeNanosPerKB: 0,
		// We initialize the CreateProfileFeeNanos to 0 so we do not assess a fee to create a profile until specified by ParamUpdater.
		CreateProfileFeeNanos: 0,
		// We initialize the CreateNFTFeeNanos to 0 so we do not assess a fee to create an NFT until specified by ParamUpdater.
		CreateNFTFeeNanos: 0,
		MaxCopiesPerNFT:   0,
	}
)

// Define min / max possible values for GlobalParams.
const (
	// MinNetworkFeeNanosPerKBValue - Minimum value to which the minimum network fee per KB can be set.
	MinNetworkFeeNanosPerKBValue = 0
	// MaxNetworkFeeNanosPerKBValue - Maximum value to which the maximum network fee per KB can be set.
	MaxNetworkFeeNanosPerKBValue = 100 * NanosPerUnit
	// MinCreateProfileFeeNanos - Minimum value to which the create profile fee can be set.
	MinCreateProfileFeeNanos = 0
	// MaxCreateProfileFeeNanos - Maximum value to which the create profile fee can be set.
	MaxCreateProfileFeeNanos = 100 * NanosPerUnit
	// Min/MaxCreateNFTFeeNanos - Min/max value to which the create NFT fee can be set.
	MinCreateNFTFeeNanos = 0
	MaxCreateNFTFeeNanos = 100 * NanosPerUnit
	// Min/MaxMaxCopiesPerNFTNanos - Min/max value to which the create NFT fee can be set.
	MinMaxCopiesPerNFT = 1
	MaxMaxCopiesPerNFT = 10000
	// Messaging key constants
	MinMessagingKeyNameCharacters = 1
	MaxMessagingKeyNameCharacters = 32
	// Access group key constants
	MinAccessGroupKeyNameCharacters = 1
	MaxAccessGroupKeyNameCharacters = 32

	// DefaultMaxNonceExpirationBlockHeightOffset - default value to which the MaxNonceExpirationBlockHeightOffset
	// is set to before specified by ParamUpdater.
	DefaultMaxNonceExpirationBlockHeightOffset = 288

	// TODO: Are these fields needed?
	// Access group enumeration max recursion depth.
	MaxAccessGroupMemberEnumerationRecursionDepth = 10
	// Dm and group chat message entries paginated fetch max recursion depth
	MaxDmMessageRecursionDepth        = 10
	MaxGroupChatMessageRecursionDepth = 10
)

// Constants for UserAssociation and PostAssociation txn types.
const MaxAssociationTypeByteLength int = 64
const MaxAssociationValueByteLength int = 256
const AssociationTypeReservedPrefix = "DESO"
const AssociationNullTerminator = byte(0)<|MERGE_RESOLUTION|>--- conflicted
+++ resolved
@@ -270,7 +270,12 @@
 	// to an account balance model for accounting.
 	BalanceModelBlockHeight uint32
 
-<<<<<<< HEAD
+	// BlockRewardPatchBlockHeight defines the height at which the block reward excludes
+	// transaction fees from the public key receiving the block reward. This prevents
+	// the recipient of the block reward from paying nothing for their transactions
+	// that are in the block.
+	BlockRewardPatchBlockHeight uint32
+
 	// ProofOfStake1StateSetupBlockHeight defines the height at which we introduced all
 	// changes to set up the prerequisite state for cutting over to PoS consensus. These
 	// changes include, for example, introducing the new PoS txn types, consensus params,
@@ -285,18 +290,6 @@
 	// ProofOfStake2ConsensusCutoverBlockHeight defines the height at which we cut over
 	// from PoW consensus to PoS consensus.
 	ProofOfStake2ConsensusCutoverBlockHeight uint32
-=======
-	// BlockRewardPatchBlockHeight defines the height at which the block reward excludes
-	// transaction fees from the public key receiving the block reward. This prevents
-	// the recipient of the block reward from paying nothing for their transactions
-	// that are in the block.
-	BlockRewardPatchBlockHeight uint32
-
-	// ProofOfStakeNewTxnTypesBlockHeight defines the height at which we introduced the
-	// new txn types to support Proof of Stake. These txns include: RegisterAsValidator,
-	// UnregisterAsValidator, Stake, Unstake, and UnlockStake.
-	ProofOfStakeNewTxnTypesBlockHeight uint32
->>>>>>> 85c4fc68
 
 	// Be sure to update EncoderMigrationHeights as well via
 	// GetEncoderMigrationHeights if you're modifying schema.
