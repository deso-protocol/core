package lib

import (
	"encoding/hex"
	"fmt"
	"github.com/holiman/uint256"
	"log"
	"math/big"
	"os"
	"path/filepath"
	"regexp"
	"time"

	"github.com/btcsuite/btcd/chaincfg"
	"github.com/btcsuite/btcd/chaincfg/chainhash"
	"github.com/golang/glog"
	"github.com/shibukawa/configdir"
)

const (
	// ConfigDirVendorName is the enclosing folder for user data.
	// It's required to created a ConfigDir.
	ConfigDirVendorName = "deso"
	// ConfigDirAppName is the folder where we keep user data.
	ConfigDirAppName = "deso"
	// UseridLengthBytes is the number of bytes of entropy to use for
	// a userid.
	UseridLengthBytes = 32

	// These constants are used by the DNS seed code to pick a random last
	// seen time.
	SecondsIn3Days int32 = 24 * 60 * 60 * 3
	SecondsIn4Days int32 = 24 * 60 * 60 * 4

	// MessagesToFetchPerCall is used to limit the number of messages to fetch
	// when getting a user's inbox.
	MessagesToFetchPerInboxCall = 10000
)

type NetworkType uint64

const (
	// The different network types. For now we have a mainnet and a testnet.
	// Also create an UNSET value to catch errors.
	NetworkType_UNSET   NetworkType = 0
	NetworkType_MAINNET NetworkType = 1
	NetworkType_TESTNET NetworkType = 2
)

const (
	// This is the header version that the blockchain started with.
	HeaderVersion0 = uint32(0)
	// This version made several changes to the previous header encoding format:
	// - The Nonce field was expanded to 64 bits
	// - Another ExtraNonce field was added to provide *another* 64 bits of entropy,
	//   for a total of 128 bits of entropy in the header that miners can twiddle.
	// - The header height was expanded to 64 bits
	// - The TstampSecs were expanded to 64 bits
	// - All fields were moved from encoding in little-endian to big-endian
	//
	// The benefit of this change is that miners can hash over a wider space without
	// needing to twiddle ExtraData ever.
	//
	// At the time of this writing, the intent is to deploy it in a backwards-compatible
	// fashion, with the eventual goal of phasing out blocks with the previous version.
	HeaderVersion1       = uint32(1)
	CurrentHeaderVersion = HeaderVersion1
)

var (
	MaxUint256, _ = uint256.FromHex("0xffffffffffffffffffffffffffffffffffffffffffffffffffffffffffffffff")
)

func (nt NetworkType) String() string {
	switch nt {
	case NetworkType_UNSET:
		return "UNSET"
	case NetworkType_MAINNET:
		return "MAINNET"
	case NetworkType_TESTNET:
		return "TESTNET"
	default:
		return fmt.Sprintf("UNRECOGNIZED(%d) - make sure String() is up to date", nt)
	}
}

const (
	MaxUsernameLengthBytes = 25
)

var (
	UsernameRegex = regexp.MustCompile("^[a-zA-Z0-9_]+$")
	// Profile pics are Base64 encoded plus ": ; ," used in the mime type spec.
	ProfilePicRegex = regexp.MustCompile("^[a-zA-Z0-9+/:;,]+$")

	TikTokShortURLRegex = regexp.MustCompile("^.*(vm\\.tiktok\\.com/)([A-Za-z0-9]{6,12}).*")
	TikTokFullURLRegex  = regexp.MustCompile("^.*((tiktok\\.com/)(v/)|(@[A-Za-z0-9_-]{2,24}/video/)|(embed/v2/))(\\d{0,30}).*")
)

type ForkHeights struct {
	// Global Block Heights:
	// The block height at which various forks occurred including an
	// explanation as to why they're necessary.

	// The most deflationary event in DeSo history has yet to come...
	DeflationBombBlockHeight uint64

	// SalomonFixBlockHeight defines a block height where the protocol implements
	// two changes:
	// 	(1) The protocol now prints founder reward for all buy transactions instead
	//		of just when creators reach a new all time high.
	//		This was decided in order to provide lasting incentive for creators
	//		to utilize the protocol.
	//	(2) A fix was created to deal with a bug accidentally triggered by @salomon.
	//		After a series of buys and sells @salomon was left with a single creator coin
	//		nano in circulation and a single DeSo nano locked. This caused a detach
	//		between @salomon's bonding curve and others on the protocol. As more buys and sells
	//		continued, @salomon's bonding curve continued to detach further and further from its peers.
	// 		At its core, @salomon had too few creator coins in circulation. This fix introduces
	//		this missing supply back into circulation as well as prevented detached Bancor bonding
	//		curves from coming into existence.
	//		^ It was later decided to leave Salomon's coin circulation alone. A fix was introduced
	//		to prevent similar cases from occurring again, but @salomon is left alone.
	SalomonFixBlockHeight uint32

	// DeSoFounderRewardBlockHeight defines a block height where the protocol switches from
	// paying the founder reward in the founder's own creator coin to paying in DeSo instead.
	DeSoFounderRewardBlockHeight uint32

	// BuyCreatorCoinAfterDeletedBalanceEntryFixBlockHeight defines a block height after which the protocol will create
	// a new BalanceEntry when a user purchases a Creator Coin and their current BalanceEntry is deleted.
	// The situation in which a BalanceEntry reaches a deleted state occurs when a user transfers all their holdings
	// of a certain creator to another public key and subsequently purchases that same creator within the same block.
	// This resolves a bug in which users would purchase creator coins after transferring all holdings within the same
	// block and then the creator coins would be added to a deleted balance.  When the Balance Entries are flushed to
	// the database, the user would lose the creator coins they purchased.
	BuyCreatorCoinAfterDeletedBalanceEntryFixBlockHeight uint32

	// ParamUpdaterProfileUpdateFixBlockHeight defines a block height after which the protocol uses the update profile
	// txMeta's ProfilePublicKey when the Param Updater is creating a profile for ProfilePublicKey.
	ParamUpdaterProfileUpdateFixBlockHeight uint32

	// UpdateProfileFixBlockHeight defines the height at which a patch was added to prevent user from
	// updating the profile entry for arbitrary public keys that do not have existing profile entries.
	UpdateProfileFixBlockHeight uint32

	// BrokenNFTBidsFixBlockHeight defines the height at which the deso balance index takes effect
	// for accepting NFT bids.  This is used to fix a fork that was created by nodes running with a corrupted
	// deso balance index, allowing bids to be submitted that were greater than the user's deso balance.
	BrokenNFTBidsFixBlockHeight uint32

	// DeSoDiamondsBlockHeight defines the height at which diamonds will be given in DESO
	// rather than in creator coin.
	// Triggers: 3pm PT on 8/16/2021
	DeSoDiamondsBlockHeight uint32

	// NFTTransfersBlockHeight defines the height at which NFT transfer txns, accept NFT
	// transfer txns, NFT burn txns, and AuthorizeDerivedKey txns will be accepted.
	// Triggers: 12PM PT on 9/15/2021
	NFTTransferOrBurnAndDerivedKeysBlockHeight uint32

	// DeSoV3MessagesBlockHeight defines the height at which messaging key and messsage party
	// entries will be accepted by consensus.
	DeSoV3MessagesBlockHeight uint32

	// BuyNowAndNFTSplitsBlockHeight defines the height at which NFTs can be sold at a fixed price instead of an
	// auction style and allows splitting of NFT royalties to user's other than the post's creator.
	BuyNowAndNFTSplitsBlockHeight uint32

	// DAOCoinBlockHeight defines the height at which DAO Coin and DAO Coin Transfer
	// transactions will be accepted.
	DAOCoinBlockHeight uint32
}

// DeSoParams defines the full list of possible parameters for the
// DeSo network.
type DeSoParams struct {
	// The network type (mainnet, testnet, etc).
	NetworkType NetworkType
	// The current protocol version we're running.
	ProtocolVersion uint64
	// The minimum protocol version we'll allow a peer we connect to
	// to have.
	MinProtocolVersion uint64
	// Used as a "vanity plate" to identify different DeSo
	// clients. Mainly useful in analyzing the network at
	// a meta level, not in the protocol itself.
	UserAgent string
	// The list of DNS seed hosts to use during bootstrapping.
	DNSSeeds []string

	// A list of DNS seed prefixes and suffixes to use during bootstrapping.
	// These prefixes and suffixes will be scanned and all IPs found will be
	// incorporated into the address manager.
	DNSSeedGenerators [][]string

	// The network parameter for Bitcoin messages as defined by the btcd library.
	// Useful for certain function calls we make to this library.
	BitcoinBtcdParams *chaincfg.Params

	// Because we use the Bitcoin header chain only to process exchanges from
	// BTC to DeSo, we don't need to worry about Bitcoin blocks before a certain
	// point, which is specified by this node. This is basically used to make
	// header download more efficient but it's important to note that if for
	// some reason there becomes a different main chain that is stronger than
	// this one, then we will still switch to that one even with this parameter
	// set such as it is.
	BitcoinStartBlockNode *BlockNode

	// The base58Check-encoded Bitcoin address that users must send Bitcoin to in order
	// to purchase DeSo. Note that, unfortunately, simply using an all-zeros or
	// mostly-all-zeros address or public key doesn't work and, in fact, I found that
	// using almost any address other than this one also doesn't work.
	BitcoinBurnAddress string

	// This is a fee in basis points charged on BitcoinExchange transactions that gets
	// paid to the miners. Basically, if a user burned enough Satoshi to create 100 DeSo,
	// and if the BitcoinExchangeFeeBasisPoints was 1%, then 99 DeSo would be allocated to
	// the user's public key while 1 DeSo would be left as a transaction fee to the miner.
	BitcoinExchangeFeeBasisPoints uint64

	// The amount of time to wait for a Bitcoin txn to broadcast throughout the Bitcoin
	// network before checking for double-spends.
	BitcoinDoubleSpendWaitSeconds float64

	// This field allows us to set the amount purchased at genesis to a non-zero
	// value.
	DeSoNanosPurchasedAtGenesis uint64

	// Port used for network communications among full nodes.
	DefaultSocketPort uint16
	// Port used for the limited JSON API that supports light clients.
	DefaultJSONPort uint16

	// The amount of time we wait when connecting to a peer.
	DialTimeout time.Duration
	// The amount of time we wait to receive a version message from a peer.
	VersionNegotiationTimeout time.Duration

	// The genesis block to use as the base of our chain.
	GenesisBlock *MsgDeSoBlock
	// The expected hash of the genesis block. Should align with what one
	// would get from actually hashing the provided genesis block.
	GenesisBlockHashHex string
	// How often we target a single block to be generated.
	TimeBetweenBlocks time.Duration
	// How many blocks between difficulty retargets.
	TimeBetweenDifficultyRetargets time.Duration
	// Block hashes, when interpreted as big-endian big integers, must be
	// values less than or equal to the difficulty
	// target. The difficulty target is expressed below as a big-endian
	// big integer and is adjusted every TargetTimePerBlock
	// order to keep blocks generating at consistent intervals.
	MinDifficultyTargetHex string
	// We will reject chains that have less than this amount of total work,
	// expressed as a hexadecimal big-endian bigint. Useful for preventing
	// disk-fill attacks, among other things.
	MinChainWorkHex string

	// This is used for determining whether we are still in initial block download.
	// If our tip is older than this, we continue with IBD.
	MaxTipAge time.Duration

	// Do not allow the difficulty to change by more than a factor of this
	// variable during each adjustment period.
	MaxDifficultyRetargetFactor int64
	// Amount of time one must wait before a block reward can be spent.
	BlockRewardMaturity time.Duration
	// When shifting from v0 blocks to v1 blocks, we changed the hash function to
	// DeSoHash, which is technically easier. Thus we needed to apply an adjustment
	// factor in order to phase it in.
	V1DifficultyAdjustmentFactor int64

	// The maximum number of seconds in a future a block timestamp is allowed
	// to be before it is rejected.
	MaxTstampOffsetSeconds uint64

	// The maximum number of bytes that can be allocated to transactions in
	// a block.
	MaxBlockSizeBytes uint64

	// It's useful to set the miner maximum block size to a little lower than the
	// maximum block size in certain cases. For example, on initial launch, setting
	// it significantly lower is a good way to avoid getting hit by spam blocks.
	MinerMaxBlockSizeBytes uint64

	// In order to make public keys more human-readable, we convert
	// them to base58. When we do that, we use a prefix that makes
	// the public keys to become more identifiable. For example, all
	// mainnet public keys start with "X" because we do this.
	Base58PrefixPublicKey  [3]byte
	Base58PrefixPrivateKey [3]byte

	// MaxFetchBlocks is the maximum number of blocks that can be fetched from
	// a peer at one time.
	MaxFetchBlocks uint32

	MiningIterationsPerCycle uint64

	// deso
	MaxUsernameLengthBytes        uint64
	MaxUserDescriptionLengthBytes uint64
	MaxProfilePicLengthBytes      uint64
	MaxProfilePicDimensions       uint64
	MaxPrivateMessageLengthBytes  uint64

	StakeFeeBasisPoints         uint64
	MaxPostBodyLengthBytes      uint64
	MaxPostSubLengthBytes       uint64
	MaxStakeMultipleBasisPoints uint64
	MaxCreatorBasisPoints       uint64
	MaxNFTRoyaltyBasisPoints    uint64
	ParamUpdaterPublicKeys      map[PkMapKey]bool

	// A list of transactions to apply when initializing the chain. Useful in
	// cases where we want to hard fork or reboot the chain with specific
	// transactions applied.
	SeedTxns []string

	// A list of balances to initialize the blockchain with. This is useful for
	// testing and useful in the event that the devs need to hard fork the chain.
	SeedBalances []*DeSoOutput

	// This is a small fee charged on creator coin transactions. It helps
	// prevent issues related to floating point calculations.
	CreatorCoinTradeFeeBasisPoints uint64
	// These two params define the "curve" that we use when someone buys/sells
	// creator coins. Effectively, this curve amounts to a polynomial of the form:
	// - currentCreatorCoinPrice ~= slope * currentCreatorCoinSupply^(1/reserveRatio-1)
	// Buys and sells effectively take the integral of the curve in opposite directions.
	//
	// To better understand where this curve comes from and how it works, check out
	// the following links. They are all well written so don't be intimidated/afraid to
	// dig in and read them:
	// - Primer on bonding curves: https://medium.com/@simondlr/tokens-2-0-curved-token-bonding-in-curation-markets-1764a2e0bee5
	// - The Uniswap v2 white paper: https://whitepaper.io/document/600/uniswap-whitepaper
	// - The Bancor white paper: https://whitepaper.io/document/52/bancor-whitepaper
	// - Article relating Bancor curves to polynomial curves: https://medium.com/@aventus/token-bonding-curves-547f3a04914
	// - Derivations of the Bancor supply increase/decrease formulas: https://blog.relevant.community/bonding-curves-in-depth-intuition-parametrization-d3905a681e0a
	// - Implementations of Bancor equations in Solidity with code: https://yos.io/2018/11/10/bonding-curves/
	// - Bancor is flawed blog post discussing Bancor edge cases: https://hackingdistributed.com/2017/06/19/bancor-is-flawed/
	// - A mathematica equation sheet with tests that walks through all the
	//   equations. You will need to copy this into a Mathematica notebook to
	//   run it: https://pastebin.com/raw/M4a1femY
	CreatorCoinSlope        *big.Float
	CreatorCoinReserveRatio *big.Float

	// CreatorCoinAutoSellThresholdNanos defines two things. The first is the minimum amount
	// of creator coins a user must purchase in order for a transaction to be valid. Secondly
	// it defines the point at which a sell operation will auto liquidate all remaining holdings.
	// For example if I hold 1000 nanos of creator coins and sell x nanos such that
	// 1000 - x < CreatorCoinAutoSellThresholdNanos, we auto liquidate the remaining holdings.
	// It does this to prevent issues with floating point rounding that can arise.
	// This value should be chosen such that the chain is resistant to "phantom nanos." Phantom nanos
	// are tiny amounts of CreatorCoinsInCirculation/DeSoLocked which can cause
	// the effective reserve ratio to deviate from the expected reserve ratio of the bancor curve.
	// A higher CreatorCoinAutoSellThresholdNanos makes it prohibitively expensive for someone to
	// attack the bancor curve to any meaningful measure.
	CreatorCoinAutoSellThresholdNanos uint64

	ForkHeights ForkHeights
}

// EnableRegtest allows for local development and testing with incredibly fast blocks with block rewards that
// can be spent as soon as they are mined. It also removes the default testnet seeds
func (params *DeSoParams) EnableRegtest() {
	if params.NetworkType != NetworkType_TESTNET {
		glog.Error("Regtest mode can only be enabled in testnet mode")
		return
	}

	// Clear the seeds
	params.DNSSeeds = []string{}

	// Mine blocks incredibly quickly
	params.TimeBetweenBlocks = 2 * time.Second
	params.TimeBetweenDifficultyRetargets = 6 * time.Second

	// Allow block rewards to be spent instantly
	params.BlockRewardMaturity = 0

	// Add a key defined in n0_test to the ParamUpdater set when running in regtest mode.
	// Seed: verb find card ship another until version devote guilt strong lemon six
	params.ParamUpdaterPublicKeys[MakePkMapKey(MustBase58CheckDecode("tBCKVERmG9nZpHTk2AVPqknWc1Mw9HHAnqrTpW1RnXpXMQ4PsQgnmV"))] = true

	// In regtest, we start all the fork heights at zero. These can be adjusted
	// for testing purposes to ensure that a transition does not cause issues.
	params.ForkHeights = ForkHeights{
		DeflationBombBlockHeight:                             0,
		SalomonFixBlockHeight:                                uint32(0),
		DeSoFounderRewardBlockHeight:                         uint32(0),
		BuyCreatorCoinAfterDeletedBalanceEntryFixBlockHeight: uint32(0),
		ParamUpdaterProfileUpdateFixBlockHeight:              uint32(0),
		UpdateProfileFixBlockHeight:                          uint32(0),
		BrokenNFTBidsFixBlockHeight:                          uint32(0),
		DeSoDiamondsBlockHeight:                              uint32(0),
		NFTTransferOrBurnAndDerivedKeysBlockHeight:           uint32(0),
		DeSoV3MessagesBlockHeight:                            uint32(0),
		BuyNowAndNFTSplitsBlockHeight:                        uint32(0),
		DAOCoinBlockHeight:                                   uint32(0),
	}
}

// GenesisBlock defines the genesis block used for the DeSo maainnet and testnet
var (
	ArchitectPubKeyBase58Check = "BC1YLg3oh6Boj8e2boCo1vQCYHLk1rjsHF6jthBdvSw79bixQvKK6Qa"
	// This is the public key corresponding to the BitcoinBurnAddress on mainnet.
	BurnPubKeyBase58Check = "BC1YLjWBf2qnDJmi8HZzzCPeXqy4dCKq95oqqzerAyW8MUTbuXTb1QT"

	GenesisBlock = MsgDeSoBlock{
		Header: &MsgDeSoHeader{
			Version:               0,
			PrevBlockHash:         &BlockHash{},
			TransactionMerkleRoot: mustDecodeHexBlockHash("4b71d103dd6fff1bd6110bc8ed0a2f3118bbe29a67e45c6c7d97546ad126906f"),
			TstampSecs:            uint64(1610948544),
			Height:                uint64(0),
			Nonce:                 uint64(0),
		},
		Txns: []*MsgDeSoTxn{
			{
				TxInputs: []*DeSoInput{},
				// The outputs in the genesis block aren't actually used by anything, but
				// including them helps our block explorer return the genesis transactions
				// without needing an explicit special case.
				TxOutputs: SeedBalances,
				// TODO: Pick a better string
				TxnMeta: &BlockRewardMetadataa{
					ExtraData: []byte(
						"They came here, to the New World. World 2.0, version 1776."),
				},
				// A signature is not required for BLOCK_REWARD transactions since they
				// don't spend anything.
			},
		},
	}
	GenesisBlockHashHex = "5567c45b7b83b604f9ff5cb5e88dfc9ad7d5a1dd5818dd19e6d02466f47cbd62"
	GenesisBlockHash    = mustDecodeHexBlockHash(GenesisBlockHashHex)

	ParamUpdaterPublicKeys = map[PkMapKey]bool{
		// 19Hg2mAJUTKFac2F2BBpSEm7BcpkgimrmD
		MakePkMapKey(MustBase58CheckDecode(ArchitectPubKeyBase58Check)):                                true,
		MakePkMapKey(MustBase58CheckDecode("BC1YLiXwGTte8oXEEVzm4zqtDpGRx44Y4rqbeFeAs5MnzsmqT5RcqkW")): true,
		MakePkMapKey(MustBase58CheckDecode("BC1YLgGLKjuHUFZZQcNYrdWRrHsDKUofd9MSxDq4NY53x7vGt4H32oZ")): true,
		MakePkMapKey(MustBase58CheckDecode("BC1YLj8UkNMbCsmTUTx5Z2bhtp8q86csDthRmK6zbYstjjbS5eHoGkr")): true,
		MakePkMapKey(MustBase58CheckDecode("BC1YLgD1f7yw7Ue8qQiW7QMBSm6J7fsieK5rRtyxmWqL2Ypra2BAToc")): true,
		MakePkMapKey(MustBase58CheckDecode("BC1YLfz4GH3Gfj6dCtBi8bNdNTbTdcibk8iCZS75toUn4UKZaTJnz9y")): true,
		MakePkMapKey(MustBase58CheckDecode("BC1YLfoSyJWKjHGnj5ZqbSokC3LPDNBMDwHX3ehZDCA3HVkFNiPY5cQ")): true,
	}
)

// DeSoMainnetParams defines the DeSo parameters for the mainnet.
var DeSoMainnetParams = DeSoParams{
	NetworkType:        NetworkType_MAINNET,
	ProtocolVersion:    1,
	MinProtocolVersion: 1,
	UserAgent:          "Architect",
	DNSSeeds: []string{
		"deso.coinbase.com",
		"deso.gemini.com",
		"deso.kraken.com",
		"deso.bitstamp.com",
		"deso.bitfinex.com",
		"deso.binance.com",
		"deso.hbg.com",
		"deso.okex.com",
		"deso.bithumb.com",
		"deso.upbit.com",
	},
	DNSSeedGenerators: [][]string{
		{
			"deso-seed-",
			".io",
		},
	},

	GenesisBlock:        &GenesisBlock,
	GenesisBlockHashHex: GenesisBlockHashHex,
	// This is used as the starting difficulty for the chain.
	MinDifficultyTargetHex: "000001FFFF000000000000000000000000000000000000000000000000000000",

	// Run with --v=2 and look for "cum work" output from miner.go
	MinChainWorkHex: "000000000000000000000000000000000000000000000000006314f9a85a949b",

	MaxTipAge: 24 * time.Hour,

	// ===================================================================================
	// Mainnet Bitcoin config
	// ===================================================================================
	BitcoinBtcdParams:  &chaincfg.MainNetParams,
	BitcoinBurnAddress: "1PuXkbwqqwzEYo9SPGyAihAge3e9Lc71b",

	// We use a start node that is near the tip of the Bitcoin header chain. Doing
	// this allows us to bootstrap Bitcoin transactions much more quickly without
	// comrpomising on security because, if this node ends up not being on the best
	// chain one day (which would be completely ridiculous anyhow because it would mean that
	// days or months of bitcoin transactions got reverted), our code will still be
	// able to robustly switch to an alternative chain that has more work. It's just
	// much faster if the best chain is the one that has this start node in it (similar
	// to the --assumevalid Bitcoin flag).
	//
	// Process for generating this config:
	// - Find a node config from the test_nodes folder (we used fe0)
	// - Make sure the logging for bitcoin_manager is set to 2. --vmodule="bitcoin_manager=2"
	// - Run the node config (./fe0)
	// - A line should print every time there's a difficulty adjustment with the parameters
	//   required below (including "DiffBits"). Just copy those into the below and
	//   everything should work.
	// - Oh and you might have to set BitcoinMinChainWorkHex to something lower/higher. The
	//   value should equal the amount of work it takes to get from whatever start node you
	//   choose and the tip. This is done by running once, letting it fail, and then rerunning
	//   with the value it outputs.
	BitcoinStartBlockNode: NewBlockNode(
		nil,
		mustDecodeHexBlockHashBitcoin("000000000000000000092d577cc673bede24b6d7199ee69c67eeb46c18fc978c"),
		// Note the height is always one greater than the parent node.
		653184,
		_difficultyBitsToHash(386798414),
		// CumWork shouldn't matter.
		big.NewInt(0),
		// We are bastardizing the DeSo header to store Bitcoin information here.
		&MsgDeSoHeader{
			TstampSecs: 1602950620,
			Height:     0,
		},
		StatusBitcoinHeaderValidated,
	),

	BitcoinExchangeFeeBasisPoints: 10,
	BitcoinDoubleSpendWaitSeconds: 5.0,
	DeSoNanosPurchasedAtGenesis:   uint64(6000000000000000),
	DefaultSocketPort:             uint16(17000),
	DefaultJSONPort:               uint16(17001),

	DialTimeout:               30 * time.Second,
	VersionNegotiationTimeout: 30 * time.Second,

	BlockRewardMaturity: time.Hour * 3,

	V1DifficultyAdjustmentFactor: 10,

	// Use a five-minute block time. Although a shorter block time seems like
	// it would improve the user experience, the reality is that zero-confirmation
	// transactions can usually be relied upon to give the user the illusion of
	// instant gratification (particularly since we implement a limited form of
	// RBF that makes it difficult to reverse transactions once they're in the
	// mempool of nodes). Moreover, longer block times mean we require fewer
	// headers to be downloaded by light clients in the long run, which is a
	// big win in terms of performance.
	TimeBetweenBlocks: 5 * time.Minute,
	// We retarget the difficulty every day. Note this value must
	// ideally be evenly divisible by TimeBetweenBlocks.
	TimeBetweenDifficultyRetargets: 24 * time.Hour,
	// Difficulty can't decrease to below 25% of its previous value or increase
	// to above 400% of its previous value.
	MaxDifficultyRetargetFactor: 4,
	Base58PrefixPublicKey:       [3]byte{0xcd, 0x14, 0x0},
	Base58PrefixPrivateKey:      [3]byte{0x35, 0x0, 0x0},

	// Reject blocks that are more than two hours in the future.
	MaxTstampOffsetSeconds: 2 * 60 * 60,

	// We use a max block size of 16MB. This translates to 100-200 posts per
	// second depending on the size of the post, which should support around
	// ten million active users. We compute this by taking Twitter, which averages
	// 6,000 posts per second at 300M daus => 10M/300M*6,000=200 posts per second. This
	// generates about 1.6TB per year of data, which means that nodes will
	// have to have a lot of space. This seems fine, however,
	// because space is cheap and it's easy to spin up a cloud machine with
	// tens of terabytes of space.
	MaxBlockSizeBytes: 16000000,

	// We set this to be lower initially to avoid winding up with really big
	// spam blocks in the event someone tries to abuse the initially low min
	// fee rates.
	MinerMaxBlockSizeBytes: 2000000,

	// This takes about ten seconds on a reasonable CPU, which makes sense given
	// a 10 minute block time.
	MiningIterationsPerCycle: 95000,

	MaxUsernameLengthBytes: MaxUsernameLengthBytes,

	MaxUserDescriptionLengthBytes: 20000,

	MaxProfilePicLengthBytes: 20000,
	MaxProfilePicDimensions:  100,

	// MaxPrivateMessageLengthBytes is the maximum number of bytes of encrypted
	// data a private message is allowed to include in an PrivateMessage transaction.
	MaxPrivateMessageLengthBytes: 10000,

	// Set the stake fee to 10%
	StakeFeeBasisPoints: 10 * 100,
	// TODO(performance): We're currently storing posts using HTML, which
	// basically 2x as verbose as it needs to be for basically no reason.
	// We should consider storing stuff as markdown instead, which we can
	// do with the richtext editor thing that we have.
	MaxPostBodyLengthBytes: 20000,
	MaxPostSubLengthBytes:  140,
	// 10x is the max for the truly highly motivated individuals.
	MaxStakeMultipleBasisPoints: 10 * 100 * 100,
	// 100% is the max creator percentage. Not sure why you'd buy such a coin
	// but whatever.
	MaxCreatorBasisPoints:    100 * 100,
	MaxNFTRoyaltyBasisPoints: 100 * 100,
	ParamUpdaterPublicKeys:   ParamUpdaterPublicKeys,

	// Use a canonical set of seed transactions.
	SeedTxns: SeedTxns,

	// Set some seed balances if desired
	SeedBalances: SeedBalances,

	// Just charge one basis point on creator coin trades for now.
	CreatorCoinTradeFeeBasisPoints: 1,
	// Note that Uniswap is quadratic (i.e. its price equation is
	// - price ~= currentCreatorCoinSupply^2,
	// and we think quadratic makes sense in this context as well.
	CreatorCoinSlope:        NewFloat().SetFloat64(0.003),
	CreatorCoinReserveRatio: NewFloat().SetFloat64(0.3333333),

	// 10 was seen as a threshold reachable in almost all transaction.
	// It's just high enough where you avoid drifting creating coin
	// reserve ratios.
	CreatorCoinAutoSellThresholdNanos: uint64(10),

	ForkHeights: ForkHeights{

		DeflationBombBlockHeight:                             33783,
		SalomonFixBlockHeight:                                uint32(15270),
		DeSoFounderRewardBlockHeight:                         uint32(21869),
		BuyCreatorCoinAfterDeletedBalanceEntryFixBlockHeight: uint32(39713),
		ParamUpdaterProfileUpdateFixBlockHeight:              uint32(39713),
		UpdateProfileFixBlockHeight:                          uint32(46165),
		BrokenNFTBidsFixBlockHeight:                          uint32(46917),
		DeSoDiamondsBlockHeight:                              uint32(52112),
		NFTTransferOrBurnAndDerivedKeysBlockHeight:           uint32(60743),

		// Mon Jan 24 @ 12pm PST
		DeSoV3MessagesBlockHeight:                            uint32(98474),
		BuyNowAndNFTSplitsBlockHeight:                        uint32(98474),
		DAOCoinBlockHeight:                                   uint32(98474),
	},
}

func mustDecodeHexBlockHashBitcoin(ss string) *BlockHash {
	hash, err := chainhash.NewHashFromStr(ss)
	if err != nil {
		panic(err)
	}
	return (*BlockHash)(hash)
}

func MustDecodeHexBlockHash(ss string) *BlockHash {
	return mustDecodeHexBlockHash(ss)
}

func mustDecodeHexBlockHash(ss string) *BlockHash {
	bb, err := hex.DecodeString(ss)
	if err != nil {
		log.Fatalf("Problem decoding hex string to bytes: (%s): %v", ss, err)
	}
	if len(bb) != 32 {
		log.Fatalf("mustDecodeHexBlockHash: Block hash has length (%d) but should be (%d)", len(bb), 32)
	}
	ret := BlockHash{}
	copy(ret[:], bb)
	return &ret
}

// DeSoTestnetParams defines the DeSo parameters for the testnet.
var DeSoTestnetParams = DeSoParams{
	NetworkType:        NetworkType_TESTNET,
	ProtocolVersion:    0,
	MinProtocolVersion: 0,
	UserAgent:          "Architect",
	DNSSeeds: []string{
		"dorsey.bitclout.com",
	},
	DNSSeedGenerators: [][]string{},

	// ===================================================================================
	// Testnet Bitcoin config
	// ===================================================================================
	BitcoinBtcdParams:             &chaincfg.TestNet3Params,
	BitcoinBurnAddress:            "mhziDsPWSMwUqvZkVdKY92CjesziGP3wHL",
	BitcoinExchangeFeeBasisPoints: 10,
	BitcoinDoubleSpendWaitSeconds: 5.0,
	DeSoNanosPurchasedAtGenesis:   uint64(6000000000000000),

	// See comment in mainnet config.
	BitcoinStartBlockNode: NewBlockNode(
		nil,
		mustDecodeHexBlockHashBitcoin("000000000000003aae8fb976056413aa1d863eb5bee381ff16c9642283b1da1a"),
		1897056,
		_difficultyBitsToHash(424073553),

		// CumWork: We set the work of the start node such that, when added to all of the
		// blocks that follow it, it hurdles the min chain work.
		big.NewInt(0),
		// We are bastardizing the DeSo header to store Bitcoin information here.
		&MsgDeSoHeader{
			TstampSecs: 1607659152,
			Height:     0,
		},
		StatusBitcoinHeaderValidated,
	),

	// ===================================================================================
	// Testnet socket config
	// ===================================================================================
	DefaultSocketPort: uint16(18000),
	DefaultJSONPort:   uint16(18001),

	DialTimeout:               30 * time.Second,
	VersionNegotiationTimeout: 30 * time.Second,

	GenesisBlock:        &GenesisBlock,
	GenesisBlockHashHex: GenesisBlockHashHex,

	// Use a faster block time in the testnet.
	TimeBetweenBlocks: 1 * time.Minute,
	// Use a very short difficulty retarget period in the testnet.
	TimeBetweenDifficultyRetargets: 3 * time.Minute,
	// This is used as the starting difficulty for the chain.
	MinDifficultyTargetHex: "0090000000000000000000000000000000000000000000000000000000000000",
	// Minimum amount of work a valid chain needs to have. Useful for preventing
	// disk-fill attacks, among other things.
	//MinChainWorkHex: "000000000000000000000000000000000000000000000000000000011883b96c",
	MinChainWorkHex: "0000000000000000000000000000000000000000000000000000000000000000",

	// TODO: Set to one day when we launch the testnet. In the meantime this value
	// is more useful for local testing.
	MaxTipAge: time.Hour * 24,

	// Difficulty can't decrease to below 50% of its previous value or increase
	// to above 200% of its previous value.
	MaxDifficultyRetargetFactor: 2,
	// Miners need to wait some time before spending their block reward.
	BlockRewardMaturity: 5 * time.Minute,

	V1DifficultyAdjustmentFactor: 10,

	// Reject blocks that are more than two hours in the future.
	MaxTstampOffsetSeconds: 2 * 60 * 60,

	// We use a max block size of 1MB. This seems to work well for BTC and
	// most of our data doesn't need to be stored on the blockchain anyway.
	MaxBlockSizeBytes: 1000000,

	// We set this to be lower initially to avoid winding up with really big
	// spam blocks in the event someone tries to abuse the initially low min
	// fee rates.
	MinerMaxBlockSizeBytes: 1000000,

	Base58PrefixPublicKey:  [3]byte{0x11, 0xc2, 0x0},
	Base58PrefixPrivateKey: [3]byte{0x4f, 0x6, 0x1b},

	MiningIterationsPerCycle: 9500,

	// deso
	MaxUsernameLengthBytes: MaxUsernameLengthBytes,

	MaxUserDescriptionLengthBytes: 20000,

	MaxProfilePicLengthBytes: 20000,
	MaxProfilePicDimensions:  100,

	// MaxPrivateMessageLengthBytes is the maximum number of bytes of encrypted
	// data a private message is allowed to include in an PrivateMessage transaction.
	MaxPrivateMessageLengthBytes: 10000,

	// Set the stake fee to 5%
	StakeFeeBasisPoints: 5 * 100,
	// TODO(performance): We're currently storing posts using HTML, which
	// basically 2x as verbose as it needs to be for basically no reason.
	// We should consider storing stuff as markdown instead, which we can
	// do with the richtext editor thing that we have.
	MaxPostBodyLengthBytes: 50000,
	MaxPostSubLengthBytes:  140,
	// 10x is the max for the truly highly motivated individuals.
	MaxStakeMultipleBasisPoints: 10 * 100 * 100,
	// 100% is the max creator percentage. Not sure why you'd buy such a coin
	// but whatever.
	MaxCreatorBasisPoints:    100 * 100,
	MaxNFTRoyaltyBasisPoints: 100 * 100,
	ParamUpdaterPublicKeys:   ParamUpdaterPublicKeys,

	// Use a canonical set of seed transactions.
	SeedTxns: TestSeedTxns,

	// Set some seed balances if desired
	// Note: For now these must be the same as mainnet because GenesisBlock is the same
	SeedBalances: SeedBalances,

	// Just charge one basis point on creator coin trades for now.
	CreatorCoinTradeFeeBasisPoints: 1,
	// Note that Uniswap is quadratic (i.e. its price equation is
	// - price ~= currentCreatorCoinSupply^2,
	// and we think quadratic makes sense in this context as well.
	CreatorCoinSlope:        NewFloat().SetFloat64(0.003),
	CreatorCoinReserveRatio: NewFloat().SetFloat64(0.3333333),

	// 10 was seen as a threshold reachable in almost all transaction.
	// It's just high enough where you avoid drifting creating coin
	// reserve ratios.
	CreatorCoinAutoSellThresholdNanos: uint64(10),

	ForkHeights: ForkHeights{
		// Initially, testnet fork heights were the same as mainnet heights
		// This changed when we spun up a real testnet that runs independently
		DeflationBombBlockHeight:                             33783,
		SalomonFixBlockHeight:                                uint32(15270),
		DeSoFounderRewardBlockHeight:                         uint32(21869),
		BuyCreatorCoinAfterDeletedBalanceEntryFixBlockHeight: uint32(39713),
		ParamUpdaterProfileUpdateFixBlockHeight:              uint32(39713),
		UpdateProfileFixBlockHeight:                          uint32(46165),
		BrokenNFTBidsFixBlockHeight:                          uint32(46917),
		DeSoDiamondsBlockHeight:                              uint32(52112),
		NFTTransferOrBurnAndDerivedKeysBlockHeight:           uint32(60743),

		// Flags after this point can differ from mainnet

		// Thu Jan 20 @ 12pm PST
		DeSoV3MessagesBlockHeight:                            uint32(97322),
		BuyNowAndNFTSplitsBlockHeight:                        uint32(97322),
		DAOCoinBlockHeight:                                   uint32(97322),
	},
}

// GetDataDir gets the user data directory where we store files
// in a cross-platform way.
func GetDataDir(params *DeSoParams) string {
	configDirs := configdir.New(
		ConfigDirVendorName, ConfigDirAppName)
	dirString := configDirs.QueryFolders(configdir.Global)[0].Path
	dataDir := filepath.Join(dirString, params.NetworkType.String())
	if err := os.MkdirAll(dataDir, os.ModePerm); err != nil {
		log.Fatalf("GetDataDir: Could not create data directories (%s): %v", dataDir, err)
	}
	return dataDir
}

// Defines keys that may exist in a transaction's ExtraData map
const (
	// Key in transaction's extra data map that points to a post that the current transaction is reposting
	RepostedPostHash = "RecloutedPostHash"
	// Key in transaction's extra map -- The presence of this key indicates that this post is a repost with a quote.
	IsQuotedRepostKey = "IsQuotedReclout"

	// Keys for a GlobalParamUpdate transaction's extra data map.
	USDCentsPerBitcoinKey            = "USDCentsPerBitcoin"
	MinNetworkFeeNanosPerKBKey       = "MinNetworkFeeNanosPerKB"
	CreateProfileFeeNanosKey         = "CreateProfileFeeNanos"
	CreateNFTFeeNanosKey             = "CreateNFTFeeNanos"
	MaxCopiesPerNFTKey               = "MaxCopiesPerNFT"
	ForbiddenBlockSignaturePubKeyKey = "ForbiddenBlockSignaturePubKey"

	DiamondLevelKey    = "DiamondLevel"
	DiamondPostHashKey = "DiamondPostHash"

	// Key in transaction's extra data map containing the derived key used in signing the txn.
	DerivedPublicKey = "DerivedPublicKey"

	// Messaging keys
	MessagingPublicKey             = "MessagingPublicKey"
	SenderMessagingPublicKey       = "SenderMessagingPublicKey"
	SenderMessagingGroupKeyName    = "SenderMessagingGroupKeyName"
	RecipientMessagingPublicKey    = "RecipientMessagingPublicKey"
	RecipientMessagingGroupKeyName = "RecipientMessagingGroupKeyName"

	// Key in transaction's extra data map. If it is there, the NFT is a "Buy Now" NFT and this is the Buy Now Price
	BuyNowPriceKey = "BuyNowPriceNanos"

	// Key in transaction's extra data map. If present, the value represents a map of pkid to basis points representing
	// the amount of royalties the pkid should receive upon sale of this NFT.
	DESORoyaltiesMapKey = "DESORoyaltiesMap"

	// Key in transaction's extra data map. If present, the value represents a map of pkid to basis points representing
	// the amount of royalties that should be added to pkid's creator coin upon sale of this NFT.
	CoinRoyaltiesMapKey = "CoinRoyaltiesMap"

	// Used to distinguish v3 messages from previous iterations
	MessagesVersionString = "V"
	MessagesVersion1 = 1
	MessagesVersion2 = 2
	MessagesVersion3 = 3

	// Key in transaction's extra data map. If present, this value represents the Node ID of the running node. This maps
	// to the map of nodes in ./lib/nodes.go
	NodeSourceMapKey = "NodeSource"
)

// Defines values that may exist in a transaction's ExtraData map
var (
	PostExtraDataConsensusKeys = [2]string{RepostedPostHash, IsQuotedRepostKey}
)

var (
	QuotedRepostVal    = []byte{1}
	NotQuotedRepostVal = []byte{0}
)

<<<<<<< HEAD
var (
	IsGraylisted   = []byte{1}
	IsBlacklisted  = []byte{1}
	NotGraylisted  = []byte{0}
	NotBlacklisted = []byte{0}
)

=======
>>>>>>> bddac493
// InitialGlobalParamsEntry to be used before ParamUpdater creates the first update.
var (
	InitialGlobalParamsEntry = GlobalParamsEntry{
		// We initialize the USDCentsPerBitcoin to 0 so we can use the value set by the UPDATE_BITCOIN_USD_EXCHANGE_RATE.
		USDCentsPerBitcoin: 0,
		// We initialize the MinimumNetworkFeeNanosPerKB to 0 so we do not assess a minimum fee until specified by ParamUpdater.
		MinimumNetworkFeeNanosPerKB: 0,
		// We initialize the CreateProfileFeeNanos to 0 so we do not assess a fee to create a profile until specified by ParamUpdater.
		CreateProfileFeeNanos: 0,
		// We initialize the CreateNFTFeeNanos to 0 so we do not assess a fee to create an NFT until specified by ParamUpdater.
		CreateNFTFeeNanos: 0,
		MaxCopiesPerNFT:   0,
	}
)

// Define min / max possible values for GlobalParams.
const (
	// MinNetworkFeeNanosPerKBValue - Minimum value to which the minimum network fee per KB can be set.
	MinNetworkFeeNanosPerKBValue = 0
	// MaxNetworkFeeNanosPerKBValue - Maximum value to which the maximum network fee per KB can be set.
	MaxNetworkFeeNanosPerKBValue = 100 * NanosPerUnit
	// MinCreateProfileFeeNanos - Minimum value to which the create profile fee can be set.
	MinCreateProfileFeeNanos = 0
	// MaxCreateProfileFeeNanos - Maximum value to which the create profile fee can be set.
	MaxCreateProfileFeeNanos = 100 * NanosPerUnit
	// Min/MaxCreateNFTFeeNanos - Min/max value to which the create NFT fee can be set.
	MinCreateNFTFeeNanos = 0
	MaxCreateNFTFeeNanos = 100 * NanosPerUnit
	// Min/MaxMaxCopiesPerNFTNanos - Min/max value to which the create NFT fee can be set.
	MinMaxCopiesPerNFT = 1
	MaxMaxCopiesPerNFT = 10000
	// Messaging key constants
	MinMessagingKeyNameCharacters = 1
	MaxMessagingKeyNameCharacters = 32
)<|MERGE_RESOLUTION|>--- conflicted
+++ resolved
@@ -901,7 +901,6 @@
 	NotQuotedRepostVal = []byte{0}
 )
 
-<<<<<<< HEAD
 var (
 	IsGraylisted   = []byte{1}
 	IsBlacklisted  = []byte{1}
@@ -909,8 +908,6 @@
 	NotBlacklisted = []byte{0}
 )
 
-=======
->>>>>>> bddac493
 // InitialGlobalParamsEntry to be used before ParamUpdater creates the first update.
 var (
 	InitialGlobalParamsEntry = GlobalParamsEntry{
