package lib

import (
	"bytes"
	"context"
	"crypto/rand"
	"encoding/binary"
	"encoding/gob"
	"encoding/hex"
	"encoding/json"
	"fmt"
	"github.com/decred/dcrd/lru"
	"github.com/dgraph-io/ristretto/z"
	"io"
	"log"
	"math"
	"math/big"
	"path/filepath"
	"reflect"
	"sort"
	"strings"
	"time"

	"github.com/btcsuite/btcd/btcec"
	"github.com/davecgh/go-spew/spew"
	"github.com/dgraph-io/badger/v3"
	"github.com/golang/glog"
	"github.com/pkg/errors"
)

// This file contains all of the functions that interact with the database.

const (
	// badgerDbFolder is the subfolder in the config dir where we
	// store the badgerdb database by default.
	badgerDbFolder = "badgerdb"
)

var (
	// The key prefixes for the key-value database. To store a particular
	// type of data, we create a key prefix and store all those types of
	// data with a key prefixed by that key prefix.
	// Bitcoin does a similar thing that you can see at this link:
	// https://bitcoin.stackexchange.com/questions/28168/what-are-the-keys-used-in-the-blockchain-leveldb-ie-what-are-the-keyvalue-pair

	// The prefix for the block index:
	// Key format: <hash BlockHash>
	// Value format: serialized MsgDeSoBlock
	_PrefixBlockHashToBlock = []byte{0}

	// The prefix for the node index that we use to reconstruct the block tree.
	// Storing the height in big-endian byte order allows us to read in all the
	// blocks in height-sorted order from the db and construct the block tree by connecting
	// nodes to their parents as we go.
	//
	// Key format: <height uint32 (big-endian), hash BlockHash>
	// Value format: serialized BlockNode
	_PrefixHeightHashToNodeInfo        = []byte{1}
	_PrefixBitcoinHeightHashToNodeInfo = []byte{2}

	// We store the hash of the node that is the current tip of the main chain.
	// This key is used to look it up.
	// Value format: BlockHash
	_KeyBestDeSoBlockHash = []byte{3}

	_KeyBestBitcoinHeaderHash = []byte{4}

	// Utxo table.
	// <txid BlockHash, output_index uint64> -> UtxoEntry
	_PrefixUtxoKeyToUtxoEntry = []byte{5}
	// <prefix, pubKey [33]byte, utxoKey< txid BlockHash, index uint32 >> -> <>
	_PrefixPubKeyUtxoKey = []byte{7}
	// The number of utxo entries in the database.
	_KeyUtxoNumEntries = []byte{8}
	// Utxo operations table.
	// This table contains, for each blockhash on the main chain, the UtxoOperations
	// that were applied by this block. To roll back the block, one must loop through
	// the UtxoOperations for a particular block backwards and invert them.
	//
	// < hash *BlockHash > -> < serialized []UtxoOperation using gob encoding >
	_PrefixBlockHashToUtxoOperations = []byte{9}

	// The below are mappings related to the validation of BitcoinExchange transactions.
	//
	// The number of nanos that has been purchased thus far.
	_KeyNanosPurchased = []byte{10}
	// How much Bitcoin is work in USD cents.
	_KeyUSDCentsPerBitcoinExchangeRate = []byte{27}
	// <key> -> <GlobalParamsEntry gob serialized>
	_KeyGlobalParams = []byte{40}

	// The prefix for the Bitcoin TxID map. If a key is set for a TxID that means this
	// particular TxID has been processed as part of a BitcoinExchange transaction. If
	// no key is set for a TxID that means it has not been processed (and thus it can be
	// used to create new nanos).
	// <BitcoinTxID BlockHash> -> <nothing>
	_PrefixBitcoinBurnTxIDs = []byte{11}

	// Messages are indexed by the public key of their senders and receivers. If
	// a message sends from pkFrom to pkTo then there will be two separate entries,
	// one for pkFrom and one for pkTo. The exact format is as follows:
	// <public key (33 bytes) || uint64 big-endian> -> < SenderPublicKey || RecipientPublicKey || EncryptedText >
	_PrefixPublicKeyTimestampToPrivateMessage = []byte{12}

	// Tracks the tip of the transaction index. This is used to determine
	// which blocks need to be processed in order to update the index.
	_KeyTransactionIndexTip = []byte{14}
	// <prefix, transactionID BlockHash> -> <TransactionMetadata struct>
	_PrefixTransactionIDToMetadata = []byte{15}
	// <prefix, publicKey []byte, index uint32> -> <txid BlockHash>
	_PrefixPublicKeyIndexToTransactionIDs = []byte{16}
	// <prefx, publicKey []byte> -> <index uint32>
	_PrefixPublicKeyToNextIndex = []byte{42}

	// Main post index.
	// <prefix, PostHash BlockHash> -> PostEntry
	_PrefixPostHashToPostEntry = []byte{17}

	// Post sorts
	// <prefix, publicKey [33]byte, PostHash> -> <>
	_PrefixPosterPublicKeyPostHash = []byte{18}

	// <prefix, tstampNanos uint64, PostHash> -> <>
	_PrefixTstampNanosPostHash = []byte{19}
	// <prefix, creatorbps uint64, PostHash> -> <>
	_PrefixCreatorBpsPostHash = []byte{20}
	// <prefix, multiplebps uint64, PostHash> -> <>
	_PrefixMultipleBpsPostHash = []byte{21}

	// Comments are just posts that have their ParentStakeID set, and
	// so we have a separate index that allows us to return all the
	// comments for a given StakeID
	// <prefix, parent stakeID [33]byte, tstampnanos uint64, post hash> -> <>
	_PrefixCommentParentStakeIDToPostHash = []byte{22}

	// Main profile index
	// <prefix, PKID [33]byte> -> ProfileEntry
	_PrefixPKIDToProfileEntry = []byte{23}

	// Profile sorts
	// For username, we set the PKID as a value since the username is not fixed width.
	// We always lowercase usernames when using them as map keys in order to make
	// all uniqueness checks case-insensitive
	// <prefix, username> -> <PKID>
	_PrefixProfileUsernameToPKID = []byte{25}
	// This allows us to sort the profiles by the value of their coin (since
	// the amount of DeSo locked in a profile is proportional to coin price).
	_PrefixCreatorDeSoLockedNanosCreatorPKID = []byte{32}

	// The StakeID is a post hash for posts and a public key for users.
	// <StakeIDType | AmountNanos uint64 | StakeID [var]byte> -> <>
	_PrefixStakeIDTypeAmountStakeIDIndex = []byte{26}

	// Prefixes for follows:
	// <prefix, follower PKID [33]byte, followed PKID [33]byte> -> <>
	// <prefix, followed PKID [33]byte, follower PKID [33]byte> -> <>
	_PrefixFollowerPKIDToFollowedPKID = []byte{28}
	_PrefixFollowedPKIDToFollowerPKID = []byte{29}

	// Prefixes for likes:
	// <prefix, user pub key [33]byte, liked post hash [32]byte> -> <>
	// <prefix, post hash [32]byte, user pub key [33]byte> -> <>
	_PrefixLikerPubKeyToLikedPostHash = []byte{30}
	_PrefixLikedPostHashToLikerPubKey = []byte{31}

	// Prefixes for creator coin fields:
	// <prefix, HODLer PKID [33]byte, creator PKID [33]byte> -> <BalanceEntry>
	// <prefix, creator PKID [33]byte, HODLer PKID [33]byte> -> <BalanceEntry>
	_PrefixHODLerPKIDCreatorPKIDToBalanceEntry = []byte{33}
	_PrefixCreatorPKIDHODLerPKIDToBalanceEntry = []byte{34}

	_PrefixPosterPublicKeyTimestampPostHash = []byte{35}

	// If no mapping exists for a particular public key, then the PKID is simply
	// the public key itself.
	// <[33]byte> -> <PKID [33]byte>
	_PrefixPublicKeyToPKID = []byte{36}
	// <PKID [33]byte> -> <PublicKey [33]byte>
	_PrefixPKIDToPublicKey = []byte{37}

	// Prefix for storing mempool transactions in badger. These stored transactions are
	// used to restore the state of a node after it is shutdown.
	// <prefix, tx hash BlockHash> -> <*MsgDeSoTxn>
	_PrefixMempoolTxnHashToMsgDeSoTxn = []byte{38}

	// Prefixes for Reposts:
	// <prefix, user pub key [39]byte, reposted post hash [39]byte> -> RepostEntry
	_PrefixReposterPubKeyRepostedPostHashToRepostPostHash = []byte{39}

	// Prefixes for diamonds:
	//  <prefix, DiamondReceiverPKID [33]byte, DiamondSenderPKID [33]byte, posthash> -> <gob-encoded DiamondEntry>
	//  <prefix, DiamondSenderPKID [33]byte, DiamondReceiverPKID [33]byte, posthash> -> <gob-encoded DiamondEntry>
	_PrefixDiamondReceiverPKIDDiamondSenderPKIDPostHash = []byte{41}
	_PrefixDiamondSenderPKIDDiamondReceiverPKIDPostHash = []byte{43}

	// Public keys that have been restricted from signing blocks.
	// <prefix, ForbiddenPublicKey [33]byte> -> <>
	_PrefixForbiddenBlockSignaturePubKeys = []byte{44}

	// These indexes are used in order to fetch the pub keys of users that liked or diamonded a post.
	// 		Reposts: <prefix, RepostedPostHash, ReposterPubKey> -> <>
	// 		Quote Reposts: <prefix, RepostedPostHash, ReposterPubKey, RepostPostHash> -> <>
	// 		Diamonds: <prefix, DiamondedPostHash, DiamonderPubKey [33]byte> -> <DiamondLevel (uint64)>
	_PrefixRepostedPostHashReposterPubKey               = []byte{45}
	_PrefixRepostedPostHashReposterPubKeyRepostPostHash = []byte{46}
	_PrefixDiamondedPostHashDiamonderPKIDDiamondLevel   = []byte{47}

	// Prefixes for NFT ownership:
	// 	<prefix, NFTPostHash [32]byte, SerialNumber uint64> -> NFTEntry
	_PrefixPostHashSerialNumberToNFTEntry = []byte{48}
	//  <prefix, PKID [33]byte, IsForSale bool, BidAmountNanos uint64, NFTPostHash[32]byte, SerialNumber uint64> -> NFTEntry
	_PrefixPKIDIsForSaleBidAmountNanosPostHashSerialNumberToNFTEntry = []byte{49}

	// Prefixes for NFT bids:
	//  <prefix, NFTPostHash [32]byte, SerialNumber uint64, BidNanos uint64, PKID [33]byte> -> <>
	_PrefixPostHashSerialNumberBidNanosBidderPKID = []byte{50}
	//  <BidderPKID [33]byte, NFTPostHash [32]byte, SerialNumber uint64> -> <BidNanos uint64>
	_PrefixBidderPKIDPostHashSerialNumberToBidNanos = []byte{51}

	// Prefix for NFT accepted bid entries:
	//   - Note: this index uses a slice to track the history of winning bids for an NFT. It is
	//     not core to consensus and should not be relied upon as it could get inefficient.
	//   - Schema: <prefix>, NFTPostHash [32]byte, SerialNumber uint64 -> []NFTBidEntry
	_PrefixPostHashSerialNumberToAcceptedBidEntries = []byte{54}

	// <prefix, PublicKey [33]byte> -> uint64
	_PrefixPublicKeyToDeSoBalanceNanos = []byte{52}
	// Block reward prefix:
	//   - This index is needed because block rewards take N blocks to mature, which means we need
	//     a way to deduct them from balance calculations until that point. Without this index, it
	//     would be impossible to figure out which of a user's UTXOs have yet to mature.
	//   - Schema: <hash BlockHash> -> <pubKey [33]byte, uint64 blockRewardNanos>
	_PrefixPublicKeyBlockHashToBlockReward = []byte{53}

	// Prefix for Authorize Derived Key transactions:
	// 		<prefix, OwnerPublicKey [33]byte> -> <>
	_PrefixAuthorizeDerivedKey = []byte{54}

	// TODO: This process is a bit error-prone. We should come up with a test or
	// something to at least catch cases where people have two prefixes with the
	// same ID.
	// NEXT_TAG: 55
	_PrefixAncestralRecords = []byte{57}
)

<<<<<<< HEAD

var statePrefixes = [][]byte{
	_PrefixUtxoKeyToUtxoEntry,
	_PrefixPubKeyUtxoKey,
	_KeyUtxoNumEntries,
	_KeyNanosPurchased,
	_KeyGlobalParams,
	_PrefixBitcoinBurnTxIDs,
	_PrefixPublicKeyTimestampToPrivateMessage,
	_PrefixPublicKeyIndexToTransactionIDs,
	_PrefixPostHashToPostEntry,
	_PrefixPosterPublicKeyPostHash,
	_PrefixTstampNanosPostHash,
	_PrefixCreatorBpsPostHash,
	_PrefixMultipleBpsPostHash,
	_PrefixCommentParentStakeIDToPostHash,
	_PrefixPKIDToProfileEntry,
	_PrefixProfileUsernameToPKID,
	_PrefixCreatorDeSoLockedNanosCreatorPKID,
	_PrefixStakeIDTypeAmountStakeIDIndex,
	_PrefixFollowerPKIDToFollowedPKID,
	_PrefixFollowedPKIDToFollowerPKID,
	_PrefixLikerPubKeyToLikedPostHash,
	_PrefixLikedPostHashToLikerPubKey,
	_PrefixHODLerPKIDCreatorPKIDToBalanceEntry,
	_PrefixCreatorPKIDHODLerPKIDToBalanceEntry,
	_PrefixPosterPublicKeyTimestampPostHash,
	_PrefixPublicKeyToPKID,
	_PrefixPKIDToPublicKey,
	_PrefixReposterPubKeyRepostedPostHashToRepostPostHash,
	_PrefixDiamondReceiverPKIDDiamondSenderPKIDPostHash,
	_PrefixDiamondSenderPKIDDiamondReceiverPKIDPostHash,
	_PrefixForbiddenBlockSignaturePubKeys,
	_PrefixRepostedPostHashReposterPubKey,
	_PrefixRepostedPostHashReposterPubKeyRepostPostHash,
	_PrefixDiamondedPostHashDiamonderPKIDDiamondLevel,
	_PrefixPostHashSerialNumberToNFTEntry,
	_PrefixPKIDIsForSaleBidAmountNanosPostHashSerialNumberToNFTEntry,
	_PrefixPostHashSerialNumberBidNanosBidderPKID,
	_PrefixBidderPKIDPostHashSerialNumberToBidNanos,
	_PrefixPostHashSerialNumberToAcceptedBidEntries,
	_PrefixPublicKeyToDeSoBalanceNanos,
	_PrefixPublicKeyBlockHashToBlockReward,
	_PrefixAuthorizeDerivedKey,
}

var NonStatePrefixes = [][]byte{
	_PrefixBlockHashToBlock,
	_PrefixHeightHashToNodeInfo,
	_PrefixBitcoinHeightHashToNodeInfo,
	_KeyBestDeSoBlockHash,
	_KeyBestBitcoinHeaderHash,
	_PrefixBlockHashToUtxoOperations,
	_PrefixTransactionIDToMetadata,
	_KeyUSDCentsPerBitcoinExchangeRate,
	_KeyTransactionIndexTip,
	_PrefixPublicKeyToNextIndex,
	_PrefixMempoolTxnHashToMsgDeSoTxn,
	_PrefixAncestralRecords,
}

// DBSetWithTxn is a wrapper around badger.Txn.Set() which allows us to add
// computation prior to DB writes. If we move to DB prefixes with more than
// a single byte, then this function has to be updated.
func DBSetWithTxn(txn *badger.Txn, snap *Snapshot, key []byte, value []byte) error {
	isStatePrefix := true
	for ii := 0; ii < len(NonStatePrefixes); ii++ {
		if reflect.DeepEqual(NonStatePrefixes[ii][0], key[0]) {
			isStatePrefix = false
			break
		}
	}
	_ = isStatePrefix

	snap.Cache = lru.NewKVCache(100)

	// Race condition occurs when you're writing a record to DB & ancestral records
	// and you're also fetching the same key while sending snapshot information
	keyString := hex.EncodeToString(key)
	if isStatePrefix {
		if val, exists := snap.Cache.Lookup(keyString); exists {
			_ = val
			// Do snapshot stuff
		}
		val, err := DBGetWithTxn(txn, snap, key)
		if err != nil && err != badger.ErrKeyNotFound {
			return err
		}

		_ = val
		// Do snapshot stuff
	}

	snap.Cache.Add(keyString, value)
	return txn.Set(key, value)
}

// DBGetWithTxn is a wrapper function around the BadgerDB get function. It returns
// the DB entry associated with the given key and handles the logic around the LRU cache.
// Whenever we read/write records in the DB, we place a copy in the LRU cache to save
// us lookup time.
func DBGetWithTxn(txn *badger.Txn, snap *Snapshot, key []byte) ([]byte, error) {
	var snapshot = Snapshot{}
	snapshot.Cache = lru.NewKVCache(100)
	keyString := hex.EncodeToString(key)
	if val, exists := snapshot.Cache.Lookup(keyString); exists {
		return val.([]byte), nil
	}

	item, err := txn.Get(key)
	if err != nil {
		return nil, err
	}
	itemData, err := item.ValueCopy(nil)

	snapshot.Cache.Add(keyString, itemData)
	return itemData, nil
}

func DBDeleteWithTxn(txn *badger.Txn, snap *Snapshot, key []byte) error {
	return txn.Delete(key)
}

func DBIteratePrefixKeys(db *badger.DB, prefix []byte, maxBytes uint32) (
	*[]string, *[]string, bool, error) {
	var keys, values []string
	currentBytes := 0
	full := false

	err := db.View(func(txn *badger.Txn) error {
		opts := badger.DefaultIteratorOptions

		it := txn.NewIterator(opts)
		defer it.Close()

		for it.Seek(prefix); it.Valid() && !full; it.Next() {
			item := it.Item()
			k := item.Key()
			err := item.Value(func(v []byte) error {
				currentBytes += len(k) + len(v)
				if currentBytes <= int(maxBytes) {
					keys = append(keys, hex.EncodeToString(k))
					values = append(values, hex.EncodeToString(v))
				} else {
					full = true
				}
				return nil
			})
			if err != nil {
				return err
			}
		}
		return nil
	})
	if err != nil {
		return nil, nil, true, err
	}
	return &keys, &values, full, nil
}

func DBStreamPrefixKeys(db *badger.DB) (*map[string][]byte, error) {
	stream := db.NewStream()
	stream.NumGo = 4
	stream.Prefix = _PrefixUtxoKeyToUtxoEntry
	stream.LogPrefix = "Badger.Streaming"

	//stream.ChooseKey = func(item *badger.Item) bool {
	//	fmt.Printf("Key: %v\n", hex.EncodeToString(item.Key()))
	//	return bytes.HasPrefix(item.Key(), _PrefixUtxoKeyToUtxoEntry)
	//}
	//stream.KeyToList = nil
	output := make(map[string][]byte)
	stream.Send = func(batch *z.Buffer) error {
		list, err := badger.BufferToKVList(batch)
		if err != nil {
			return err
		}
		for _, kv := range list.Kv {
			//fmt.Printf("Key: %v\n Value %v\n", hex.EncodeToString(kv.Key), hex.EncodeToString(kv.Value))
			output[hex.EncodeToString(kv.Key)] = kv.Value
		}
		return nil
	}
	// Run the stream
	if err := stream.Orchestrate(context.Background()); err != nil {
		return nil, err
	}
	fmt.Println("FINISHED!")
	return &output, nil
}

// A PKID is an ID associated with a public key. In the DB, various fields are
// indexed using the PKID rather than the user's public key directly in order to
// create one layer of indirection between the public key and the user's data. This
// makes it easy for the user to transfer certain data to a new public key.
type PKID [33]byte
type PublicKey [33]byte

func NewPKID(pkidBytes []byte) *PKID {
	if len(pkidBytes) == 0 {
		return nil
	}
	pkid := &PKID{}
	copy(pkid[:], pkidBytes)
	return pkid
}

func (pkid *PKID) ToBytes() []byte {
	return pkid[:]
}

func (pkid *PKID) NewPKID() *PKID {
	newPkid := &PKID{}
	copy(newPkid[:], pkid[:])
	return newPkid
}

func NewPublicKey(publicKeyBytes []byte) *PublicKey {
	if len(publicKeyBytes) == 0 {
		return nil
	}
	publicKey := &PublicKey{}
	copy(publicKey[:], publicKeyBytes)
	return publicKey
}

func (publicKey *PublicKey) ToBytes() []byte {
	return publicKey[:]
}

func PublicKeyToPKID(publicKey []byte) *PKID {
	if len(publicKey) == 0 {
		return nil
	}
	pkid := &PKID{}
	copy(pkid[:], publicKey)
	return pkid
}

func PKIDToPublicKey(pkid *PKID) []byte {
	if pkid == nil {
		return nil
	}
	return pkid[:]
}

func DBGetPKIDEntryForPublicKeyWithTxn(txn *badger.Txn, snap *Snapshot, publicKey []byte) *PKIDEntry {
=======
func DBGetPKIDEntryForPublicKeyWithTxn(txn *badger.Txn, publicKey []byte) *PKIDEntry {
>>>>>>> 2fbdf061
	if len(publicKey) == 0 {
		return nil
	}

	prefix := append([]byte{}, _PrefixPublicKeyToPKID...)
	pkidBytes, err := DBGetWithTxn(txn, snap, append(prefix, publicKey...))

	if err != nil {
		// If we don't have a mapping from public key to PKID in the db,
		// then we use the public key itself as the PKID. Doing this makes
		// it so that the PKID is generally the *first* public key that the
		// user ever associated with a particular piece of data.
		//glog.Errorf("DBGetPKIDEntryForPublicKeyWithTxn: Problem reading "+
		//	"PKIDEntry for public key %s",
		//	PkToStringMainnet(publicKey))

		return &PKIDEntry{
			PKID:      PublicKeyToPKID(publicKey),
			PublicKey: publicKey,
		}
	}

	// If we get here then it means we actually had a PKID in the DB.
	// So return that pkid.
	pkidEntryObj := &PKIDEntry{}
	pkidEntryObj.Decode(pkidBytes)
	return pkidEntryObj
}

func DBGetPKIDEntryForPublicKey(db *badger.DB, snap *Snapshot, publicKey []byte) *PKIDEntry {
	var pkid *PKIDEntry
	db.View(func(txn *badger.Txn) error {
		pkid = DBGetPKIDEntryForPublicKeyWithTxn(txn, snap, publicKey)
		return nil
	})
	return pkid
}

func DBGetPublicKeyForPKIDWithTxn(txn *badger.Txn, snap *Snapshot, pkidd *PKID) []byte {
	prefix := append([]byte{}, _PrefixPKIDToPublicKey...)
	pkidBytes, err := DBGetWithTxn(txn, snap, append(prefix, pkidd[:]...))

	if err != nil {
		// If we don't have a mapping in the db then return the pkid itself
		// as the public key.
		return pkidd[:]
	}

	// If we get here then it means we actually had a public key mapping in the DB.
	// So return that public key.

	return pkidBytes
}

func DBGetPublicKeyForPKID(db *badger.DB, snap *Snapshot, pkidd *PKID) []byte {
	var publicKey []byte
	db.View(func(txn *badger.Txn) error {
		publicKey = DBGetPublicKeyForPKIDWithTxn(txn, snap, pkidd)
		return nil
	})
	return publicKey
}

func DBPutPKIDMappingsWithTxn(txn *badger.Txn, snap *Snapshot,
	publicKey []byte, pkidEntry *PKIDEntry, params *DeSoParams) error {

	// Set the main pub key -> pkid mapping.
	{
		prefix := append([]byte{}, _PrefixPublicKeyToPKID...)
		pubKeyToPkidKey := append(prefix, publicKey...)
		if err := DBSetWithTxn(txn, snap, pubKeyToPkidKey, pkidEntry.Encode()); err != nil {

			return errors.Wrapf(err, "DBPutPKIDMappingsWithTxn: Problem "+
				"adding mapping for pkid: %v public key: %v",
				PkToString(pkidEntry.PKID[:], params), PkToString(publicKey, params))
		}
	}

	// Set the reverse mapping: pkid -> pub key
	{
		prefix := append([]byte{}, _PrefixPKIDToPublicKey...)
		pkidToPubKey := append(prefix, pkidEntry.PKID[:]...)
		if err := DBSetWithTxn(txn, snap, pkidToPubKey, publicKey); err != nil {

			return errors.Wrapf(err, "DBPutPKIDMappingsWithTxn: Problem "+
				"adding mapping for pkid: %v public key: %v",
				PkToString(pkidEntry.PKID[:], params), PkToString(publicKey, params))
		}
	}

	return nil
}

func DBDeletePKIDMappingsWithTxn(txn *badger.Txn, snap *Snapshot,
	publicKey []byte, params *DeSoParams) error {

	// Look up the pkid for the public key.
	pkidEntry := DBGetPKIDEntryForPublicKeyWithTxn(txn, snap, publicKey)

	{
		prefix := append([]byte{}, _PrefixPublicKeyToPKID...)
		pubKeyToPkidKey := append(prefix, publicKey...)
		if err := DBDeleteWithTxn(txn, snap, pubKeyToPkidKey); err != nil {

			return errors.Wrapf(err, "DBDeletePKIDMappingsWithTxn: Problem "+
				"deleting mapping for public key: %v",
				PkToString(publicKey, params))
		}
	}

	{
		prefix := append([]byte{}, _PrefixPKIDToPublicKey...)
		pubKeyToPkidKey := append(prefix, pkidEntry.PKID[:]...)
		if err := DBDeleteWithTxn(txn, snap, pubKeyToPkidKey); err != nil {

			return errors.Wrapf(err, "DBDeletePKIDMappingsWithTxn: Problem "+
				"deleting mapping for pkid: %v",
				PkToString(pkidEntry.PKID[:], params))
		}
	}

	return nil
}

func EnumerateKeysForPrefix(db *badger.DB, dbPrefix []byte) (_keysFound [][]byte, _valsFound [][]byte) {
	return _enumerateKeysForPrefix(db, dbPrefix)
}

// A helper function to enumerate all of the values for a particular prefix.
func _enumerateKeysForPrefix(db *badger.DB, dbPrefix []byte) (_keysFound [][]byte, _valsFound [][]byte) {
	keysFound := [][]byte{}
	valsFound := [][]byte{}

	dbErr := db.View(func(txn *badger.Txn) error {
		var err error
		keysFound, valsFound, err = _enumerateKeysForPrefixWithTxn(txn, dbPrefix)
		if err != nil {
			return err
		}
		return nil
	})
	if dbErr != nil {
		glog.Errorf("_enumerateKeysForPrefix: Problem fetching keys and values from db: %v", dbErr)
		return nil, nil
	}

	return keysFound, valsFound
}

func _enumerateKeysForPrefixWithTxn(txn *badger.Txn, dbPrefix []byte) (_keysFound [][]byte, _valsFound [][]byte, _err error) {
	keysFound := [][]byte{}
	valsFound := [][]byte{}

	opts := badger.DefaultIteratorOptions
	nodeIterator := txn.NewIterator(opts)
	defer nodeIterator.Close()
	prefix := dbPrefix
	for nodeIterator.Seek(prefix); nodeIterator.ValidForPrefix(prefix); nodeIterator.Next() {
		key := nodeIterator.Item().Key()
		keyCopy := make([]byte, len(key))
		copy(keyCopy[:], key[:])

		valCopy, err := nodeIterator.Item().ValueCopy(nil)
		if err != nil {
			return nil, nil, err
		}
		keysFound = append(keysFound, keyCopy)
		valsFound = append(valsFound, valCopy)
	}
	return keysFound, valsFound, nil
}

// A helper function to enumerate a limited number of the values for a particular prefix.
func _enumerateLimitedKeysReversedForPrefix(db *badger.DB, dbPrefix []byte, limit uint64) (_keysFound [][]byte, _valsFound [][]byte) {
	keysFound := [][]byte{}
	valsFound := [][]byte{}

	dbErr := db.View(func(txn *badger.Txn) error {
		var err error
		keysFound, valsFound, err = _enumerateLimitedKeysReversedForPrefixWithTxn(txn, dbPrefix, limit)
		return err
	})
	if dbErr != nil {
		glog.Errorf("_enumerateKeysForPrefix: Problem fetching keys and values from db: %v", dbErr)
		return nil, nil
	}

	return keysFound, valsFound
}

func _enumerateLimitedKeysReversedForPrefixWithTxn(txn *badger.Txn, dbPrefix []byte, limit uint64) (_keysFound [][]byte, _valsFound [][]byte, _err error) {
	keysFound := [][]byte{}
	valsFound := [][]byte{}

	opts := badger.DefaultIteratorOptions

	// Go in reverse order
	opts.Reverse = true

	nodeIterator := txn.NewIterator(opts)
	defer nodeIterator.Close()
	prefix := dbPrefix

	counter := uint64(0)
	for nodeIterator.Seek(append(prefix, 0xff)); nodeIterator.ValidForPrefix(prefix); nodeIterator.Next() {
		if counter == limit {
			break
		}
		counter++

		key := nodeIterator.Item().Key()
		keyCopy := make([]byte, len(key))
		copy(keyCopy[:], key[:])

		valCopy, err := nodeIterator.Item().ValueCopy(nil)
		if err != nil {
			return nil, nil, err
		}
		keysFound = append(keysFound, keyCopy)
		valsFound = append(valsFound, valCopy)
	}
	return keysFound, valsFound, nil
}

// -------------------------------------------------------------------------------------
// DeSo balance mapping functions
// -------------------------------------------------------------------------------------

func _dbKeyForPublicKeyToDeSoBalanceNanos(publicKey []byte) []byte {
	// Make a copy to avoid multiple calls to this function re-using the same slice.
	prefixCopy := append([]byte{}, _PrefixPublicKeyToDeSoBalanceNanos...)
	key := append(prefixCopy, publicKey...)
	return key
}

<<<<<<< HEAD
func DbGetDeSoBalanceNanosForPublicKeyWithTxn(txn *badger.Txn, snap *Snapshot, publicKey []byte,
=======
func DbGetPrefixForPublicKeyToDesoBalanceNanos() []byte {
	return append([]byte{}, _PrefixPublicKeyToDeSoBalanceNanos...)
}

func DbGetDeSoBalanceNanosForPublicKeyWithTxn(txn *badger.Txn, publicKey []byte,
>>>>>>> 2fbdf061
) (_balance uint64, _err error) {

	key := _dbKeyForPublicKeyToDeSoBalanceNanos(publicKey)

	desoBalanceBytes, err := DBGetWithTxn(txn, snap, key)
	if err != nil {
		return uint64(0), errors.Wrapf(
			err, "DbGetDeSoBalanceNanosForPublicKeyWithTxn: Problem getting balance for: %s ",
			PkToStringBoth(publicKey))
	}

	desoBalance := DecodeUint64(desoBalanceBytes)

	return desoBalance, nil
}

func DbGetDeSoBalanceNanosForPublicKey(db *badger.DB, snap *Snapshot, publicKey []byte,
) (_balance uint64, _err error) {
	ret := uint64(0)
	dbErr := db.View(func(txn *badger.Txn) error {
		var err error
		ret, err = DbGetDeSoBalanceNanosForPublicKeyWithTxn(txn, snap, publicKey)
		if err != nil {
			return fmt.Errorf("DbGetDeSoBalanceNanosForPublicKey: %v", err)
		}
		return nil
	})
	if dbErr != nil {
		return ret, dbErr
	}
	return ret, nil
}

func DbPutDeSoBalanceForPublicKeyWithTxn(txn *badger.Txn, snap *Snapshot,
	publicKey []byte, balanceNanos uint64) error {

	if len(publicKey) != btcec.PubKeyBytesLenCompressed {
		return fmt.Errorf("DbPutDeSoBalanceForPublicKeyWithTxn: Public key "+
			"length %d != %d", len(publicKey), btcec.PubKeyBytesLenCompressed)
	}

	balanceBytes := EncodeUint64(balanceNanos)

	if err := DBSetWithTxn(txn, snap, _dbKeyForPublicKeyToDeSoBalanceNanos(publicKey), balanceBytes); err != nil {

		return errors.Wrapf(
			err, "DbPutDeSoBalanceForPublicKey: Problem adding balance mapping of %d for: %s ",
			balanceNanos, PkToStringBoth(publicKey))
	}

	return nil
}

func DbPutDeSoBalanceForPublicKey(handle *badger.DB, snap *Snapshot,
	publicKey []byte, balanceNanos uint64) error {

	return handle.Update(func(txn *badger.Txn) error {
		return DbPutDeSoBalanceForPublicKeyWithTxn(txn, snap, publicKey, balanceNanos)
	})
}

func DbDeletePublicKeyToDeSoBalanceWithTxn(txn *badger.Txn, snap *Snapshot, publicKey []byte) error {

	if err := DBDeleteWithTxn(txn, snap, _dbKeyForPublicKeyToDeSoBalanceNanos(publicKey)); err != nil {
		return errors.Wrapf(err, "DbDeletePublicKeyToDeSoBalanceWithTxn: Problem deleting "+
			"balance for public key %s", PkToStringMainnet(publicKey))
	}

	return nil
}

func DbDeletePublicKeyToDeSoBalance(handle *badger.DB, snap *Snapshot, publicKey []byte) error {
	return handle.Update(func(txn *badger.Txn) error {
		return DbDeletePublicKeyToDeSoBalanceWithTxn(txn, snap, publicKey)
	})
}

// -------------------------------------------------------------------------------------
// PrivateMessage mapping functions
// <public key (33 bytes) || uint64 big-endian> ->
// 		< SenderPublicKey || RecipientPublicKey || EncryptedText >
// -------------------------------------------------------------------------------------

func _dbKeyForMessageEntry(publicKey []byte, tstampNanos uint64) []byte {
	// Make a copy to avoid multiple calls to this function re-using the same slice.
	prefixCopy := append([]byte{}, _PrefixPublicKeyTimestampToPrivateMessage...)
	key := append(prefixCopy, publicKey...)
	key = append(key, EncodeUint64(tstampNanos)...)
	return key
}

func _dbSeekPrefixForMessagePublicKey(publicKey []byte) []byte {
	// Make a copy to avoid multiple calls to this function re-using the same slice.
	prefixCopy := append([]byte{}, _PrefixPublicKeyTimestampToPrivateMessage...)
	return append(prefixCopy, publicKey...)
}

// Note that this adds a mapping for the sender *and* the recipient.
func DbPutMessageEntryWithTxn(txn *badger.Txn, snap *Snapshot,
	messageEntry *MessageEntry) error {

	if len(messageEntry.SenderPublicKey) != btcec.PubKeyBytesLenCompressed {
		return fmt.Errorf("DbPutPrivateMessageWithTxn: Sender public key "+
			"length %d != %d", len(messageEntry.SenderPublicKey), btcec.PubKeyBytesLenCompressed)
	}
	if len(messageEntry.RecipientPublicKey) != btcec.PubKeyBytesLenCompressed {
		return fmt.Errorf("DbPutPrivateMessageWithTxn: Recipient public key "+
			"length %d != %d", len(messageEntry.RecipientPublicKey), btcec.PubKeyBytesLenCompressed)
	}

	messageEntryBytes := messageEntry.Encode()

	if err := DBSetWithTxn(txn, snap, _dbKeyForMessageEntry(
		messageEntry.SenderPublicKey, messageEntry.TstampNanos), messageEntryBytes); err != nil {

		return errors.Wrapf(err, "DbPutMessageEntryWithTxn: Problem adding mapping for sender: ")
	}
	if err := DBSetWithTxn(txn, snap, _dbKeyForMessageEntry(
		messageEntry.RecipientPublicKey, messageEntry.TstampNanos), messageEntryBytes); err != nil {

		return errors.Wrapf(err, "DbPutMessageEntryWithTxn: Problem adding mapping for recipient: ")
	}

	return nil
}

func DbPutMessageEntry(handle *badger.DB, snap *Snapshot, messageEntry *MessageEntry) error {

	return handle.Update(func(txn *badger.Txn) error {
		return DbPutMessageEntryWithTxn(txn, snap, messageEntry)
	})
}

func DbGetMessageEntryWithTxn(txn *badger.Txn, snap *Snapshot,
	publicKey []byte, tstampNanos uint64) *MessageEntry {

	key := _dbKeyForMessageEntry(publicKey, tstampNanos)
	privateMessageBytes, err := DBGetWithTxn(txn, snap, key)
	if err != nil {
		glog.Errorf("DbGetMessageEntryWithTxn: Problem reading "+
			"MessageEntry for public key %s with tstampnanos %d",
			PkToStringMainnet(publicKey), tstampNanos)
		return nil
	}

	privateMessageObj := &MessageEntry{}
	privateMessageObj.Decode(privateMessageBytes)
	return privateMessageObj
}

func DbGetMessageEntry(db *badger.DB, snap *Snapshot,
	publicKey []byte, tstampNanos uint64) *MessageEntry {

	var ret *MessageEntry
	db.View(func(txn *badger.Txn) error {
		ret = DbGetMessageEntryWithTxn(txn, snap, publicKey, tstampNanos)
		return nil
	})
	return ret
}

// Note this deletes the message for the sender *and* receiver since a mapping
// should exist for each.
func DbDeleteMessageEntryMappingsWithTxn(txn *badger.Txn, snap *Snapshot,
	publicKey []byte, tstampNanos uint64) error {

	// First pull up the mapping that exists for the public key passed in.
	// If one doesn't exist then there's nothing to do.
	existingMessage := DbGetMessageEntryWithTxn(txn, snap, publicKey, tstampNanos)
	if existingMessage == nil {
		return nil
	}

	// When a message exists, delete the mapping for the sender and receiver.
	if err := DBDeleteWithTxn(txn, snap, _dbKeyForMessageEntry(existingMessage.SenderPublicKey, tstampNanos)); err != nil {
		return errors.Wrapf(err, "DbDeleteMessageEntryMappingsWithTxn: Deleting "+
			"sender mapping for public key %s and tstamp %d failed",
			PkToStringMainnet(existingMessage.SenderPublicKey), tstampNanos)
	}
	if err := DBDeleteWithTxn(txn, snap, _dbKeyForMessageEntry(existingMessage.RecipientPublicKey, tstampNanos)); err != nil {
		return errors.Wrapf(err, "DbDeleteMessageEntryMappingsWithTxn: Deleting "+
			"recipient mapping for public key %s and tstamp %d failed",
			PkToStringMainnet(existingMessage.RecipientPublicKey), tstampNanos)
	}

	return nil
}

func DbDeleteMessageEntryMappings(handle *badger.DB, snap *Snapshot,
	publicKey []byte, tstampNanos uint64) error {

	return handle.Update(func(txn *badger.Txn) error {
		return DbDeleteMessageEntryMappingsWithTxn(txn, snap, publicKey, tstampNanos)
	})
}

func DbGetMessageEntriesForPublicKey(handle *badger.DB, publicKey []byte) (
	_privateMessages []*MessageEntry, _err error) {

	// Setting the prefix to a tstamp of zero should return all the messages
	// for the public key in sorted order since 0 << the minimum timestamp in
	// the db.
	prefix := _dbSeekPrefixForMessagePublicKey(publicKey)

	// Goes backwards to get messages in time sorted order.
	// Limit the number of keys to speed up load times.
	_, valuesFound := _enumerateKeysForPrefix(handle, prefix)

	privateMessages := []*MessageEntry{}
	for _, valBytes := range valuesFound {
		privateMessageObj := &MessageEntry{}
		if err := gob.NewDecoder(bytes.NewReader(valBytes)).Decode(privateMessageObj); err != nil {
			return nil, errors.Wrapf(
				err, "DbGetMessageEntriesForPublicKey: Problem decoding value: ")
		}

		privateMessages = append(privateMessages, privateMessageObj)
	}

	return privateMessages, nil
}

func DbGetLimitedMessageEntriesForPublicKey(handle *badger.DB, publicKey []byte) (
	_privateMessages []*MessageEntry, _err error) {

	// Setting the prefix to a tstamp of zero should return all the messages
	// for the public key in sorted order since 0 << the minimum timestamp in
	// the db.
	prefix := _dbSeekPrefixForMessagePublicKey(publicKey)

	// Goes backwards to get messages in time sorted order.
	// Limit the number of keys to speed up load times.
	_, valuesFound := _enumerateLimitedKeysReversedForPrefix(handle, prefix, uint64(MessagesToFetchPerInboxCall))

	privateMessages := []*MessageEntry{}
	for _, valBytes := range valuesFound {
		privateMessageObj := &MessageEntry{}
		if err := gob.NewDecoder(bytes.NewReader(valBytes)).Decode(privateMessageObj); err != nil {
			return nil, errors.Wrapf(
				err, "DbGetMessageEntriesForPublicKey: Problem decoding value: ")
		}

		privateMessages = append(privateMessages, privateMessageObj)
	}

	return privateMessages, nil
}

// -------------------------------------------------------------------------------------
// Forbidden block signature public key functions
// <prefix, public key> -> <>
// -------------------------------------------------------------------------------------

func _dbKeyForForbiddenBlockSignaturePubKeys(publicKey []byte) []byte {
	// Make a copy to avoid multiple calls to this function re-using the same slice.
	prefixCopy := append([]byte{}, _PrefixForbiddenBlockSignaturePubKeys...)
	key := append(prefixCopy, publicKey...)
	return key
}

func DbPutForbiddenBlockSignaturePubKeyWithTxn(txn *badger.Txn, snap *Snapshot, publicKey []byte) error {

	if len(publicKey) != btcec.PubKeyBytesLenCompressed {
		return fmt.Errorf("DbPutForbiddenBlockSignaturePubKeyWithTxn: Forbidden public key "+
			"length %d != %d", len(publicKey), btcec.PubKeyBytesLenCompressed)
	}

	if err := DBSetWithTxn(txn, snap, _dbKeyForForbiddenBlockSignaturePubKeys(publicKey), []byte{}); err != nil {
		return errors.Wrapf(err, "DbPutForbiddenBlockSignaturePubKeyWithTxn: Problem adding mapping for sender: ")
	}

	return nil
}

func DbPutForbiddenBlockSignaturePubKey(handle *badger.DB, snap *Snapshot, publicKey []byte) error {

	return handle.Update(func(txn *badger.Txn) error {
		return DbPutForbiddenBlockSignaturePubKeyWithTxn(txn, snap, publicKey)
	})
}

func DbGetForbiddenBlockSignaturePubKeyWithTxn(txn *badger.Txn, snap *Snapshot, publicKey []byte) []byte {

	key := _dbKeyForForbiddenBlockSignaturePubKeys(publicKey)
	_, err := DBGetWithTxn(txn, snap, key)
	if err != nil {
		return nil
	}

	// Typically, we return a DB entry here, but we don't store anything for this mapping.
	// We use this function instead of one returning true / false for feature consistency.
	return []byte{}
}

func DbGetForbiddenBlockSignaturePubKey(db *badger.DB, snap *Snapshot, publicKey []byte) []byte {
	var ret []byte
	db.View(func(txn *badger.Txn) error {
		ret = DbGetForbiddenBlockSignaturePubKeyWithTxn(txn, snap, publicKey)
		return nil
	})
	return ret
}

func DbDeleteForbiddenBlockSignaturePubKeyWithTxn(
	txn *badger.Txn, snap *Snapshot, publicKey []byte) error {

	existingEntry := DbGetForbiddenBlockSignaturePubKeyWithTxn(txn, snap, publicKey)
	if existingEntry == nil {
		return nil
	}

	if err := DBDeleteWithTxn(txn, snap, _dbKeyForForbiddenBlockSignaturePubKeys(publicKey)); err != nil {
		return errors.Wrapf(err, "DbDeleteForbiddenBlockSignaturePubKeyWithTxn: Deleting "+
			"sender mapping for public key %s failed", PkToStringMainnet(publicKey))
	}

	return nil
}

func DbDeleteForbiddenBlockSignaturePubKey(
	handle *badger.DB, snap *Snapshot, publicKey []byte) error {

	return handle.Update(func(txn *badger.Txn) error {
		return DbDeleteForbiddenBlockSignaturePubKeyWithTxn(txn, snap, publicKey)
	})
}

// -------------------------------------------------------------------------------------
// Likes mapping functions
// 		<prefix, user pub key [33]byte, liked post BlockHash> -> <>
// 		<prefix, liked post BlockHash, user pub key [33]byte> -> <>
// -------------------------------------------------------------------------------------

func _dbKeyForLikerPubKeyToLikedPostHashMapping(
	userPubKey []byte, likedPostHash BlockHash) []byte {
	// Make a copy to avoid multiple calls to this function re-using the same slice.
	prefixCopy := append([]byte{}, _PrefixLikerPubKeyToLikedPostHash...)
	key := append(prefixCopy, userPubKey...)
	key = append(key, likedPostHash[:]...)
	return key
}

func _dbKeyForLikedPostHashToLikerPubKeyMapping(
	likedPostHash BlockHash, userPubKey []byte) []byte {
	// Make a copy to avoid multiple calls to this function re-using the same slice.
	prefixCopy := append([]byte{}, _PrefixLikedPostHashToLikerPubKey...)
	key := append(prefixCopy, likedPostHash[:]...)
	key = append(key, userPubKey...)
	return key
}

func _dbSeekPrefixForPostHashesYouLike(yourPubKey []byte) []byte {
	// Make a copy to avoid multiple calls to this function re-using the same slice.
	prefixCopy := append([]byte{}, _PrefixLikerPubKeyToLikedPostHash...)
	return append(prefixCopy, yourPubKey...)
}

func _dbSeekPrefixForLikerPubKeysLikingAPostHash(likedPostHash BlockHash) []byte {
	// Make a copy to avoid multiple calls to this function re-using the same slice.
	prefixCopy := append([]byte{}, _PrefixLikedPostHashToLikerPubKey...)
	return append(prefixCopy, likedPostHash[:]...)
}

// Note that this adds a mapping for the user *and* the liked post.
func DbPutLikeMappingsWithTxn(txn *badger.Txn, snap *Snapshot,
	userPubKey []byte, likedPostHash BlockHash) error {

	if len(userPubKey) != btcec.PubKeyBytesLenCompressed {
		return fmt.Errorf("DbPutLikeMappingsWithTxn: User public key "+
			"length %d != %d", len(userPubKey), btcec.PubKeyBytesLenCompressed)
	}

<<<<<<< HEAD
	if err := DBSetWithTxn(txn, snap, _dbKeyForLikerPubKeyToLikedPostHashMapping(
		userPubKey, likedPostHash), []byte{}); err != nil {

		return errors.Wrapf(
			err, "DbPutLikeMappingsWithTxn: Problem adding user to liked post mapping: ")
	}
	if err := DBSetWithTxn(txn, snap, _dbKeyForLikedPostHashToLikerPubKeyMapping(
		likedPostHash, userPubKey), []byte{}); err != nil {
=======
	if err := txn.Set(_dbKeyForLikerPubKeyToLikedPostHashMapping(userPubKey, likedPostHash), []byte{}); err != nil {
		return errors.Wrapf(err, "DbPutLikeMappingsWithTxn: Problem adding user to liked post mapping: ")
	}
>>>>>>> 2fbdf061

	if err := txn.Set(_dbKeyForLikedPostHashToLikerPubKeyMapping(likedPostHash, userPubKey), []byte{}); err != nil {
		return errors.Wrapf(err, "DbPutLikeMappingsWithTxn: Problem adding liked post to user mapping: ")
	}

	return nil
}

func DbPutLikeMappings(handle *badger.DB, snap *Snapshot,
	userPubKey []byte, likedPostHash BlockHash) error {

	return handle.Update(func(txn *badger.Txn) error {
		return DbPutLikeMappingsWithTxn(txn, snap, userPubKey, likedPostHash)
	})
}

func DbGetLikerPubKeyToLikedPostHashMappingWithTxn(txn *badger.Txn,
	snap *Snapshot, userPubKey []byte, likedPostHash BlockHash) []byte {

	key := _dbKeyForLikerPubKeyToLikedPostHashMapping(userPubKey, likedPostHash)
	_, err := DBGetWithTxn(txn, snap, key)
	if err != nil {
		return nil
	}

	// Typically, we return a DB entry here, but we don't store anything for like mappings.
	// We use this function instead of one returning true / false for feature consistency.
	return []byte{}
}

func DbGetLikerPubKeyToLikedPostHashMapping(
	db *badger.DB, snap *Snapshot, userPubKey []byte, likedPostHash BlockHash) []byte {
	var ret []byte
	db.View(func(txn *badger.Txn) error {
		ret = DbGetLikerPubKeyToLikedPostHashMappingWithTxn(txn, snap, userPubKey, likedPostHash)
		return nil
	})
	return ret
}

// Note this deletes the like for the user *and* the liked post since a mapping
// should exist for each.
func DbDeleteLikeMappingsWithTxn(txn *badger.Txn, snap *Snapshot,
	userPubKey []byte, likedPostHash BlockHash) error {

	// First check that a mapping exists. If one doesn't exist then there's nothing to do.
	existingMapping := DbGetLikerPubKeyToLikedPostHashMappingWithTxn(
		txn, snap, userPubKey, likedPostHash)
	if existingMapping == nil {
		return nil
	}

	// When a message exists, delete the mapping for the sender and receiver.
	if err := DBDeleteWithTxn(txn, snap,
		_dbKeyForLikerPubKeyToLikedPostHashMapping(userPubKey, likedPostHash)); err != nil {
		return errors.Wrapf(err, "DbDeleteLikeMappingsWithTxn: Deleting "+
			"userPubKey %s and likedPostHash %s failed",
			PkToStringBoth(userPubKey), likedPostHash)
	}
	if err := DBDeleteWithTxn(txn, snap,
		_dbKeyForLikedPostHashToLikerPubKeyMapping(likedPostHash, userPubKey)); err != nil {
		return errors.Wrapf(err, "DbDeleteLikeMappingsWithTxn: Deleting "+
			"likedPostHash %s and userPubKey %s failed",
			PkToStringBoth(likedPostHash[:]), PkToStringBoth(userPubKey))
	}

	return nil
}

func DbDeleteLikeMappings(handle *badger.DB, snap *Snapshot,
	userPubKey []byte, likedPostHash BlockHash) error {

	return handle.Update(func(txn *badger.Txn) error {
		return DbDeleteLikeMappingsWithTxn(txn, snap, userPubKey, likedPostHash)
	})
}

func DbGetPostHashesYouLike(handle *badger.DB, yourPublicKey []byte) (
	_postHashes []*BlockHash, _err error) {

	prefix := _dbSeekPrefixForPostHashesYouLike(yourPublicKey)
	keysFound, _ := _enumerateKeysForPrefix(handle, prefix)

	postHashesYouLike := []*BlockHash{}
	for _, keyBytes := range keysFound {
		// We must slice off the first byte and userPubKey to get the likedPostHash.
		postHash := &BlockHash{}
		copy(postHash[:], keyBytes[1+btcec.PubKeyBytesLenCompressed:])
		postHashesYouLike = append(postHashesYouLike, postHash)
	}

	return postHashesYouLike, nil
}

func DbGetLikerPubKeysLikingAPostHash(handle *badger.DB, likedPostHash BlockHash) (
	_pubKeys [][]byte, _err error) {

	prefix := _dbSeekPrefixForLikerPubKeysLikingAPostHash(likedPostHash)
	keysFound, _ := _enumerateKeysForPrefix(handle, prefix)

	userPubKeys := [][]byte{}
	for _, keyBytes := range keysFound {
		// We must slice off the first byte and likedPostHash to get the userPubKey.
		userPubKey := keyBytes[1+HashSizeBytes:]
		userPubKeys = append(userPubKeys, userPubKey)
	}

	return userPubKeys, nil
}

// -------------------------------------------------------------------------------------
// Reposts mapping functions
// 		<prefix, user pub key [33]byte, reposted post BlockHash> -> <>
// 		<prefix, reposted post BlockHash, user pub key [33]byte> -> <>
// -------------------------------------------------------------------------------------
//_PrefixReposterPubKeyRepostedPostHashToRepostPostHash
func _dbKeyForReposterPubKeyRepostedPostHashToRepostPostHash(userPubKey []byte, repostedPostHash BlockHash) []byte {
	// Make a copy to avoid multiple calls to this function re-using the same slice.
	prefixCopy := append([]byte{}, _PrefixReposterPubKeyRepostedPostHashToRepostPostHash...)
	key := append(prefixCopy, userPubKey...)
	key = append(key, repostedPostHash[:]...)
	return key
}

//_PrefixRepostedPostHashReposterPubKey
func _dbKeyForRepostedPostHashReposterPubKey(repostedPostHash *BlockHash, reposterPubKey []byte) []byte {
	// Make a copy to avoid multiple calls to this function re-using the same slice.
	prefixCopy := append([]byte{}, _PrefixRepostedPostHashReposterPubKey...)
	key := append(prefixCopy, repostedPostHash[:]...)
	key = append(key, reposterPubKey...)
	return key
}

// **For quoted reposts**
//_PrefixRepostedPostHashReposterPubKeyRepostPostHash
func _dbKeyForRepostedPostHashReposterPubKeyRepostPostHash(
	repostedPostHash *BlockHash, reposterPubKey []byte, repostPostHash *BlockHash) []byte {
	// Make a copy to avoid multiple calls to this function re-using the same slice.
	prefixCopy := append([]byte{}, _PrefixRepostedPostHashReposterPubKeyRepostPostHash...)
	key := append(prefixCopy, repostedPostHash[:]...)
	key = append(key, reposterPubKey...)
	key = append(key, repostPostHash[:]...)
	return key
}

func _dbSeekPrefixForPostHashesYouRepost(yourPubKey []byte) []byte {
	// Make a copy to avoid multiple calls to this function re-using the same slice.
	prefixCopy := append([]byte{}, _PrefixReposterPubKeyRepostedPostHashToRepostPostHash...)
	return append(prefixCopy, yourPubKey...)
}

// Note that this adds a mapping for the user *and* the reposted post.
func DbPutRepostMappingsWithTxn(txn *badger.Txn, snap *Snapshot,
	userPubKey []byte, repostedPostHash BlockHash, repostEntry RepostEntry) error {

	if len(userPubKey) != btcec.PubKeyBytesLenCompressed {
		return fmt.Errorf("DbPutRepostMappingsWithTxn: User public key "+
			"length %d != %d", len(userPubKey), btcec.PubKeyBytesLenCompressed)
	}

	if err := DBSetWithTxn(txn, snap, _dbKeyForReposterPubKeyRepostedPostHashToRepostPostHash(
		userPubKey, repostedPostHash), repostEntry.Encode()); err != nil {

		return errors.Wrapf(
			err, "DbPutRepostMappingsWithTxn: Problem adding user to reposted post mapping: ")
	}

	return nil
}

func DbPutRepostMappings(handle *badger.DB, snap *Snapshot,
	userPubKey []byte, repostedPostHash BlockHash, repostEntry RepostEntry) error {

	return handle.Update(func(txn *badger.Txn) error {
		return DbPutRepostMappingsWithTxn(txn, snap, userPubKey, repostedPostHash, repostEntry)
	})
}

func DbGetReposterPubKeyRepostedPostHashToRepostEntryWithTxn(txn *badger.Txn,
	snap *Snapshot, userPubKey []byte, repostedPostHash BlockHash) *RepostEntry {

	key := _dbKeyForReposterPubKeyRepostedPostHashToRepostPostHash(userPubKey, repostedPostHash)
	repostEntryBytes, err := DBGetWithTxn(txn, snap, key)
	if err != nil {
		return nil
	}

	repostEntryObj := &RepostEntry{}
	repostEntryObj.Decode(repostEntryBytes)
	return repostEntryObj
}

func DbReposterPubKeyRepostedPostHashToRepostEntry(db *badger.DB,
	snap *Snapshot, userPubKey []byte, repostedPostHash BlockHash) *RepostEntry {

	var ret *RepostEntry
	db.View(func(txn *badger.Txn) error {
		ret = DbGetReposterPubKeyRepostedPostHashToRepostEntryWithTxn(txn, snap, userPubKey, repostedPostHash)
		return nil
	})
	return ret
}

// Note this deletes the repost for the user *and* the reposted post since a mapping
// should exist for each.
func DbDeleteRepostMappingsWithTxn(txn *badger.Txn, snap *Snapshot,
	userPubKey []byte, repostedPostHash BlockHash) error {

	// First check that a mapping exists. If one doesn't exist then there's nothing to do.
	existingMapping := DbGetReposterPubKeyRepostedPostHashToRepostEntryWithTxn(
		txn, snap, userPubKey, repostedPostHash)
	if existingMapping == nil {
		return nil
	}

	// When a repost exists, delete the repost entry mapping.
	if err := DBDeleteWithTxn(txn, snap,
		_dbKeyForReposterPubKeyRepostedPostHashToRepostPostHash(userPubKey, repostedPostHash)); err != nil {
		return errors.Wrapf(err, "DbDeleteRepostMappingsWithTxn: Deleting "+
			"user public key %s and reposted post hash %s failed",
			PkToStringMainnet(userPubKey[:]), PkToStringMainnet(repostedPostHash[:]))
	}
	return nil
}

func DbDeleteRepostMappings(handle *badger.DB, snap *Snapshot,
	userPubKey []byte, repostedPostHash BlockHash) error {

	return handle.Update(func(txn *badger.Txn) error {
		return DbDeleteRepostMappingsWithTxn(txn, snap, userPubKey, repostedPostHash)
	})
}

func DbGetPostHashesYouRepost(handle *badger.DB, yourPublicKey []byte) (
	_postHashes []*BlockHash, _err error) {

	prefix := _dbSeekPrefixForPostHashesYouRepost(yourPublicKey)
	keysFound, _ := _enumerateKeysForPrefix(handle, prefix)

	postHashesYouRepost := []*BlockHash{}
	for _, keyBytes := range keysFound {
		// We must slice off the first byte and userPubKey to get the repostedPostHash.
		postHash := &BlockHash{}
		copy(postHash[:], keyBytes[1+btcec.PubKeyBytesLenCompressed:])
		postHashesYouRepost = append(postHashesYouRepost, postHash)
	}

	return postHashesYouRepost, nil
}

// -------------------------------------------------------------------------------------
// Follows mapping functions
// 		<prefix, follower pub key [33]byte, followed pub key [33]byte> -> <>
// 		<prefix, followed pub key [33]byte, follower pub key [33]byte> -> <>
// -------------------------------------------------------------------------------------

func _dbKeyForFollowerToFollowedMapping(
	followerPKID *PKID, followedPKID *PKID) []byte {
	// Make a copy to avoid multiple calls to this function re-using the same slice.
	prefixCopy := append([]byte{}, _PrefixFollowerPKIDToFollowedPKID...)
	key := append(prefixCopy, followerPKID[:]...)
	key = append(key, followedPKID[:]...)
	return key
}

func _dbKeyForFollowedToFollowerMapping(
	followedPKID *PKID, followerPKID *PKID) []byte {
	// Make a copy to avoid multiple calls to this function re-using the same slice.
	prefixCopy := append([]byte{}, _PrefixFollowedPKIDToFollowerPKID...)
	key := append(prefixCopy, followedPKID[:]...)
	key = append(key, followerPKID[:]...)
	return key
}

func _dbSeekPrefixForPKIDsYouFollow(yourPKID *PKID) []byte {
	// Make a copy to avoid multiple calls to this function re-using the same slice.
	prefixCopy := append([]byte{}, _PrefixFollowerPKIDToFollowedPKID...)
	return append(prefixCopy, yourPKID[:]...)
}

func _dbSeekPrefixForPKIDsFollowingYou(yourPKID *PKID) []byte {
	// Make a copy to avoid multiple calls to this function re-using the same slice.
	prefixCopy := append([]byte{}, _PrefixFollowedPKIDToFollowerPKID...)
	return append(prefixCopy, yourPKID[:]...)
}

// Note that this adds a mapping for the follower *and* the pub key being followed.
func DbPutFollowMappingsWithTxn(txn *badger.Txn, snap *Snapshot,
	followerPKID *PKID, followedPKID *PKID) error {

	if len(followerPKID) != btcec.PubKeyBytesLenCompressed {
		return fmt.Errorf("DbPutFollowMappingsWithTxn: Follower PKID "+
			"length %d != %d", len(followerPKID[:]), btcec.PubKeyBytesLenCompressed)
	}
	if len(followedPKID) != btcec.PubKeyBytesLenCompressed {
		return fmt.Errorf("DbPutFollowMappingsWithTxn: Followed PKID "+
			"length %d != %d", len(followerPKID), btcec.PubKeyBytesLenCompressed)
	}

	if err := DBSetWithTxn(txn, snap, _dbKeyForFollowerToFollowedMapping(
		followerPKID, followedPKID), []byte{}); err != nil {

		return errors.Wrapf(
			err, "DbPutFollowMappingsWithTxn: Problem adding follower to followed mapping: ")
	}
	if err := DBSetWithTxn(txn, snap, _dbKeyForFollowedToFollowerMapping(
		followedPKID, followerPKID), []byte{}); err != nil {

		return errors.Wrapf(
			err, "DbPutFollowMappingsWithTxn: Problem adding followed to follower mapping: ")
	}

	return nil
}

func DbPutFollowMappings(handle *badger.DB, snap *Snapshot,
	followerPKID *PKID, followedPKID *PKID) error {

	return handle.Update(func(txn *badger.Txn) error {
		return DbPutFollowMappingsWithTxn(txn, snap, followerPKID, followedPKID)
	})
}

func DbGetFollowerToFollowedMappingWithTxn(txn *badger.Txn,
	snap *Snapshot, followerPKID *PKID, followedPKID *PKID) []byte {

	key := _dbKeyForFollowerToFollowedMapping(followerPKID, followedPKID)
	_, err := DBGetWithTxn(txn, snap, key)
	if err != nil {
		return nil
	}

	// Typically we return a DB entry here but we don't store anything for like mappings.
	// We use this function instead of one returning true / false for feature consistency.
	return []byte{}
}

func DbGetFollowerToFollowedMapping(db *badger.DB, snap *Snapshot,
	followerPKID *PKID, followedPKID *PKID) []byte {

	var ret []byte
	db.View(func(txn *badger.Txn) error {
		ret = DbGetFollowerToFollowedMappingWithTxn(txn, snap, followerPKID, followedPKID)
		return nil
	})
	return ret
}

// Note this deletes the follow for the follower *and* followed since a mapping
// should exist for each.
func DbDeleteFollowMappingsWithTxn(txn *badger.Txn, snap *Snapshot,
	followerPKID *PKID, followedPKID *PKID) error {

	// First check that a mapping exists for the PKIDs passed in.
	// If one doesn't exist then there's nothing to do.
	existingMapping := DbGetFollowerToFollowedMappingWithTxn(
		txn, snap, followerPKID, followedPKID)
	if existingMapping == nil {
		return nil
	}

	// When a message exists, delete the mapping for the sender and receiver.
	if err := DBDeleteWithTxn(txn, snap, _dbKeyForFollowerToFollowedMapping(followerPKID, followedPKID)); err != nil {
		return errors.Wrapf(err, "DbDeleteFollowMappingsWithTxn: Deleting "+
			"followerPKID %s and followedPKID %s failed",
			PkToStringMainnet(followerPKID[:]), PkToStringMainnet(followedPKID[:]))
	}
	if err := DBDeleteWithTxn(txn, snap, _dbKeyForFollowedToFollowerMapping(followedPKID, followerPKID)); err != nil {
		return errors.Wrapf(err, "DbDeleteFollowMappingsWithTxn: Deleting "+
			"followedPKID %s and followerPKID %s failed",
			PkToStringMainnet(followedPKID[:]), PkToStringMainnet(followerPKID[:]))
	}

	return nil
}

func DbDeleteFollowMappings(handle *badger.DB, snap *Snapshot,
	followerPKID *PKID, followedPKID *PKID) error {

	return handle.Update(func(txn *badger.Txn) error {
		return DbDeleteFollowMappingsWithTxn(txn, snap, followerPKID, followedPKID)
	})
}

func DbGetPKIDsYouFollow(handle *badger.DB, yourPKID *PKID) (
	_pkids []*PKID, _err error) {

	prefix := _dbSeekPrefixForPKIDsYouFollow(yourPKID)
	keysFound, _ := _enumerateKeysForPrefix(handle, prefix)

	pkidsYouFollow := []*PKID{}
	for _, keyBytes := range keysFound {
		// We must slice off the first byte and followerPKID to get the followedPKID.
		followedPKIDBytes := keyBytes[1+btcec.PubKeyBytesLenCompressed:]
		followedPKID := &PKID{}
		copy(followedPKID[:], followedPKIDBytes)
		pkidsYouFollow = append(pkidsYouFollow, followedPKID)
	}

	return pkidsYouFollow, nil
}

func DbGetPKIDsFollowingYou(handle *badger.DB, yourPKID *PKID) (
	_pkids []*PKID, _err error) {

	prefix := _dbSeekPrefixForPKIDsFollowingYou(yourPKID)
	keysFound, _ := _enumerateKeysForPrefix(handle, prefix)

	pkidsFollowingYou := []*PKID{}
	for _, keyBytes := range keysFound {
		// We must slice off the first byte and followedPKID to get the followerPKID.
		followerPKIDBytes := keyBytes[1+btcec.PubKeyBytesLenCompressed:]
		followerPKID := &PKID{}
		copy(followerPKID[:], followerPKIDBytes)
		pkidsFollowingYou = append(pkidsFollowingYou, followerPKID)
	}

	return pkidsFollowingYou, nil
}

func DbGetPubKeysYouFollow(handle *badger.DB, snap *Snapshot, yourPubKey []byte) (
	_pubKeys [][]byte, _err error) {

	// Get the PKID for the pub key
	yourPKID := DBGetPKIDEntryForPublicKey(handle, snap, yourPubKey)
	followPKIDs, err := DbGetPKIDsYouFollow(handle, yourPKID.PKID)
	if err != nil {
		return nil, errors.Wrap(err, "DbGetPubKeysYouFollow: ")
	}

	// Convert the pkids to public keys
	followPubKeys := [][]byte{}
	for _, fpkid := range followPKIDs {
		followPk := DBGetPublicKeyForPKID(handle, snap, fpkid)
		followPubKeys = append(followPubKeys, followPk)
	}

	return followPubKeys, nil
}

func DbGetPubKeysFollowingYou(handle *badger.DB, snap *Snapshot, yourPubKey []byte) (
	_pubKeys [][]byte, _err error) {

	// Get the PKID for the pub key
	yourPKID := DBGetPKIDEntryForPublicKey(handle, snap, yourPubKey)
	followPKIDs, err := DbGetPKIDsFollowingYou(handle, yourPKID.PKID)
	if err != nil {
		return nil, errors.Wrap(err, "DbGetPubKeysFollowingYou: ")
	}

	// Convert the pkids to public keys
	followPubKeys := [][]byte{}
	for _, fpkid := range followPKIDs {
		followPk := DBGetPublicKeyForPKID(handle, snap, fpkid)
		followPubKeys = append(followPubKeys, followPk)
	}

	return followPubKeys, nil
}

// -------------------------------------------------------------------------------------
// Diamonds mapping functions
//  <prefix, DiamondReceiverPKID [33]byte, DiamondSenderPKID [33]byte, posthash> -> <[]byte{DiamondLevel}>
// -------------------------------------------------------------------------------------

func _dbKeyForDiamondReceiverToDiamondSenderMapping(diamondEntry *DiamondEntry) []byte {
	// Make a copy to avoid multiple calls to this function re-using the same slice.
	prefixCopy := append([]byte{}, _PrefixDiamondReceiverPKIDDiamondSenderPKIDPostHash...)
	key := append(prefixCopy, diamondEntry.ReceiverPKID[:]...)
	key = append(key, diamondEntry.SenderPKID[:]...)
	key = append(key, diamondEntry.DiamondPostHash[:]...)
	return key
}

func _dbKeyForDiamondReceiverToDiamondSenderMappingWithoutEntry(
	diamondReceiverPKID *PKID, diamondSenderPKID *PKID, diamondPostHash *BlockHash) []byte {
	// Make a copy to avoid multiple calls to this function re-using the same slice.
	prefixCopy := append([]byte{}, _PrefixDiamondReceiverPKIDDiamondSenderPKIDPostHash...)
	key := append(prefixCopy, diamondReceiverPKID[:]...)
	key = append(key, diamondSenderPKID[:]...)
	key = append(key, diamondPostHash[:]...)
	return key
}

func _dbKeyForDiamondedPostHashDiamonderPKIDDiamondLevel(diamondEntry *DiamondEntry) []byte {
	// Make a copy to avoid multiple calls to this function re-using the same slice.
	prefixCopy := append([]byte{}, _PrefixDiamondedPostHashDiamonderPKIDDiamondLevel...)
	key := append(prefixCopy, diamondEntry.DiamondPostHash[:]...)
	key = append(key, diamondEntry.SenderPKID[:]...)
	// Diamond level is an int64 in extraData but it forced to be non-negative in consensus.
	key = append(key, EncodeUint64(uint64(diamondEntry.DiamondLevel))...)
	return key
}

func _dbSeekPrefixForPKIDsThatDiamondedYou(yourPKID *PKID) []byte {
	// Make a copy to avoid multiple calls to this function re-using the same slice.
	prefixCopy := append([]byte{}, _PrefixDiamondReceiverPKIDDiamondSenderPKIDPostHash...)
	return append(prefixCopy, yourPKID[:]...)
}

func _dbKeyForDiamondSenderToDiamondReceiverMapping(diamondEntry *DiamondEntry) []byte {
	// Make a copy to avoid multiple calls to this function re-using the same slice.
	prefixCopy := append([]byte{}, _PrefixDiamondSenderPKIDDiamondReceiverPKIDPostHash...)
	key := append(prefixCopy, diamondEntry.SenderPKID[:]...)
	key = append(key, diamondEntry.ReceiverPKID[:]...)
	key = append(key, diamondEntry.DiamondPostHash[:]...)
	return key
}

func _dbKeyForDiamondSenderToDiamondReceiverMappingWithoutEntry(
	diamondReceiverPKID *PKID, diamondSenderPKID *PKID, diamondPostHash *BlockHash) []byte {
	// Make a copy to avoid multiple calls to this function re-using the same slice.
	prefixCopy := append([]byte{}, _PrefixDiamondSenderPKIDDiamondReceiverPKIDPostHash...)
	key := append(prefixCopy, diamondSenderPKID[:]...)
	key = append(key, diamondReceiverPKID[:]...)
	key = append(key, diamondPostHash[:]...)
	return key
}

func _dbSeekPrefixForPKIDsThatYouDiamonded(yourPKID *PKID) []byte {
	// Make a copy to avoid multiple calls to this function re-using the same slice.
	prefixCopy := append([]byte{}, _PrefixDiamondSenderPKIDDiamondReceiverPKIDPostHash...)
	return append(prefixCopy, yourPKID[:]...)
}

func _dbSeekPrefixForReceiverPKIDAndSenderPKID(receiverPKID *PKID, senderPKID *PKID) []byte {
	// Make a copy to avoid multiple calls to this function re-using the same slice.
	prefixCopy := append([]byte{}, _PrefixDiamondReceiverPKIDDiamondSenderPKIDPostHash...)
	key := append(prefixCopy, receiverPKID[:]...)
	return append(key, senderPKID[:]...)
}

func DbPutDiamondMappingsWithTxn(txn *badger.Txn, snap *Snapshot,
	diamondEntry *DiamondEntry) error {

	if len(diamondEntry.ReceiverPKID) != btcec.PubKeyBytesLenCompressed {
		return fmt.Errorf("DbPutDiamondMappingsWithTxn: Receiver PKID "+
			"length %d != %d", len(diamondEntry.ReceiverPKID[:]), btcec.PubKeyBytesLenCompressed)
	}
	if len(diamondEntry.SenderPKID) != btcec.PubKeyBytesLenCompressed {
		return fmt.Errorf("DbPutDiamondMappingsWithTxn: Sender PKID "+
			"length %d != %d", len(diamondEntry.SenderPKID), btcec.PubKeyBytesLenCompressed)
	}

	diamondEntryBytes := diamondEntry.Encode()
	if err := DBSetWithTxn(txn, snap, _dbKeyForDiamondReceiverToDiamondSenderMapping(diamondEntry), diamondEntryBytes); err != nil {
		return errors.Wrapf(
			err, "DbPutDiamondMappingsWithTxn: Problem adding receiver to giver mapping: ")
	}

	if err := DBSetWithTxn(txn, snap, _dbKeyForDiamondSenderToDiamondReceiverMapping(diamondEntry), diamondEntryBytes); err != nil {
		return errors.Wrapf(err, "DbPutDiamondMappingsWithTxn: Problem adding sender to receiver mapping: ")
	}

	if err := DBSetWithTxn(txn, snap, _dbKeyForDiamondedPostHashDiamonderPKIDDiamondLevel(diamondEntry),
		[]byte{}); err != nil {
		return errors.Wrapf(
			err, "DbPutDiamondMappingsWithTxn: Problem adding DiamondedPostHash Diamonder Diamond Level mapping: ")
	}

	return nil
}

func DbPutDiamondMappings(handle *badger.DB, snap *Snapshot,
	diamondEntry *DiamondEntry) error {

	return handle.Update(func(txn *badger.Txn) error {
		return DbPutDiamondMappingsWithTxn(txn, snap, diamondEntry)
	})
}

func DbGetDiamondMappingsWithTxn(txn *badger.Txn, snap *Snapshot, diamondReceiverPKID *PKID,
	diamondSenderPKID *PKID, diamondPostHash *BlockHash) *DiamondEntry {

	key := _dbKeyForDiamondReceiverToDiamondSenderMappingWithoutEntry(
		diamondReceiverPKID, diamondSenderPKID, diamondPostHash)
	diamondEntryBytes, err := DBGetWithTxn(txn, snap, key)
	if err != nil {
		return nil
	}

	// We return the byte array stored for this diamond mapping. This mapping should only
	// hold one uint8 with a value between 1 and 5 but the caller is responsible for sanity
	// checking in order to maintain consistency with other DB functions that do not error.
	diamondEntry := &DiamondEntry{}
	diamondEntry.Decode(diamondEntryBytes)
	return diamondEntry
}

func DbGetDiamondMappings(db *badger.DB, snap *Snapshot, diamondReceiverPKID *PKID,
	diamondSenderPKID *PKID, diamondPostHash *BlockHash) *DiamondEntry {

	var ret *DiamondEntry
	db.View(func(txn *badger.Txn) error {
		ret = DbGetDiamondMappingsWithTxn(
			txn, snap, diamondReceiverPKID, diamondSenderPKID, diamondPostHash)
		return nil
	})
	return ret
}

func DbDeleteDiamondMappingsWithTxn(txn *badger.Txn, snap *Snapshot, diamondEntry *DiamondEntry) error {

	// First check that a mapping exists for the PKIDs passed in.
	// If one doesn't exist then there's nothing to do.
	existingMapping := DbGetDiamondMappingsWithTxn(txn, snap,
		diamondEntry.ReceiverPKID, diamondEntry.SenderPKID, diamondEntry.DiamondPostHash)
	if existingMapping == nil {
		return nil
	}

	// When a DiamondEntry exists, delete the diamond mappings.
	if err := DBDeleteWithTxn(txn, snap, _dbKeyForDiamondReceiverToDiamondSenderMapping(diamondEntry)); err != nil {
		return errors.Wrapf(err, "DbDeleteDiamondMappingsWithTxn: Deleting "+
			"diamondReceiverPKID %s and diamondSenderPKID %s and diamondPostHash %s failed",
			PkToStringMainnet(diamondEntry.ReceiverPKID[:]),
			PkToStringMainnet(diamondEntry.SenderPKID[:]),
			diamondEntry.DiamondPostHash.String(),
		)
	}
	// When a DiamondEntry exists, delete the diamond mappings.
	if err := DBDeleteWithTxn(txn, snap, _dbKeyForDiamondedPostHashDiamonderPKIDDiamondLevel(diamondEntry)); err != nil {
		return errors.Wrapf(err, "DbDeleteDiamondMappingsWithTxn: Deleting "+
			"diamondedPostHash %s and diamonderPKID %s and diamondLevel %s failed",
			diamondEntry.DiamondPostHash.String(),
			PkToStringMainnet(diamondEntry.SenderPKID[:]),
			diamondEntry.DiamondPostHash.String(),
		)
	}

	if err := DBDeleteWithTxn(txn, snap, _dbKeyForDiamondSenderToDiamondReceiverMapping(diamondEntry)); err != nil {
		return errors.Wrapf(err, "DbDeleteDiamondMappingsWithTxn: Deleting "+
			"diamondSenderPKID %s and diamondReceiverPKID %s and diamondPostHash %s failed",
			PkToStringMainnet(diamondEntry.SenderPKID[:]),
			PkToStringMainnet(diamondEntry.ReceiverPKID[:]),
			diamondEntry.DiamondPostHash.String(),
		)
	}

	return nil
}

func DbDeleteDiamondMappings(handle *badger.DB, snap *Snapshot, diamondEntry *DiamondEntry) error {
	return handle.Update(func(txn *badger.Txn) error {
		return DbDeleteDiamondMappingsWithTxn(txn, snap, diamondEntry)
	})
}

// This function returns a map of PKIDs that gave diamonds to a list of DiamondEntrys
// that contain post hashes.
func DbGetPKIDsThatDiamondedYouMap(handle *badger.DB, yourPKID *PKID, fetchYouDiamonded bool) (
	_pkidToDiamondsMap map[PKID][]*DiamondEntry, _err error) {

	prefix := _dbSeekPrefixForPKIDsThatDiamondedYou(yourPKID)
	diamondSenderStartIdx := 1 + btcec.PubKeyBytesLenCompressed
	diamondSenderEndIdx := 1 + 2*btcec.PubKeyBytesLenCompressed
	diamondReceiverStartIdx := 1
	diamondReceiverEndIdx := 1 + btcec.PubKeyBytesLenCompressed
	if fetchYouDiamonded {
		prefix = _dbSeekPrefixForPKIDsThatYouDiamonded(yourPKID)
		diamondSenderStartIdx = 1
		diamondSenderEndIdx = 1 + btcec.PubKeyBytesLenCompressed
		diamondReceiverStartIdx = 1 + btcec.PubKeyBytesLenCompressed
		diamondReceiverEndIdx = 1 + 2*btcec.PubKeyBytesLenCompressed
	}
	keysFound, valsFound := _enumerateKeysForPrefix(handle, prefix)

	pkidsToDiamondEntryMap := make(map[PKID][]*DiamondEntry)
	for ii, keyBytes := range keysFound {
		// The DiamondEntry found must not be nil.
		diamondEntry := &DiamondEntry{}
		diamondEntry.Decode(valsFound[ii])
		if diamondEntry == nil {
			return nil, fmt.Errorf(
				"DbGetPKIDsThatDiamondedYouMap: Found nil DiamondEntry for public key %v "+
					"and key bytes %#v when seeking; this should never happen",
				PkToStringMainnet(yourPKID[:]), keyBytes)
		}
		expectedDiamondKeyLen := 1 + 2*btcec.PubKeyBytesLenCompressed + HashSizeBytes
		if len(keyBytes) != expectedDiamondKeyLen {
			return nil, fmt.Errorf(
				"DbGetPKIDsThatDiamondedYouMap: Invalid key length %v should be %v",
				len(keyBytes), expectedDiamondKeyLen)
		}

		// Note: The code below is mainly just sanity-checking. Checking the key isn't actually
		// needed in this function, since all the information is duplicated in the entry.

		// Chop out the diamond sender PKID.
		diamondSenderPKIDBytes := keyBytes[diamondSenderStartIdx:diamondSenderEndIdx]
		diamondSenderPKID := &PKID{}
		copy(diamondSenderPKID[:], diamondSenderPKIDBytes)
		// It must match what's in the DiamondEntry
		if !reflect.DeepEqual(diamondSenderPKID, diamondEntry.SenderPKID) {
			return nil, fmt.Errorf(
				"DbGetPKIDsThatDiamondedYouMap: Sender PKID in DB %v did not "+
					"match Sender PKID in DiamondEntry %v; this should never happen",
				PkToStringBoth(diamondSenderPKID[:]), PkToStringBoth(diamondEntry.SenderPKID[:]))
		}

		// Chop out the diamond receiver PKID
		diamondReceiverPKIDBytes := keyBytes[diamondReceiverStartIdx:diamondReceiverEndIdx]
		diamondReceiverPKID := &PKID{}
		copy(diamondReceiverPKID[:], diamondReceiverPKIDBytes)
		// It must match what's in the DiamondEntry
		if !reflect.DeepEqual(diamondReceiverPKID, diamondEntry.ReceiverPKID) {
			return nil, fmt.Errorf(
				"DbGetPKIDsThatDiamondedYouMap: Receiver PKID in DB %v did not "+
					"match Receiver PKID in DiamondEntry %v; this should never happen",
				PkToStringBoth(diamondReceiverPKID[:]), PkToStringBoth(diamondEntry.ReceiverPKID[:]))
		}

		// Chop out the diamond post hash.
		diamondPostHashBytes := keyBytes[1+2*btcec.PubKeyBytesLenCompressed:]
		diamondPostHash := &BlockHash{}
		copy(diamondPostHash[:], diamondPostHashBytes)
		// It must match what's in the entry
		if *diamondPostHash != *diamondEntry.DiamondPostHash {
			return nil, fmt.Errorf(
				"DbGetPKIDsThatDiamondedYouMap: Post hash found in DB key %v "+
					"did not match post hash in DiamondEntry %v; this should never happen",
				diamondPostHash, diamondEntry.DiamondPostHash)
		}

		// If a map entry doesn't exist for this sender, create one.
		newListOfEntrys := pkidsToDiamondEntryMap[*diamondSenderPKID]
		newListOfEntrys = append(newListOfEntrys, diamondEntry)
		pkidsToDiamondEntryMap[*diamondSenderPKID] = newListOfEntrys
	}

	return pkidsToDiamondEntryMap, nil
}

// This function returns a list of DiamondEntrys given by giverPKID to receiverPKID that contain post hashes.
func DbGetDiamondEntriesForSenderToReceiver(handle *badger.DB, receiverPKID *PKID, senderPKID *PKID) (
	_diamondEntries []*DiamondEntry, _err error) {

	prefix := _dbSeekPrefixForReceiverPKIDAndSenderPKID(receiverPKID, senderPKID)
	keysFound, valsFound := _enumerateKeysForPrefix(handle, prefix)
	var diamondEntries []*DiamondEntry
	for ii, keyBytes := range keysFound {
		// The DiamondEntry found must not be nil.
		diamondEntry := &DiamondEntry{}
		diamondEntry.Decode(valsFound[ii])
		if diamondEntry == nil {
			return nil, fmt.Errorf(
				"DbGetDiamondEntriesForGiverToReceiver: Found nil DiamondEntry for receiver key %v "+
					"and giver key %v when seeking; this should never happen",
				PkToStringMainnet(receiverPKID[:]), PkToStringMainnet(senderPKID[:]))
		}
		expectedDiamondKeyLen := 1 + 2*btcec.PubKeyBytesLenCompressed + HashSizeBytes
		if len(keyBytes) != expectedDiamondKeyLen {
			return nil, fmt.Errorf(
				"DbGetDiamondEntriesForGiverToReceiver: Invalid key length %v should be %v",
				len(keyBytes), expectedDiamondKeyLen)
		}

		// Note: The code below is mainly just sanity-checking. Checking the key isn't actually
		// needed in this function, since all the information is duplicated in the entry.

		// Chop out the diamond sender PKID.
		diamondSenderPKIDBytes := keyBytes[1+btcec.PubKeyBytesLenCompressed : 1+2*btcec.PubKeyBytesLenCompressed]
		diamondSenderPKID := &PKID{}
		copy(diamondSenderPKID[:], diamondSenderPKIDBytes)
		// It must match what's in the DiamondEntry
		if !reflect.DeepEqual(diamondSenderPKID, diamondEntry.SenderPKID) {
			return nil, fmt.Errorf(
				"DbGetDiamondEntriesForGiverToReceiver: Sender PKID in DB %v did not "+
					"match Sender PKID in DiamondEntry %v; this should never happen",
				PkToStringBoth(diamondSenderPKID[:]), PkToStringBoth(diamondEntry.SenderPKID[:]))
		}

		// Chop out the diamond post hash.
		diamondPostHashBytes := keyBytes[1+2*btcec.PubKeyBytesLenCompressed:]
		diamondPostHash := &BlockHash{}
		copy(diamondPostHash[:], diamondPostHashBytes)
		// It must match what's in the entry
		if *diamondPostHash != *diamondEntry.DiamondPostHash {
			return nil, fmt.Errorf(
				"DbGetDiamondEntriesForGiverToReceiver: Post hash found in DB key %v "+
					"did not match post hash in DiamondEntry %v; this should never happen",
				diamondPostHash, diamondEntry.DiamondPostHash)
		}
		// Append the diamond entry to the slice
		diamondEntries = append(diamondEntries, diamondEntry)
	}
	return diamondEntries, nil
}

// -------------------------------------------------------------------------------------
// BitcoinBurnTxID mapping functions
// <BitcoinBurnTxID BlockHash> -> <>
// -------------------------------------------------------------------------------------

func _keyForBitcoinBurnTxID(bitcoinBurnTxID *BlockHash) []byte {
	// Make a copy to avoid multiple calls to this function re-using the same
	// underlying array.
	prefixCopy := append([]byte{}, _PrefixBitcoinBurnTxIDs...)
	return append(prefixCopy, bitcoinBurnTxID[:]...)
}

func DbPutBitcoinBurnTxIDWithTxn(txn *badger.Txn, snap *Snapshot, bitcoinBurnTxID *BlockHash) error {
	return DBSetWithTxn(txn, snap, _keyForBitcoinBurnTxID(bitcoinBurnTxID), []byte{})
}

func DbExistsBitcoinBurnTxIDWithTxn(txn *badger.Txn, snap *Snapshot, bitcoinBurnTxID *BlockHash) bool {
	// We don't care about the value because we're just checking to see if the key exists.
	if _, err := DBGetWithTxn(txn, snap, _keyForBitcoinBurnTxID(bitcoinBurnTxID)); err != nil {
		return false
	}
	return true
}

func DbExistsBitcoinBurnTxID(db *badger.DB, snap *Snapshot, bitcoinBurnTxID *BlockHash) bool {
	var exists bool
	db.View(func(txn *badger.Txn) error {
		exists = DbExistsBitcoinBurnTxIDWithTxn(txn, snap, bitcoinBurnTxID)
		return nil
	})
	return exists
}

func DbDeleteBitcoinBurnTxIDWithTxn(txn *badger.Txn, snap *Snapshot, bitcoinBurnTxID *BlockHash) error {
	return DBDeleteWithTxn(txn, snap, _keyForBitcoinBurnTxID(bitcoinBurnTxID))
}

func DbGetAllBitcoinBurnTxIDs(handle *badger.DB) (_bitcoinBurnTxIDs []*BlockHash) {
	keysFound, _ := _enumerateKeysForPrefix(handle, _PrefixBitcoinBurnTxIDs)
	bitcoinBurnTxIDs := []*BlockHash{}
	for _, key := range keysFound {
		bbtxid := &BlockHash{}
		copy(bbtxid[:], key[1:])
		bitcoinBurnTxIDs = append(bitcoinBurnTxIDs, bbtxid)
	}

	return bitcoinBurnTxIDs
}

func _getBlockHashForPrefixWithTxn(txn *badger.Txn, snap *Snapshot, prefix []byte) *BlockHash {
	blockHash, err := DBGetWithTxn(txn, snap, prefix)
	if err != nil {
		return nil
	}

	return NewBlockHash(blockHash)
}

func _getBlockHashForPrefix(handle *badger.DB, snap *Snapshot, prefix []byte) *BlockHash {
	var ret *BlockHash
	err := handle.View(func(txn *badger.Txn) error {
		ret = _getBlockHashForPrefixWithTxn(txn, snap, prefix)
		return nil
	})
	if err != nil {
		return nil
	}
	return ret
}

// GetBadgerDbPath returns the path where we store the badgerdb data.
func GetBadgerDbPath(dataDir string) string {
	return filepath.Join(dataDir, badgerDbFolder)
}

func _EncodeUint32(num uint32) []byte {
	numBytes := make([]byte, 4)
	binary.BigEndian.PutUint32(numBytes, num)
	return numBytes
}

func DecodeUint32(num []byte) uint32 {
	return binary.BigEndian.Uint32(num)
}

func EncodeUint64(num uint64) []byte {
	numBytes := make([]byte, 8)
	binary.BigEndian.PutUint64(numBytes, num)
	return numBytes
}

func DecodeUint64(scoreBytes []byte) uint64 {
	return binary.BigEndian.Uint64(scoreBytes)
}

func DbPutNanosPurchasedWithTxn(txn *badger.Txn, snap *Snapshot, nanosPurchased uint64) error {
	return DBSetWithTxn(txn, snap, _KeyNanosPurchased, EncodeUint64(nanosPurchased))
}

func DbPutNanosPurchased(handle *badger.DB, snap *Snapshot, nanosPurchased uint64) error {
	return handle.Update(func(txn *badger.Txn) error {
		return DbPutNanosPurchasedWithTxn(txn, snap, nanosPurchased)
	})
}

func DbGetNanosPurchasedWithTxn(txn *badger.Txn, snap *Snapshot) uint64 {
	nanosPurchasedBytes, err := DBGetWithTxn(txn, snap, _KeyNanosPurchased)
	if err != nil {
		return 0
	}

	return DecodeUint64(nanosPurchasedBytes)
}

func DbGetNanosPurchased(handle *badger.DB, snap *Snapshot) uint64 {
	var nanosPurchased uint64
	handle.View(func(txn *badger.Txn) error {
		nanosPurchased = DbGetNanosPurchasedWithTxn(txn, snap)
		return nil
	})

	return nanosPurchased
}

func DbPutGlobalParamsEntry(handle *badger.DB, snap *Snapshot,
	globalParamsEntry GlobalParamsEntry) error {

	return handle.Update(func(txn *badger.Txn) error {
		return DbPutGlobalParamsEntryWithTxn(txn, snap, globalParamsEntry)
	})
}

func DbPutGlobalParamsEntryWithTxn(txn *badger.Txn, snap *Snapshot,
	globalParamsEntry GlobalParamsEntry) error {

	err := DBSetWithTxn(txn, snap, _KeyGlobalParams, globalParamsEntry.Encode())
	if err != nil {
		return errors.Wrapf(err, "DbPutGlobalParamsEntryWithTxn: Problem adding global params entry to db: ")
	}
	return nil
}

func DbGetGlobalParamsEntryWithTxn(txn *badger.Txn, snap *Snapshot) *GlobalParamsEntry {
	globalParamsEntryBytes, err := DBGetWithTxn(txn, snap, _KeyGlobalParams)
	if err != nil {
		return &InitialGlobalParamsEntry
	}
	globalParamsEntryObj := &GlobalParamsEntry{}
	globalParamsEntryObj.Decode(globalParamsEntryBytes)

	return globalParamsEntryObj
}

func DbGetGlobalParamsEntry(handle *badger.DB, snap *Snapshot) *GlobalParamsEntry {
	var globalParamsEntry *GlobalParamsEntry
	handle.View(func(txn *badger.Txn) error {
		globalParamsEntry = DbGetGlobalParamsEntryWithTxn(txn, snap)
		return nil
	})
	return globalParamsEntry
}

func DbPutUSDCentsPerBitcoinExchangeRateWithTxn(txn *badger.Txn, snap *Snapshot,
	usdCentsPerBitcoinExchangeRate uint64) error {

	return DBSetWithTxn(txn, snap, _KeyUSDCentsPerBitcoinExchangeRate,
		EncodeUint64(usdCentsPerBitcoinExchangeRate))
}

func DbGetUSDCentsPerBitcoinExchangeRateWithTxn(txn *badger.Txn, snap *Snapshot) uint64 {
	usdCentsPerBitcoinExchangeRateBytes, err := DBGetWithTxn(txn, snap, _KeyUSDCentsPerBitcoinExchangeRate)
	if err != nil {
		return InitialUSDCentsPerBitcoinExchangeRate
	}

	return DecodeUint64(usdCentsPerBitcoinExchangeRateBytes)
}

func DbGetUSDCentsPerBitcoinExchangeRate(handle *badger.DB, snap *Snapshot) uint64 {
	var usdCentsPerBitcoinExchangeRate uint64
	handle.View(func(txn *badger.Txn) error {
		usdCentsPerBitcoinExchangeRate = DbGetUSDCentsPerBitcoinExchangeRateWithTxn(txn, snap)
		return nil
	})

	return usdCentsPerBitcoinExchangeRate
}

func GetUtxoNumEntriesWithTxn(txn *badger.Txn, snap *Snapshot) uint64 {
	indexBytes, err := DBGetWithTxn(txn, snap, _KeyUtxoNumEntries)
	if err != nil {
		return 0
	}

	return DecodeUint64(indexBytes)
}

func GetUtxoNumEntries(handle *badger.DB, snap *Snapshot) uint64 {
	var numEntries uint64
	handle.View(func(txn *badger.Txn) error {
		numEntries = GetUtxoNumEntriesWithTxn(txn, snap)
		return nil
	})

	return numEntries
}

func _SerializeUtxoKey(utxoKey *UtxoKey) []byte {
	indexBytes := make([]byte, 4)
	binary.BigEndian.PutUint32(indexBytes, utxoKey.Index)
	return append(utxoKey.TxID[:], indexBytes...)

}

func _DbKeyForUtxoKey(utxoKey *UtxoKey) []byte {
	return append(append([]byte{}, _PrefixUtxoKeyToUtxoEntry...), _SerializeUtxoKey(utxoKey)...)
}

// Implements the reverse of _DbKeyForUtxoKey. This doesn't error-check
// and caller should make sure they're passing a properly-sized key to
// this function.
func _UtxoKeyFromDbKey(utxoDbKey []byte) *UtxoKey {
	// Read in the TxID, which is at the beginning.
	txIDBytes := utxoDbKey[:HashSizeBytes]
	txID := BlockHash{}
	copy(txID[:], txIDBytes)
	// Read in the index, which is encoded as a bigint at the end.
	indexBytes := utxoDbKey[HashSizeBytes:]
	indexValue := binary.BigEndian.Uint32(indexBytes)
	return &UtxoKey{
		Index: indexValue,
		TxID:  txID,
	}
}

func PutUtxoNumEntriesWithTxn(txn *badger.Txn, snap *Snapshot, newNumEntries uint64) error {
	return DBSetWithTxn(txn, snap, _KeyUtxoNumEntries, EncodeUint64(newNumEntries))
}

func PutUtxoEntryForUtxoKeyWithTxn(txn *badger.Txn, snap *Snapshot,
	utxoKey *UtxoKey, utxoEntry *UtxoEntry) error {

	return DBSetWithTxn(txn, snap, _DbKeyForUtxoKey(utxoKey), utxoEntry.Encode())
}

func DbGetUtxoEntryForUtxoKeyWithTxn(txn *badger.Txn, snap *Snapshot, utxoKey *UtxoKey) *UtxoEntry {
	utxoDbKey := _DbKeyForUtxoKey(utxoKey)
	utxoEntryBytes, err := DBGetWithTxn(txn, snap, utxoDbKey)
	if err != nil {
		return nil
	}

	utxoEntry := &UtxoEntry{}
	utxoEntry.Decode(utxoEntryBytes)
	return utxoEntry
}

func DbGetUtxoEntryForUtxoKey(handle *badger.DB, snap *Snapshot, utxoKey *UtxoKey) *UtxoEntry {
	var ret *UtxoEntry
	handle.View(func(txn *badger.Txn) error {
		ret = DbGetUtxoEntryForUtxoKeyWithTxn(txn, snap, utxoKey)
		return nil
	})

	return ret
}

func DeleteUtxoEntryForKeyWithTxn(txn *badger.Txn, snap *Snapshot, utxoKey *UtxoKey) error {
	return DBDeleteWithTxn(txn, snap, _DbKeyForUtxoKey(utxoKey))
}

func DeletePubKeyUtxoKeyMappingWithTxn(txn *badger.Txn, snap *Snapshot,
	publicKey []byte, utxoKey *UtxoKey) error {
	if len(publicKey) != btcec.PubKeyBytesLenCompressed {
		return fmt.Errorf("DeletePubKeyUtxoKeyMappingWithTxn: Public key has improper length %d != %d", len(publicKey), btcec.PubKeyBytesLenCompressed)
	}

	keyToDelete := append(append([]byte{}, _PrefixPubKeyUtxoKey...), publicKey...)
	keyToDelete = append(keyToDelete, _SerializeUtxoKey(utxoKey)...)

	return DBDeleteWithTxn(txn, snap, keyToDelete)
}

func DbBufForUtxoKey(utxoKey *UtxoKey) []byte {
	utxoKeyBuf := bytes.NewBuffer([]byte{})
	gob.NewEncoder(utxoKeyBuf).Encode(utxoKey)
	return utxoKeyBuf.Bytes()
}

func PutPubKeyUtxoKeyWithTxn(txn *badger.Txn, snap *Snapshot, publicKey []byte, utxoKey *UtxoKey) error {
	if len(publicKey) != btcec.PubKeyBytesLenCompressed {
		return fmt.Errorf("PutPubKeyUtxoKeyWithTxn: Public key has improper length %d != %d", len(publicKey), btcec.PubKeyBytesLenCompressed)
	}

	keyToAdd := append(append([]byte{}, _PrefixPubKeyUtxoKey...), publicKey...)
	keyToAdd = append(keyToAdd, _SerializeUtxoKey(utxoKey)...)

	return DBSetWithTxn(txn, snap, keyToAdd, []byte{})
}

// DbGetUtxosForPubKey finds the UtxoEntry's corresponding to the public
// key passed in. It also attaches the UtxoKeys to the UtxoEntry's it
// returns for easy access.
func DbGetUtxosForPubKey(publicKey []byte, handle *badger.DB, snap *Snapshot) ([]*UtxoEntry, error) {
	// Verify the length of the public key.
	if len(publicKey) != btcec.PubKeyBytesLenCompressed {
		return nil, fmt.Errorf("DbGetUtxosForPubKey: Public key has improper "+
			"length %d != %d", len(publicKey), btcec.PubKeyBytesLenCompressed)
	}
	// Look up the utxo keys for this public key.
	utxoEntriesFound := []*UtxoEntry{}
	err := handle.View(func(txn *badger.Txn) error {
		// Start by looping through to find all the UtxoKeys.
		utxoKeysFound := []*UtxoKey{}
		opts := badger.DefaultIteratorOptions
		nodeIterator := txn.NewIterator(opts)
		defer nodeIterator.Close()
		prefix := append(append([]byte{}, _PrefixPubKeyUtxoKey...), publicKey...)
		for nodeIterator.Seek(prefix); nodeIterator.ValidForPrefix(prefix); nodeIterator.Next() {
			// Strip the prefix off the key. What's left should be the UtxoKey.
			pkUtxoKey := nodeIterator.Item().Key()
			utxoKeyBytes := pkUtxoKey[len(prefix):]
			// The size of the utxo key bytes should be equal to the size of a
			// standard hash (the txid) plus the size of a uint32.
			if len(utxoKeyBytes) != HashSizeBytes+4 {
				return fmt.Errorf("Problem reading <pk, utxoKey> mapping; key size %d "+
					"is not equal to (prefix_byte=%d + len(publicKey)=%d + len(utxoKey)=%d)=%d. "+
					"Key found: %#v", len(pkUtxoKey), len(_PrefixPubKeyUtxoKey), len(publicKey), HashSizeBytes+4, len(prefix)+HashSizeBytes+4, pkUtxoKey)
			}
			// Try and convert the utxo key bytes into a utxo key.
			utxoKey := _UtxoKeyFromDbKey(utxoKeyBytes)
			if utxoKey == nil {
				return fmt.Errorf("Problem reading <pk, utxoKey> mapping; parsing UtxoKey bytes %#v returned nil", utxoKeyBytes)
			}

			// Now that we have the utxoKey, enqueue it.
			utxoKeysFound = append(utxoKeysFound, utxoKey)
		}

		// Once all the UtxoKeys are found, fetch all the UtxoEntries.
		for ii := range utxoKeysFound {
			foundUtxoKey := utxoKeysFound[ii]
			utxoEntry := DbGetUtxoEntryForUtxoKeyWithTxn(txn, snap, foundUtxoKey)
			if utxoEntry == nil {
				return fmt.Errorf("UtxoEntry for UtxoKey %v was not found", foundUtxoKey)
			}

			// Set a back-reference to the utxo key.
			utxoEntry.UtxoKey = foundUtxoKey

			utxoEntriesFound = append(utxoEntriesFound, utxoEntry)
		}

		return nil
	})
	if err != nil {
		return nil, errors.Wrapf(err, "DbGetUtxosForPubKey: ")
	}

	// If there are no errors, return everything we found.
	return utxoEntriesFound, nil
}

func DeleteUnmodifiedMappingsForUtxoWithTxn(txn *badger.Txn, snap *Snapshot, utxoKey *UtxoKey) error {
	// Get the entry for the utxoKey from the db.
	utxoEntry := DbGetUtxoEntryForUtxoKeyWithTxn(txn, snap, utxoKey)
	if utxoEntry == nil {
		// If an entry doesn't exist for this key then there is nothing in the
		// db to delete.
		return nil
	}

	// If the entry exists, delete the <UtxoKey -> UtxoEntry> mapping from the db.
	// It is assumed that the entry corresponding to a key has not been modified
	// and so is OK to delete
	if err := DeleteUtxoEntryForKeyWithTxn(txn, snap, utxoKey); err != nil {
		return err
	}

	// Delete the <pubkey, utxoKey> -> <> mapping.
	if err := DeletePubKeyUtxoKeyMappingWithTxn(txn, snap, utxoEntry.PublicKey, utxoKey); err != nil {
		return err
	}

	return nil
}

func PutMappingsForUtxoWithTxn(txn *badger.Txn, snap *Snapshot, utxoKey *UtxoKey, utxoEntry *UtxoEntry) error {
	// Put the <utxoKey -> utxoEntry> mapping.
	if err := PutUtxoEntryForUtxoKeyWithTxn(txn, snap, utxoKey, utxoEntry); err != nil {
		return nil
	}

	// Put the <pubkey, utxoKey> -> <> mapping.
	if err := PutPubKeyUtxoKeyWithTxn(txn, snap, utxoEntry.PublicKey, utxoKey); err != nil {
		return err
	}

	return nil
}

func _DecodeUtxoOperations(data []byte) ([][]*UtxoOperation, error) {
	ret := [][]*UtxoOperation{}
	// TODO: Custom encoder here?
	if err := gob.NewDecoder(bytes.NewReader(data)).Decode(&ret); err != nil {
		return nil, err
	}
	return ret, nil
}

func _EncodeUtxoOperations(utxoOp [][]*UtxoOperation) []byte {
	opBuf := bytes.NewBuffer([]byte{})
	// TODO: Custom encoder here?
	gob.NewEncoder(opBuf).Encode(utxoOp)
	return opBuf.Bytes()
}

func _DbKeyForUtxoOps(blockHash *BlockHash) []byte {
	return append(append([]byte{}, _PrefixBlockHashToUtxoOperations...), blockHash[:]...)
}

func GetUtxoOperationsForBlockWithTxn(txn *badger.Txn, snap *Snapshot, blockHash *BlockHash) ([][]*UtxoOperation, error) {
	utxoOpsBytes, err := DBGetWithTxn(txn, snap, _DbKeyForUtxoOps(blockHash))
	if err != nil {
		return nil, err
	}

	var retOps [][]*UtxoOperation
	retOps, err = _DecodeUtxoOperations(utxoOpsBytes)
	if err != nil {
		return nil, err
	}

	return retOps, err
}

func GetUtxoOperationsForBlock(handle *badger.DB, snap *Snapshot, blockHash *BlockHash) ([][]*UtxoOperation, error) {
	var ops [][]*UtxoOperation
	err := handle.View(func(txn *badger.Txn) error {
		var err error
		ops, err = GetUtxoOperationsForBlockWithTxn(txn, snap, blockHash)
		return err
	})

	return ops, err
}

func PutUtxoOperationsForBlockWithTxn(txn *badger.Txn, snap *Snapshot,
	blockHash *BlockHash, utxoOpsForBlock [][]*UtxoOperation) error {

	return DBSetWithTxn(txn, snap, _DbKeyForUtxoOps(blockHash), _EncodeUtxoOperations(utxoOpsForBlock))
}

func DeleteUtxoOperationsForBlockWithTxn(txn *badger.Txn, snap *Snapshot, blockHash *BlockHash) error {
	return DBDeleteWithTxn(txn, snap, _DbKeyForUtxoOps(blockHash))
}

func SerializeBlockNode(blockNode *BlockNode) ([]byte, error) {
	data := []byte{}

	// Hash
	if blockNode.Hash == nil {
		return nil, fmt.Errorf("SerializeBlockNode: Hash cannot be nil")
	}
	data = append(data, blockNode.Hash[:]...)

	// Height
	data = append(data, UintToBuf(uint64(blockNode.Height))...)

	// DifficultyTarget
	if blockNode.DifficultyTarget == nil {
		return nil, fmt.Errorf("SerializeBlockNode: DifficultyTarget cannot be nil")
	}
	data = append(data, blockNode.DifficultyTarget[:]...)

	// CumWork
	data = append(data, BigintToHash(blockNode.CumWork)[:]...)

	// Header
	serializedHeader, err := blockNode.Header.ToBytes(false)
	if err != nil {
		return nil, errors.Wrapf(err, "SerializeBlockNode: Problem serializing header")
	}
	data = append(data, IntToBuf(int64(len(serializedHeader)))...)
	data = append(data, serializedHeader...)

	// Status
	// It's assumed this field is one byte long.
	data = append(data, UintToBuf(uint64(blockNode.Status))...)

	return data, nil
}

func DeserializeBlockNode(data []byte) (*BlockNode, error) {
	blockNode := NewBlockNode(
		nil,          // Parent
		&BlockHash{}, // Hash
		0,            // Height
		&BlockHash{}, // DifficultyTarget
		nil,          // CumWork
		nil,          // Header
		StatusNone,   // Status

	)

	rr := bytes.NewReader(data)

	// Hash
	_, err := io.ReadFull(rr, blockNode.Hash[:])
	if err != nil {
		return nil, errors.Wrapf(err, "DeserializeBlockNode: Problem decoding Hash")
	}

	// Height
	height, err := ReadUvarint(rr)
	if err != nil {
		return nil, errors.Wrapf(err, "DeserializeBlockNode: Problem decoding Height")
	}
	blockNode.Height = uint32(height)

	// DifficultyTarget
	_, err = io.ReadFull(rr, blockNode.DifficultyTarget[:])
	if err != nil {
		return nil, errors.Wrapf(err, "DeserializeBlockNode: Problem decoding DifficultyTarget")
	}

	// CumWork
	tmp := BlockHash{}
	_, err = io.ReadFull(rr, tmp[:])
	if err != nil {
		return nil, errors.Wrapf(err, "DeserializeBlockNode: Problem decoding CumWork")
	}
	blockNode.CumWork = HashToBigint(&tmp)

	// Header
	payloadLen, err := ReadVarint(rr)
	if err != nil {
		return nil, errors.Wrapf(err, "DeserializeBlockNode: Problem decoding Header length")
	}
	headerBytes := make([]byte, payloadLen)
	_, err = io.ReadFull(rr, headerBytes[:])
	if err != nil {
		return nil, errors.Wrapf(err, "DeserializeBlockNode: Problem reading Header bytes")
	}
	blockNode.Header = NewMessage(MsgTypeHeader).(*MsgDeSoHeader)
	err = blockNode.Header.FromBytes(headerBytes)
	if err != nil {
		return nil, errors.Wrapf(err, "DeserializeBlockNode: Problem parsing Header bytes")
	}

	// Status
	status, err := ReadUvarint(rr)
	if err != nil {
		return nil, errors.Wrapf(err, "DeserializeBlockNode: Problem decoding Status")
	}
	blockNode.Status = BlockStatus(uint32(status))

	return blockNode, nil
}

type ChainType uint8

const (
	ChainTypeDeSoBlock = iota
	ChainTypeBitcoinHeader
)

func _prefixForChainType(chainType ChainType) []byte {
	var prefix []byte
	switch chainType {
	case ChainTypeDeSoBlock:
		prefix = _KeyBestDeSoBlockHash
	case ChainTypeBitcoinHeader:
		prefix = _KeyBestBitcoinHeaderHash
	default:
		glog.Errorf("_prefixForChainType: Unknown ChainType %d; this should never happen", chainType)
		return nil
	}

	return prefix
}

func DbGetBestHash(handle *badger.DB, snap *Snapshot, chainType ChainType) *BlockHash {
	prefix := _prefixForChainType(chainType)
	if len(prefix) == 0 {
		glog.Errorf("DbGetBestHash: Problem getting prefix for ChainType: %d", chainType)
		return nil
	}
	return _getBlockHashForPrefix(handle, snap, prefix)
}

func PutBestHashWithTxn(txn *badger.Txn, snap *Snapshot,
	bh *BlockHash, chainType ChainType) error {

	prefix := _prefixForChainType(chainType)
	if len(prefix) == 0 {
		glog.Errorf("PutBestHashWithTxn: Problem getting prefix for ChainType: %d", chainType)
		return nil
	}
	return DBSetWithTxn(txn, snap, prefix, bh[:])
}

func PutBestHash(handle *badger.DB, snap *Snapshot, bh *BlockHash, chainType ChainType) error {
	return handle.Update(func(txn *badger.Txn) error {
		return PutBestHashWithTxn(txn, snap, bh, chainType)
	})
}

func BlockHashToBlockKey(blockHash *BlockHash) []byte {
	return append(append([]byte{}, _PrefixBlockHashToBlock...), blockHash[:]...)
}

func PublicKeyBlockHashToBlockRewardKey(publicKey []byte, blockHash *BlockHash) []byte {
	// Make a copy to avoid multiple calls to this function re-using the same slice.
	prefixCopy := append([]byte{}, _PrefixPublicKeyBlockHashToBlockReward...)
	key := append(prefixCopy, publicKey...)
	key = append(key, blockHash[:]...)
	return key
}

func GetBlockWithTxn(txn *badger.Txn, snap *Snapshot, blockHash *BlockHash) *MsgDeSoBlock {
	hashKey := BlockHashToBlockKey(blockHash)

	blockBytes, err := DBGetWithTxn(txn, snap, hashKey)
	if err != nil {
		return nil
	}

	blockRet := NewMessage(MsgTypeBlock).(*MsgDeSoBlock)
	if err := blockRet.FromBytes(blockBytes); err != nil {
		return nil
	}

	return blockRet
}

func GetBlock(blockHash *BlockHash, snap *Snapshot, handle *badger.DB) (*MsgDeSoBlock, error) {
	hashKey := BlockHashToBlockKey(blockHash)
	var blockRet *MsgDeSoBlock
	err := handle.View(func(txn *badger.Txn) error {
		blockBytes, err := DBGetWithTxn(txn, snap, hashKey)
		if err != nil {
			return err
		}

		ret := NewMessage(MsgTypeBlock).(*MsgDeSoBlock)
		if err := ret.FromBytes(blockBytes); err != nil {
			return err
		}
		blockRet = ret
		return nil
	})
	if err != nil {
		return nil, err
	}

	return blockRet, nil
}

func PutBlockWithTxn(txn *badger.Txn, snap *Snapshot, desoBlock *MsgDeSoBlock) error {
	if desoBlock.Header == nil {
		return fmt.Errorf("PutBlockWithTxn: Header was nil in block %v", desoBlock)
	}
	blockHash, err := desoBlock.Header.Hash()
	if err != nil {
		return errors.Wrapf(err, "PutBlockWithTxn: Problem hashing header: ")
	}
	blockKey := BlockHashToBlockKey(blockHash)
	data, err := desoBlock.ToBytes(false)
	if err != nil {
		return err
	}
	// First check to see if the block is already in the db.
	if _, err := DBGetWithTxn(txn, snap, blockKey); err == nil {
		// err == nil means the block already exists in the db so
		// no need to store it.
		return nil
	}
	// If the block is not in the db then set it.
	if err := DBSetWithTxn(txn, snap, blockKey, data); err != nil {
		return err
	}

	// Index the block reward. Used for deducting immature block rewards from user balances.
	if len(desoBlock.Txns) == 0 {
		return fmt.Errorf("PutBlockWithTxn: Got block without any txns %v", desoBlock)
	}
	blockRewardTxn := desoBlock.Txns[0]
	if blockRewardTxn.TxnMeta.GetTxnType() != TxnTypeBlockReward {
		return fmt.Errorf("PutBlockWithTxn: Got block without block reward as first txn %v", desoBlock)
	}
	// It's possible the block reward is split across multiple public keys.
	pubKeyToBlockRewardMap := make(map[PkMapKey]uint64)
	for _, bro := range desoBlock.Txns[0].TxOutputs {
		pkMapKey := MakePkMapKey(bro.PublicKey)
		if _, hasKey := pubKeyToBlockRewardMap[pkMapKey]; !hasKey {
			pubKeyToBlockRewardMap[pkMapKey] = bro.AmountNanos
		} else {
			pubKeyToBlockRewardMap[pkMapKey] += bro.AmountNanos
		}
	}
	for pkMapKey, blockReward := range pubKeyToBlockRewardMap {
		blockRewardKey := PublicKeyBlockHashToBlockRewardKey(pkMapKey[:], blockHash)
		if err := DBSetWithTxn(txn, snap, blockRewardKey, EncodeUint64(blockReward)); err != nil {
			return err
		}
	}

	return nil
}

func PutBlock(handle *badger.DB, snap *Snapshot, desoBlock *MsgDeSoBlock) error {
	err := handle.Update(func(txn *badger.Txn) error {
		return PutBlockWithTxn(txn, snap, desoBlock)
	})
	if err != nil {
		return err
	}

	return nil
}

func DbGetBlockRewardForPublicKeyBlockHashWithTxn(txn *badger.Txn, snap *Snapshot, publicKey []byte, blockHash *BlockHash,
) (_balance uint64, _err error) {
	key := PublicKeyBlockHashToBlockRewardKey(publicKey, blockHash)
	desoBalanceBytes, err := DBGetWithTxn(txn, snap, key)
	if err != nil {
		return uint64(0), nil
	}
	return DecodeUint64(desoBalanceBytes), nil
}

func DbGetBlockRewardForPublicKeyBlockHash(db *badger.DB, snap *Snapshot, publicKey []byte, blockHash *BlockHash,
) (_balance uint64, _err error) {
	ret := uint64(0)
	dbErr := db.View(func(txn *badger.Txn) error {
		var err error
		ret, err = DbGetBlockRewardForPublicKeyBlockHashWithTxn(txn, snap, publicKey, blockHash)
		if err != nil {
			return errors.Wrap(err, "DbGetBlockRewardForPublicKeyBlockHash: ")
		}
		return nil
	})
	if dbErr != nil {
		return uint64(0), dbErr
	}
	return ret, nil
}

func _heightHashToNodeIndexPrefix(bitcoinNodes bool) []byte {
	prefix := append([]byte{}, _PrefixHeightHashToNodeInfo...)
	if bitcoinNodes {
		prefix = append([]byte{}, _PrefixBitcoinHeightHashToNodeInfo...)
	}

	return prefix
}

func _heightHashToNodeIndexKey(height uint32, hash *BlockHash, bitcoinNodes bool) []byte {
	prefix := _heightHashToNodeIndexPrefix(bitcoinNodes)

	heightBytes := make([]byte, 4)
	binary.BigEndian.PutUint32(heightBytes[:], height)
	key := append(prefix, heightBytes[:]...)
	key = append(key, hash[:]...)

	return key
}

func GetHeightHashToNodeInfoWithTxn(txn *badger.Txn, snap *Snapshot,
	height uint32, hash *BlockHash, bitcoinNodes bool) *BlockNode {

	key := _heightHashToNodeIndexKey(height, hash, bitcoinNodes)
	nodeBytes, err := DBGetWithTxn(txn, snap, key)
	if err != nil {
		return nil
	}

	var blockNode *BlockNode
	blockNode, err = DeserializeBlockNode(nodeBytes)
	if err != nil {
		return nil
	}
	return blockNode
}

func GetHeightHashToNodeInfo(handle *badger.DB, snap *Snapshot,
	height uint32, hash *BlockHash, bitcoinNodes bool) *BlockNode {

	var blockNode *BlockNode
	handle.View(func(txn *badger.Txn) error {
		blockNode = GetHeightHashToNodeInfoWithTxn(txn, snap, height, hash, bitcoinNodes)
		return nil
	})
	return blockNode
}

func PutHeightHashToNodeInfoWithTxn(txn *badger.Txn, snap *Snapshot,
	node *BlockNode, bitcoinNodes bool) error {

	key := _heightHashToNodeIndexKey(node.Height, node.Hash, bitcoinNodes)
	serializedNode, err := SerializeBlockNode(node)
	if err != nil {
		return errors.Wrapf(err, "PutHeightHashToNodeInfoWithTxn: Problem serializing node")
	}

	if err := DBSetWithTxn(txn, snap, key, serializedNode); err != nil {
		return err
	}
	return nil
}

func PutHeightHashToNodeInfo(handle *badger.DB, snap *Snapshot, node *BlockNode, bitcoinNodes bool) error {
	err := handle.Update(func(txn *badger.Txn) error {
		return PutHeightHashToNodeInfoWithTxn(txn, snap, node, bitcoinNodes)
	})

	if err != nil {
		return err
	}

	return nil
}

func DbDeleteHeightHashToNodeInfoWithTxn(txn *badger.Txn, snap *Snapshot,
	node *BlockNode, bitcoinNodes bool) error {

	return DBDeleteWithTxn(txn, snap, _heightHashToNodeIndexKey(node.Height, node.Hash, bitcoinNodes))
}

func DbBulkDeleteHeightHashToNodeInfo(handle *badger.DB, snap *Snapshot,
	nodes []*BlockNode, bitcoinNodes bool) error {

	err := handle.Update(func(txn *badger.Txn) error {
		for _, nn := range nodes {
			if err := DbDeleteHeightHashToNodeInfoWithTxn(txn, snap, nn, bitcoinNodes); err != nil {
				return err
			}
		}
		return nil
	})

	if err != nil {
		return err
	}

	return nil
}

// InitDbWithGenesisBlock initializes the database to contain only the genesis
// block.
func InitDbWithDeSoGenesisBlock(params *DeSoParams, handle *badger.DB,
	eventManager *EventManager, snap *Snapshot) error {
	// Construct a node for the genesis block. Its height is zero and it has
	// no parents. Its difficulty should be set to the initial
	// difficulty specified in the parameters and it should be assumed to be
	// valid and stored by the end of this function.
	genesisBlock := params.GenesisBlock
	diffTarget := MustDecodeHexBlockHash(params.MinDifficultyTargetHex)
	blockHash := MustDecodeHexBlockHash(params.GenesisBlockHashHex)
	genesisNode := NewBlockNode(
		nil, // Parent
		blockHash,
		0, // Height
		diffTarget,
		BytesToBigint(ExpectedWorkForBlockHash(diffTarget)[:]), // CumWork
		genesisBlock.Header, // Header
		StatusHeaderValidated|StatusBlockProcessed|StatusBlockStored|StatusBlockValidated, // Status
	)

	// Set the fields in the db to reflect the current state of our chain.
	//
	// Set the best hash to the genesis block in the db since its the only node
	// we're currently aware of. Set it for both the header chain and the block
	// chain.
	if err := PutBestHash(handle, snap, blockHash, ChainTypeDeSoBlock); err != nil {
		return errors.Wrapf(err, "InitDbWithGenesisBlock: Problem putting genesis block hash into db for block chain")
	}
	// Add the genesis block to the (hash -> block) index.
	if err := PutBlock(handle, snap, genesisBlock); err != nil {
		return errors.Wrapf(err, "InitDbWithGenesisBlock: Problem putting genesis block into db")
	}
	// Add the genesis block to the (height, hash -> node info) index in the db.
	if err := PutHeightHashToNodeInfo(handle, snap, genesisNode, false /*bitcoinNodes*/); err != nil {
		return errors.Wrapf(err, "InitDbWithGenesisBlock: Problem putting (height, hash -> node) in db")
	}
	if err := DbPutNanosPurchased(handle, snap, params.DeSoNanosPurchasedAtGenesis); err != nil {
		return errors.Wrapf(err, "InitDbWithGenesisBlock: Problem putting genesis block hash into db for block chain")
	}
	if err := DbPutGlobalParamsEntry(handle, snap, InitialGlobalParamsEntry); err != nil {
		return errors.Wrapf(err, "InitDbWithGenesisBlock: Problem putting GlobalParamsEntry into db for block chain")
	}

	// We apply seed transactions here. This step is useful for setting
	// up the blockchain with a particular set of transactions, e.g. when
	// hard forking the chain.
	//
	// TODO: Right now there's an issue where if we hit an error during this
	// step of the initialization, the next time we run the program it will
	// think things are initialized because we set the best block hash at the
	// top. We should fix this at some point so that an error in this step
	// wipes out the best hash.
	utxoView, err := NewUtxoView(handle, params, nil, snap)
	if err != nil {
		return fmt.Errorf(
			"InitDbWithDeSoGenesisBlock: Error initializing UtxoView")
	}

	// Add the seed balances to the view.
	for index, txOutput := range params.SeedBalances {
		outputKey := UtxoKey{
			TxID:  BlockHash{},
			Index: uint32(index),
		}
		utxoEntry := UtxoEntry{
			AmountNanos: txOutput.AmountNanos,
			PublicKey:   txOutput.PublicKey,
			BlockHeight: 0,
			// Just make this a normal transaction so that we don't have to wait for
			// the block reward maturity.
			UtxoType: UtxoTypeOutput,
			UtxoKey:  &outputKey,
		}

		_, err := utxoView._addUtxo(&utxoEntry)
		if err != nil {
			return fmt.Errorf("InitDbWithDeSoGenesisBlock: Error adding "+
				"seed balance at index %v ; output: %v: %v", index, txOutput, err)
		}
	}

	// Add the seed txns to the view
	utxoOpsForBlock := [][]*UtxoOperation{}
	for txnIndex, txnHex := range params.SeedTxns {
		txnBytes, err := hex.DecodeString(txnHex)
		if err != nil {
			return fmt.Errorf(
				"InitDbWithDeSoGenesisBlock: Error decoding seed "+
					"txn HEX: %v, txn index: %v, txn hex: %v",
				err, txnIndex, txnHex)
		}
		txn := &MsgDeSoTxn{}
		if err := txn.FromBytes(txnBytes); err != nil {
			return fmt.Errorf(
				"InitDbWithDeSoGenesisBlock: Error decoding seed "+
					"txn BYTES: %v, txn index: %v, txn hex: %v",
				err, txnIndex, txnHex)
		}
		// Important: ignoreUtxos makes it so that the inputs/outputs aren't
		// processed, which is important.
		// Set txnSizeBytes to 0 here as the minimum network fee is 0 at genesis block, so there is no need to serialize
		// these transactions to check if they meet the minimum network fee requirement.
		var utxoOpsForTxn []*UtxoOperation
		utxoOpsForTxn, _, _, _, err = utxoView.ConnectTransaction(
			txn, txn.Hash(), 0, 0 /*blockHeight*/, false /*verifySignatures*/, true /*ignoreUtxos*/)
		if err != nil {
			return fmt.Errorf(
				"InitDbWithDeSoGenesisBlock: Error connecting transaction: %v, "+
					"txn index: %v, txn hex: %v",
				err, txnIndex, txnHex)
		}
		utxoOpsForBlock = append(utxoOpsForBlock, utxoOpsForTxn)
	}

	// If we have an event manager, initialize the genesis block with the current
	// state of the view.
	if eventManager != nil {
		eventManager.blockConnected(&BlockEvent{
			Block:    genesisBlock,
			UtxoView: utxoView,
			UtxoOps:  utxoOpsForBlock,
		})
	}

	// Flush all the data in the view.
	err = utxoView.FlushToDb()
	if err != nil {
		return fmt.Errorf(
			"InitDbWithDeSoGenesisBlock: Error flushing seed txns to DB: %v", err)
	}

	return nil
}

func GetBlockIndex(handle *badger.DB, bitcoinNodes bool) (map[BlockHash]*BlockNode, error) {
	blockIndex := make(map[BlockHash]*BlockNode)

	prefix := _heightHashToNodeIndexPrefix(bitcoinNodes)

	err := handle.View(func(txn *badger.Txn) error {
		opts := badger.DefaultIteratorOptions
		nodeIterator := txn.NewIterator(opts)
		defer nodeIterator.Close()
		for nodeIterator.Seek(prefix); nodeIterator.ValidForPrefix(prefix); nodeIterator.Next() {
			var blockNode *BlockNode

			// Don't bother checking the key. We assume that the key lines up
			// with what we've stored in the value in terms of (height, block hash).
			item := nodeIterator.Item()
			err := item.Value(func(blockNodeBytes []byte) error {
				// Deserialize the block node.
				var err error
				// TODO: There is room for optimization here by pre-allocating a
				// contiguous list of block nodes and then populating that list
				// rather than having each blockNode be a stand-alone allocation.
				blockNode, err = DeserializeBlockNode(blockNodeBytes)
				if err != nil {
					return err
				}
				return nil
			})
			if err != nil {
				return err
			}

			// If we got here it means we read a blockNode successfully. Store it
			// into our node index.
			blockIndex[*blockNode.Hash] = blockNode

			// Find the parent of this block, which should already have been read
			// in and connect it. Skip the genesis block, which has height 0. Also
			// skip the block if its PrevBlockHash is empty, which will be true for
			// the BitcoinStartBlockNode.
			//
			// TODO: There is room for optimization here by keeping a reference to
			// the last node we've iterated over and checking if that node is the
			// parent. Doing this would avoid an expensive hashmap check to get
			// the parent by its block hash.
			if blockNode.Height == 0 || (*blockNode.Header.PrevBlockHash == BlockHash{}) {
				continue
			}
			if parent, ok := blockIndex[*blockNode.Header.PrevBlockHash]; ok {
				// We found the parent node so connect it.
				blockNode.Parent = parent
			} else {
				// In this case we didn't find the parent so error. There shouldn't
				// be any unconnectedTxns in our block index.
				return fmt.Errorf("GetBlockIndex: Could not find parent for blockNode: %+v", blockNode)
			}
		}
		return nil
	})
	if err != nil {
		return nil, errors.Wrapf(err, "GetBlockIndex: Problem reading block index from db")
	}

	return blockIndex, nil
}

func GetBestChain(tipNode *BlockNode, blockIndex map[BlockHash]*BlockNode) ([]*BlockNode, error) {
	reversedBestChain := []*BlockNode{}
	for tipNode != nil {
		if (tipNode.Status&StatusBlockValidated) == 0 &&
			(tipNode.Status&StatusBitcoinHeaderValidated) == 0 {

			return nil, fmt.Errorf("GetBestChain: Invalid node found in main chain: %+v", tipNode)
		}

		reversedBestChain = append(reversedBestChain, tipNode)
		tipNode = tipNode.Parent
	}

	bestChain := make([]*BlockNode, len(reversedBestChain))
	for ii := 0; ii < len(reversedBestChain); ii++ {
		bestChain[ii] = reversedBestChain[len(reversedBestChain)-1-ii]
	}

	return bestChain, nil
}

// RandomBytes returns a []byte with random values.
func RandomBytes(numBytes int32) []byte {
	randomBytes := make([]byte, numBytes)
	_, err := rand.Read(randomBytes)
	if err != nil {
		glog.Errorf("Problem reading random bytes: %v", err)
	}
	return randomBytes
}

// RandomBytesHex returns a hex string representing numBytes of
// entropy.
func RandomBytesHex(numBytes int32) string {
	return hex.EncodeToString(RandomBytes(numBytes))
}

// RandInt64 returns a random 64-bit int.
func RandInt64(max int64) int64 {
	val, err := rand.Int(rand.Reader, big.NewInt(math.MaxInt64))
	if err != nil {
		glog.Errorf("Problem generating random int64: %v", err)
	}
	return val.Int64()
}

// RandInt32 returns a random 32-bit int.
func RandInt32(max int32) int32 {
	val, err := rand.Int(rand.Reader, big.NewInt(math.MaxInt32))
	if err != nil {
		glog.Errorf("Problem generating random int32: %v", err)
	}
	if val.Int64() > math.MaxInt32 {
		glog.Errorf("Generated a random number out of range: %d (max: %d)", val.Int64(), math.MaxInt32)
	}
	// This cast is OK since we initialized the number to be
	// < MaxInt32 above.
	return int32(val.Int64())
}

// PPrintJSON prints a JSON object but pretty.
func PPrintJSON(xx interface{}) {
	yy, _ := json.MarshalIndent(xx, "", "  ")
	log.Println(string(yy))
}

func BlocksPerDuration(duration time.Duration, timeBetweenBlocks time.Duration) uint32 {
	return uint32(int64(duration) / int64(timeBetweenBlocks))
}

func PkToString(pk []byte, params *DeSoParams) string {
	return Base58CheckEncode(pk, false, params)
}

func PrivToString(priv []byte, params *DeSoParams) string {
	return Base58CheckEncode(priv, true, params)
}

func PkToStringMainnet(pk []byte) string {
	return Base58CheckEncode(pk, false, &DeSoMainnetParams)
}

func PkToStringBoth(pk []byte) string {
	return PkToStringMainnet(pk) + ":" + PkToStringTestnet(pk)
}

func PkToStringTestnet(pk []byte) string {
	return Base58CheckEncode(pk, false, &DeSoTestnetParams)
}

func DbGetTxindexTip(handle *badger.DB, snap *Snapshot) *BlockHash {
	return _getBlockHashForPrefix(handle, snap, _KeyTransactionIndexTip)
}

func DbPutTxindexTipWithTxn(txn *badger.Txn, snap *Snapshot, tipHash *BlockHash) error {
	return DBSetWithTxn(txn, snap, _KeyTransactionIndexTip, tipHash[:])
}

func DbPutTxindexTip(handle *badger.DB, snap *Snapshot, tipHash *BlockHash) error {
	return handle.Update(func(txn *badger.Txn) error {
		return DbPutTxindexTipWithTxn(txn, snap, tipHash)
	})
}

func _DbTxindexPublicKeyNextIndexPrefix(publicKey []byte) []byte {
	return append(append([]byte{}, _PrefixPublicKeyToNextIndex...), publicKey...)
}

func DbTxindexPublicKeyPrefix(publicKey []byte) []byte {
	return append(append([]byte{}, _PrefixPublicKeyIndexToTransactionIDs...), publicKey...)
}

func DbTxindexPublicKeyIndexToTxnKey(publicKey []byte, index uint32) []byte {
	prefix := DbTxindexPublicKeyPrefix(publicKey)
	return append(prefix, _EncodeUint32(index)...)
}

func DbGetTxindexTxnsForPublicKeyWithTxn(txn *badger.Txn, publicKey []byte) []*BlockHash {
	txIDs := []*BlockHash{}
	_, valsFound, err := _enumerateKeysForPrefixWithTxn(txn, DbTxindexPublicKeyPrefix(publicKey))
	if err != nil {
		return txIDs
	}
	for _, txIDBytes := range valsFound {
		blockHash := &BlockHash{}
		copy(blockHash[:], txIDBytes[:])
		txIDs = append(txIDs, blockHash)
	}

	return txIDs
}

func DbGetTxindexTxnsForPublicKey(handle *badger.DB, publicKey []byte) []*BlockHash {
	txIDs := []*BlockHash{}
	handle.Update(func(txn *badger.Txn) error {
		txIDs = DbGetTxindexTxnsForPublicKeyWithTxn(txn, publicKey)
		return nil
	})
	return txIDs
}

func _DbGetTxindexNextIndexForPublicKeBySeekWithTxn(txn *badger.Txn, publicKey []byte) uint64 {
	dbPrefixx := DbTxindexPublicKeyPrefix(publicKey)

	opts := badger.DefaultIteratorOptions

	opts.PrefetchValues = false

	// Go in reverse order.
	opts.Reverse = true

	it := txn.NewIterator(opts)
	defer it.Close()
	// Since we iterate backwards, the prefix must be bigger than all possible
	// counts that could actually exist. We use four bytes since the index is
	// encoded as a 32-bit big-endian byte slice, which will be four bytes long.
	maxBigEndianUint32Bytes := []byte{0xFF, 0xFF, 0xFF, 0xFF}
	prefix := append([]byte{}, dbPrefixx...)
	prefix = append(prefix, maxBigEndianUint32Bytes...)
	for it.Seek(prefix); it.ValidForPrefix(dbPrefixx); it.Next() {
		countKey := it.Item().Key()

		// Strip the prefix off the key and check its length. If it contains
		// a big-endian uint32 then it should be at least four bytes.
		countKey = countKey[len(dbPrefixx):]
		if len(countKey) < len(maxBigEndianUint32Bytes) {
			glog.Errorf("DbGetTxindexNextIndexForPublicKey: Invalid public key "+
				"index key length %d should be at least %d",
				len(countKey), len(maxBigEndianUint32Bytes))
			return 0
		}

		countVal := DecodeUint32(countKey[:len(maxBigEndianUint32Bytes)])
		return uint64(countVal + 1)
	}
	// If we get here it means we didn't find anything in the db so return zero.
	return 0
}

func DbGetTxindexNextIndexForPublicKey(handle *badger.DB, snap *Snapshot, publicKey []byte) *uint64 {
	var nextIndex *uint64
	handle.View(func(txn *badger.Txn) error {
		nextIndex = _DbGetTxindexNextIndexForPublicKeyWithTxn(txn, snap, publicKey)
		return nil
	})
	return nextIndex
}

func _DbGetTxindexNextIndexForPublicKeyWithTxn(txn *badger.Txn, snap *Snapshot, publicKey []byte) *uint64 {
	key := _DbTxindexPublicKeyNextIndexPrefix(publicKey)
	valBytes, err := DBGetWithTxn(txn, snap, key)
	if err != nil {
		// If we haven't seen this public key yet, we won't have a next index for this key yet, so return 0.
		if errors.Is(err, badger.ErrKeyNotFound) {
			nextIndexVal := _DbGetTxindexNextIndexForPublicKeBySeekWithTxn(txn, publicKey)
			return &nextIndexVal
		} else {
			return nil
		}
	}
	nextIndexVal, bytesRead := Uvarint(valBytes)
	if bytesRead <= 0 {
		return nil
	}
	return &nextIndexVal

}

func DbPutTxindexNextIndexForPublicKeyWithTxn(txn *badger.Txn, snap *Snapshot,
	publicKey []byte, nextIndex uint64) error {

	key := _DbTxindexPublicKeyNextIndexPrefix(publicKey)
	valBuf := UintToBuf(nextIndex)

	return DBSetWithTxn(txn, snap, key, valBuf)
}

func DbDeleteTxindexNextIndexForPublicKeyWithTxn(txn *badger.Txn, snap *Snapshot, publicKey []byte) error {
	key := _DbTxindexPublicKeyNextIndexPrefix(publicKey)
	return DBDeleteWithTxn(txn, snap, key)
}

func DbPutTxindexPublicKeyToTxnMappingSingleWithTxn(txn *badger.Txn, snap *Snapshot,
	publicKey []byte, txID *BlockHash) error {

	nextIndex := _DbGetTxindexNextIndexForPublicKeyWithTxn(txn, snap, publicKey)
	if nextIndex == nil {
		return fmt.Errorf("Error getting next index")
	}
	key := DbTxindexPublicKeyIndexToTxnKey(publicKey, uint32(*nextIndex))
	err := DbPutTxindexNextIndexForPublicKeyWithTxn(txn, snap, publicKey, uint64(*nextIndex+1))
	if err != nil {
		return err
	}
	return DBSetWithTxn(txn, snap, key, txID[:])
}

func DbDeleteTxindexPublicKeyToTxnMappingSingleWithTxn(txn *badger.Txn,
	snap *Snapshot, publicKey []byte, txID *BlockHash) error {

	// Get all the mappings corresponding to the public key passed in.
	// TODO: This is inefficient but reorgs are rare so whatever.
	txIDsInDB := DbGetTxindexTxnsForPublicKeyWithTxn(txn, publicKey)
	numMappingsInDB := len(txIDsInDB)

	// Loop over the list of txIDs and delete the one
	// corresponding to the passed-in transaction. Note we can assume that
	// only one occurrence exists in the list.
	// TODO: Looping backwards would be more efficient.
	for ii, singleTxID := range txIDsInDB {
		if *singleTxID == *txID {
			// If we get here it means the transaction we need to delete is at
			// this index.
			txIDsInDB = append(txIDsInDB[:ii], txIDsInDB[ii+1:]...)
			break
		}
	}

	// Delete all the mappings from the db.
	for pkIndex := 0; pkIndex < numMappingsInDB; pkIndex++ {
		key := DbTxindexPublicKeyIndexToTxnKey(publicKey, uint32(pkIndex))
		if err := DBDeleteWithTxn(txn, snap, key); err != nil {
			return err
		}
	}

	// Delete the next index for this public key
	err := DbDeleteTxindexNextIndexForPublicKeyWithTxn(txn, snap, publicKey)
	if err != nil {
		return err
	}

	// Re-add all the mappings to the db except the one we just deleted.
	for _, singleTxID := range txIDsInDB {
		if err := DbPutTxindexPublicKeyToTxnMappingSingleWithTxn(txn, snap, publicKey, singleTxID); err != nil {
			return err
		}
	}

	// At this point the db should contain all transactions except the one
	// that was deleted.
	return nil
}

func DbTxindexTxIDKey(txID *BlockHash) []byte {
	return append(append([]byte{}, _PrefixTransactionIDToMetadata...), txID[:]...)
}

type AffectedPublicKey struct {
	PublicKeyBase58Check string
	// Metadata about how this public key was affected by the transaction.
	Metadata string
}

type BasicTransferTxindexMetadata struct {
	TotalInputNanos  uint64
	TotalOutputNanos uint64
	FeeNanos         uint64
	UtxoOpsDump      string
	UtxoOps          []*UtxoOperation
	DiamondLevel     int64
	PostHashHex      string
}
type BitcoinExchangeTxindexMetadata struct {
	BitcoinSpendAddress string
	// DeSoOutputPubKeyBase58Check = TransactorPublicKeyBase58Check
	SatoshisBurned uint64
	// NanosCreated = 0 OR TotalOutputNanos+FeeNanos
	NanosCreated uint64
	// TotalNanosPurchasedBefore = TotalNanosPurchasedAfter - NanosCreated
	TotalNanosPurchasedBefore uint64
	TotalNanosPurchasedAfter  uint64
	BitcoinTxnHash            string
}
type CreatorCoinTxindexMetadata struct {
	OperationType string
	// TransactorPublicKeyBase58Check = TransactorPublicKeyBase58Check
	// CreatorPublicKeyBase58Check in AffectedPublicKeys

	// Differs depending on OperationType.
	DeSoToSellNanos        uint64
	CreatorCoinToSellNanos uint64
	DeSoToAddNanos         uint64

	// Rosetta needs to know how much DESO was added or removed so it can
	// model the change to the total deso locked in the creator coin
	DESOLockedNanosDiff int64
}

type CreatorCoinTransferTxindexMetadata struct {
	CreatorUsername            string
	CreatorCoinToTransferNanos uint64
	DiamondLevel               int64
	PostHashHex                string
}

type UpdateProfileTxindexMetadata struct {
	ProfilePublicKeyBase58Check string

	NewUsername    string
	NewDescription string
	NewProfilePic  string

	NewCreatorBasisPoints uint64

	NewStakeMultipleBasisPoints uint64

	IsHidden bool
}
type SubmitPostTxindexMetadata struct {
	PostHashBeingModifiedHex string
	// PosterPublicKeyBase58Check = TransactorPublicKeyBase58Check

	// If this is a reply to an existing post, then the ParentPostHashHex
	ParentPostHashHex string
	// ParentPosterPublicKeyBase58Check in AffectedPublicKeys

	// The profiles that are mentioned are in the AffectedPublicKeys
	// MentionedPublicKeyBase58Check in AffectedPublicKeys
}
type LikeTxindexMetadata struct {
	// LikerPublicKeyBase58Check = TransactorPublicKeyBase58Check
	IsUnlike bool

	PostHashHex string
	// PosterPublicKeyBase58Check in AffectedPublicKeys
}
type FollowTxindexMetadata struct {
	// FollowerPublicKeyBase58Check = TransactorPublicKeyBase58Check
	// FollowedPublicKeyBase58Check in AffectedPublicKeys

	IsUnfollow bool
}
type PrivateMessageTxindexMetadata struct {
	// SenderPublicKeyBase58Check = TransactorPublicKeyBase58Check
	// RecipientPublicKeyBase58Check in AffectedPublicKeys

	TimestampNanos uint64
}
type SwapIdentityTxindexMetadata struct {
	// ParamUpdater = TransactorPublicKeyBase58Check

	FromPublicKeyBase58Check string
	ToPublicKeyBase58Check   string

	// Rosetta needs this information to track creator coin balances
	FromDeSoLockedNanos uint64
	ToDeSoLockedNanos   uint64
}

type NFTBidTxindexMetadata struct {
	NFTPostHashHex string
	SerialNumber   uint64
	BidAmountNanos uint64
}

type AcceptNFTBidTxindexMetadata struct {
	NFTPostHashHex              string
	SerialNumber                uint64
	BidAmountNanos              uint64
	CreatorCoinRoyaltyNanos     uint64
	CreatorPublicKeyBase58Check string
}

type NFTTransferTxindexMetadata struct {
	NFTPostHashHex string
	SerialNumber   uint64
}

type TransactionMetadata struct {
	BlockHashHex    string
	TxnIndexInBlock uint64
	TxnType         string
	// All transactions have a public key who executed the transaction and some
	// public keys that are affected by the transaction. Notifications are created
	// for the affected public keys. _getPublicKeysForTxn uses this to set entries in the
	// database.
	TransactorPublicKeyBase58Check string
	AffectedPublicKeys             []*AffectedPublicKey

	// We store these outputs so we don't have to load the full transaction from disk
	// when looking up output amounts
	TxnOutputs []*DeSoOutput

	BasicTransferTxindexMetadata       *BasicTransferTxindexMetadata       `json:",omitempty"`
	BitcoinExchangeTxindexMetadata     *BitcoinExchangeTxindexMetadata     `json:",omitempty"`
	CreatorCoinTxindexMetadata         *CreatorCoinTxindexMetadata         `json:",omitempty"`
	CreatorCoinTransferTxindexMetadata *CreatorCoinTransferTxindexMetadata `json:",omitempty"`
	UpdateProfileTxindexMetadata       *UpdateProfileTxindexMetadata       `json:",omitempty"`
	SubmitPostTxindexMetadata          *SubmitPostTxindexMetadata          `json:",omitempty"`
	LikeTxindexMetadata                *LikeTxindexMetadata                `json:",omitempty"`
	FollowTxindexMetadata              *FollowTxindexMetadata              `json:",omitempty"`
	PrivateMessageTxindexMetadata      *PrivateMessageTxindexMetadata      `json:",omitempty"`
	SwapIdentityTxindexMetadata        *SwapIdentityTxindexMetadata        `json:",omitempty"`
	NFTBidTxindexMetadata              *NFTBidTxindexMetadata              `json:",omitempty"`
	AcceptNFTBidTxindexMetadata        *AcceptNFTBidTxindexMetadata        `json:",omitempty"`
	NFTTransferTxindexMetadata         *NFTTransferTxindexMetadata         `json:",omitempty"`
}

func DBCheckTxnExistenceWithTxn(txn *badger.Txn, snap *Snapshot, txID *BlockHash) bool {
	key := DbTxindexTxIDKey(txID)
	_, err := DBGetWithTxn(txn, snap, key)
	if err != nil {
		return false
	}
	return true
}

func DbCheckTxnExistence(handle *badger.DB, snap *Snapshot, txID *BlockHash) bool {
	var exists bool
	handle.View(func(txn *badger.Txn) error {
		exists = DBCheckTxnExistenceWithTxn(txn, snap, txID)
		return nil
	})
	return exists
}

func DbGetTxindexTransactionRefByTxIDWithTxn(txn *badger.Txn, snap *Snapshot, txID *BlockHash) *TransactionMetadata {
	key := DbTxindexTxIDKey(txID)
	valObj := TransactionMetadata{}

	valBytes, err := DBGetWithTxn(txn, snap, key)
	if err != nil {
		return nil
	}
	if err := gob.NewDecoder(bytes.NewReader(valBytes)).Decode(&valObj); err != nil {
		return nil
	}
	return &valObj
}

func DbGetTxindexTransactionRefByTxID(handle *badger.DB, snap *Snapshot, txID *BlockHash) *TransactionMetadata {
	var valObj *TransactionMetadata
	handle.View(func(txn *badger.Txn) error {
		valObj = DbGetTxindexTransactionRefByTxIDWithTxn(txn, snap, txID)
		return nil
	})
	return valObj
}
func DbPutTxindexTransactionWithTxn(txn *badger.Txn, snap *Snapshot,
	txID *BlockHash, txnMeta *TransactionMetadata) error {

	key := append(append([]byte{}, _PrefixTransactionIDToMetadata...), txID[:]...)
	valBuf := bytes.NewBuffer([]byte{})
	gob.NewEncoder(valBuf).Encode(txnMeta)

	return DBSetWithTxn(txn, snap, key, valBuf.Bytes())
}

func DbPutTxindexTransaction(handle *badger.DB, snap *Snapshot,
	txID *BlockHash, txnMeta *TransactionMetadata) error {

	return handle.Update(func(txn *badger.Txn) error {
		return DbPutTxindexTransactionWithTxn(txn, snap, txID, txnMeta)
	})
}

func _getPublicKeysForTxn(
	txn *MsgDeSoTxn, txnMeta *TransactionMetadata, params *DeSoParams) map[PkMapKey]bool {

	// Collect the public keys in the transaction.
	publicKeys := make(map[PkMapKey]bool)

	// TODO: For AddStake transactions, we don't have a way of getting the implicit
	// outputs. This means that if you get paid from someone else staking to a post
	// after you, the output won't be explicitly included in the transaction, and so
	// it won't be added to our index. We should fix this at some point. I think the
	// "right way" to fix this problem is to index UTXOs rather than transactions (or
	// in addition to them).
	// TODO(updated): We can fix this by populating AffectedPublicKeys

	// Add the TransactorPublicKey
	{
		res, _, err := Base58CheckDecode(txnMeta.TransactorPublicKeyBase58Check)
		if err != nil {
			glog.Errorf("_getPublicKeysForTxn: Error decoding "+
				"TransactorPublicKeyBase58Check: %v %v",
				txnMeta.TransactorPublicKeyBase58Check, err)
		} else {
			publicKeys[MakePkMapKey(res)] = true
		}
	}

	// Add each AffectedPublicKey
	for _, affectedPk := range txnMeta.AffectedPublicKeys {
		res, _, err := Base58CheckDecode(affectedPk.PublicKeyBase58Check)
		if err != nil {
			glog.Errorf("_getPublicKeysForTxn: Error decoding AffectedPublicKey: %v %v %v",
				affectedPk.PublicKeyBase58Check, affectedPk.Metadata, err)
		} else {
			publicKeys[MakePkMapKey(res)] = true
		}
	}

	return publicKeys
}

func DbPutTxindexTransactionMappingsWithTxn(txn *badger.Txn, snap *Snapshot,
	desoTxn *MsgDeSoTxn, params *DeSoParams, txnMeta *TransactionMetadata) error {

	txID := desoTxn.Hash()

	if err := DbPutTxindexTransactionWithTxn(txn, snap, txID, txnMeta); err != nil {
		return fmt.Errorf("Problem adding txn to txindex transaction index: %v", err)
	}

	// Get the public keys involved with this transaction.
	publicKeys := _getPublicKeysForTxn(desoTxn, txnMeta, params)

	// For each public key found, add the txID from its list.
	for pkFound := range publicKeys {
		// Simply add a new entry for each of the public keys found.
		if err := DbPutTxindexPublicKeyToTxnMappingSingleWithTxn(txn, snap, pkFound[:], txID); err != nil {
			return err
		}
	}

	// If we get here, it means everything went smoothly.
	return nil
}

func DbPutTxindexTransactionMappings(handle *badger.DB, snap *Snapshot,
	desoTxn *MsgDeSoTxn, params *DeSoParams, txnMeta *TransactionMetadata) error {

	return handle.Update(func(txn *badger.Txn) error {
		return DbPutTxindexTransactionMappingsWithTxn(
			txn, snap, desoTxn, params, txnMeta)
	})
}

func DbDeleteTxindexTransactionMappingsWithTxn(txn *badger.Txn,
	snap *Snapshot, desoTxn *MsgDeSoTxn, params *DeSoParams) error {

	txID := desoTxn.Hash()

	// If the txnMeta isn't in the db then that's an error.
	txnMeta := DbGetTxindexTransactionRefByTxIDWithTxn(txn, snap, txID)
	if txnMeta == nil {
		return fmt.Errorf("DbDeleteTxindexTransactionMappingsWithTxn: Missing txnMeta for txID %v", txID)
	}

	// Get the public keys involved with this transaction.
	publicKeys := _getPublicKeysForTxn(desoTxn, txnMeta, params)

	// For each public key found, delete the txID mapping from the db.
	for pkFound := range publicKeys {
		if err := DbDeleteTxindexPublicKeyToTxnMappingSingleWithTxn(txn, snap, pkFound[:], txID); err != nil {
			return err
		}
	}

	// Delete the metadata
	transactionIndexKey := DbTxindexTxIDKey(txID)
	if err := DBDeleteWithTxn(txn, snap, transactionIndexKey); err != nil {
		return fmt.Errorf("Problem deleting transaction index key: %v", err)
	}

	// If we get here, it means everything went smoothly.
	return nil
}

func DbDeleteTxindexTransactionMappings(handle *badger.DB, snap *Snapshot,
	desoTxn *MsgDeSoTxn, params *DeSoParams) error {

	return handle.Update(func(txn *badger.Txn) error {
		return DbDeleteTxindexTransactionMappingsWithTxn(txn, snap, desoTxn, params)
	})
}

// DbGetTxindexFullTransactionByTxID
// TODO: This makes lookups inefficient when blocks are large. Shouldn't be a
// problem for a while, but keep an eye on it.
func DbGetTxindexFullTransactionByTxID(txindexDBHandle *badger.DB, snap *Snapshot,
	blockchainDBHandle *badger.DB, txID *BlockHash) (
	_txn *MsgDeSoTxn, _txnMeta *TransactionMetadata) {

	var txnFound *MsgDeSoTxn
	var txnMeta *TransactionMetadata
	err := txindexDBHandle.View(func(txn *badger.Txn) error {
		txnMeta = DbGetTxindexTransactionRefByTxIDWithTxn(txn, snap, txID)
		if txnMeta == nil {
			return fmt.Errorf("DbGetTxindexFullTransactionByTxID: Transaction not found")
		}
		blockHashBytes, err := hex.DecodeString(txnMeta.BlockHashHex)
		if err != nil {
			return fmt.Errorf("DbGetTxindexFullTransactionByTxID: Error parsing block "+
				"hash hex: %v %v", txnMeta.BlockHashHex, err)
		}
		blockHash := &BlockHash{}
		copy(blockHash[:], blockHashBytes)
		blockFound, err := GetBlock(blockHash, snap, blockchainDBHandle)
		if blockFound == nil || err != nil {
			return fmt.Errorf("DbGetTxindexFullTransactionByTxID: Block corresponding to txn not found")
		}

		txnFound = blockFound.Txns[txnMeta.TxnIndexInBlock]
		return nil
	})
	if err != nil {
		return nil, nil
	}

	return txnFound, txnMeta
}

// =======================================================================================
// DeSo app code start
// =======================================================================================

func _dbKeyForPostEntryHash(postHash *BlockHash) []byte {
	// Make a copy to avoid multiple calls to this function re-using the same slice.
	prefixCopy := append([]byte{}, _PrefixPostHashToPostEntry...)
	key := append(prefixCopy, postHash[:]...)
	return key
}
func _dbKeyForPublicKeyPostHash(publicKey []byte, postHash *BlockHash) []byte {
	// Make a copy to avoid multiple calls to this function re-using the same slice.
	key := append([]byte{}, _PrefixPosterPublicKeyPostHash...)
	key = append(key, publicKey...)
	key = append(key, postHash[:]...)
	return key
}
func _dbKeyForPosterPublicKeyTimestampPostHash(publicKey []byte, timestampNanos uint64, postHash *BlockHash) []byte {
	// Make a copy to avoid multiple calls to this function re-using the same slice.
	key := append([]byte{}, _PrefixPosterPublicKeyTimestampPostHash...)
	key = append(key, publicKey...)
	key = append(key, EncodeUint64(timestampNanos)...)
	key = append(key, postHash[:]...)
	return key
}
func _dbKeyForTstampPostHash(tstampNanos uint64, postHash *BlockHash) []byte {
	// Make a copy to avoid multiple calls to this function re-using the same slice.
	key := append([]byte{}, _PrefixTstampNanosPostHash...)
	key = append(key, EncodeUint64(tstampNanos)...)
	key = append(key, postHash[:]...)
	return key
}
func _dbKeyForCreatorBpsPostHash(creatorBps uint64, postHash *BlockHash) []byte {
	key := append([]byte{}, _PrefixCreatorBpsPostHash...)
	key = append(key, EncodeUint64(creatorBps)...)
	key = append(key, postHash[:]...)
	return key
}
func _dbKeyForStakeMultipleBpsPostHash(stakeMultipleBps uint64, postHash *BlockHash) []byte {
	key := append([]byte{}, _PrefixMultipleBpsPostHash...)
	key = append(key, EncodeUint64(stakeMultipleBps)...)
	key = append(key, postHash[:]...)
	return key
}
func _dbKeyForCommentParentStakeIDToPostHash(
	stakeID []byte, tstampNanos uint64, postHash *BlockHash) []byte {
	key := append([]byte{}, _PrefixCommentParentStakeIDToPostHash...)
	key = append(key, stakeID[:]...)
	key = append(key, EncodeUint64(tstampNanos)...)
	key = append(key, postHash[:]...)
	return key
}

func DBGetPostEntryByPostHashWithTxn(txn *badger.Txn, snap *Snapshot,
	postHash *BlockHash) *PostEntry {

	key := _dbKeyForPostEntryHash(postHash)
	postEntryBytes, err := DBGetWithTxn(txn, snap, key)
	if err != nil {
		return nil
	}

	postEntryObj := &PostEntry{}
	postEntryObj.Decode(postEntryBytes)
	return postEntryObj
}

func DBGetPostEntryByPostHash(db *badger.DB, snap *Snapshot, postHash *BlockHash) *PostEntry {
	var ret *PostEntry
	db.View(func(txn *badger.Txn) error {
		ret = DBGetPostEntryByPostHashWithTxn(txn, snap, postHash)
		return nil
	})
	return ret
}

func DBDeletePostEntryMappingsWithTxn(txn *badger.Txn, snap *Snapshot,
	postHash *BlockHash, params *DeSoParams) error {

	// First pull up the mapping that exists for the post hash passed in.
	// If one doesn't exist then there's nothing to do.
	postEntry := DBGetPostEntryByPostHashWithTxn(txn, snap, postHash)
	if postEntry == nil {
		return nil
	}

	// When a post exists, delete the mapping for the post.
	if err := DBDeleteWithTxn(txn, snap, _dbKeyForPostEntryHash(postHash)); err != nil {
		return errors.Wrapf(err, "DbDeletePostEntryMappingsWithTxn: Deleting "+
			"post mapping for post hash %v", postHash)
	}

	// If the post is a comment we store it in a separate index. Comments are
	// technically posts but they really should be treated as their own entity.
	// The only reason they're not actually implemented that way is so that we
	// get code re-use.
	isComment := len(postEntry.ParentStakeID) == HashSizeBytes
	if isComment {
		// Extend the parent stake ID, which is a block hash, to 33 bytes, which
		// is the length of a public key and the standard length we use for this
		// key.
		extendedStakeID := append([]byte{}, postEntry.ParentStakeID...)
		extendedStakeID = append(extendedStakeID, 0x00)
		parentStakeIDKey := _dbKeyForCommentParentStakeIDToPostHash(
			extendedStakeID, postEntry.TimestampNanos, postEntry.PostHash)
		if err := DBDeleteWithTxn(txn, snap, parentStakeIDKey); err != nil {

			return errors.Wrapf(err, "DbDeletePostEntryMappingsWithTxn: Problem "+
				"deleting mapping for comment: %v: %v", postEntry, err)
		}
	} else {
		if err := DBDeleteWithTxn(txn, snap, _dbKeyForPosterPublicKeyTimestampPostHash(
			postEntry.PosterPublicKey, postEntry.TimestampNanos, postEntry.PostHash)); err != nil {

			return errors.Wrapf(err, "DbDeletePostEntryMappingsWithTxn: Deleting "+
				"public key mapping for post hash %v: %v", postHash, err)
		}
		if err := DBDeleteWithTxn(txn, snap, _dbKeyForTstampPostHash(
			postEntry.TimestampNanos, postEntry.PostHash)); err != nil {

			return errors.Wrapf(err, "DbDeletePostEntryMappingsWithTxn: Deleting "+
				"tstamp mapping for post hash %v: %v", postHash, err)
		}
		if err := DBDeleteWithTxn(txn, snap, _dbKeyForCreatorBpsPostHash(
			postEntry.CreatorBasisPoints, postEntry.PostHash)); err != nil {

			return errors.Wrapf(err, "DbDeletePostEntryMappingsWithTxn: Deleting "+
				"creatorBps mapping for post hash %v: %v", postHash, err)
		}
		if err := DBDeleteWithTxn(txn, snap, _dbKeyForStakeMultipleBpsPostHash(
			postEntry.StakeMultipleBasisPoints, postEntry.PostHash)); err != nil {

			return errors.Wrapf(err, "DbDeletePostEntryMappingsWithTxn: Deleting "+
				"stakeMultiple mapping for post hash %v: %v", postHash, err)
		}
	}

	// Delete the repost entries for the post.
	if IsVanillaRepost(postEntry) {
		if err := DBDeleteWithTxn(txn, snap,
			_dbKeyForReposterPubKeyRepostedPostHashToRepostPostHash(postEntry.PosterPublicKey, *postEntry.RepostedPostHash)); err != nil {
			return errors.Wrapf(err, "DbDeletePostEntryMappingsWithTxn: Error problem deleting mapping for repostPostHash to ReposterPubKey: %v", err)
		}
		if err := DBDeleteWithTxn(txn, snap,
			_dbKeyForRepostedPostHashReposterPubKey(postEntry.RepostedPostHash, postEntry.PosterPublicKey)); err != nil {
			return errors.Wrapf(err, "DbDeletePostEntryMappingsWithTxn: Error problem adding "+
				"mapping for _dbKeyForRepostedPostHashReposterPubKey: %v", err)
		}
	} else if IsQuotedRepost(postEntry) {
		// Put quoted repost stuff.
		if err := DBDeleteWithTxn(txn, snap,
			_dbKeyForRepostedPostHashReposterPubKeyRepostPostHash(
				postEntry.RepostedPostHash, postEntry.PosterPublicKey, postEntry.PostHash)); err != nil {
			return errors.Wrapf(err, "DbDeletePostEntryMappingsWithTxn: Error problem adding "+
				"mapping for _dbKeyForRepostedPostHashReposterPubKeyRepostPostHash: %v", err)

		}
	}

	return nil
}

func DBDeletePostEntryMappings(handle *badger.DB, snap *Snapshot,
	postHash *BlockHash, params *DeSoParams) error {

	return handle.Update(func(txn *badger.Txn) error {
		return DBDeletePostEntryMappingsWithTxn(txn, snap, postHash, params)
	})
}

func DBPutPostEntryMappingsWithTxn(txn *badger.Txn, snap *Snapshot,
	postEntry *PostEntry, params *DeSoParams) error {

	if err := DBSetWithTxn(txn, snap, _dbKeyForPostEntryHash(
		postEntry.PostHash), postEntry.Encode()); err != nil {

		return errors.Wrapf(err, "DbPutPostEntryMappingsWithTxn: Problem "+
			"adding mapping for post: %v", postEntry.PostHash)
	}

	// If the post is a comment we store it in a separate index. Comments are
	// technically posts but they really should be treated as their own entity.
	// The only reason they're not actually implemented that way is so that we
	// get code re-use.
	isComment := len(postEntry.ParentStakeID) != 0
	if isComment {
		// Extend the parent stake ID, which is a block hash, to 33 bytes, which
		// is the length of a public key and the standard length we use for this
		// key.
		extendedStakeID := append([]byte{}, postEntry.ParentStakeID...)
		if len(extendedStakeID) == HashSizeBytes {
			extendedStakeID = append(extendedStakeID, 0x00)
		}
		if len(extendedStakeID) != btcec.PubKeyBytesLenCompressed {
			return fmt.Errorf("DbPutPostEntryMappingsWithTxn: extended "+
				"ParentStakeID %#v must have length %v",
				extendedStakeID, btcec.PubKeyBytesLenCompressed)
		}
		parentStakeIDKey := _dbKeyForCommentParentStakeIDToPostHash(
			extendedStakeID, postEntry.TimestampNanos, postEntry.PostHash)
		if err := DBSetWithTxn(txn, snap, parentStakeIDKey, []byte{}); err != nil {

			return errors.Wrapf(err, "DbPutPostEntryMappingsWithTxn: Problem "+
				"adding mapping for comment: %v: %v", postEntry, err)
		}

	} else {
		if err := DBSetWithTxn(txn, snap, _dbKeyForPosterPublicKeyTimestampPostHash(
			postEntry.PosterPublicKey, postEntry.TimestampNanos, postEntry.PostHash), []byte{}); err != nil {

			return errors.Wrapf(err, "DbPutPostEntryMappingsWithTxn: Problem "+
				"adding mapping for public key: %v: %v", postEntry, err)
		}
		if err := DBSetWithTxn(txn, snap, _dbKeyForTstampPostHash(
			postEntry.TimestampNanos, postEntry.PostHash), []byte{}); err != nil {

			return errors.Wrapf(err, "DbPutPostEntryMappingsWithTxn: Problem "+
				"adding mapping for tstamp: %v", postEntry)
		}
		if err := DBSetWithTxn(txn, snap, _dbKeyForCreatorBpsPostHash(
			postEntry.CreatorBasisPoints, postEntry.PostHash), []byte{}); err != nil {

			return errors.Wrapf(err, "DbPutPostEntryMappingsWithTxn: Problem "+
				"adding mapping for creatorBps: %v", postEntry)
		}
		if err := DBSetWithTxn(txn, snap, _dbKeyForStakeMultipleBpsPostHash(
			postEntry.StakeMultipleBasisPoints, postEntry.PostHash), []byte{}); err != nil {

			return errors.Wrapf(err, "DbPutPostEntryMappingsWithTxn: Problem "+
				"adding mapping for stakeMultipleBps: %v", postEntry)
		}
	}
	// We treat reposting the same for both comments and posts.
	// We only store repost entry mappings for vanilla reposts
	if IsVanillaRepost(postEntry) {
		repostEntry := RepostEntry{
			RepostPostHash:   postEntry.PostHash,
			RepostedPostHash: postEntry.RepostedPostHash,
			ReposterPubKey:   postEntry.PosterPublicKey,
		}
		if err := DBSetWithTxn(txn, snap,
			_dbKeyForReposterPubKeyRepostedPostHashToRepostPostHash(postEntry.PosterPublicKey, *postEntry.RepostedPostHash),
			repostEntry.Encode()); err != nil {
			return errors.Wrapf(err, "DbPutPostEntryMappingsWithTxn: Error problem adding mapping for repostPostHash to ReposterPubKey: %v", err)
		}
		if err := DBSetWithTxn(txn, snap,
			_dbKeyForRepostedPostHashReposterPubKey(postEntry.RepostedPostHash, postEntry.PosterPublicKey),
			[]byte{}); err != nil {
			return errors.Wrapf(err, "DbPutPostEntryMappingsWithTxn: Error problem adding "+
				"mapping for _dbKeyForRepostedPostHashReposterPubKey: %v", err)
		}
	} else if IsQuotedRepost(postEntry) {
		// Put quoted repost stuff.
		if err := DBSetWithTxn(txn, snap,
			_dbKeyForRepostedPostHashReposterPubKeyRepostPostHash(
				postEntry.RepostedPostHash, postEntry.PosterPublicKey, postEntry.PostHash),
			[]byte{}); err != nil {
			return errors.Wrapf(err, "DbPutPostEntryMappingsWithTxn: Error problem adding "+
				"mapping for _dbKeyForRepostedPostHashReposterPubKeyRepostPostHash: %v", err)
		}
	}
	return nil
}

func DBPutPostEntryMappings(handle *badger.DB, snap *Snapshot,
	postEntry *PostEntry, params *DeSoParams) error {

	return handle.Update(func(txn *badger.Txn) error {
		return DBPutPostEntryMappingsWithTxn(txn, snap, postEntry, params)
	})
}

// Specifying minTimestampNanos gives you all posts after minTimestampNanos
// Pass minTimestampNanos = 0 && maxTimestampNanos = 0 if you want all posts
// Setting maxTimestampNanos = 0, will default maxTimestampNanos to the current time.
func DBGetAllPostsAndCommentsForPublicKeyOrderedByTimestamp(handle *badger.DB,
	snap *Snapshot, publicKey []byte, fetchEntries bool, minTimestampNanos uint64, maxTimestampNanos uint64) (
	_tstamps []uint64, _postAndCommentHashes []*BlockHash, _postAndCommentEntries []*PostEntry, _err error) {

	tstampsFetched := []uint64{}
	postAndCommentHashesFetched := []*BlockHash{}
	postAndCommentEntriesFetched := []*PostEntry{}
	dbPrefixx := append([]byte{}, _PrefixPosterPublicKeyTimestampPostHash...)
	dbPrefixx = append(dbPrefixx, publicKey...)

	err := handle.View(func(txn *badger.Txn) error {
		opts := badger.DefaultIteratorOptions

		opts.PrefetchValues = false

		// Go in reverse order since a larger count is better.
		opts.Reverse = true

		it := txn.NewIterator(opts)
		defer it.Close()
		// Since we iterate backwards, the prefix must be bigger than all possible
		// timestamps that could actually exist. We use eight bytes since the timestamp is
		// encoded as a 64-bit big-endian byte slice, which will be eight bytes long.
		maxBigEndianUint64Bytes := []byte{0xFF, 0xFF, 0xFF, 0xFF, 0xFF, 0xFF, 0xFF, 0xFF}
		prefix := append(dbPrefixx, maxBigEndianUint64Bytes...)

		// If we have a maxTimeStamp, we use that instead of the maxBigEndianUint64.
		if maxTimestampNanos != 0 {
			prefix = append(dbPrefixx, EncodeUint64(maxTimestampNanos)...)
		}

		for it.Seek(prefix); it.ValidForPrefix(dbPrefixx); it.Next() {
			rawKey := it.Item().Key()

			// Key should be
			// [prefix][posterPublicKey][Timestamp][PostHash]

			// Pull out the relevant fields
			timestampSizeBytes := 8
			keyWithoutPrefix := rawKey[1:]
			//posterPublicKey := keyWithoutPrefix[:HashSizeBytes]
			publicKeySizeBytes := HashSizeBytes + 1
			tstampNanos := DecodeUint64(keyWithoutPrefix[publicKeySizeBytes:(publicKeySizeBytes + timestampSizeBytes)])

			postHash := &BlockHash{}
			copy(postHash[:], keyWithoutPrefix[(publicKeySizeBytes+timestampSizeBytes):])

			if tstampNanos < minTimestampNanos {
				break
			}

			tstampsFetched = append(tstampsFetched, tstampNanos)
			postAndCommentHashesFetched = append(postAndCommentHashesFetched, postHash)
		}
		return nil
	})
	if err != nil {
		return nil, nil, nil, err
	}

	if !fetchEntries {
		return tstampsFetched, postAndCommentHashesFetched, nil, nil
	}

	for _, postHash := range postAndCommentHashesFetched {
		postEntry := DBGetPostEntryByPostHash(handle, snap, postHash)
		if postEntry == nil {
			return nil, nil, nil, fmt.Errorf("DBGetPostEntryByPostHash: "+
				"PostHash %v does not have corresponding entry", postHash)
		}
		postAndCommentEntriesFetched = append(postAndCommentEntriesFetched, postEntry)
	}

	return tstampsFetched, postAndCommentHashesFetched, postAndCommentEntriesFetched, nil
}

// DBGetAllPostsByTstamp returns all the posts in the db with the newest
// posts first.
//
// TODO(performance): This currently fetches all posts. We should implement
// some kind of pagination instead though.
func DBGetAllPostsByTstamp(handle *badger.DB, snap *Snapshot, fetchEntries bool) (
	_tstamps []uint64, _postHashes []*BlockHash, _postEntries []*PostEntry, _err error) {

	tstampsFetched := []uint64{}
	postHashesFetched := []*BlockHash{}
	postEntriesFetched := []*PostEntry{}
	dbPrefixx := append([]byte{}, _PrefixTstampNanosPostHash...)

	err := handle.View(func(txn *badger.Txn) error {
		opts := badger.DefaultIteratorOptions

		opts.PrefetchValues = false

		// Go in reverse order since a larger count is better.
		opts.Reverse = true

		it := txn.NewIterator(opts)
		defer it.Close()
		// Since we iterate backwards, the prefix must be bigger than all possible
		// timestamps that could actually exist. We use eight bytes since the timestamp is
		// encoded as a 64-bit big-endian byte slice, which will be eight bytes long.
		maxBigEndianUint64Bytes := []byte{0xFF, 0xFF, 0xFF, 0xFF, 0xFF, 0xFF, 0xFF, 0xFF}
		prefix := append(dbPrefixx, maxBigEndianUint64Bytes...)
		for it.Seek(prefix); it.ValidForPrefix(dbPrefixx); it.Next() {
			rawKey := it.Item().Key()

			// Strip the prefix off the key and check its length. If it contains
			// a big-endian uint64 then it should be at least eight bytes.
			tstampPostHashKey := rawKey[1:]
			uint64BytesLen := len(maxBigEndianUint64Bytes)
			if len(tstampPostHashKey) != uint64BytesLen+HashSizeBytes {
				return fmt.Errorf("DBGetAllPostsByTstamp: Invalid key "+
					"length %d should be at least %d", len(tstampPostHashKey),
					uint64BytesLen+HashSizeBytes)
			}

			tstampNanos := DecodeUint64(tstampPostHashKey[:uint64BytesLen])

			// Appended to the tstamp should be the post hash so extract it here.
			postHash := &BlockHash{}
			copy(postHash[:], tstampPostHashKey[uint64BytesLen:])

			tstampsFetched = append(tstampsFetched, tstampNanos)
			postHashesFetched = append(postHashesFetched, postHash)
		}
		return nil
	})
	if err != nil {
		return nil, nil, nil, err
	}

	if !fetchEntries {
		return tstampsFetched, postHashesFetched, nil, nil
	}

	for _, postHash := range postHashesFetched {
		postEntry := DBGetPostEntryByPostHash(handle, snap, postHash)
		if postEntry == nil {
			return nil, nil, nil, fmt.Errorf("DBGetPostEntryByPostHash: "+
				"PostHash %v does not have corresponding entry", postHash)
		}
		postEntriesFetched = append(postEntriesFetched, postEntry)
	}

	return tstampsFetched, postHashesFetched, postEntriesFetched, nil
}

// DBGetCommentPostHashesForParentStakeID returns all the comments, which are indexed by their
// stake ID rather than by their timestamp.
//
// TODO(performance): This currently fetches all comments. We should implement
// something where we only get the comments for particular posts instead.
func DBGetCommentPostHashesForParentStakeID(
	handle *badger.DB, snap *Snapshot, stakeIDXXX []byte, fetchEntries bool) (
	_tstamps []uint64, _commentPostHashes []*BlockHash, _commentPostEntryes []*PostEntry, _err error) {

	tstampsFetched := []uint64{}
	commentPostHashes := []*BlockHash{}
	commentEntriesFetched := []*PostEntry{}
	dbPrefixx := append([]byte{}, _PrefixCommentParentStakeIDToPostHash...)
	dbPrefixx = append(dbPrefixx, stakeIDXXX...)

	err := handle.View(func(txn *badger.Txn) error {
		opts := badger.DefaultIteratorOptions

		opts.PrefetchValues = false

		it := txn.NewIterator(opts)
		defer it.Close()
		// Since we iterate backwards, the prefix must be bigger than all possible
		// counts that could actually exist. We use eight bytes since the count is
		// encoded as a 64-bit big-endian byte slice, which will be eight bytes long.
		maxBigEndianUint64Bytes := []byte{0xFF, 0xFF, 0xFF, 0xFF, 0xFF, 0xFF, 0xFF, 0xFF}
		//prefix := append(dbPrefixx, maxBigEndianUint64Bytes...)
		prefix := dbPrefixx
		for it.Seek(prefix); it.ValidForPrefix(dbPrefixx); it.Next() {
			rawKey := it.Item().Key()

			// Strip the prefix off the key and check its length. It should contain
			// a 33-byte stake id, an 8 byte tstamp, and a 32 byte comment hash.
			stakeIDTstampPostHashKey := rawKey[1:]
			uint64BytesLen := len(maxBigEndianUint64Bytes)
			if len(stakeIDTstampPostHashKey) != btcec.PubKeyBytesLenCompressed+uint64BytesLen+HashSizeBytes {
				return fmt.Errorf("DBGetCommentPostHashesForParentStakeID: Invalid key "+
					"length %d should be at least %d", len(stakeIDTstampPostHashKey),
					btcec.PubKeyBytesLenCompressed+uint64BytesLen+HashSizeBytes)
			}

			//stakeID := stakeIDTstampPostHashKey[:btcec.PubKeyBytesLenCompressed]
			tstampNanos := DecodeUint64(stakeIDTstampPostHashKey[btcec.PubKeyBytesLenCompressed : btcec.PubKeyBytesLenCompressed+uint64BytesLen])

			commentPostHashBytes := stakeIDTstampPostHashKey[btcec.PubKeyBytesLenCompressed+uint64BytesLen:]
			commentPostHash := &BlockHash{}
			copy(commentPostHash[:], commentPostHashBytes)

			//stakeIDsFetched = append(stakeIDsFetched, stakeID)
			tstampsFetched = append(tstampsFetched, tstampNanos)
			commentPostHashes = append(commentPostHashes, commentPostHash)
		}
		return nil
	})
	if err != nil {
		return nil, nil, nil, err
	}

	if !fetchEntries {
		return tstampsFetched, commentPostHashes, nil, nil
	}

	for _, postHash := range commentPostHashes {
		postEntry := DBGetPostEntryByPostHash(handle, snap, postHash)
		if postEntry == nil {
			return nil, nil, nil, fmt.Errorf("DBGetCommentPostHashesForParentStakeID: "+
				"PostHash %v does not have corresponding entry", postHash)
		}
		commentEntriesFetched = append(commentEntriesFetched, postEntry)
	}

	return tstampsFetched, commentPostHashes, commentEntriesFetched, nil
}

// =======================================================================================
// NFTEntry db functions
// =======================================================================================
func _dbKeyForNFTPostHashSerialNumber(nftPostHash *BlockHash, serialNumber uint64) []byte {
	// Make a copy to avoid multiple calls to this function re-using the same slice.
	prefixCopy := append([]byte{}, _PrefixPostHashSerialNumberToNFTEntry...)
	key := append(prefixCopy, nftPostHash[:]...)
	key = append(key, EncodeUint64(serialNumber)...)
	return key
}

func _dbKeyForPKIDIsForSaleBidAmountNanosNFTPostHashSerialNumber(pkid *PKID, isForSale bool, bidAmountNanos uint64, nftPostHash *BlockHash, serialNumber uint64) []byte {
	prefixCopy := append([]byte{}, _PrefixPKIDIsForSaleBidAmountNanosPostHashSerialNumberToNFTEntry...)
	key := append(prefixCopy, pkid[:]...)
	key = append(key, BoolToByte(isForSale))
	key = append(key, EncodeUint64(bidAmountNanos)...)
	key = append(key, nftPostHash[:]...)
	key = append(key, EncodeUint64(serialNumber)...)
	return key
}

func DBGetNFTEntryByPostHashSerialNumberWithTxn(txn *badger.Txn, snap *Snapshot,
	postHash *BlockHash, serialNumber uint64) *NFTEntry {

	key := _dbKeyForNFTPostHashSerialNumber(postHash, serialNumber)
	nftEntryBytes, err := DBGetWithTxn(txn, snap, key)
	if err != nil {
		return nil
	}

	nftEntryObj := &NFTEntry{}
	nftEntryObj.Decode(nftEntryBytes)
	return nftEntryObj
}

func DBGetNFTEntryByPostHashSerialNumber(db *badger.DB, snap *Snapshot,
	postHash *BlockHash, serialNumber uint64) *NFTEntry {

	var ret *NFTEntry
	db.View(func(txn *badger.Txn) error {
		ret = DBGetNFTEntryByPostHashSerialNumberWithTxn(txn, snap, postHash, serialNumber)
		return nil
	})
	return ret
}

func DBDeleteNFTMappingsWithTxn(txn *badger.Txn, snap *Snapshot,
	nftPostHash *BlockHash, serialNumber uint64) error {

	// First pull up the mapping that exists for the post / serial # passed in.
	// If one doesn't exist then there's nothing to do.
	nftEntry := DBGetNFTEntryByPostHashSerialNumberWithTxn(txn, snap, nftPostHash, serialNumber)
	if nftEntry == nil {
		return nil
	}

	// When an nftEntry exists, delete the mapping.
	if err := DBDeleteWithTxn(txn, snap,
		_dbKeyForPKIDIsForSaleBidAmountNanosNFTPostHashSerialNumber(
			nftEntry.OwnerPKID, nftEntry.IsForSale, nftEntry.LastAcceptedBidAmountNanos, nftPostHash, serialNumber)); err != nil {
		return errors.Wrapf(err, "DbDeleteNFTMappingsWithTxn: Deleting "+
			"nft mapping for pkid %v post hash %v serial number %d", nftEntry.OwnerPKID, nftPostHash, serialNumber)
	}

	// When an nftEntry exists, delete the mapping.
	if err := DBDeleteWithTxn(txn, snap,
		_dbKeyForNFTPostHashSerialNumber(nftPostHash, serialNumber)); err != nil {
		return errors.Wrapf(err, "DbDeleteNFTMappingsWithTxn: Deleting "+
			"nft mapping for post hash %v serial number %d", nftPostHash, serialNumber)
	}

	return nil
}

func DBDeleteNFTMappings(
	handle *badger.DB, snap *Snapshot, postHash *BlockHash, serialNumber uint64) error {

	return handle.Update(func(txn *badger.Txn) error {
		return DBDeleteNFTMappingsWithTxn(txn, snap, postHash, serialNumber)
	})
}

func DBPutNFTEntryMappingsWithTxn(txn *badger.Txn, snap *Snapshot, nftEntry *NFTEntry) error {
	nftEntryBytes := nftEntry.Encode()

	if err := DBSetWithTxn(txn, snap, _dbKeyForNFTPostHashSerialNumber(
		nftEntry.NFTPostHash, nftEntry.SerialNumber), nftEntryBytes); err != nil {

		return errors.Wrapf(err, "DbPutNFTEntryMappingsWithTxn: Problem "+
			"adding mapping for post: %v, serial number: %d", nftEntry.NFTPostHash, nftEntry.SerialNumber)
	}

	if err := DBSetWithTxn(txn, snap, _dbKeyForPKIDIsForSaleBidAmountNanosNFTPostHashSerialNumber(
		nftEntry.OwnerPKID, nftEntry.IsForSale, nftEntry.LastAcceptedBidAmountNanos, nftEntry.NFTPostHash, nftEntry.SerialNumber), nftEntryBytes); err != nil {
		return errors.Wrapf(err, "DbPutNFTEntryMappingsWithTxn: Problem "+
			"adding mapping for pkid: %v, post: %v, serial number: %d", nftEntry.OwnerPKID, nftEntry.NFTPostHash, nftEntry.SerialNumber)
	}

	return nil
}

func DBPutNFTEntryMappings(handle *badger.DB, snap *Snapshot, nftEntry *NFTEntry) error {

	return handle.Update(func(txn *badger.Txn) error {
		return DBPutNFTEntryMappingsWithTxn(txn, snap, nftEntry)
	})
}

// DBGetNFTEntriesForPostHash gets NFT Entries *from the DB*. Does not include mempool txns.
func DBGetNFTEntriesForPostHash(handle *badger.DB, nftPostHash *BlockHash) (_nftEntries []*NFTEntry) {
	nftEntries := []*NFTEntry{}
	prefix := append([]byte{}, _PrefixPostHashSerialNumberToNFTEntry...)
	keyPrefix := append(prefix, nftPostHash[:]...)
	_, entryByteStringsFound := _enumerateKeysForPrefix(handle, keyPrefix)
	for _, byteString := range entryByteStringsFound {
		currentEntry := &NFTEntry{}
		currentEntry.Decode(byteString)
		nftEntries = append(nftEntries, currentEntry)
	}
	return nftEntries
}

// =======================================================================================
// NFTOwnership db functions
// NOTE: This index is not essential to running the protocol and should be computed
// outside of the protocol layer once update to the creation of TxIndex are complete.
// =======================================================================================

func DBGetNFTEntryByNFTOwnershipDetailsWithTxn(txn *badger.Txn, snap *Snapshot, ownerPKID *PKID,
	isForSale bool, bidAmountNanos uint64, postHash *BlockHash, serialNumber uint64) *NFTEntry {

	key := _dbKeyForPKIDIsForSaleBidAmountNanosNFTPostHashSerialNumber(ownerPKID, isForSale, bidAmountNanos, postHash, serialNumber)
	nftEntryBytes, err := DBGetWithTxn(txn, snap, key)
	if err != nil {
		return nil
	}

	nftEntryObj := &NFTEntry{}
	nftEntryObj.Decode(nftEntryBytes)
	return nftEntryObj
}

func DBGetNFTEntryByNFTOwnershipDetails(db *badger.DB, snap *Snapshot, ownerPKID *PKID,
	isForSale bool, bidAmountNanos uint64, postHash *BlockHash, serialNumber uint64) *NFTEntry {

	var ret *NFTEntry
	db.View(func(txn *badger.Txn) error {
		ret = DBGetNFTEntryByNFTOwnershipDetailsWithTxn(txn, snap, ownerPKID, isForSale, bidAmountNanos, postHash, serialNumber)
		return nil
	})
	return ret
}

// DBGetNFTEntriesForPKID gets NFT Entries *from the DB*. Does not include mempool txns.
func DBGetNFTEntriesForPKID(handle *badger.DB, ownerPKID *PKID) (_nftEntries []*NFTEntry) {
	var nftEntries []*NFTEntry
	prefix := append([]byte{}, _PrefixPKIDIsForSaleBidAmountNanosPostHashSerialNumberToNFTEntry...)
	keyPrefix := append(prefix, ownerPKID[:]...)
	_, entryByteStringsFound := _enumerateKeysForPrefix(handle, keyPrefix)
	for _, byteString := range entryByteStringsFound {
		currentEntry := &NFTEntry{}
		currentEntry.Decode(byteString)
		nftEntries = append(nftEntries, currentEntry)
	}
	return nftEntries
}

// =======================================================================================
// AcceptedNFTBidEntries db functions
// NOTE: This index is not essential to running the protocol and should be computed
// outside of the protocol layer once update to the creation of TxIndex are complete.
// =======================================================================================

func EncodeAcceptedNFTBidEntries(nftBidEntries *[]*NFTBidEntry) []byte {
	var data []byte

	if nftBidEntries != nil {
		numEntries := uint64(len(*nftBidEntries))
		data = append(data, UintToBuf(numEntries)...)

		for _, entry := range *nftBidEntries {
			data = append(data, entry.Encode()...)
		}
	} else {
		data = append(data, UintToBuf(0)...)
	}

	return data
}

func DecodeAcceptedNFTBidEntries(data []byte) *[]*NFTBidEntry {
	var bidEntries []*NFTBidEntry
	rr := bytes.NewReader(data)

	numEntries, _ := ReadUvarint(rr)
	for ii := uint64(0); ii < numEntries; ii++ {
		bidEntry := &NFTBidEntry{}
		bidEntry.DecodeWithReader(rr)
		bidEntries = append(bidEntries, bidEntry)
	}

	return &bidEntries
}

func _dbKeyForPostHashSerialNumberToAcceptedBidEntries(nftPostHash *BlockHash, serialNumber uint64) []byte {
	prefixCopy := append([]byte{}, _PrefixPostHashSerialNumberToAcceptedBidEntries...)
	key := append(prefixCopy, nftPostHash[:]...)
	key = append(key, EncodeUint64(serialNumber)...)
	return key
}

func DBPutAcceptedNFTBidEntriesMappingWithTxn(txn *badger.Txn, snap *Snapshot,
	nftKey NFTKey, nftBidEntries *[]*NFTBidEntry) error {

	if err := DBSetWithTxn(txn, snap, _dbKeyForPostHashSerialNumberToAcceptedBidEntries(
		&nftKey.NFTPostHash, nftKey.SerialNumber), EncodeAcceptedNFTBidEntries(nftBidEntries)); err != nil {

		return errors.Wrapf(err, "DBPutAcceptedNFTBidEntriesMappingWithTxn: Problem "+
			"adding accepted bid mapping for post: %v, serial number: %d", nftKey.NFTPostHash, nftKey.SerialNumber)
	}
	return nil
}

func DBPutAcceptedNFTBidEntriesMapping(handle *badger.DB, snap *Snapshot,
	nftKey NFTKey, nftBidEntries *[]*NFTBidEntry) error {

	return handle.Update(func(txn *badger.Txn) error {
		return DBPutAcceptedNFTBidEntriesMappingWithTxn(txn, snap, nftKey, nftBidEntries)
	})
}

func DBGetAcceptedNFTBidEntriesByPostHashSerialNumberWithTxn(txn *badger.Txn, snap *Snapshot,
	postHash *BlockHash, serialNumber uint64) *[]*NFTBidEntry {

	key := _dbKeyForPostHashSerialNumberToAcceptedBidEntries(postHash, serialNumber)
	nftBidEntriesBytes, err := DBGetWithTxn(txn, snap, key)
	if err != nil {
		return nil
	}

	var nftBidEntriesObj *[]*NFTBidEntry
	nftBidEntriesObj = DecodeAcceptedNFTBidEntries(nftBidEntriesBytes)
	return nftBidEntriesObj
}

func DBGetAcceptedNFTBidEntriesByPostHashSerialNumber(db *badger.DB, snap *Snapshot,
	postHash *BlockHash, serialNumber uint64) *[]*NFTBidEntry {

	var ret *[]*NFTBidEntry
	db.View(func(txn *badger.Txn) error {
		ret = DBGetAcceptedNFTBidEntriesByPostHashSerialNumberWithTxn(txn, snap, postHash, serialNumber)
		return nil
	})
	return ret
}

func DBDeleteAcceptedNFTBidEntriesMappingsWithTxn(txn *badger.Txn, snap *Snapshot,
	nftPostHash *BlockHash, serialNumber uint64) error {

	// First check to see if there is an existing mapping. If one doesn't exist, there's nothing to do.
	nftBidEntries := DBGetAcceptedNFTBidEntriesByPostHashSerialNumberWithTxn(txn, snap, nftPostHash, serialNumber)
	if nftBidEntries == nil {
		return nil
	}

	// When an nftEntry exists, delete both mapping.
	if err := DBDeleteWithTxn(txn, snap,
		_dbKeyForPostHashSerialNumberToAcceptedBidEntries(nftPostHash, serialNumber)); err != nil {
		return errors.Wrapf(err, "DBDeleteAcceptedNFTBidEntriesMappingsWithTxn: Deleting "+
			"accepted nft bid mapping for post hash %v serial number %d", nftPostHash, serialNumber)
	}

	return nil
}

func DBDeleteAcceptedNFTBidMappings(handle *badger.DB, snap *Snapshot,
	postHash *BlockHash, serialNumber uint64) error {

	return handle.Update(func(txn *badger.Txn) error {
		return DBDeleteAcceptedNFTBidEntriesMappingsWithTxn(txn, snap, postHash, serialNumber)
	})
}

// =======================================================================================
// NFTBidEntry db functions
// =======================================================================================

func _dbKeyForNFTPostHashSerialNumberBidNanosBidderPKID(bidEntry *NFTBidEntry) []byte {
	// Make a copy to avoid multiple calls to this function re-using the same slice.
	prefixCopy := append([]byte{}, _PrefixPostHashSerialNumberBidNanosBidderPKID...)
	key := append(prefixCopy, bidEntry.NFTPostHash[:]...)
	key = append(key, EncodeUint64(bidEntry.SerialNumber)...)
	key = append(key, EncodeUint64(bidEntry.BidAmountNanos)...)
	key = append(key, bidEntry.BidderPKID[:]...)
	return key
}

func _dbKeyForNFTBidderPKIDPostHashSerialNumber(
	bidderPKID *PKID, nftPostHash *BlockHash, serialNumber uint64) []byte {
	// Make a copy to avoid multiple calls to this function re-using the same slice.
	prefixCopy := append([]byte{}, _PrefixBidderPKIDPostHashSerialNumberToBidNanos...)
	key := append(prefixCopy, bidderPKID[:]...)
	key = append(key, nftPostHash[:]...)
	key = append(key, EncodeUint64(serialNumber)...)
	return key
}

func _dbSeekKeyForNFTBids(nftHash *BlockHash, serialNumber uint64) []byte {
	// Make a copy to avoid multiple calls to this function re-using the same slice.
	prefixCopy := append([]byte{}, _PrefixPostHashSerialNumberBidNanosBidderPKID...)
	key := append(prefixCopy, nftHash[:]...)
	key = append(key, EncodeUint64(serialNumber)...)
	return key
}

func DBGetNFTBidEntryForNFTBidKeyWithTxn(txn *badger.Txn, snap *Snapshot,
	nftBidKey *NFTBidKey) *NFTBidEntry {

	key := _dbKeyForNFTBidderPKIDPostHashSerialNumber(
		&nftBidKey.BidderPKID, &nftBidKey.NFTPostHash, nftBidKey.SerialNumber)

	nftBidBytes, err := DBGetWithTxn(txn, snap, key)
	if err != nil {
		return nil
	}

	// If we get here then it means we actually had a bid amount for this key in the DB.
	nftBidAmountNanos := DecodeUint64(nftBidBytes)

	nftBidEntry := &NFTBidEntry{
		BidderPKID:     &nftBidKey.BidderPKID,
		NFTPostHash:    &nftBidKey.NFTPostHash,
		SerialNumber:   nftBidKey.SerialNumber,
		BidAmountNanos: nftBidAmountNanos,
	}

	return nftBidEntry
}

func DBGetNFTBidEntryForNFTBidKey(db *badger.DB, snap *Snapshot, nftBidKey *NFTBidKey) *NFTBidEntry {
	var ret *NFTBidEntry
	db.View(func(txn *badger.Txn) error {
		ret = DBGetNFTBidEntryForNFTBidKeyWithTxn(txn, snap, nftBidKey)
		return nil
	})
	return ret
}

func DBDeleteNFTBidMappingsWithTxn(txn *badger.Txn, snap *Snapshot, nftBidKey *NFTBidKey) error {

	// First check to see if there is an existing mapping. If one doesn't exist, there's nothing to do.
	nftBidEntry := DBGetNFTBidEntryForNFTBidKeyWithTxn(txn, snap, nftBidKey)
	if nftBidEntry == nil {
		return nil
	}

	// When an nftEntry exists, delete both mapping.
	if err := DBDeleteWithTxn(txn, snap, _dbKeyForNFTPostHashSerialNumberBidNanosBidderPKID(nftBidEntry)); err != nil {
		return errors.Wrapf(err, "DbDeleteNFTBidMappingsWithTxn: Deleting "+
			"nft bid mapping for nftBidKey %v", nftBidKey)
	}

	// When an nftEntry exists, delete both mapping.
	if err := DBDeleteWithTxn(txn, snap, _dbKeyForNFTBidderPKIDPostHashSerialNumber(
		nftBidEntry.BidderPKID, nftBidEntry.NFTPostHash, nftBidEntry.SerialNumber)); err != nil {
		return errors.Wrapf(err, "DbDeleteNFTBidMappingsWithTxn: Deleting "+
			"nft bid mapping for nftBidKey %v", nftBidKey)
	}

	return nil
}

func DBDeleteNFTBidMappings(handle *badger.DB, snap *Snapshot, nftBidKey *NFTBidKey) error {

	return handle.Update(func(txn *badger.Txn) error {
		return DBDeleteNFTBidMappingsWithTxn(txn, snap, nftBidKey)
	})
}

func DBPutNFTBidEntryMappingsWithTxn(txn *badger.Txn, snap *Snapshot, nftBidEntry *NFTBidEntry) error {
	// We store two indexes for NFT bids. (1) sorted by bid amount nanos in the key and
	// (2) sorted by the bidder PKID. Both come in handy.

	// Put the first index --> []byte{} (no data needs to be stored since it all info is in the key)
	if err := DBSetWithTxn(txn, snap,
		_dbKeyForNFTPostHashSerialNumberBidNanosBidderPKID(nftBidEntry), []byte{}); err != nil {

		return errors.Wrapf(err, "DbPutNFTBidEntryMappingsWithTxn: Problem "+
			"adding mapping to BidderPKID for bid entry: %v", nftBidEntry)
	}

	// Put the second index --> BidAmountNanos
	if err := DBSetWithTxn(txn, snap, _dbKeyForNFTBidderPKIDPostHashSerialNumber(
		nftBidEntry.BidderPKID, nftBidEntry.NFTPostHash, nftBidEntry.SerialNumber,
	), EncodeUint64(nftBidEntry.BidAmountNanos)); err != nil {

		return errors.Wrapf(err, "DbPutNFTBidEntryMappingsWithTxn: Problem "+
			"adding mapping to BidAmountNanos for bid entry: %v", nftBidEntry)
	}

	return nil
}

func DBPutNFTBidEntryMappings(handle *badger.DB, snap *Snapshot, nftEntry *NFTBidEntry) error {

	return handle.Update(func(txn *badger.Txn) error {
		return DBPutNFTBidEntryMappingsWithTxn(txn, snap, nftEntry)
	})
}

func DBGetNFTBidEntriesForPKID(handle *badger.DB, bidderPKID *PKID) (_nftBidEntries []*NFTBidEntry) {
	nftBidEntries := []*NFTBidEntry{}
	{
		prefix := append([]byte{}, _PrefixBidderPKIDPostHashSerialNumberToBidNanos...)
		keyPrefix := append(prefix, bidderPKID[:]...)
		keysFound, valuesFound := _enumerateKeysForPrefix(handle, keyPrefix)
		bidderPKIDLength := len(bidderPKID[:])
		for ii, keyFound := range keysFound {

			postHashStartIdx := 1 + bidderPKIDLength           // The length of prefix + length of PKID
			postHashEndIdx := postHashStartIdx + HashSizeBytes // Add the length of the bid amount (uint64).

			// Cut the bid amount out of the key and decode.
			postHashBytes := keyFound[postHashStartIdx:postHashEndIdx]

			nftHash := &BlockHash{}
			copy(nftHash[:], postHashBytes)

			serialNumber := DecodeUint64(keyFound[postHashEndIdx:])

			bidAmountNanos := DecodeUint64(valuesFound[ii])

			currentEntry := &NFTBidEntry{
				NFTPostHash:    nftHash,
				SerialNumber:   serialNumber,
				BidderPKID:     bidderPKID,
				BidAmountNanos: bidAmountNanos,
			}
			nftBidEntries = append(nftBidEntries, currentEntry)
		}
	}
	return nftBidEntries
}

// Get NFT bid Entries *from the DB*. Does not include mempool txns.
func DBGetNFTBidEntries(handle *badger.DB, nftPostHash *BlockHash, serialNumber uint64,
) (_nftBidEntries []*NFTBidEntry) {
	nftBidEntries := []*NFTBidEntry{}
	{
		prefix := append([]byte{}, _PrefixPostHashSerialNumberBidNanosBidderPKID...)
		keyPrefix := append(prefix, nftPostHash[:]...)
		keyPrefix = append(keyPrefix, EncodeUint64(serialNumber)...)
		keysFound, _ := _enumerateKeysForPrefix(handle, keyPrefix)
		for _, keyFound := range keysFound {
			bidAmountStartIdx := 1 + HashSizeBytes + 8 // The length of prefix + the post hash + the serial #.
			bidAmountEndIdx := bidAmountStartIdx + 8   // Add the length of the bid amount (uint64).

			// Cut the bid amount out of the key and decode.
			bidAmountBytes := keyFound[bidAmountStartIdx:bidAmountEndIdx]
			bidAmountNanos := DecodeUint64(bidAmountBytes)

			// Cut the pkid bytes out of the keys
			bidderPKIDBytes := keyFound[bidAmountEndIdx:]

			// Construct the bidder PKID.
			bidderPKID := PublicKeyToPKID(bidderPKIDBytes)

			currentEntry := &NFTBidEntry{
				NFTPostHash:    nftPostHash,
				SerialNumber:   serialNumber,
				BidderPKID:     bidderPKID,
				BidAmountNanos: bidAmountNanos,
			}
			nftBidEntries = append(nftBidEntries, currentEntry)
		}
	}
	return nftBidEntries
}

func DBGetNFTBidEntriesPaginated(
	handle *badger.DB,
	nftHash *BlockHash,
	serialNumber uint64,
	startEntry *NFTBidEntry,
	limit int,
	reverse bool,
) (_bidEntries []*NFTBidEntry) {
	seekKey := _dbSeekKeyForNFTBids(nftHash, serialNumber)
	startKey := seekKey
	if startEntry != nil {
		startKey = _dbKeyForNFTPostHashSerialNumberBidNanosBidderPKID(startEntry)
	}
	// The key length consists of: (1 prefix byte) + (BlockHash) + (2 x uint64) + (PKID)
	maxKeyLen := 1 + HashSizeBytes + 16 + btcec.PubKeyBytesLenCompressed
	keysBytes, _, _ := DBGetPaginatedKeysAndValuesForPrefix(
		handle,
		startKey,
		seekKey,
		maxKeyLen,
		limit,
		reverse,
		false)
	// TODO: We should probably handle the err case for this function.

	// Chop up the keyBytes into bid entries.
	var bidEntries []*NFTBidEntry
	for _, keyBytes := range keysBytes {
		serialNumStartIdx := 1 + HashSizeBytes
		bidAmountStartIdx := serialNumStartIdx + 8
		bidderPKIDStartIdx := bidAmountStartIdx + 8

		nftHashBytes := keyBytes[1:serialNumStartIdx]
		serialNumberBytes := keyBytes[serialNumStartIdx:bidAmountStartIdx]
		bidAmountBytes := keyBytes[bidAmountStartIdx:bidderPKIDStartIdx]
		bidderPKIDBytes := keyBytes[bidderPKIDStartIdx:]

		nftHash := &BlockHash{}
		copy(nftHash[:], nftHashBytes)
		serialNumber := DecodeUint64(serialNumberBytes)
		bidAmount := DecodeUint64(bidAmountBytes)
		bidderPKID := &PKID{}
		copy(bidderPKID[:], bidderPKIDBytes)

		bidEntry := &NFTBidEntry{
			NFTPostHash:    nftHash,
			SerialNumber:   serialNumber,
			BidAmountNanos: bidAmount,
			BidderPKID:     bidderPKID,
		}

		bidEntries = append(bidEntries, bidEntry)
	}

	return bidEntries
}

// ======================================================================================
// Authorize derived key functions
//  	<prefix, owner pub key [33]byte, derived pub key [33]byte> -> <DerivedKeyEntry>
// ======================================================================================

func _dbKeyForOwnerToDerivedKeyMapping(
	ownerPublicKey PublicKey, derivedPublicKey PublicKey) []byte {
	// Make a copy to avoid multiple calls to this function re-using the same slice.
	prefixCopy := append([]byte{}, _PrefixAuthorizeDerivedKey...)
	key := append(prefixCopy, ownerPublicKey[:]...)
	key = append(key, derivedPublicKey[:]...)
	return key
}

func _dbSeekPrefixForDerivedKeyMappings(
	ownerPublicKey PublicKey) []byte {
	// Make a copy to avoid multiple calls to this function re-using the same slice.
	prefixCopy := append([]byte{}, _PrefixAuthorizeDerivedKey...)
	key := append(prefixCopy, ownerPublicKey[:]...)
	return key
}

func DBPutDerivedKeyMappingWithTxn(txn *badger.Txn, snap *Snapshot,
	ownerPublicKey PublicKey, derivedPublicKey PublicKey, derivedKeyEntry *DerivedKeyEntry) error {

	if len(ownerPublicKey.ToBytes()) != btcec.PubKeyBytesLenCompressed {
		return fmt.Errorf("DBPutDerivedKeyMappingsWithTxn: Owner Public Key "+
			"length %d != %d", len(ownerPublicKey), btcec.PubKeyBytesLenCompressed)
	}
	if len(derivedPublicKey.ToBytes()) != btcec.PubKeyBytesLenCompressed {
		return fmt.Errorf("DBPutDerivedKeyMappingsWithTxn: Derived Public Key "+
			"length %d != %d", len(derivedPublicKey), btcec.PubKeyBytesLenCompressed)
	}

	key := _dbKeyForOwnerToDerivedKeyMapping(ownerPublicKey, derivedPublicKey)

	return DBSetWithTxn(txn, snap, key, derivedKeyEntry.Encode())
}

func DBPutDerivedKeyMapping(handle *badger.DB, snap *Snapshot,
	ownerPublicKey PublicKey, derivedPublicKey PublicKey, derivedKeyEntry *DerivedKeyEntry) error {

	return handle.Update(func(txn *badger.Txn) error {
		return DBPutDerivedKeyMappingWithTxn(txn, snap, ownerPublicKey, derivedPublicKey, derivedKeyEntry)
	})
}

func DBGetOwnerToDerivedKeyMappingWithTxn(txn *badger.Txn, snap *Snapshot,
	ownerPublicKey PublicKey, derivedPublicKey PublicKey) *DerivedKeyEntry {

	key := _dbKeyForOwnerToDerivedKeyMapping(ownerPublicKey, derivedPublicKey)
	derivedKeyBytes, err := DBGetWithTxn(txn, snap, key)
	if err != nil {
		return nil
	}

	derivedKeyEntry := &DerivedKeyEntry{}
	derivedKeyEntry.Decode(derivedKeyBytes)
	return derivedKeyEntry
}

func DBGetOwnerToDerivedKeyMapping(db *badger.DB, snap *Snapshot,
	ownerPublicKey PublicKey, derivedPublicKey PublicKey) *DerivedKeyEntry {

	var derivedKeyEntry *DerivedKeyEntry
	db.View(func(txn *badger.Txn) error {
		derivedKeyEntry = DBGetOwnerToDerivedKeyMappingWithTxn(txn, snap, ownerPublicKey, derivedPublicKey)
		return nil
	})
	return derivedKeyEntry
}

func DBDeleteDerivedKeyMappingWithTxn(txn *badger.Txn, snap *Snapshot,
	ownerPublicKey PublicKey, derivedPublicKey PublicKey) error {

	// First check that a mapping exists for the passed in public keys.
	// If one doesn't exist then there's nothing to do.
	//derivedKeyEntry := DBGetOwnerToDerivedKeyMappingWithTxn(
	//	txn, ownerPublicKey, derivedPublicKey)
	//if derivedKeyEntry == nil {
	//	return nil
	//}

	// When a mapping exists, delete it.
	if err := DBDeleteWithTxn(txn, snap, _dbKeyForOwnerToDerivedKeyMapping(ownerPublicKey, derivedPublicKey)); err != nil {
		return errors.Wrapf(err, "DBDeleteDerivedKeyMappingWithTxn: Deleting "+
			"ownerPublicKey %s and derivedPublicKey %s failed",
			PkToStringMainnet(ownerPublicKey[:]), PkToStringMainnet(derivedPublicKey[:]))
	}

	return nil
}

func DBDeleteDerivedKeyMapping(handle *badger.DB, snap *Snapshot,
	ownerPublicKey PublicKey, derivedPublicKey PublicKey) error {
	return handle.Update(func(txn *badger.Txn) error {
		return DBDeleteDerivedKeyMappingWithTxn(txn, snap, ownerPublicKey, derivedPublicKey)
	})
}

func DBGetAllOwnerToDerivedKeyMappings(handle *badger.DB, ownerPublicKey PublicKey) (
	_entries []*DerivedKeyEntry, _err error) {

	prefix := _dbSeekPrefixForDerivedKeyMappings(ownerPublicKey)
	_, valsFound := _enumerateKeysForPrefix(handle, prefix)

	var derivedEntries []*DerivedKeyEntry
	for _, keyBytes := range valsFound {
		derivedKeyEntry := &DerivedKeyEntry{}
		err := gob.NewDecoder(bytes.NewReader(keyBytes)).Decode(derivedKeyEntry)
		if err != nil {
			return nil, err
		}
		derivedEntries = append(derivedEntries, derivedKeyEntry)
	}

	return derivedEntries, nil
}

// ======================================================================================
// Profile code
// ======================================================================================
func _dbKeyForPKIDToProfileEntry(pkid *PKID) []byte {
	prefixCopy := append([]byte{}, _PrefixPKIDToProfileEntry...)
	key := append(prefixCopy, pkid[:]...)
	return key
}
func _dbKeyForProfileUsernameToPKID(nonLowercaseUsername []byte) []byte {
	// Make a copy to avoid multiple calls to this function re-using the same slice.
	key := append([]byte{}, _PrefixProfileUsernameToPKID...)
	// Always lowercase the username when we use it as a key in our db. This allows
	// us to check uniqueness in a case-insensitive way.
	lowercaseUsername := []byte(strings.ToLower(string(nonLowercaseUsername)))
	key = append(key, lowercaseUsername...)
	return key
}

// This is the key we use to sort profiles by their amount of DeSo locked
func _dbKeyForCreatorDeSoLockedNanosCreatorPKID(desoLockedNanos uint64, pkid *PKID) []byte {
	key := append([]byte{}, _PrefixCreatorDeSoLockedNanosCreatorPKID...)
	key = append(key, EncodeUint64(desoLockedNanos)...)
	key = append(key, pkid[:]...)
	return key
}

<<<<<<< HEAD
func DBGetPKIDForUsernameWithTxn(txn *badger.Txn,
	snap *Snapshot, username []byte) *PKID {
=======
func DbPrefixForCreatorDeSoLockedNanosCreatorPKID() []byte {
	return append([]byte{}, _PrefixCreatorDeSoLockedNanosCreatorPKID...)
}

func DBGetPKIDForUsernameWithTxn(
	txn *badger.Txn, username []byte) *PKID {
>>>>>>> 2fbdf061

	key := _dbKeyForProfileUsernameToPKID(username)
	profileBytes, err := DBGetWithTxn(txn, snap, key)
	if err != nil {
		return nil
	}

	return PublicKeyToPKID(profileBytes)
}

func DBGetPKIDForUsername(db *badger.DB, snap *Snapshot, username []byte) *PKID {
	var ret *PKID
	db.View(func(txn *badger.Txn) error {
		ret = DBGetPKIDForUsernameWithTxn(txn, snap, username)
		return nil
	})
	return ret
}

func DBGetProfileEntryForUsernameWithTxn(txn *badger.Txn,
	snap *Snapshot, username []byte) *ProfileEntry {

	pkid := DBGetPKIDForUsernameWithTxn(txn, snap, username)
	if pkid == nil {
		return nil
	}

	return DBGetProfileEntryForPKIDWithTxn(txn, snap, pkid)
}

func DBGetProfileEntryForUsername(db *badger.DB, snap *Snapshot, username []byte) *ProfileEntry {
	var ret *ProfileEntry
	db.View(func(txn *badger.Txn) error {
		ret = DBGetProfileEntryForUsernameWithTxn(txn, snap, username)
		return nil
	})
	return ret
}

func DBGetProfileEntryForPKIDWithTxn(txn *badger.Txn, snap *Snapshot,
	pkid *PKID) *ProfileEntry {

	key := _dbKeyForPKIDToProfileEntry(pkid)
	profileEntryBytes, err := DBGetWithTxn(txn, snap, key)
	if err != nil {
		return nil
	}

	profileEntryObj := &ProfileEntry{}
	profileEntryObj.Decode(profileEntryBytes)
	return profileEntryObj
}

func DBGetProfileEntryForPKID(db *badger.DB, snap *Snapshot, pkid *PKID) *ProfileEntry {
	var ret *ProfileEntry
	db.View(func(txn *badger.Txn) error {
		ret = DBGetProfileEntryForPKIDWithTxn(txn, snap, pkid)
		return nil
	})
	return ret
}

func DBDeleteProfileEntryMappingsWithTxn(txn *badger.Txn, snap *Snapshot,
	pkid *PKID, params *DeSoParams) error {

	// First pull up the mapping that exists for the profile pub key passed in.
	// If one doesn't exist then there's nothing to do.
	profileEntry := DBGetProfileEntryForPKIDWithTxn(txn, snap, pkid)
	if profileEntry == nil {
		return nil
	}

	// When a profile exists, delete the pkid mapping for the profile.
	if err := DBDeleteWithTxn(txn, snap, _dbKeyForPKIDToProfileEntry(pkid)); err != nil {
		return errors.Wrapf(err, "DbDeleteProfileEntryMappingsWithTxn: Deleting "+
			"profile mapping for profile PKID: %v",
			PkToString(pkid[:], params))
	}

	if err := DBDeleteWithTxn(txn, snap,
		_dbKeyForProfileUsernameToPKID(profileEntry.Username)); err != nil {

		return errors.Wrapf(err, "DbDeleteProfileEntryMappingsWithTxn: Deleting "+
			"username mapping for profile username %v", string(profileEntry.Username))
	}

	// The coin deso mapping
	if err := DBDeleteWithTxn(txn, snap,
		_dbKeyForCreatorDeSoLockedNanosCreatorPKID(
			profileEntry.DeSoLockedNanos, pkid)); err != nil {

		return errors.Wrapf(err, "DbDeleteProfileEntryMappingsWithTxn: Deleting "+
			"coin mapping for profile username %v", string(profileEntry.Username))
	}

	return nil
}

func DBPutProfileEntryMappingsWithTxn(txn *badger.Txn, snap *Snapshot,
	profileEntry *ProfileEntry, pkid *PKID, params *DeSoParams) error {

	// Set the main PKID -> profile entry mapping.
	if err := DBSetWithTxn(txn, snap, _dbKeyForPKIDToProfileEntry(pkid), profileEntry.Encode()); err != nil {

		return errors.Wrapf(err, "DbPutProfileEntryMappingsWithTxn: Problem "+
			"adding mapping for profile: %v", PkToString(pkid[:], params))
	}

	// Username
	if err := DBSetWithTxn(txn, snap,
		_dbKeyForProfileUsernameToPKID(profileEntry.Username),
		pkid[:]); err != nil {

		return errors.Wrapf(err, "DbPutProfileEntryMappingsWithTxn: Problem "+
			"adding mapping for profile with username: %v", string(profileEntry.Username))
	}

	// The coin deso mapping
	if err := DBSetWithTxn(txn, snap,
		_dbKeyForCreatorDeSoLockedNanosCreatorPKID(
			profileEntry.DeSoLockedNanos, pkid), []byte{}); err != nil {

		return errors.Wrapf(err, "DbPutProfileEntryMappingsWithTxn: Problem "+
			"adding mapping for profile coin: ")
	}

	return nil
}

func DBPutProfileEntryMappings(handle *badger.DB, snap *Snapshot,
	profileEntry *ProfileEntry, pkid *PKID, params *DeSoParams) error {

	return handle.Update(func(txn *badger.Txn) error {
		return DBPutProfileEntryMappingsWithTxn(txn, snap, profileEntry, pkid, params)
	})
}

// DBGetAllProfilesByCoinValue returns all the profiles in the db with the
// highest coin values first.
//
// TODO(performance): This currently fetches all profiles. We should implement
// some kind of pagination instead though.
func DBGetAllProfilesByCoinValue(handle *badger.DB, snap *Snapshot, fetchEntries bool) (
	_lockedDeSoNanos []uint64, _profilePublicKeys []*PKID,
	_profileEntries []*ProfileEntry, _err error) {

	lockedDeSoNanosFetched := []uint64{}
	profilePublicKeysFetched := []*PKID{}
	profileEntriesFetched := []*ProfileEntry{}
	dbPrefixx := append([]byte{}, _PrefixCreatorDeSoLockedNanosCreatorPKID...)

	err := handle.View(func(txn *badger.Txn) error {
		opts := badger.DefaultIteratorOptions

		opts.PrefetchValues = false

		// Go in reverse order since a larger count is better.
		opts.Reverse = true

		it := txn.NewIterator(opts)
		defer it.Close()
		// Since we iterate backwards, the prefix must be bigger than all possible
		// counts that could actually exist. We use eight bytes since the count is
		// encoded as a 64-bit big-endian byte slice, which will be eight bytes long.
		maxBigEndianUint64Bytes := []byte{0xFF, 0xFF, 0xFF, 0xFF, 0xFF, 0xFF, 0xFF, 0xFF}
		prefix := append(dbPrefixx, maxBigEndianUint64Bytes...)
		for it.Seek(prefix); it.ValidForPrefix(dbPrefixx); it.Next() {
			rawKey := it.Item().Key()

			// Strip the prefix off the key and check its length. If it contains
			// a big-endian uint64 then it should be at least eight bytes.
			lockedDeSoPubKeyConcatKey := rawKey[1:]
			uint64BytesLen := len(maxBigEndianUint64Bytes)
			expectedLength := uint64BytesLen + btcec.PubKeyBytesLenCompressed
			if len(lockedDeSoPubKeyConcatKey) != expectedLength {
				return fmt.Errorf("DBGetAllProfilesByLockedDeSo: Invalid key "+
					"length %d should be at least %d", len(lockedDeSoPubKeyConcatKey),
					expectedLength)
			}

			lockedDeSoNanos := DecodeUint64(lockedDeSoPubKeyConcatKey[:uint64BytesLen])

			// Appended to the stake should be the profile pub key so extract it here.
			profilePKID := make([]byte, btcec.PubKeyBytesLenCompressed)
			copy(profilePKID[:], lockedDeSoPubKeyConcatKey[uint64BytesLen:])

			lockedDeSoNanosFetched = append(lockedDeSoNanosFetched, lockedDeSoNanos)
			profilePublicKeysFetched = append(profilePublicKeysFetched, PublicKeyToPKID(profilePKID))
		}
		return nil
	})
	if err != nil {
		return nil, nil, nil, err
	}

	if !fetchEntries {
		return lockedDeSoNanosFetched, profilePublicKeysFetched, nil, nil
	}

	for _, profilePKID := range profilePublicKeysFetched {
		profileEntry := DBGetProfileEntryForPKID(handle, snap, profilePKID)
		if profileEntry == nil {
			return nil, nil, nil, fmt.Errorf("DBGetAllProfilesByLockedDeSo: "+
				"ProfilePubKey %v does not have corresponding entry",
				PkToStringBoth(profilePKID[:]))
		}
		profileEntriesFetched = append(profileEntriesFetched, profileEntry)
	}

	return lockedDeSoNanosFetched, profilePublicKeysFetched, profileEntriesFetched, nil
}

// =====================================================================================
// Creator coin balance entry code
// =====================================================================================
func _dbKeyForHODLerPKIDCreatorPKIDToBalanceEntry(hodlerPKID *PKID, creatorPKID *PKID) []byte {
	key := append([]byte{}, _PrefixHODLerPKIDCreatorPKIDToBalanceEntry...)
	key = append(key, hodlerPKID[:]...)
	key = append(key, creatorPKID[:]...)
	return key
}
func _dbKeyForCreatorPKIDHODLerPKIDToBalanceEntry(creatorPKID *PKID, hodlerPKID *PKID) []byte {
	key := append([]byte{}, _PrefixCreatorPKIDHODLerPKIDToBalanceEntry...)
	key = append(key, creatorPKID[:]...)
	key = append(key, hodlerPKID[:]...)
	return key
}

func DBGetCreatorCoinBalanceEntryForHODLerAndCreatorPKIDsWithTxn(
	txn *badger.Txn, snap *Snapshot, hodlerPKID *PKID, creatorPKID *PKID) *BalanceEntry {

	key := _dbKeyForHODLerPKIDCreatorPKIDToBalanceEntry(hodlerPKID, creatorPKID)
	balanceEntryBytes, err := DBGetWithTxn(txn, snap, key)
	if err != nil {
		return nil
	}

	balanceEntryObj := &BalanceEntry{}
	balanceEntryObj.Decode(balanceEntryBytes)
	return balanceEntryObj
}

func DBGetCreatorCoinBalanceEntryForHODLerAndCreatorPKIDs(handle *badger.DB,
	snap *Snapshot, hodlerPKID *PKID, creatorPKID *PKID) *BalanceEntry {

	var ret *BalanceEntry
	handle.View(func(txn *badger.Txn) error {
		ret = DBGetCreatorCoinBalanceEntryForHODLerAndCreatorPKIDsWithTxn(
			txn, snap, hodlerPKID, creatorPKID)
		return nil
	})
	return ret
}

func DBDeleteCreatorCoinBalanceEntryMappingsWithTxn(txn *badger.Txn, snap *Snapshot,
	hodlerPKID *PKID, creatorPKID *PKID) error {

	// First pull up the mappings that exists for the keys passed in.
	// If one doesn't exist then there's nothing to do.
	//balanceEntry := DBGetCreatorCoinBalanceEntryForHODLerAndCreatorPKIDsWithTxn(
	//	txn, hodlerPKID, creatorPKID)
	//if balanceEntry == nil {
	//	return nil
	//}

	// When an entry exists, delete the mappings for it.
	if err := DBDeleteWithTxn(txn, snap,
		_dbKeyForHODLerPKIDCreatorPKIDToBalanceEntry(hodlerPKID, creatorPKID)); err != nil {
		return errors.Wrapf(err, "DbDeleteCreatorCoinBalanceEntryMappingsWithTxn: Deleting "+
			"mappings with keys: %v %v", PkToStringBoth(hodlerPKID[:]), PkToStringBoth(creatorPKID[:]))
	}
	if err := DBDeleteWithTxn(txn, snap,
		_dbKeyForCreatorPKIDHODLerPKIDToBalanceEntry(creatorPKID, hodlerPKID)); err != nil {
		return errors.Wrapf(err, "DbDeleteCreatorCoinBalanceEntryMappingsWithTxn: Deleting "+
			"mappings with keys: %v %v", PkToStringBoth(hodlerPKID[:]), PkToStringBoth(creatorPKID[:]))
	}

	// Note: We don't update the CreatorDeSoLockedNanosCreatorPubKeyIIndex
	// because we expect that the caller is keeping the individual holdings in
	// sync with the "total" coins stored in the profile.

	return nil
}

func DBDeleteCreatorCoinBalanceEntryMappings(handle *badger.DB, snap *Snapshot,
	hodlerPKID *PKID, creatorPKID *PKID) error {

	return handle.Update(func(txn *badger.Txn) error {
		return DBDeleteCreatorCoinBalanceEntryMappingsWithTxn(
			txn, snap, hodlerPKID, creatorPKID)
	})
}

func DBPutCreatorCoinBalanceEntryMappingsWithTxn(txn *badger.Txn, snap *Snapshot,
	balanceEntry *BalanceEntry) error {

	balanceEntryBytes := balanceEntry.Encode()
	// Set the forward direction for the HODLer
	if err := DBSetWithTxn(txn, snap, _dbKeyForHODLerPKIDCreatorPKIDToBalanceEntry(
		balanceEntry.HODLerPKID, balanceEntry.CreatorPKID),
		balanceEntryBytes); err != nil {

		return errors.Wrapf(err, "DbPutCreatorCoinBalanceEntryMappingsWithTxn: Problem "+
			"adding forward mappings for pub keys: %v %v",
			PkToStringBoth(balanceEntry.HODLerPKID[:]),
			PkToStringBoth(balanceEntry.CreatorPKID[:]))
	}

	// Set the reverse direction for the creator
	if err := DBSetWithTxn(txn, snap, _dbKeyForCreatorPKIDHODLerPKIDToBalanceEntry(
		balanceEntry.CreatorPKID, balanceEntry.HODLerPKID),
		balanceEntryBytes); err != nil {

		return errors.Wrapf(err, "DbPutCreatorCoinBalanceEntryMappingsWithTxn: Problem "+
			"adding reverse mappings for pub keys: %v %v",
			PkToStringBoth(balanceEntry.HODLerPKID[:]),
			PkToStringBoth(balanceEntry.CreatorPKID[:]))
	}

	return nil
}

func DBPutCreatorCoinBalanceEntryMappings(handle *badger.DB, snap *Snapshot,
	balanceEntry *BalanceEntry) error {

	return handle.Update(func(txn *badger.Txn) error {
		return DBPutCreatorCoinBalanceEntryMappingsWithTxn(txn, snap, balanceEntry)
	})
}

// GetSingleBalanceEntryFromPublicKeys fetchs a single balance entry of a holder's creator coin.
// Returns nil if the balance entry never existed.
// TODO: This is suboptimal, shouldn't be passing UtxoView
func GetSingleBalanceEntryFromPublicKeys(holder []byte, creator []byte, utxoView *UtxoView) (*BalanceEntry, error) {
	holderPKIDEntry := utxoView.GetPKIDForPublicKey(holder)
	if holderPKIDEntry == nil || holderPKIDEntry.isDeleted {
		return nil, fmt.Errorf("DbGetSingleBalanceEntryFromPublicKeys: holderPKID was nil or deleted; this should never happen")
	}
	holderPKID := holderPKIDEntry.PKID
	creatorPKIDEntry := utxoView.GetPKIDForPublicKey(creator)
	if creatorPKIDEntry == nil || creatorPKIDEntry.isDeleted {
		return nil, fmt.Errorf("DbGetSingleBalanceEntryFromPublicKeys: creatorPKID was nil or deleted; this should never happen")
	}
	creatorPKID := creatorPKIDEntry.PKID

	// Check if there's a balance entry in the view
	balanceEntryMapKey := BalanceEntryMapKey{HODLerPKID: *holderPKID, CreatorPKID: *creatorPKID}
	balanceEntryFromView, _ := utxoView.HODLerPKIDCreatorPKIDToBalanceEntry[balanceEntryMapKey]
	if balanceEntryFromView != nil {
		return balanceEntryFromView, nil
	}

	// Check if there's a balance entry in the database
	balanceEntryFromDb := DbGetBalanceEntry(utxoView.Handle, utxoView.Snapshot, holderPKID, creatorPKID)
	return balanceEntryFromDb, nil
}

// DbGetBalanceEntry returns a balance entry from the database
func DbGetBalanceEntry(db *badger.DB, snap *Snapshot, holder *PKID, creator *PKID) *BalanceEntry {
	var ret *BalanceEntry
	db.View(func(txn *badger.Txn) error {
		ret = DbGetHolderPKIDCreatorPKIDToBalanceEntryWithTxn(txn, snap, holder, creator)
		return nil
	})
	return ret
}

func DbGetHolderPKIDCreatorPKIDToBalanceEntryWithTxn(txn *badger.Txn, snap *Snapshot,
	holder *PKID, creator *PKID) *BalanceEntry {

	key := _dbKeyForCreatorPKIDHODLerPKIDToBalanceEntry(creator, holder)
	balanceEntryBytes, err := DBGetWithTxn(txn, snap, key)
	if err != nil {
		return nil
	}

	balanceEntryObj := &BalanceEntry{}
	balanceEntryObj.Decode(balanceEntryBytes)
	return balanceEntryObj
}

// DbGetBalanceEntriesHodlingYou fetchs the BalanceEntries that the passed in pkid holds.
func DbGetBalanceEntriesYouHold(db *badger.DB, pkid *PKID, filterOutZeroBalances bool) ([]*BalanceEntry, error) {
	// Get the balance entries for the coins that *you hold*
	balanceEntriesYouHodl := []*BalanceEntry{}
	{
		prefix := append([]byte{}, _PrefixHODLerPKIDCreatorPKIDToBalanceEntry...)
		keyPrefix := append(prefix, pkid[:]...)
		_, entryByteStringsFound := _enumerateKeysForPrefix(db, keyPrefix)
		for _, byteString := range entryByteStringsFound {
			currentEntry := &BalanceEntry{}
			currentEntry.Decode(byteString)
			if filterOutZeroBalances && currentEntry.BalanceNanos == 0 {
				continue
			}
			balanceEntriesYouHodl = append(balanceEntriesYouHodl, currentEntry)
		}
	}

	return balanceEntriesYouHodl, nil
}

// DbGetBalanceEntriesHodlingYou fetches the BalanceEntries that hold the pkid passed in.
func DbGetBalanceEntriesHodlingYou(db *badger.DB, pkid *PKID, filterOutZeroBalances bool) ([]*BalanceEntry, error) {
	// Get the balance entries for the coins that *hold you*
	balanceEntriesThatHodlYou := []*BalanceEntry{}
	{
		prefix := append([]byte{}, _PrefixCreatorPKIDHODLerPKIDToBalanceEntry...)
		keyPrefix := append(prefix, pkid[:]...)
		_, entryByteStringsFound := _enumerateKeysForPrefix(db, keyPrefix)
		for _, byteString := range entryByteStringsFound {
			currentEntry := &BalanceEntry{}
			currentEntry.Decode(byteString)
			if filterOutZeroBalances && currentEntry.BalanceNanos == 0 {
				continue
			}
			balanceEntriesThatHodlYou = append(balanceEntriesThatHodlYou, currentEntry)
		}
	}

	return balanceEntriesThatHodlYou, nil
}

// =====================================================================================
// End coin balance entry code
// =====================================================================================

// startPrefix specifies a point in the DB at which the iteration should start.
// It doesn't have to map to an exact key because badger will just binary search
// and start right before/after that location.
//
// validForPrefix helps determine when the iteration should stop. The iteration
// stops at the last entry that has this prefix. Setting it to
// an empty byte string would cause the iteration to seek to the beginning of the db,
// whereas setting it to one of the _Prefix bytes would cause the iteration to stop
// at the last entry with that prefix.
//
// maxKeyLen is required so we can pad the key with FF in the case the user wants
// to seek backwards. This is required due to a quirk of badgerdb. It is ignored
// if reverse == false.
//
// numToFetch specifies the number of entries to fetch. If set to zero then it
// fetches all entries that match the validForPrefix passed in.
func DBGetPaginatedKeysAndValuesForPrefixWithTxn(
	txn *badger.Txn, startPrefix []byte, validForPrefix []byte,
	maxKeyLen int, numToFetch int, reverse bool, fetchValues bool) (

	_keysFound [][]byte, _valsFound [][]byte, _err error) {

	keysFound := [][]byte{}
	valsFound := [][]byte{}

	opts := badger.DefaultIteratorOptions

	opts.PrefetchValues = fetchValues

	// Optionally go in reverse order.
	opts.Reverse = reverse

	it := txn.NewIterator(opts)
	defer it.Close()
	prefix := startPrefix
	if reverse {
		// When we iterate backwards, the prefix must be bigger than all possible
		// keys that could actually exist with this prefix. We achieve this by
		// padding the end of the dbPrefixx passed in up to the key length.
		prefix = make([]byte, maxKeyLen)
		for ii := 0; ii < maxKeyLen; ii++ {
			if ii < len(startPrefix) {
				prefix[ii] = startPrefix[ii]
			} else {
				prefix[ii] = 0xFF
			}
		}
	}
	for it.Seek(prefix); it.ValidForPrefix(validForPrefix); it.Next() {
		keyCopy := it.Item().KeyCopy(nil)
		if maxKeyLen != 0 && len(keyCopy) != maxKeyLen {
			return nil, nil, fmt.Errorf(
				"DBGetPaginatedKeysAndValuesForPrefixWithTxn: Invalid key length %v != %v",
				len(keyCopy), maxKeyLen)
		}

		var valCopy []byte
		if fetchValues {
			var err error
			valCopy, err = it.Item().ValueCopy(nil)
			if err != nil {
				return nil, nil, fmt.Errorf("DBGetPaginatedKeysAndValuesForPrefixWithTxn: "+
					"Error fetching value: %v", err)
			}
		}

		keysFound = append(keysFound, keyCopy)
		valsFound = append(valsFound, valCopy)

		if numToFetch != 0 && len(keysFound) == numToFetch {
			break
		}
	}

	// Return whatever we found.
	return keysFound, valsFound, nil
}

func DBGetPaginatedKeysAndValuesForPrefix(
	db *badger.DB, startPrefix []byte, validForPrefix []byte,
	keyLen int, numToFetch int, reverse bool, fetchValues bool) (
	_keysFound [][]byte, _valsFound [][]byte, _err error) {

	keysFound := [][]byte{}
	valsFound := [][]byte{}

	dbErr := db.View(func(txn *badger.Txn) error {
		var err error
		keysFound, valsFound, err = DBGetPaginatedKeysAndValuesForPrefixWithTxn(
			txn, startPrefix, validForPrefix, keyLen,
			numToFetch, reverse, fetchValues)
		if err != nil {
			return fmt.Errorf("DBGetPaginatedKeysAndValuesForPrefix: %v", err)
		}
		return nil
	})
	if dbErr != nil {
		return nil, nil, dbErr
	}

	return keysFound, valsFound, nil
}

func DBGetPaginatedPostsOrderedByTime(
	db *badger.DB, snap *Snapshot, startPostTimestampNanos uint64,
	startPostHash *BlockHash, numToFetch int, fetchPostEntries bool, reverse bool) (
	_postHashes []*BlockHash, _tstampNanos []uint64, _postEntries []*PostEntry,
	_err error) {

	startPostPrefix := append([]byte{}, _PrefixTstampNanosPostHash...)

	if startPostTimestampNanos > 0 {
		startTstampBytes := EncodeUint64(startPostTimestampNanos)
		startPostPrefix = append(startPostPrefix, startTstampBytes...)
	}

	if startPostHash != nil {
		startPostPrefix = append(startPostPrefix, startPostHash[:]...)
	}

	// We fetch in reverse to get the latest posts.
	maxUint64Tstamp := []byte{0xFF, 0xFF, 0xFF, 0xFF, 0xFF, 0xFF, 0xFF, 0xFF}
	postIndexKeys, _, err := DBGetPaginatedKeysAndValuesForPrefix(
		db, startPostPrefix, _PrefixTstampNanosPostHash, /*validForPrefix*/
		len(_PrefixTstampNanosPostHash)+len(maxUint64Tstamp)+HashSizeBytes, /*keyLen*/
		numToFetch, reverse /*reverse*/, false /*fetchValues*/)
	if err != nil {
		return nil, nil, nil, fmt.Errorf("DBGetPaginatedPostsOrderedByTime: %v", err)
	}

	// Cut the post hashes and timestamps out of the returned keys.
	postHashes := []*BlockHash{}
	tstamps := []uint64{}
	startTstampIndex := len(_PrefixTstampNanosPostHash)
	hashStartIndex := len(_PrefixTstampNanosPostHash) + len(maxUint64Tstamp)
	hashEndIndex := hashStartIndex + HashSizeBytes
	for _, postKeyBytes := range postIndexKeys {
		currentPostHash := &BlockHash{}
		copy(currentPostHash[:], postKeyBytes[hashStartIndex:hashEndIndex])
		postHashes = append(postHashes, currentPostHash)

		tstamps = append(tstamps, DecodeUint64(
			postKeyBytes[startTstampIndex:hashStartIndex]))
	}

	// Fetch the PostEntries if desired.
	var postEntries []*PostEntry
	if fetchPostEntries {
		for _, postHash := range postHashes {
			postEntry := DBGetPostEntryByPostHash(db, snap, postHash)
			if postEntry == nil {
				return nil, nil, nil, fmt.Errorf("DBGetPaginatedPostsOrderedByTime: "+
					"PostHash %v does not have corresponding entry", postHash)
			}
			postEntries = append(postEntries, postEntry)
		}
	}

	return postHashes, tstamps, postEntries, nil
}

func DBGetProfilesByUsernamePrefixAndDeSoLocked(db *badger.DB,
	snap *Snapshot, usernamePrefix string, utxoView *UtxoView) (
	_profileEntries []*ProfileEntry, _err error) {

	startPrefix := append([]byte{}, _PrefixProfileUsernameToPKID...)
	lowercaseUsernamePrefixString := strings.ToLower(usernamePrefix)
	lowercaseUsernamePrefix := []byte(lowercaseUsernamePrefixString)
	startPrefix = append(startPrefix, lowercaseUsernamePrefix...)

	_, pkidsFound, err := DBGetPaginatedKeysAndValuesForPrefix(
		db /*db*/, startPrefix, /*startPrefix*/
		startPrefix /*validForPrefix*/, 0, /*keyLen (ignored when reverse == false)*/
		0 /*numToFetch (zero fetches all)*/, false, /*reverse*/
		true /*fetchValues*/)
	if err != nil {
		return nil, fmt.Errorf("DBGetProfilesByUsernamePrefixAndDeSoLocked: %v", err)
	}

	// Have to do this to convert the PKIDs back into public keys
	// TODO: We should clean things up around public keys vs PKIDs
	pubKeysMap := make(map[PkMapKey][]byte)
	for _, pkidBytes := range pkidsFound {
		if len(pkidBytes) != btcec.PubKeyBytesLenCompressed {
			continue
		}
		pkid := &PKID{}
		copy(pkid[:], pkidBytes)
		pubKey := DBGetPublicKeyForPKID(db, snap, pkid)
		if len(pubKey) != 0 {
			pubKeysMap[MakePkMapKey(pubKey)] = pubKey
		}
	}

	for username, profileEntry := range utxoView.ProfileUsernameToProfileEntry {
		if strings.HasPrefix(string(username[:]), lowercaseUsernamePrefixString) {
			pkMapKey := MakePkMapKey(profileEntry.PublicKey)
			pubKeysMap[pkMapKey] = profileEntry.PublicKey
		}
	}

	// Sigh.. convert the public keys *back* into PKIDs...
	profilesFound := []*ProfileEntry{}
	for _, pk := range pubKeysMap {
		pkid := utxoView.GetPKIDForPublicKey(pk).PKID
		profile := utxoView.GetProfileEntryForPKID(pkid)
		// Double-check that a username matches the prefix.
		// If a user had the handle "elon" and then changed to "jeff" and that transaction hadn't mined yet,
		// we would return the profile for "jeff" when we search for "elon" which is incorrect.
		if profile != nil && strings.HasPrefix(strings.ToLower(string(profile.Username[:])), lowercaseUsernamePrefixString) {
			profilesFound = append(profilesFound, profile)
		}
	}

	// If there is no error, sort and return numToFetch. Username searches are always
	// sorted by coin value.
	sort.Slice(profilesFound, func(ii, jj int) bool {
		return profilesFound[ii].CoinEntry.DeSoLockedNanos > profilesFound[jj].CoinEntry.DeSoLockedNanos
	})

	return profilesFound, nil
}

// DBGetPaginatedProfilesByDeSoLocked returns up to 'numToFetch' profiles from the db.
func DBGetPaginatedProfilesByDeSoLocked(
	db *badger.DB, snap *Snapshot, startDeSoLockedNanos uint64,
	startProfilePubKeyy []byte, numToFetch int, fetchProfileEntries bool) (
	_profilePublicKeys [][]byte, _profileEntries []*ProfileEntry, _err error) {

	// Convert the start public key to a PKID.
	pkidEntry := DBGetPKIDEntryForPublicKey(db, snap, startProfilePubKeyy)

	startProfilePrefix := append([]byte{}, _PrefixCreatorDeSoLockedNanosCreatorPKID...)
	var startDeSoLockedBytes []byte
	if pkidEntry != nil {
		startDeSoLockedBytes = EncodeUint64(startDeSoLockedNanos)
		startProfilePrefix = append(startProfilePrefix, startDeSoLockedBytes...)
		startProfilePrefix = append(startProfilePrefix, pkidEntry.PKID[:]...)
	} else {
		// If no pub key is provided, we just max out deso locked and start at the top of the list.
		maxBigEndianUint64Bytes := []byte{0xFF, 0xFF, 0xFF, 0xFF, 0xFF, 0xFF, 0xFF, 0xFF}
		startDeSoLockedBytes = maxBigEndianUint64Bytes
		startProfilePrefix = append(startProfilePrefix, startDeSoLockedBytes...)
	}

	keyLen := len(_PrefixCreatorDeSoLockedNanosCreatorPKID) + len(startDeSoLockedBytes) + btcec.PubKeyBytesLenCompressed
	// We fetch in reverse to get the profiles with the most DeSo locked.
	profileIndexKeys, _, err := DBGetPaginatedKeysAndValuesForPrefix(
		db, startProfilePrefix, _PrefixCreatorDeSoLockedNanosCreatorPKID, /*validForPrefix*/
		keyLen /*keyLen*/, numToFetch,
		true /*reverse*/, false /*fetchValues*/)
	if err != nil {
		return nil, nil, fmt.Errorf("DBGetPaginatedProfilesByDeSoLocked: %v", err)
	}

	// Cut the pkids out of the returned keys.
	profilePKIDs := [][]byte{}
	startPKIDIndex := len(_PrefixCreatorDeSoLockedNanosCreatorPKID) + len(startDeSoLockedBytes)
	endPKIDIndex := startPKIDIndex + btcec.PubKeyBytesLenCompressed
	for _, profileKeyBytes := range profileIndexKeys {
		currentPKID := make([]byte, btcec.PubKeyBytesLenCompressed)
		copy(currentPKID[:], profileKeyBytes[startPKIDIndex:endPKIDIndex][:])
		profilePKIDs = append(profilePKIDs, currentPKID)
	}

	profilePubKeys := [][]byte{}
	for _, pkidBytes := range profilePKIDs {
		pkid := &PKID{}
		copy(pkid[:], pkidBytes)
		profilePubKeys = append(profilePubKeys, DBGetPublicKeyForPKID(db, snap, pkid))
	}

	if !fetchProfileEntries {
		return profilePubKeys, nil, nil
	}

	// Fetch the ProfileEntries if desired.
	var profileEntries []*ProfileEntry
	for _, profilePKID := range profilePKIDs {
		pkid := &PKID{}
		copy(pkid[:], profilePKID)
		profileEntry := DBGetProfileEntryForPKID(db, snap, pkid)
		if profileEntry == nil {
			return nil, nil, fmt.Errorf("DBGetAllProfilesByLockedDeSo: "+
				"ProfilePKID %v does not have corresponding entry",
				PkToStringBoth(profilePKID))
		}
		profileEntries = append(profileEntries, profileEntry)
	}

	return profilePubKeys, profileEntries, nil
}

// -------------------------------------------------------------------------------------
// Mempool Txn mapping funcions
// <prefix, txn hash BlockHash> -> <*MsgDeSoTxn>
// -------------------------------------------------------------------------------------

func _dbKeyForMempoolTxn(mempoolTx *MempoolTx) []byte {
	// Make a copy to avoid multiple calls to this function re-using the same slice.
	prefixCopy := append([]byte{}, _PrefixMempoolTxnHashToMsgDeSoTxn...)
	timeAddedBytes := EncodeUint64(uint64(mempoolTx.Added.UnixNano()))
	key := append(prefixCopy, timeAddedBytes...)
	key = append(key, mempoolTx.Hash[:]...)

	return key
}

func DbPutMempoolTxnWithTxn(txn *badger.Txn, snap *Snapshot, mempoolTx *MempoolTx) error {

	mempoolTxnBytes, err := mempoolTx.Tx.ToBytes(false /*preSignatureBool*/)
	if err != nil {
		return errors.Wrapf(err, "DbPutMempoolTxnWithTxn: Problem encoding mempoolTxn to bytes.")
	}

	if err := DBSetWithTxn(txn, snap, _dbKeyForMempoolTxn(mempoolTx), mempoolTxnBytes); err != nil {
		return errors.Wrapf(err, "DbPutMempoolTxnWithTxn: Problem putting mapping for txn hash: %s", mempoolTx.Hash.String())
	}

	return nil
}

func DbPutMempoolTxn(handle *badger.DB, snap *Snapshot, mempoolTx *MempoolTx) error {

	return handle.Update(func(txn *badger.Txn) error {
		return DbPutMempoolTxnWithTxn(txn, snap, mempoolTx)
	})
}

func DbGetMempoolTxnWithTxn(txn *badger.Txn, snap *Snapshot, mempoolTx *MempoolTx) *MsgDeSoTxn {

	mempoolTxnObj := &MsgDeSoTxn{}
	mempoolTxnBytes, err := DBGetWithTxn(txn, snap, _dbKeyForMempoolTxn(mempoolTx))
	if err != nil {
		return nil
	}

	if err = gob.NewDecoder(bytes.NewReader(mempoolTxnBytes)).Decode(mempoolTxnObj); err != nil {
		glog.Errorf("DbGetMempoolTxnWithTxn: Problem reading "+
			"Tx for tx hash %s: %v", mempoolTx.Hash.String(), err)
		return nil
	}
	return mempoolTxnObj
}

func DbGetMempoolTxn(db *badger.DB, snap *Snapshot, mempoolTx *MempoolTx) *MsgDeSoTxn {
	var ret *MsgDeSoTxn
	db.View(func(txn *badger.Txn) error {
		ret = DbGetMempoolTxnWithTxn(txn, snap, mempoolTx)
		return nil
	})
	return ret
}

func DbGetAllMempoolTxnsSortedByTimeAdded(handle *badger.DB) (_mempoolTxns []*MsgDeSoTxn, _error error) {
	_, valuesFound := _enumerateKeysForPrefix(handle, _PrefixMempoolTxnHashToMsgDeSoTxn)

	mempoolTxns := []*MsgDeSoTxn{}
	for _, mempoolTxnBytes := range valuesFound {
		mempoolTxn := &MsgDeSoTxn{}
		err := mempoolTxn.FromBytes(mempoolTxnBytes)
		if err != nil {
			return nil, errors.Wrapf(err, "DbGetAllMempoolTxnsSortedByTimeAdded: failed to decode mempoolTxnBytes.")
		}
		mempoolTxns = append(mempoolTxns, mempoolTxn)
	}

	// We don't need to sort the transactions because the DB keys include the time added and
	// are therefore retrieved from badger in order.

	return mempoolTxns, nil
}

func DbDeleteAllMempoolTxnsWithTxn(txn *badger.Txn, snap *Snapshot) error {
	txnKeysFound, _, err := _enumerateKeysForPrefixWithTxn(txn, _PrefixMempoolTxnHashToMsgDeSoTxn)
	if err != nil {
		return errors.Wrapf(err, "DbDeleteAllMempoolTxnsWithTxn: ")
	}

	for _, txnKey := range txnKeysFound {
		err := DbDeleteMempoolTxnKeyWithTxn(txn, snap, txnKey)
		if err != nil {
			return errors.Wrapf(err, "DbDeleteAllMempoolTxMappings: Deleting mempool txnKey failed.")
		}
	}

	return nil
}

func FlushMempoolToDbWithTxn(txn *badger.Txn, snap *Snapshot, allTxns []*MempoolTx) error {
	for _, mempoolTx := range allTxns {
		err := DbPutMempoolTxnWithTxn(txn, snap, mempoolTx)
		if err != nil {
			return errors.Wrapf(err, "FlushMempoolToDb: Putting "+
				"mempool tx hash %s failed.", mempoolTx.Hash.String())
		}
	}

	return nil
}

func FlushMempoolToDb(handle *badger.DB, allTxns []*MempoolTx) error {
	err := handle.Update(func(txn *badger.Txn) error {
		return FlushMempoolToDbWithTxn(txn, allTxns)
	})
	if err != nil {
		return err
	}

	return nil
}

func DbDeleteAllMempoolTxns(handle *badger.DB, snap *Snapshot) error {
	handle.Update(func(txn *badger.Txn) error {
		return DbDeleteAllMempoolTxnsWithTxn(txn, snap)
	})

	return nil
}

func DbDeleteMempoolTxnWithTxn(txn *badger.Txn, snap *Snapshot, mempoolTx *MempoolTx) error {

	// When a mapping exists, delete it.
	if err := DBDeleteWithTxn(txn, snap, _dbKeyForMempoolTxn(mempoolTx)); err != nil {
		return errors.Wrapf(err, "DbDeleteMempoolTxMappingWithTxn: Deleting "+
			"mempool tx key failed.")
	}

	return nil
}

func DbDeleteMempoolTxn(handle *badger.DB, snap *Snapshot, mempoolTx *MempoolTx) error {
	return handle.Update(func(txn *badger.Txn) error {
		return DbDeleteMempoolTxnWithTxn(txn, snap, mempoolTx)
	})
}

func DbDeleteMempoolTxnKey(handle *badger.DB, snap *Snapshot, txnKey []byte) error {
	return handle.Update(func(txn *badger.Txn) error {
		return DbDeleteMempoolTxnKeyWithTxn(txn, snap, txnKey)
	})
}

func DbDeleteMempoolTxnKeyWithTxn(txn *badger.Txn, snap *Snapshot, txnKey []byte) error {

	// When a mapping exists, delete it.
	if err := DBDeleteWithTxn(txn, snap, txnKey); err != nil {
		return errors.Wrapf(err, "DbDeleteMempoolTxMappingWithTxn: Deleting "+
			"mempool tx key failed.")
	}

	return nil
}

func LogDBSummarySnapshot(db *badger.DB) {
	keyCountMap := make(map[byte]int)
	for prefixByte := byte(0); prefixByte < byte(40); prefixByte++ {
		keysForPrefix, _ := EnumerateKeysForPrefix(db, []byte{prefixByte})
		keyCountMap[prefixByte] = len(keysForPrefix)
	}
	glog.Info(spew.Printf("LogDBSummarySnapshot: Current DB summary snapshot: %v", keyCountMap))
}

func StartDBSummarySnapshots(db *badger.DB) {
	// Periodically count the number of keys for each prefix in the DB and log.
	// Note: every 30 seconds? That's a looot of DB scans. Should remove
	// This is interesting
	go func() {
		for {
			// Figure out how many keys there are for each prefix and log.
			glog.Info("StartDBSummarySnapshots: Counting DB keys...")
			LogDBSummarySnapshot(db)
			time.Sleep(30 * time.Second)
		}
	}()
}<|MERGE_RESOLUTION|>--- conflicted
+++ resolved
@@ -243,7 +243,6 @@
 	_PrefixAncestralRecords = []byte{57}
 )
 
-<<<<<<< HEAD
 
 var statePrefixes = [][]byte{
 	_PrefixUtxoKeyToUtxoEntry,
@@ -435,65 +434,7 @@
 	return &output, nil
 }
 
-// A PKID is an ID associated with a public key. In the DB, various fields are
-// indexed using the PKID rather than the user's public key directly in order to
-// create one layer of indirection between the public key and the user's data. This
-// makes it easy for the user to transfer certain data to a new public key.
-type PKID [33]byte
-type PublicKey [33]byte
-
-func NewPKID(pkidBytes []byte) *PKID {
-	if len(pkidBytes) == 0 {
-		return nil
-	}
-	pkid := &PKID{}
-	copy(pkid[:], pkidBytes)
-	return pkid
-}
-
-func (pkid *PKID) ToBytes() []byte {
-	return pkid[:]
-}
-
-func (pkid *PKID) NewPKID() *PKID {
-	newPkid := &PKID{}
-	copy(newPkid[:], pkid[:])
-	return newPkid
-}
-
-func NewPublicKey(publicKeyBytes []byte) *PublicKey {
-	if len(publicKeyBytes) == 0 {
-		return nil
-	}
-	publicKey := &PublicKey{}
-	copy(publicKey[:], publicKeyBytes)
-	return publicKey
-}
-
-func (publicKey *PublicKey) ToBytes() []byte {
-	return publicKey[:]
-}
-
-func PublicKeyToPKID(publicKey []byte) *PKID {
-	if len(publicKey) == 0 {
-		return nil
-	}
-	pkid := &PKID{}
-	copy(pkid[:], publicKey)
-	return pkid
-}
-
-func PKIDToPublicKey(pkid *PKID) []byte {
-	if pkid == nil {
-		return nil
-	}
-	return pkid[:]
-}
-
-func DBGetPKIDEntryForPublicKeyWithTxn(txn *badger.Txn, snap *Snapshot, publicKey []byte) *PKIDEntry {
-=======
 func DBGetPKIDEntryForPublicKeyWithTxn(txn *badger.Txn, publicKey []byte) *PKIDEntry {
->>>>>>> 2fbdf061
 	if len(publicKey) == 0 {
 		return nil
 	}
@@ -729,15 +670,11 @@
 	return key
 }
 
-<<<<<<< HEAD
-func DbGetDeSoBalanceNanosForPublicKeyWithTxn(txn *badger.Txn, snap *Snapshot, publicKey []byte,
-=======
 func DbGetPrefixForPublicKeyToDesoBalanceNanos() []byte {
 	return append([]byte{}, _PrefixPublicKeyToDeSoBalanceNanos...)
 }
 
-func DbGetDeSoBalanceNanosForPublicKeyWithTxn(txn *badger.Txn, publicKey []byte,
->>>>>>> 2fbdf061
+func DbGetDeSoBalanceNanosForPublicKeyWithTxn(txn *badger.Txn, snap *Snapshot, publicKey []byte,
 ) (_balance uint64, _err error) {
 
 	key := _dbKeyForPublicKeyToDeSoBalanceNanos(publicKey)
@@ -1110,7 +1047,6 @@
 			"length %d != %d", len(userPubKey), btcec.PubKeyBytesLenCompressed)
 	}
 
-<<<<<<< HEAD
 	if err := DBSetWithTxn(txn, snap, _dbKeyForLikerPubKeyToLikedPostHashMapping(
 		userPubKey, likedPostHash), []byte{}); err != nil {
 
@@ -1119,14 +1055,9 @@
 	}
 	if err := DBSetWithTxn(txn, snap, _dbKeyForLikedPostHashToLikerPubKeyMapping(
 		likedPostHash, userPubKey), []byte{}); err != nil {
-=======
-	if err := txn.Set(_dbKeyForLikerPubKeyToLikedPostHashMapping(userPubKey, likedPostHash), []byte{}); err != nil {
-		return errors.Wrapf(err, "DbPutLikeMappingsWithTxn: Problem adding user to liked post mapping: ")
-	}
->>>>>>> 2fbdf061
-
-	if err := txn.Set(_dbKeyForLikedPostHashToLikerPubKeyMapping(likedPostHash, userPubKey), []byte{}); err != nil {
-		return errors.Wrapf(err, "DbPutLikeMappingsWithTxn: Problem adding liked post to user mapping: ")
+
+		return errors.Wrapf(
+			err, "DbPutLikeMappingsWithTxn: Problem adding liked post to user mapping: ")
 	}
 
 	return nil
@@ -4785,17 +4716,12 @@
 	return key
 }
 
-<<<<<<< HEAD
+func DbPrefixForCreatorDeSoLockedNanosCreatorPKID() []byte {
+	return append([]byte{}, _PrefixCreatorDeSoLockedNanosCreatorPKID...)
+}
+
 func DBGetPKIDForUsernameWithTxn(txn *badger.Txn,
 	snap *Snapshot, username []byte) *PKID {
-=======
-func DbPrefixForCreatorDeSoLockedNanosCreatorPKID() []byte {
-	return append([]byte{}, _PrefixCreatorDeSoLockedNanosCreatorPKID...)
-}
-
-func DBGetPKIDForUsernameWithTxn(
-	txn *badger.Txn, username []byte) *PKID {
->>>>>>> 2fbdf061
 
 	key := _dbKeyForProfileUsernameToPKID(username)
 	profileBytes, err := DBGetWithTxn(txn, snap, key)
