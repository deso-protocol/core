--- conflicted
+++ resolved
@@ -733,11 +733,7 @@
 	} else if bytes.Equal(prefix, Prefixes.PrefixValidatorByStake) {
 		// prefix_id:"[79]"
 		return false, nil
-<<<<<<< HEAD
-	} else if bytes.Equal(prefix, Prefixes.PrefixGlobalStakeAmountNanos) {
-=======
 	} else if bytes.Equal(prefix, Prefixes.PrefixGlobalActiveStakeAmountNanos) {
->>>>>>> ae9032c7
 		// prefix_id:"[80]"
 		return false, nil
 	} else if bytes.Equal(prefix, Prefixes.PrefixStakeByValidatorAndStaker) {
