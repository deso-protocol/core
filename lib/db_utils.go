package lib

import (
	"bytes"
	"crypto/rand"
	"encoding/binary"
	"encoding/hex"
	"encoding/json"
	"fmt"
	"github.com/holiman/uint256"
	"io"
	"log"
	"math"
	"math/big"
	"path/filepath"
	"reflect"
	"sort"
	"strings"
	"time"

	"github.com/btcsuite/btcd/btcec"
	"github.com/davecgh/go-spew/spew"
	"github.com/dgraph-io/badger/v3"
	"github.com/golang/glog"
	"github.com/pkg/errors"
)

// This file contains all of the functions that interact with the database.

const (
	// BadgerDbFolder is the subfolder in the config dir where we
	// store the badgerdb database by default.
	BadgerDbFolder = "badgerdb"
	MaxPrefixLen   = 1
	// This string is added as a subdirectory of --data-dir flag that contains
	// everything our node is doing. We use it in order to force a "fresh sync"
	// of a node when making major updates. Not having this structure would
	// require node operators like Coinbase to change their --data-dir flag when
	// deploying a non-backwards-compatible version of the node.
	DBVersionString = "v-00000"
)

// -------------------------------------------------------------------------------------
// DB Prefixes
// -------------------------------------------------------------------------------------

// Prefixes is a static variable that contains all the parsed prefix_id values. We use the
// Prefixes var when fetching prefixes to avoid parsing the prefix_id tags every time.
var Prefixes = GetPrefixes()

// StatePrefixes is a static variable that allows us to quickly fetch state-related prefixes. We make
// the distinction between state and non-state prefixes for hyper sync, where the node is only syncing
// state prefixes. This significantly speeds up the syncing process and the node will still work properly.
var StatePrefixes = GetStatePrefixes()

type DBPrefixes struct {
	// The key prefixes for the key-value database. To store a particular
	// type of data, we create a key prefix and store all those types of
	// data with a key prefixed by that key prefix.
	// Bitcoin does a similar thing that you can see at this link:
	// https://bitcoin.stackexchange.com/questions/28168/what-are-the-keys-used-in-the-blockchain-leveldb-ie-what-are-the-keyvalue-pair

	// The prefix for the block index:
	// Key format: <prefix_id, hash BlockHash>
	// Value format: serialized MsgDeSoBlock
	PrefixBlockHashToBlock []byte `prefix_id:"[0]"`

	// The prefix for the node index that we use to reconstruct the block tree.
	// Storing the height in big-endian byte order allows us to read in all the
	// blocks in height-sorted order from the db and construct the block tree by connecting
	// nodes to their parents as we go.
	//
	// Key format: <prefix_id, height uint32 (big-endian), hash BlockHash>
	// Value format: serialized BlockNode
	PrefixHeightHashToNodeInfo        []byte `prefix_id:"[1]"`
	PrefixBitcoinHeightHashToNodeInfo []byte `prefix_id:"[2]"`

	// We store the hash of the node that is the current tip of the main chain.
	// This key is used to look it up.
	// Value format: BlockHash
	PrefixBestDeSoBlockHash []byte `prefix_id:"[3]"`

	PrefixBestBitcoinHeaderHash []byte `prefix_id:"[4]"`

	// Utxo table.
	// <prefix_id, txid BlockHash, output_index uint64> -> UtxoEntry
	PrefixUtxoKeyToUtxoEntry []byte `prefix_id:"[5]" is_state:"true"`
	// <prefix_id, pubKey [33]byte, utxoKey< txid BlockHash, index uint32 >> -> <>
	PrefixPubKeyUtxoKey []byte `prefix_id:"[7]" is_state:"true"`
	// The number of utxo entries in the database.
	PrefixUtxoNumEntries []byte `prefix_id:"[8]" is_state:"true"`
	// Utxo operations table.
	// This table contains, for each blockhash on the main chain, the UtxoOperations
	// that were applied by this block. To roll back the block, one must loop through
	// the UtxoOperations for a particular block backwards and invert them.
	//
	// <prefix_id, hash *BlockHash > -> < serialized []UtxoOperation using custom encoding >
	PrefixBlockHashToUtxoOperations []byte `prefix_id:"[9]"`
	// The below are mappings related to the validation of BitcoinExchange transactions.
	//
	// The number of nanos that has been purchased thus far.
	PrefixNanosPurchased []byte `prefix_id:"[10]" is_state:"true"`
	// How much Bitcoin is work in USD cents.
	PrefixUSDCentsPerBitcoinExchangeRate []byte `prefix_id:"[27]" is_state:"true"`
	// <prefix_id, key> -> <GlobalParamsEntry encoded>
	PrefixGlobalParams []byte `prefix_id:"[40]" is_state:"true"`

	// The prefix for the Bitcoin TxID map. If a key is set for a TxID that means this
	// particular TxID has been processed as part of a BitcoinExchange transaction. If
	// no key is set for a TxID that means it has not been processed (and thus it can be
	// used to create new nanos).
	// <prefix_id, BitcoinTxID BlockHash> -> <nothing>
	PrefixBitcoinBurnTxIDs []byte `prefix_id:"[11]" is_state:"true"`
	// Messages are indexed by the public key of their senders and receivers. If
	// a message sends from pkFrom to pkTo then there will be two separate entries,
	// one for pkFrom and one for pkTo. The exact format is as follows:
	// <public key (33 bytes) || uint64 big-endian> -> <MessageEntry>
	PrefixPublicKeyTimestampToPrivateMessage []byte `prefix_id:"[12]" is_state:"true"`

	// Tracks the tip of the transaction index. This is used to determine
	// which blocks need to be processed in order to update the index.
	PrefixTransactionIndexTip []byte `prefix_id:"[14]" is_txindex:"true"`
	// <prefix_id, transactionID BlockHash> -> <TransactionMetadata struct>
	PrefixTransactionIDToMetadata []byte `prefix_id:"[15]" is_txindex:"true"`
	// <prefix_id, publicKey []byte, index uint32> -> <txid BlockHash>
	PrefixPublicKeyIndexToTransactionIDs []byte `prefix_id:"[16]" is_txindex:"true"`
	// <prefix_id, publicKey []byte> -> <index uint32>
	PrefixPublicKeyToNextIndex []byte `prefix_id:"[42]" is_txindex:"true"`

	// Main post index.
	// <prefix_id, PostHash BlockHash> -> PostEntry
	PrefixPostHashToPostEntry []byte `prefix_id:"[17]" is_state:"true"`
	// Post sorts
	// <prefix_id, publicKey [33]byte, PostHash> -> <>
	PrefixPosterPublicKeyPostHash []byte `prefix_id:"[18]" is_state:"true"`

	// <prefix_id, tstampNanos uint64, PostHash> -> <>
	PrefixTstampNanosPostHash []byte `prefix_id:"[19]" is_state:"true"`
	// <prefix_id, creatorbps uint64, PostHash> -> <>
	PrefixCreatorBpsPostHash []byte `prefix_id:"[20]" is_state:"true"`
	// <prefix_id, multiplebps uint64, PostHash> -> <>
	PrefixMultipleBpsPostHash []byte `prefix_id:"[21]" is_state:"true"`
	// Comments are just posts that have their ParentStakeID set, and
	// so we have a separate index that allows us to return all the
	// comments for a given StakeID
	// <prefix_id, parent stakeID [33]byte, tstampnanos uint64, post hash> -> <>
	PrefixCommentParentStakeIDToPostHash []byte `prefix_id:"[22]" is_state:"true"`

	// Main profile index
	// <prefix_id, PKID [33]byte> -> ProfileEntry
	PrefixPKIDToProfileEntry []byte `prefix_id:"[23]" is_state:"true"`
	// Profile sorts
	// For username, we set the PKID as a value since the username is not fixed width.
	// We always lowercase usernames when using them as map keys in order to make
	// all uniqueness checks case-insensitive
	// <prefix_id, username> -> <PKID>
	PrefixProfileUsernameToPKID []byte `prefix_id:"[25]" is_state:"true"`
	// This allows us to sort the profiles by the value of their coin (since
	// the amount of DeSo locked in a profile is proportional to coin price).
	PrefixCreatorDeSoLockedNanosCreatorPKID []byte `prefix_id:"[32]" is_state:"true"`
	// The StakeID is a post hash for posts and a public key for users.
	// <prefix_id, StakeIDType, AmountNanos uint64, StakeID [var]byte> -> <>
	PrefixStakeIDTypeAmountStakeIDIndex []byte `prefix_id:"[26]" is_state:"true"`

	// Prefixes for follows:
	// <prefix_id, follower PKID [33]byte, followed PKID [33]byte> -> <>
	// <prefix_id, followed PKID [33]byte, follower PKID [33]byte> -> <>
	PrefixFollowerPKIDToFollowedPKID []byte `prefix_id:"[28]" is_state:"true"`
	PrefixFollowedPKIDToFollowerPKID []byte `prefix_id:"[29]" is_state:"true"`

	// Prefixes for likes:
	// <prefix_id, user pub key [33]byte, liked post hash [32]byte> -> <>
	// <prefix_id, post hash [32]byte, user pub key [33]byte> -> <>
	PrefixLikerPubKeyToLikedPostHash []byte `prefix_id:"[30]" is_state:"true"`
	PrefixLikedPostHashToLikerPubKey []byte `prefix_id:"[31]" is_state:"true"`

	// Prefixes for creator coin fields:
	// <prefix_id, HODLer PKID [33]byte, creator PKID [33]byte> -> <BalanceEntry>
	// <prefix_id, creator PKID [33]byte, HODLer PKID [33]byte> -> <BalanceEntry>
	PrefixHODLerPKIDCreatorPKIDToBalanceEntry []byte `prefix_id:"[33]" is_state:"true"`
	PrefixCreatorPKIDHODLerPKIDToBalanceEntry []byte `prefix_id:"[34]" is_state:"true"`

	PrefixPosterPublicKeyTimestampPostHash []byte `prefix_id:"[35]" is_state:"true"`
	// If no mapping exists for a particular public key, then the PKID is simply
	// the public key itself.
	// <prefix_id, [33]byte> -> <PKID [33]byte>
	PrefixPublicKeyToPKID []byte `prefix_id:"[36]" is_state:"true"`
	// <prefix_id, PKID [33]byte> -> <PublicKey [33]byte>
	PrefixPKIDToPublicKey []byte `prefix_id:"[37]" is_state:"true"`
	// Prefix for storing mempool transactions in badger. These stored transactions are
	// used to restore the state of a node after it is shutdown.
	// <prefix_id, tx hash BlockHash> -> <*MsgDeSoTxn>
	PrefixMempoolTxnHashToMsgDeSoTxn []byte `prefix_id:"[38]"`

	// Prefixes for Reposts:
	// <prefix_id, user pub key [39]byte, reposted post hash [39]byte> -> RepostEntry
	PrefixReposterPubKeyRepostedPostHashToRepostPostHash []byte `prefix_id:"[39]" is_state:"true"`
	// Prefixes for diamonds:
	//  <prefix_id, DiamondReceiverPKID [33]byte, DiamondSenderPKID [33]byte, posthash> -> <DiamondEntry>
	//  <prefix_id, DiamondSenderPKID [33]byte, DiamondReceiverPKID [33]byte, posthash> -> <DiamondEntry>
	PrefixDiamondReceiverPKIDDiamondSenderPKIDPostHash []byte `prefix_id:"[41]" is_state:"true"`
	PrefixDiamondSenderPKIDDiamondReceiverPKIDPostHash []byte `prefix_id:"[43]" is_state:"true"`
	// Public keys that have been restricted from signing blocks.
	// <prefix_id, ForbiddenPublicKey [33]byte> -> <>
	PrefixForbiddenBlockSignaturePubKeys []byte `prefix_id:"[44]" is_state:"true"`

	// These indexes are used in order to fetch the pub keys of users that liked or diamonded a post.
	// 		Reposts: <prefix_id, RepostedPostHash, ReposterPubKey> -> <>
	// 		Quote Reposts: <prefix_id, RepostedPostHash, ReposterPubKey, RepostPostHash> -> <>
	// 		Diamonds: <prefix_id, DiamondedPostHash, DiamonderPubKey [33]byte, DiamondLevel (uint64)> -> <>
	PrefixRepostedPostHashReposterPubKey               []byte `prefix_id:"[45]" is_state:"true"`
	PrefixRepostedPostHashReposterPubKeyRepostPostHash []byte `prefix_id:"[46]" is_state:"true"`
	PrefixDiamondedPostHashDiamonderPKIDDiamondLevel   []byte `prefix_id:"[47]" is_state:"true"`
	// Prefixes for NFT ownership:
	// 	<prefix_id, NFTPostHash [32]byte, SerialNumber uint64> -> NFTEntry
	PrefixPostHashSerialNumberToNFTEntry []byte `prefix_id:"[48]" is_state:"true"`
	//  <prefix_id, PKID [33]byte, IsForSale bool, BidAmountNanos uint64, NFTPostHash[32]byte, SerialNumber uint64> -> NFTEntry
	PrefixPKIDIsForSaleBidAmountNanosPostHashSerialNumberToNFTEntry []byte `prefix_id:"[49]" is_state:"true"`
	// Prefixes for NFT bids:
	//  <prefix_id, NFTPostHash [32]byte, SerialNumber uint64, BidNanos uint64, PKID [33]byte> -> <>
	PrefixPostHashSerialNumberBidNanosBidderPKID []byte `prefix_id:"[50]" is_state:"true"`
	//  <prefix_id, BidderPKID [33]byte, NFTPostHash [32]byte, SerialNumber uint64> -> <BidNanos uint64>
	PrefixBidderPKIDPostHashSerialNumberToBidNanos []byte `prefix_id:"[51]" is_state:"true"`

	// <prefix_id, PublicKey [33]byte> -> uint64
	PrefixPublicKeyToDeSoBalanceNanos []byte `prefix_id:"[52]" is_state:"true"`

	// Block reward prefix:
	//   - This index is needed because block rewards take N blocks to mature, which means we need
	//     a way to deduct them from balance calculations until that point. Without this index, it
	//     would be impossible to figure out which of a user's UTXOs have yet to mature.
	//   - Schema: <prefix_id, hash BlockHash> -> <pubKey [33]byte, uint64 blockRewardNanos>
	PrefixPublicKeyBlockHashToBlockReward []byte `prefix_id:"[53]" is_state:"true"`

	// Prefix for NFT accepted bid entries:
	//   - Note: this index uses a slice to track the history of winning bids for an NFT. It is
	//     not core to consensus and should not be relied upon as it could get inefficient.
	//   - Schema: <prefix_id>, NFTPostHash [32]byte, SerialNumber uint64 -> []NFTBidEntry
	PrefixPostHashSerialNumberToAcceptedBidEntries []byte `prefix_id:"[54]" is_state:"true"`

	// Prefixes for DAO coin fields:
	// <prefix, HODLer PKID [33]byte, creator PKID [33]byte> -> <BalanceEntry>
	// <prefix, creator PKID [33]byte, HODLer PKID [33]byte> -> <BalanceEntry>
	PrefixHODLerPKIDCreatorPKIDToDAOCoinBalanceEntry []byte `prefix_id:"[55]" is_state:"true"`
	PrefixCreatorPKIDHODLerPKIDToDAOCoinBalanceEntry []byte `prefix_id:"[56]" is_state:"true"`

	// Prefix for MessagingGroupEntries indexed by OwnerPublicKey and GroupKeyName:
	//
	// * This index is used to store information about messaging groups. A group is indexed
	//   by the "owner" public key of the user who created the group and the key
	//   name the owner selected when creating the group (can be anything, user-defined).
	//
	// * Groups can have members that all use a shared key to communicate. In this case,
	//   the MessagingGroupEntry will contain the metadata required for each participant to
	//   compute the shared key.
	//
	// * Groups can also consist of a single person, and this is useful for "registering"
	//   a key so that other people can message you. Generally, every user has a mapping of
	//   the form:
	//   - <OwnerPublicKey, "default-key"> -> MessagingGroupEntry
	//   This "singleton" group is used to register a default key so that people can
	//   message this user. Allowing users to register default keys on-chain in this way is required
	//   to make it so that messages can be decrypted on mobile devices, where apps do not have
	//   easy access to the owner key for decrypting messages.
	//
	// <prefix, GroupOwnerPublicKey [33]byte, GroupKeyName [32]byte> -> <MessagingGroupEntry>
	PrefixMessagingGroupEntriesByOwnerPubKeyAndGroupKeyName []byte `prefix_id:"[57]" is_state:"true"`

	// Prefix for Message MessagingGroupMembers:
	//
	// * For each group that a user is a member of, we store a value in this index of
	//   the form:
	//   - <OwnerPublicKey for user, GroupMessagingPublicKey> -> <HackedMessagingGroupEntry>
	//   The value needs to contain enough information to allow us to look up the
	//   group's metatdata in the _PrefixMessagingGroupEntriesByOwnerPubKeyAndGroupKeyName index. It's also convenient for
	//   the value to contain the encrypted messaging key for the user so that we can
	//   decrypt messages for this user *without* looking up the group.
	//
	// * HackedMessagingGroupEntry is a MessagingGroupEntry that we overload to store
	// 	 information on a member of a group. We couldn't use the MessagingGroupMember
	//   because we wanted to store additional information that "back-references" the
	//   MessagingGroupEntry for this group.
	//
	// * Note that GroupMessagingPublicKey != GroupOwnerPublicKey. For this index
	//   it was convenient for various reasons to put the messaging public key into
	//   the index rather than the group owner's public key. This becomes clear if
	//   you read all the fetching code around this index.
	//
	// <prefix, OwnerPublicKey [33]byte, GroupMessagingPublicKey [33]byte> -> <HackedMessagingKeyEntry>
	PrefixMessagingGroupMetadataByMemberPubKeyAndGroupMessagingPubKey []byte `prefix_id:"[58]" is_state:"true"`

	// Prefix for Authorize Derived Key transactions:
	// 		<prefix_id, OwnerPublicKey [33]byte, DerivedPublicKey [33]byte> -> <DerivedKeyEntry>
	PrefixAuthorizeDerivedKey []byte `prefix_id:"[59]" is_state:"true"`

	// Prefixes for DAO coin limit orders
	// This index powers the order book.
	// <
	//   _PrefixDAOCoinLimitOrder
	//   BuyingDAOCoinCreatorPKID [33]byte
	//   SellingDAOCoinCreatorPKID [33]byte
	//   ScaledExchangeRateCoinsToSellPerCoinToBuy [32]byte
	//   BlockHeight [32]byte
	//   OrderID [32]byte
	// > -> <DAOCoinLimitOrderEntry>
	//
	// This index allows users to query for their open orders.
	// <
	//   _PrefixDAOCoinLimitOrderByTransactorPKID
	//   TransactorPKID [33]byte
	//   BuyingDAOCoinCreatorPKID [33]byte
	//   SellingDAOCoinCreatorPKID [33]byte
	//   OrderID [32]byte
	// > -> <DAOCoinLimitOrderEntry>
	//
	// This index allows users to query for a single order by ID.
	// This is useful in e.g. cancelling an order.
	// <
	//   _PrefixDAOCoinLimitOrderByOrderID
	//   OrderID [32]byte
	// > -> <DAOCoinLimitOrderEntry>
	PrefixDAOCoinLimitOrder                 []byte `prefix_id:"[60]" is_state:"true"`
	PrefixDAOCoinLimitOrderByTransactorPKID []byte `prefix_id:"[61]" is_state:"true"`
	PrefixDAOCoinLimitOrderByOrderID        []byte `prefix_id:"[62]" is_state:"true"`

	// User Association prefixes
	// PrefixUserAssociationByID:         AssociationID
	// PrefixUserAssociationByTransactor: TransactorPKID, AssociationType, AssociationValue, TargetUserPKID, AppPKID
	// PrefixUserAssociationByTargetUser: TargetUserPKID, AssociationType, AssociationValue, TransactorPKID, AppPKID
	// PrefixUserAssociationByUsers:      TransactorPKID, TargetUserPKID, AssociationType, AssociationValue, AppPKID
	PrefixUserAssociationByID         []byte `prefix_id:"[63]" is_state:"true"`
	PrefixUserAssociationByTransactor []byte `prefix_id:"[64]" is_state:"true"`
	PrefixUserAssociationByTargetUser []byte `prefix_id:"[65]" is_state:"true"`
	PrefixUserAssociationByUsers      []byte `prefix_id:"[66]" is_state:"true"`

	// Post Association prefixes
	// PrefixPostAssociationByID:         AssociationID
	// PrefixPostAssociationByTransactor: TransactorPKID, AssociationType, AssociationValue, PostHash, AppPKID
	// PrefixPostAssociationByPost:       PostHash, AssociationType, AssociationValue, TransactorPKID, AppPKID
	// PrefixPostAssociationByType:       AssociationType, AssociationValue, PostHash, TransactorPKID, AppPKID
	PrefixPostAssociationByID         []byte `prefix_id:"[67]" is_state:"true"`
	PrefixPostAssociationByTransactor []byte `prefix_id:"[68]" is_state:"true"`
	PrefixPostAssociationByPost       []byte `prefix_id:"[69]" is_state:"true"`
	PrefixPostAssociationByType       []byte `prefix_id:"[70]" is_state:"true"`

	// NEXT_TAG: 71
}

// StatePrefixToDeSoEncoder maps each state prefix to a DeSoEncoder type that is stored under that prefix.
// In particular, this is used by the EncoderMigration service, and used to determine how to encode/decode db entries.
func StatePrefixToDeSoEncoder(prefix []byte) (_isEncoder bool, _encoder DeSoEncoder) {
	if len(prefix) > MaxPrefixLen {
		panic(any(fmt.Sprintf("Called with prefix longer than MaxPrefixLen, prefix: (%v), MaxPrefixLen: (%v)", prefix, MaxPrefixLen)))
	}
	if bytes.Equal(prefix, Prefixes.PrefixUtxoKeyToUtxoEntry) {
		// prefix_id:"[5]"
		return true, &UtxoEntry{}
	} else if bytes.Equal(prefix, Prefixes.PrefixPubKeyUtxoKey) {
		// prefix_id:"[7]"
		return false, nil
	} else if bytes.Equal(prefix, Prefixes.PrefixUtxoNumEntries) {
		// prefix_id:"[8]"
		return false, nil
	} else if bytes.Equal(prefix, Prefixes.PrefixNanosPurchased) {
		// prefix_id:"[10]"
		return false, nil
	} else if bytes.Equal(prefix, Prefixes.PrefixUSDCentsPerBitcoinExchangeRate) {
		// prefix_id:"[27]"
		return false, nil
	} else if bytes.Equal(prefix, Prefixes.PrefixGlobalParams) {
		// prefix_id:"[40]"
		return true, &GlobalParamsEntry{}
	} else if bytes.Equal(prefix, Prefixes.PrefixBitcoinBurnTxIDs) {
		// prefix_id:"[11]"
		return false, nil
	} else if bytes.Equal(prefix, Prefixes.PrefixPublicKeyTimestampToPrivateMessage) {
		// prefix_id:"[12]"
		return true, &MessageEntry{}
	} else if bytes.Equal(prefix, Prefixes.PrefixPostHashToPostEntry) {
		// prefix_id:"[17]"
		return true, &PostEntry{}
	} else if bytes.Equal(prefix, Prefixes.PrefixPosterPublicKeyPostHash) {
		// prefix_id:"[18]"
		return false, nil
	} else if bytes.Equal(prefix, Prefixes.PrefixTstampNanosPostHash) {
		// prefix_id:"[19]"
		return false, nil
	} else if bytes.Equal(prefix, Prefixes.PrefixCreatorBpsPostHash) {
		// prefix_id:"[20]"
		return false, nil
	} else if bytes.Equal(prefix, Prefixes.PrefixMultipleBpsPostHash) {
		// prefix_id:"[21]"
		return false, nil
	} else if bytes.Equal(prefix, Prefixes.PrefixCommentParentStakeIDToPostHash) {
		// prefix_id:"[22]"
		return false, nil
	} else if bytes.Equal(prefix, Prefixes.PrefixPKIDToProfileEntry) {
		// prefix_id:"[23]"
		return true, &ProfileEntry{}
	} else if bytes.Equal(prefix, Prefixes.PrefixProfileUsernameToPKID) {
		// prefix_id:"[25]"
		// This prefix just encodes PKIDs, but it's not using the DeSoEncoder interface so for the sake of simplicity we just skip it.
		return false, nil
	} else if bytes.Equal(prefix, Prefixes.PrefixCreatorDeSoLockedNanosCreatorPKID) {
		// prefix_id:"[32]"
		return false, nil
	} else if bytes.Equal(prefix, Prefixes.PrefixStakeIDTypeAmountStakeIDIndex) {
		// prefix_id:"[26]"
		return false, nil
	} else if bytes.Equal(prefix, Prefixes.PrefixFollowerPKIDToFollowedPKID) {
		// prefix_id:"[28]"
		return false, nil
	} else if bytes.Equal(prefix, Prefixes.PrefixFollowedPKIDToFollowerPKID) {
		// prefix_id:"[29]"
		return false, nil
	} else if bytes.Equal(prefix, Prefixes.PrefixLikerPubKeyToLikedPostHash) {
		// prefix_id:"[30]"
		return false, nil
	} else if bytes.Equal(prefix, Prefixes.PrefixLikedPostHashToLikerPubKey) {
		// prefix_id:"[31]"
		return false, nil
	} else if bytes.Equal(prefix, Prefixes.PrefixHODLerPKIDCreatorPKIDToBalanceEntry) {
		// prefix_id:"[33]"
		return true, &BalanceEntry{}
	} else if bytes.Equal(prefix, Prefixes.PrefixCreatorPKIDHODLerPKIDToBalanceEntry) {
		// prefix_id:"[34]"
		return true, &BalanceEntry{}
	} else if bytes.Equal(prefix, Prefixes.PrefixPosterPublicKeyTimestampPostHash) {
		// prefix_id:"[35]"
		return false, nil
	} else if bytes.Equal(prefix, Prefixes.PrefixPublicKeyToPKID) {
		// prefix_id:"[36]"
		return true, &PKIDEntry{}
	} else if bytes.Equal(prefix, Prefixes.PrefixPKIDToPublicKey) {
		// prefix_id:"[37]"
		return false, nil
	} else if bytes.Equal(prefix, Prefixes.PrefixReposterPubKeyRepostedPostHashToRepostPostHash) {
		// prefix_id:"[39]"
		return false, nil
	} else if bytes.Equal(prefix, Prefixes.PrefixDiamondReceiverPKIDDiamondSenderPKIDPostHash) {
		// prefix_id:"[41]"
		return true, &DiamondEntry{}
	} else if bytes.Equal(prefix, Prefixes.PrefixDiamondSenderPKIDDiamondReceiverPKIDPostHash) {
		// prefix_id:"[43]"
		return true, &DiamondEntry{}
	} else if bytes.Equal(prefix, Prefixes.PrefixForbiddenBlockSignaturePubKeys) {
		// prefix_id:"[44]"
		return false, nil
	} else if bytes.Equal(prefix, Prefixes.PrefixRepostedPostHashReposterPubKey) {
		// prefix_id:"[45]"
		return false, nil
	} else if bytes.Equal(prefix, Prefixes.PrefixRepostedPostHashReposterPubKeyRepostPostHash) {
		// prefix_id:"[46]"
		return false, nil
	} else if bytes.Equal(prefix, Prefixes.PrefixDiamondedPostHashDiamonderPKIDDiamondLevel) {
		// prefix_id:"[47]"
		return false, nil
	} else if bytes.Equal(prefix, Prefixes.PrefixPostHashSerialNumberToNFTEntry) {
		// prefix_id:"[48]"
		return true, &NFTEntry{}
	} else if bytes.Equal(prefix, Prefixes.PrefixPKIDIsForSaleBidAmountNanosPostHashSerialNumberToNFTEntry) {
		// prefix_id:"[49]"
		return true, &NFTEntry{}
	} else if bytes.Equal(prefix, Prefixes.PrefixPostHashSerialNumberBidNanosBidderPKID) {
		// prefix_id:"[50]"
		return false, nil
	} else if bytes.Equal(prefix, Prefixes.PrefixBidderPKIDPostHashSerialNumberToBidNanos) {
		// prefix_id:"[51]"
		return false, nil
	} else if bytes.Equal(prefix, Prefixes.PrefixPostHashSerialNumberToAcceptedBidEntries) {
		// prefix_id:"[54]"
		return true, &NFTBidEntryBundle{}
	} else if bytes.Equal(prefix, Prefixes.PrefixPublicKeyToDeSoBalanceNanos) {
		// prefix_id:"[52]"
		return false, nil
	} else if bytes.Equal(prefix, Prefixes.PrefixPublicKeyBlockHashToBlockReward) {
		// prefix_id:"[53]"
		return false, nil
	} else if bytes.Equal(prefix, Prefixes.PrefixHODLerPKIDCreatorPKIDToDAOCoinBalanceEntry) {
		// prefix_id:"[55]"
		return true, &BalanceEntry{}
	} else if bytes.Equal(prefix, Prefixes.PrefixCreatorPKIDHODLerPKIDToDAOCoinBalanceEntry) {
		// prefix_id:"[56]"
		return true, &BalanceEntry{}
	} else if bytes.Equal(prefix, Prefixes.PrefixMessagingGroupEntriesByOwnerPubKeyAndGroupKeyName) {
		// prefix_id:"[57]"
		return true, &MessagingGroupEntry{}
	} else if bytes.Equal(prefix, Prefixes.PrefixMessagingGroupMetadataByMemberPubKeyAndGroupMessagingPubKey) {
		// prefix_id:"[58]"
		return true, &MessagingGroupEntry{}
	} else if bytes.Equal(prefix, Prefixes.PrefixAuthorizeDerivedKey) {
		// prefix_id:"[59]"
		return true, &DerivedKeyEntry{}
	} else if bytes.Equal(prefix, Prefixes.PrefixDAOCoinLimitOrder) {
		// prefix_id:"[60]"
		return true, &DAOCoinLimitOrderEntry{}
	} else if bytes.Equal(prefix, Prefixes.PrefixDAOCoinLimitOrderByTransactorPKID) {
		// prefix_id:"[61]"
		return true, &DAOCoinLimitOrderEntry{}
	} else if bytes.Equal(prefix, Prefixes.PrefixDAOCoinLimitOrderByOrderID) {
		// prefix_id:"[62]"
		return true, &DAOCoinLimitOrderEntry{}
	} else if bytes.Equal(prefix, Prefixes.PrefixUserAssociationByID) {
		// prefix_id:"[63]"
		return true, &UserAssociationEntry{}
	} else if bytes.Equal(prefix, Prefixes.PrefixUserAssociationByTransactor) {
		// prefix_id:"[64]"
		return true, &BlockHash{}
	} else if bytes.Equal(prefix, Prefixes.PrefixUserAssociationByTargetUser) {
		// prefix_id:"[65]"
		return true, &BlockHash{}
	} else if bytes.Equal(prefix, Prefixes.PrefixUserAssociationByUsers) {
		// prefix_id:"[66]"
		return true, &BlockHash{}
	} else if bytes.Equal(prefix, Prefixes.PrefixPostAssociationByID) {
		// prefix_id:"[67]"
		return true, &PostAssociationEntry{}
	} else if bytes.Equal(prefix, Prefixes.PrefixPostAssociationByTransactor) {
		// prefix_id:"[68]"
		return true, &BlockHash{}
	} else if bytes.Equal(prefix, Prefixes.PrefixPostAssociationByPost) {
		// prefix_id:"[69]"
		return true, &BlockHash{}
	} else if bytes.Equal(prefix, Prefixes.PrefixPostAssociationByType) {
		// prefix_id:"[70]"
		return true, &BlockHash{}
	}

	return true, nil
}

func StateKeyToDeSoEncoder(key []byte) (_isEncoder bool, _encoder DeSoEncoder) {
	if MaxPrefixLen > 1 {
		panic(any(fmt.Errorf("this function only works if MaxPrefixLen is 1 but currently MaxPrefixLen=(%v)", MaxPrefixLen)))
	}
	return StatePrefixToDeSoEncoder(key[:1])
}

// getPrefixIdValue parses the DBPrefixes struct tags to fetch the prefix_id values.
func getPrefixIdValue(structFields reflect.StructField, fieldType reflect.Type) (prefixId reflect.Value) {
	var ref reflect.Value
	// Get the prefix_id tag and parse it as byte array.
	if value := structFields.Tag.Get("prefix_id"); value != "-" {
		ref = reflect.New(fieldType)
		ref.Elem().Set(reflect.MakeSlice(fieldType, 0, 0))
		if value != "" && value != "[]" {
			if err := json.Unmarshal([]byte(value), ref.Interface()); err != nil {
				panic(any(err))
			}
		}
	} else {
		panic(any(fmt.Errorf("prefix_id cannot be empty")))
	}
	return ref.Elem()
}

// GetPrefixes loads all prefix_id byte array values into a DBPrefixes struct, and returns it.
func GetPrefixes() *DBPrefixes {
	prefixes := &DBPrefixes{}

	// Iterate over all DBPrefixes fields and parse their prefix_id tags.
	prefixElements := reflect.ValueOf(prefixes).Elem()
	structFields := prefixElements.Type()
	for i := 0; i < structFields.NumField(); i++ {
		prefixField := prefixElements.Field(i)
		prefixId := getPrefixIdValue(structFields.Field(i), prefixField.Type())
		prefixField.Set(prefixId)
	}
	return prefixes
}

// DBStatePrefixes is a helper struct that stores information about state-related prefixes.
type DBStatePrefixes struct {
	Prefixes *DBPrefixes

	// StatePrefixesMap maps prefixes to whether they are state (true) or non-state (false) prefixes.
	StatePrefixesMap map[byte]bool

	// StatePrefixesList is a list of state prefixes.
	StatePrefixesList [][]byte

	// TxIndexPrefixes is a list of TxIndex prefixes
	TxIndexPrefixes [][]byte
}

// GetStatePrefixes() creates a DBStatePrefixes object from the DBPrefixes struct and returns it. We
// parse the prefix_id and is_state tags.
func GetStatePrefixes() *DBStatePrefixes {
	// Initialize the DBStatePrefixes struct.
	statePrefixes := &DBStatePrefixes{}
	statePrefixes.Prefixes = &DBPrefixes{}
	statePrefixes.StatePrefixesMap = make(map[byte]bool)

	// Iterate over all the DBPrefixes fields and parse the prefix_id and is_state tags.
	prefixElements := reflect.ValueOf(statePrefixes.Prefixes).Elem()
	structFields := prefixElements.Type()
	for i := 0; i < structFields.NumField(); i++ {
		prefixField := prefixElements.Field(i)
		prefixId := getPrefixIdValue(structFields.Field(i), prefixField.Type())
		prefixBytes := prefixId.Bytes()
		if len(prefixBytes) > MaxPrefixLen {
			panic(any(fmt.Errorf("prefix (%v) is longer than MaxPrefixLen: (%v)",
				structFields.Field(i).Name, MaxPrefixLen)))
		}
		prefix := prefixBytes[0]
		if statePrefixes.StatePrefixesMap[prefix] {
			panic(any(fmt.Errorf("prefix (%v) already exists in StatePrefixesMap. You created a "+
				"prefix overlap, fix it", structFields.Field(i).Name)))
		}
		if structFields.Field(i).Tag.Get("is_state") == "true" {
			statePrefixes.StatePrefixesMap[prefix] = true
			statePrefixes.StatePrefixesList = append(statePrefixes.StatePrefixesList, []byte{prefix})
		} else if structFields.Field(i).Tag.Get("is_txindex") == "true" {
			statePrefixes.TxIndexPrefixes = append(statePrefixes.TxIndexPrefixes, []byte{prefix})
			statePrefixes.StatePrefixesMap[prefix] = false
		} else {
			statePrefixes.StatePrefixesMap[prefix] = false
		}
	}
	// Sort prefixes.
	sort.Slice(statePrefixes.StatePrefixesList, func(i int, j int) bool {
		switch bytes.Compare(statePrefixes.StatePrefixesList[i], statePrefixes.StatePrefixesList[j]) {
		case 0:
			return true
		case -1:
			return true
		case 1:
			return false
		}
		return false
	})
	return statePrefixes
}

// isStateKey checks if a key is a state-related key.
func isStateKey(key []byte) bool {
	if MaxPrefixLen > 1 {
		panic(any(fmt.Errorf("this function only works if MaxPrefixLen is 1 but currently MaxPrefixLen=(%v)", MaxPrefixLen)))
	}
	prefix := key[0]
	isState, exists := StatePrefixes.StatePrefixesMap[prefix]
	return exists && isState
}

// isTxIndexKey checks if a key is a txindex-related key.
func isTxIndexKey(key []byte) bool {
	if MaxPrefixLen > 1 {
		panic(any(fmt.Errorf("this function only works if MaxPrefixLen is 1 but currently MaxPrefixLen=(%v)", MaxPrefixLen)))
	}
	prefix := key[0]
	for _, txIndexPrefix := range StatePrefixes.TxIndexPrefixes {
		if prefix == txIndexPrefix[0] {
			return true
		}
	}
	return false
}

// -------------------------------------------------------------------------------------
// DB Operations
// -------------------------------------------------------------------------------------

// EncodeKeyValue encodes DB key and value similarly to how DER signatures are encoded. The format is:
// len(key + value) || len(key) || key || len(value) || value
// This encoding is unique meaning (key, value) and (key', value') pairs have the same encoding if and
// only if key = key' and value = value'
func EncodeKeyValue(key []byte, value []byte) []byte {
	data := []byte{}

	data = append(data, EncodeUint64(uint64(len(key)+len(value)))...)
	data = append(data, EncodeUint64(uint64(len(key)))...)
	data = append(data, key...)
	data = append(data, EncodeUint64(uint64(len(value)))...)
	data = append(data, value...)

	return data
}

func EncodeKeyAndValueForChecksum(key []byte, value []byte, blockHeight uint64) []byte {
	checksumValue := value
	if isEncoder, encoder := StateKeyToDeSoEncoder(key); isEncoder && encoder != nil {
		rr := bytes.NewReader(value)
		if exists, err := DecodeFromBytes(encoder, rr); exists && err == nil {
			// We skip metadata in checksum computation.
			checksumValue = EncodeToBytes(blockHeight, encoder, true)
		} else if err != nil {
			glog.Errorf("Some odd problem: isEncoder %v encoder %v, key bytes (%v), value bytes (%v), blockHeight (%v)",
				isEncoder, encoder, key, checksumValue, blockHeight)
			panic(any(errors.Wrapf(err, "EncodeKeyAndValueForChecksum: The schema is corrupted or value doesn't match the key")))
		}
	}

	return EncodeKeyValue(key, checksumValue)
}

// DBSetWithTxn is a wrapper around BadgerDB Set function which allows us to add computation
// prior to DB writes. In particular, we use it to maintain a dynamic LRU cache, compute the
// state checksum, and to build DB snapshots with ancestral records.
func DBSetWithTxn(txn *badger.Txn, snap *Snapshot, key []byte, value []byte) error {
	// We only cache / update ancestral records when we're dealing with state prefix.
	isState := snap != nil && snap.isState(key)
	var ancestralValue []byte
	var getError error

	// If snapshot was provided, we will need to load the current value of the record
	// so that we can later write it in the ancestral record. We first lookup cache.
	if isState {
		// We check if we've already read this key and stored it in the cache.
		// Otherwise, we fetch the current value of this record from the DB.
		ancestralValue, getError = DBGetWithTxn(txn, snap, key)

		// If there is some error with the DB read, other than non-existent key, we return.
		if getError != nil && getError != badger.ErrKeyNotFound {
			return errors.Wrapf(getError, "DBSetWithTxn: problem reading record "+
				"from DB with key: %v", key)
		}
	}

	// We update the DB record with the intended value.
	err := txn.Set(key, value)
	if err != nil {
		return errors.Wrapf(err, "DBSetWithTxn: Problem setting record "+
			"in DB with key: %v, value: %v", key, value)
	}

	// After a successful DB write, we update the snapshot.
	if isState {
		keyString := hex.EncodeToString(key)

		// Update ancestral record structures depending on the existing DB record.
		if err := snap.PrepareAncestralRecord(keyString, ancestralValue, getError != badger.ErrKeyNotFound); err != nil {
			return errors.Wrapf(err, "DBSetWithTxn: Problem preparing ancestral record")
		}
		// Now save the newest record to cache.
		snap.DatabaseCache.Add(keyString, value)

		if !snap.disableChecksum {
			// We have to remove the previous value from the state checksum.
			// Because checksum is commutative, we can safely remove the past value here.
			if getError == nil {
				snap.RemoveChecksumBytes(key, ancestralValue)
			}
			// We also add the new record to the checksum.
			snap.AddChecksumBytes(key, value)
		}
	}
	return nil
}

// DBGetWithTxn is a wrapper function around the BadgerDB get function. It returns
// the DB entry associated with the given key and handles the logic around the LRU cache.
// Whenever we read/write records in the DB, we place a copy in the LRU cache to save
// us lookup time.
func DBGetWithTxn(txn *badger.Txn, snap *Snapshot, key []byte) ([]byte, error) {
	// We only cache / update ancestral records when we're dealing with state prefix.
	isState := snap != nil && snap.isState(key)
	keyString := hex.EncodeToString(key)

	// Lookup the snapshot cache and check if we've already stored a value there.
	if isState {
		if val, exists := snap.DatabaseCache.Lookup(keyString); exists {
			return val.([]byte), nil
		}
	}

	// If record doesn't exist in cache, we get it from the DB.
	item, err := txn.Get(key)
	if err != nil {
		return nil, err
	}
	itemData, err := item.ValueCopy(nil)
	if err != nil {
		return nil, err
	}

	// If a flush takes place, we don't update cache. It will be updated in DBSetWithTxn.
	if isState {
		// Hold the snapshot memory lock just to be e
		snap.Status.MemoryLock.Lock()
		defer snap.Status.MemoryLock.Unlock()
		if !snap.Status.IsFlushingWithoutLock() {
			snap.DatabaseCache.Add(keyString, itemData)
		}
	}
	return itemData, nil
}

// DBDeleteWithTxn is a wrapper function around BadgerDB delete function.
// It allows us to update the snapshot LRU cache, checksum, and ancestral records.
func DBDeleteWithTxn(txn *badger.Txn, snap *Snapshot, key []byte) error {
	var ancestralValue []byte
	var getError error
	isState := snap != nil && snap.isState(key)

	// If snapshot was provided, we will need to load the current value of the record
	// so that we can later write it in the ancestral record. We first lookup cache.
	if isState {
		// We check if we've already read this key and stored it in the cache.
		// Otherwise, we fetch the current value of this record from the DB.
		ancestralValue, getError = DBGetWithTxn(txn, snap, key)
		// If the key doesn't exist then there is no point in deleting this entry.
		if getError == badger.ErrKeyNotFound {
			return nil
		}

		// If there is some error with the DB read, other than non-existent key, we return.
		if getError != nil {
			return errors.Wrapf(getError, "DBDeleteWithTxn: problem checking for DB record "+
				"with key: %v", key)
		}
	}

	err := txn.Delete(key)
	if err != nil {
		return errors.Wrapf(err, "DBDeleteWithTxn: Problem deleting record "+
			"from DB with key: %v", key)
	}

	// After a successful DB delete, we update the snapshot.
	if isState {
		keyString := hex.EncodeToString(key)

		// Update ancestral record structures depending on the existing DB record.
		if err := snap.PrepareAncestralRecord(keyString, ancestralValue, true); err != nil {
			return errors.Wrapf(err, "DBDeleteWithTxn: Problem preparing ancestral record")
		}
		// Now delete the past record from the cache.
		snap.DatabaseCache.Delete(keyString)
		// We have to remove the previous value from the state checksum.
		// Because checksum is commutative, we can safely remove the past value here.
		if !snap.disableChecksum {
			snap.RemoveChecksumBytes(key, ancestralValue)
		}
	}
	return nil
}

// DBIteratePrefixKeys fetches a chunk of records from the provided db at a provided prefix,
// and beginning with the provided startKey. The chunk will have a total size of at least targetBytes.
// If the startKey is a valid key in the db, it will be the first entry in the returned dbEntries.
// If we have exhausted all entries for a prefix then _isChunkFull will be set as false, and true otherwise,
// when there are more entries in the db at the prefix.
func DBIteratePrefixKeys(db *badger.DB, prefix []byte, startKey []byte, targetBytes uint32) (
	_dbEntries []*DBEntry, _isChunkFull bool, _err error) {
	var dbEntries []*DBEntry
	var totalBytes int
	var isChunkFull bool

	err := db.View(func(txn *badger.Txn) error {
		opts := badger.DefaultIteratorOptions

		// Iterate over the prefix as long as there are valid keys in the DB.
		it := txn.NewIterator(opts)
		defer it.Close()
		for it.Seek(startKey); it.ValidForPrefix(prefix) && !isChunkFull; it.Next() {
			item := it.Item()
			key := item.Key()
			// Add the key, value pair to our dbEntries list.
			err := item.Value(func(value []byte) error {
				dbEntries = append(dbEntries, KeyValueToDBEntry(key, value))
				// If total amount of bytes in the dbEntries exceeds the target bytes size, we set the chunk as full.
				totalBytes += len(key) + len(value)
				if totalBytes > int(targetBytes) && len(dbEntries) > 1 {
					isChunkFull = true
				}
				return nil
			})
			if err != nil {
				return err
			}
		}
		return nil
	})
	if err != nil {
		// Return false for _isChunkFull to indicate that we shouldn't query this prefix again because
		// something is wrong.
		return nil, false, err
	}
	return dbEntries, isChunkFull, nil
}

// DBDeleteAllStateRecords is an auxiliary function that is used to clean up the state
// before starting hyper sync. _shouldErase = true is returned when it is faster to use
// os.RemoveAll(dbDir) instead of deleting records manually.
func DBDeleteAllStateRecords(db *badger.DB) (_shouldErase bool, _error error) {
	maxKeys := 10000
	shouldErase := false

	go func() {
		time.Sleep(1 * time.Minute)
		shouldErase = true
	}()

	// Iterate over all state prefixes.
	for _, prefix := range StatePrefixes.StatePrefixesList {
		startKey := prefix
		fetchingPrefix := true

		// We will delete all records for a prefix step by step. We do this in chunks of 10,000 keys,
		// to make sure we don't overload badger DB with the size of our queries. Whenever a
		// chunk is not full, that is isChunkFull = false, it means that we've exhausted all
		// entries for a prefix.
		for fetchingPrefix {
			if shouldErase {
				return true, nil
			}
			var isChunkFull bool
			var keys [][]byte
			err := db.View(func(txn *badger.Txn) error {
				totalKeys := 0
				opts := badger.DefaultIteratorOptions
				opts.AllVersions = false
				opts.PrefetchValues = false
				// Iterate over the prefix as long as there are valid keys in the DB.
				it := txn.NewIterator(opts)
				defer it.Close()
				for it.Seek(startKey); it.ValidForPrefix(prefix) && !isChunkFull; it.Next() {
					key := it.Item().KeyCopy(nil)
					keys = append(keys, key)
					totalKeys += 1
					if totalKeys > maxKeys {
						isChunkFull = true
					}
				}
				return nil
			})
			if err != nil {
				return true, errors.Wrapf(err, "DBDeleteAllStateRecords: problem fetching entries from the db at "+
					"prefix (%v)", prefix)
			}
			fetchingPrefix = isChunkFull
			glog.V(1).Infof("DeleteAllStateRecords: Deleting prefix: (%v) with total of (%v) "+
				"entries", prefix, len(keys))
			// Now delete all these keys.
			err = db.Update(func(txn *badger.Txn) error {
				for _, key := range keys {
					err := txn.Delete(key)
					if err != nil {
						return errors.Wrapf(err, "DeleteAllStateRecords: Problem deleting key (%v)", key)
					}
				}
				return nil
			})
			if err != nil {
				return true, err
			}
		}
	}
	return false, nil
}

// -------------------------------------------------------------------------------------
// DB Controllers
// -------------------------------------------------------------------------------------

func DBGetPKIDEntryForPublicKeyWithTxn(txn *badger.Txn, snap *Snapshot, publicKey []byte) *PKIDEntry {
	if len(publicKey) == 0 {
		return nil
	}

	prefix := append([]byte{}, Prefixes.PrefixPublicKeyToPKID...)
	pkidBytes, err := DBGetWithTxn(txn, snap, append(prefix, publicKey...))

	if err != nil {
		// If we don't have a mapping from public key to PKID in the db,
		// then we use the public key itself as the PKID. Doing this makes
		// it so that the PKID is generally the *first* public key that the
		// user ever associated with a particular piece of data.
		return &PKIDEntry{
			PKID:      PublicKeyToPKID(publicKey),
			PublicKey: publicKey,
		}
	}

	// If we get here then it means we actually had a PKID in the DB.
	// So return that pkid.
	pkidEntryObj := &PKIDEntry{}
	rr := bytes.NewReader(pkidBytes)
	DecodeFromBytes(pkidEntryObj, rr)
	return pkidEntryObj
}

func DBGetPKIDEntryForPublicKey(db *badger.DB, snap *Snapshot, publicKey []byte) *PKIDEntry {
	var pkid *PKIDEntry
	db.View(func(txn *badger.Txn) error {
		pkid = DBGetPKIDEntryForPublicKeyWithTxn(txn, snap, publicKey)
		return nil
	})
	return pkid
}

func DBGetPublicKeyForPKIDWithTxn(txn *badger.Txn, snap *Snapshot, pkidd *PKID) []byte {
	prefix := append([]byte{}, Prefixes.PrefixPKIDToPublicKey...)
	pkidBytes, err := DBGetWithTxn(txn, snap, append(prefix, pkidd[:]...))

	if err != nil {
		// If we don't have a mapping in the db then return the pkid itself
		// as the public key.
		pkid := pkidd.NewPKID()
		return pkid[:]
	}

	// If we get here then it means we actually had a public key mapping in the DB.
	// So return that public key.

	return pkidBytes
}

func DBGetPublicKeyForPKID(db *badger.DB, snap *Snapshot, pkidd *PKID) []byte {
	var publicKey []byte
	db.View(func(txn *badger.Txn) error {
		publicKey = DBGetPublicKeyForPKIDWithTxn(txn, snap, pkidd)
		return nil
	})
	return publicKey
}

func DBPutPKIDMappingsWithTxn(txn *badger.Txn, snap *Snapshot, blockHeight uint64,
	publicKey []byte, pkidEntry *PKIDEntry, params *DeSoParams) error {

	// If the PKID entry is identical to the public key, there's no point in saving it in the DB.
	// All functions fetching PKID will already return the public key if PKID was unset.
	if reflect.DeepEqual(publicKey, pkidEntry.PKID.ToBytes()) {
		return nil
	}

	// Set the main pub key -> pkid mapping.
	{
		prefix := append([]byte{}, Prefixes.PrefixPublicKeyToPKID...)
		pubKeyToPkidKey := append(prefix, publicKey...)
		if err := DBSetWithTxn(txn, snap, pubKeyToPkidKey, EncodeToBytes(blockHeight, pkidEntry)); err != nil {

			return errors.Wrapf(err, "DBPutPKIDMappingsWithTxn: Problem "+
				"adding mapping for pkid: %v public key: %v",
				PkToString(pkidEntry.PKID[:], params), PkToString(publicKey, params))
		}
	}

	// Set the reverse mapping: pkid -> pub key
	{
		prefix := append([]byte{}, Prefixes.PrefixPKIDToPublicKey...)
		pkidToPubKey := append(prefix, pkidEntry.PKID[:]...)
		if err := DBSetWithTxn(txn, snap, pkidToPubKey, publicKey); err != nil {

			return errors.Wrapf(err, "DBPutPKIDMappingsWithTxn: Problem "+
				"adding mapping for pkid: %v public key: %v",
				PkToString(pkidEntry.PKID[:], params), PkToString(publicKey, params))
		}
	}

	return nil
}

func DBDeletePKIDMappingsWithTxn(txn *badger.Txn, snap *Snapshot,
	publicKey []byte, params *DeSoParams) error {

	// Look up the pkid for the public key.
	pkidEntry := DBGetPKIDEntryForPublicKeyWithTxn(txn, snap, publicKey)

	{
		prefix := append([]byte{}, Prefixes.PrefixPublicKeyToPKID...)
		pubKeyToPkidKey := append(prefix, publicKey...)
		if err := DBDeleteWithTxn(txn, snap, pubKeyToPkidKey); err != nil {

			return errors.Wrapf(err, "DBDeletePKIDMappingsWithTxn: Problem "+
				"deleting mapping for public key: %v",
				PkToString(publicKey, params))
		}
	}

	{
		prefix := append([]byte{}, Prefixes.PrefixPKIDToPublicKey...)
		pubKeyToPkidKey := append(prefix, pkidEntry.PKID[:]...)
		if err := DBDeleteWithTxn(txn, snap, pubKeyToPkidKey); err != nil {

			return errors.Wrapf(err, "DBDeletePKIDMappingsWithTxn: Problem "+
				"deleting mapping for pkid: %v",
				PkToString(pkidEntry.PKID[:], params))
		}
	}

	return nil
}

func EnumerateKeysForPrefix(db *badger.DB, dbPrefix []byte) (_keysFound [][]byte, _valsFound [][]byte) {
	return _enumerateKeysForPrefix(db, dbPrefix)
}

// A helper function to enumerate all of the values for a particular prefix.
func _enumerateKeysForPrefix(db *badger.DB, dbPrefix []byte) (_keysFound [][]byte, _valsFound [][]byte) {
	keysFound := [][]byte{}
	valsFound := [][]byte{}

	dbErr := db.View(func(txn *badger.Txn) error {
		var err error
		keysFound, valsFound, err = _enumerateKeysForPrefixWithTxn(txn, dbPrefix)
		if err != nil {
			return err
		}
		return nil
	})
	if dbErr != nil {
		glog.Errorf("_enumerateKeysForPrefix: Problem fetching keys and values from db: %v", dbErr)
		return nil, nil
	}

	return keysFound, valsFound
}

func _enumerateKeysForPrefixWithTxn(txn *badger.Txn, dbPrefix []byte) (_keysFound [][]byte, _valsFound [][]byte, _err error) {
	keysFound := [][]byte{}
	valsFound := [][]byte{}

	opts := badger.DefaultIteratorOptions
	nodeIterator := txn.NewIterator(opts)
	defer nodeIterator.Close()
	prefix := dbPrefix
	for nodeIterator.Seek(prefix); nodeIterator.ValidForPrefix(prefix); nodeIterator.Next() {
		key := nodeIterator.Item().Key()
		keyCopy := make([]byte, len(key))
		copy(keyCopy[:], key[:])

		valCopy, err := nodeIterator.Item().ValueCopy(nil)
		if err != nil {
			return nil, nil, err
		}
		keysFound = append(keysFound, keyCopy)
		valsFound = append(valsFound, valCopy)
	}
	return keysFound, valsFound, nil
}

// A helper function to enumerate a limited number of the values for a particular prefix.
func _enumerateLimitedKeysReversedForPrefix(db *badger.DB, dbPrefix []byte, limit uint64) (_keysFound [][]byte, _valsFound [][]byte) {
	keysFound := [][]byte{}
	valsFound := [][]byte{}

	dbErr := db.View(func(txn *badger.Txn) error {
		var err error
		keysFound, valsFound, err = _enumerateLimitedKeysReversedForPrefixWithTxn(txn, dbPrefix, limit)
		return err
	})
	if dbErr != nil {
		glog.Errorf("_enumerateKeysForPrefix: Problem fetching keys and values from db: %v", dbErr)
		return nil, nil
	}

	return keysFound, valsFound
}

func _enumerateLimitedKeysReversedForPrefixWithTxn(txn *badger.Txn, dbPrefix []byte, limit uint64) (_keysFound [][]byte, _valsFound [][]byte, _err error) {
	keysFound := [][]byte{}
	valsFound := [][]byte{}

	opts := badger.DefaultIteratorOptions

	// Go in reverse order
	opts.Reverse = true

	nodeIterator := txn.NewIterator(opts)
	defer nodeIterator.Close()
	prefix := dbPrefix

	counter := uint64(0)
	for nodeIterator.Seek(append(prefix, 0xff)); nodeIterator.ValidForPrefix(prefix); nodeIterator.Next() {
		if counter == limit {
			break
		}
		counter++

		key := nodeIterator.Item().Key()
		keyCopy := make([]byte, len(key))
		copy(keyCopy[:], key[:])

		valCopy, err := nodeIterator.Item().ValueCopy(nil)
		if err != nil {
			return nil, nil, err
		}
		keysFound = append(keysFound, keyCopy)
		valsFound = append(valsFound, valCopy)
	}
	return keysFound, valsFound, nil
}

// -------------------------------------------------------------------------------------
// DeSo balance mapping functions
// -------------------------------------------------------------------------------------

func _dbKeyForPublicKeyToDeSoBalanceNanos(publicKey []byte) []byte {
	// Make a copy to avoid multiple calls to this function re-using the same slice.
	prefixCopy := append([]byte{}, Prefixes.PrefixPublicKeyToDeSoBalanceNanos...)
	key := append(prefixCopy, publicKey...)
	return key
}

func DbGetPrefixForPublicKeyToDesoBalanceNanos() []byte {
	return append([]byte{}, Prefixes.PrefixPublicKeyToDeSoBalanceNanos...)
}

func DbGetDeSoBalanceNanosForPublicKeyWithTxn(txn *badger.Txn, snap *Snapshot, publicKey []byte,
) (_balance uint64, _err error) {

	key := _dbKeyForPublicKeyToDeSoBalanceNanos(publicKey)

	desoBalanceBytes, err := DBGetWithTxn(txn, snap, key)
	// If balance hasn't been set before, then we would error with key not found.
	if err == badger.ErrKeyNotFound {
		return uint64(0), nil
	}
	if err != nil {
		return uint64(0), errors.Wrapf(
			err, "DbGetDeSoBalanceNanosForPublicKeyWithTxn: Problem getting balance for: %s ",
			PkToStringBoth(publicKey))
	}

	desoBalance := DecodeUint64(desoBalanceBytes)

	return desoBalance, nil
}

func DbGetDeSoBalanceNanosForPublicKey(db *badger.DB, snap *Snapshot, publicKey []byte,
) (_balance uint64, _err error) {
	ret := uint64(0)
	dbErr := db.View(func(txn *badger.Txn) error {
		var err error
		ret, err = DbGetDeSoBalanceNanosForPublicKeyWithTxn(txn, snap, publicKey)
		if err != nil {
			return fmt.Errorf("DbGetDeSoBalanceNanosForPublicKey: %v", err)
		}
		return nil
	})
	if dbErr != nil {
		return ret, dbErr
	}
	return ret, nil
}

func DbPutDeSoBalanceForPublicKeyWithTxn(txn *badger.Txn, snap *Snapshot,
	publicKey []byte, balanceNanos uint64) error {

	if len(publicKey) != btcec.PubKeyBytesLenCompressed {
		return fmt.Errorf("DbPutDeSoBalanceForPublicKeyWithTxn: Public key "+
			"length %d != %d", len(publicKey), btcec.PubKeyBytesLenCompressed)
	}

	balanceBytes := EncodeUint64(balanceNanos)

	if err := DBSetWithTxn(txn, snap, _dbKeyForPublicKeyToDeSoBalanceNanos(publicKey), balanceBytes); err != nil {

		return errors.Wrapf(
			err, "DbPutDeSoBalanceForPublicKey: Problem adding balance mapping of %d for: %s ",
			balanceNanos, PkToStringBoth(publicKey))
	}

	return nil
}

func DbPutDeSoBalanceForPublicKey(handle *badger.DB, snap *Snapshot,
	publicKey []byte, balanceNanos uint64) error {

	return handle.Update(func(txn *badger.Txn) error {
		return DbPutDeSoBalanceForPublicKeyWithTxn(txn, snap, publicKey, balanceNanos)
	})
}

func DbDeletePublicKeyToDeSoBalanceWithTxn(txn *badger.Txn, snap *Snapshot, publicKey []byte) error {

	if err := DBDeleteWithTxn(txn, snap, _dbKeyForPublicKeyToDeSoBalanceNanos(publicKey)); err != nil {
		return errors.Wrapf(err, "DbDeletePublicKeyToDeSoBalanceWithTxn: Problem deleting "+
			"balance for public key %s", PkToStringMainnet(publicKey))
	}

	return nil
}

func DbDeletePublicKeyToDeSoBalance(handle *badger.DB, snap *Snapshot, publicKey []byte) error {
	return handle.Update(func(txn *badger.Txn) error {
		return DbDeletePublicKeyToDeSoBalanceWithTxn(txn, snap, publicKey)
	})
}

// -------------------------------------------------------------------------------------
// PrivateMessage mapping functions
// <public key (33 bytes) || uint64 big-endian> -> <MessageEntry>
// -------------------------------------------------------------------------------------

func _dbKeyForMessageEntry(publicKey []byte, tstampNanos uint64) []byte {
	// Make a copy to avoid multiple calls to this function re-using the same slice.
	prefixCopy := append([]byte{}, Prefixes.PrefixPublicKeyTimestampToPrivateMessage...)
	key := append(prefixCopy, publicKey...)
	key = append(key, EncodeUint64(tstampNanos)...)
	return key
}

func _dbSeekPrefixForMessagePublicKey(publicKey []byte) []byte {
	// Make a copy to avoid multiple calls to this function re-using the same slice.
	prefixCopy := append([]byte{}, Prefixes.PrefixPublicKeyTimestampToPrivateMessage...)
	return append(prefixCopy, publicKey...)
}

// Note that this adds a mapping for the sender *and* the recipient.
func DBPutMessageEntryWithTxn(txn *badger.Txn, snap *Snapshot, blockHeight uint64,
	messageKey MessageKey, messageEntry *MessageEntry) error {

	if err := IsByteArrayValidPublicKey(messageEntry.SenderPublicKey[:]); err != nil {
		return errors.Wrapf(err, "DBPutMessageEntryWithTxn: Problem validating sender public key")
	}
	if err := IsByteArrayValidPublicKey(messageEntry.RecipientPublicKey[:]); err != nil {
		return errors.Wrapf(err, "DBPutMessageEntryWithTxn: Problem validating recipient public key")
	}
	if err := ValidateGroupPublicKeyAndName(messageEntry.SenderMessagingPublicKey[:], messageEntry.SenderMessagingGroupKeyName[:]); err != nil {
		return errors.Wrapf(err, "DBPutMessageEntryWithTxn: Problem validating sender public key and key name")
	}
	if err := ValidateGroupPublicKeyAndName(messageEntry.RecipientMessagingPublicKey[:], messageEntry.RecipientMessagingGroupKeyName[:]); err != nil {
		return errors.Wrapf(err, "DBPutMessageEntryWithTxn: Problem validating recipient public key and key name")
	}

	if err := DBSetWithTxn(txn, snap, _dbKeyForMessageEntry(
		messageKey.PublicKey[:], messageKey.TstampNanos), EncodeToBytes(blockHeight, messageEntry)); err != nil {

		return errors.Wrapf(err, "DBPutMessageEntryWithTxn: Problem setting the message (%v)", EncodeToBytes(blockHeight, messageEntry))
	}

	return nil
}

func DBPutMessageEntry(handle *badger.DB, snap *Snapshot, blockHeight uint64,
	messageKey MessageKey, messageEntry *MessageEntry) error {

	return handle.Update(func(txn *badger.Txn) error {
		return DBPutMessageEntryWithTxn(txn, snap, blockHeight, messageKey, messageEntry)
	})
}

func DBGetMessageEntryWithTxn(txn *badger.Txn, snap *Snapshot,
	publicKey []byte, tstampNanos uint64) *MessageEntry {

	key := _dbKeyForMessageEntry(publicKey, tstampNanos)
	privateMessageBytes, err := DBGetWithTxn(txn, snap, key)
	if err != nil {
		return nil
	}

	privateMessageObj := &MessageEntry{}
	rr := bytes.NewReader(privateMessageBytes)
	DecodeFromBytes(privateMessageObj, rr)
	return privateMessageObj
}

func DBGetMessageEntry(db *badger.DB, snap *Snapshot,
	publicKey []byte, tstampNanos uint64) *MessageEntry {

	var ret *MessageEntry
	db.View(func(txn *badger.Txn) error {
		ret = DBGetMessageEntryWithTxn(txn, snap, publicKey, tstampNanos)
		return nil
	})
	return ret
}

// Note this deletes the message for the sender *and* receiver since a mapping
// should exist for each.
func DBDeleteMessageEntryMappingsWithTxn(txn *badger.Txn, snap *Snapshot,
	publicKey []byte, tstampNanos uint64) error {

	// First pull up the mapping that exists for the public key passed in.
	// If one doesn't exist then there's nothing to do.
	existingMessage := DBGetMessageEntryWithTxn(txn, snap, publicKey, tstampNanos)
	if existingMessage == nil {
		return nil
	}

	// When a message exists, delete the mapping for the sender and receiver.
	if err := DBDeleteWithTxn(txn, snap, _dbKeyForMessageEntry(publicKey, tstampNanos)); err != nil {
		return errors.Wrapf(err, "DBDeleteMessageEntryMappingsWithTxn: Deleting "+
			"sender mapping for public key %s and tstamp %d failed",
			PkToStringMainnet(publicKey), tstampNanos)
	}

	return nil
}

func DBDeleteMessageEntryMappings(handle *badger.DB, snap *Snapshot,
	publicKey []byte, tstampNanos uint64) error {

	return handle.Update(func(txn *badger.Txn) error {
		return DBDeleteMessageEntryMappingsWithTxn(txn, snap, publicKey, tstampNanos)
	})
}

func DBGetMessageEntriesForPublicKey(handle *badger.DB, publicKey []byte) (
	_privateMessages []*MessageEntry, _err error) {

	// Setting the prefix to a tstamp of zero should return all the messages
	// for the public key in sorted order since 0 << the minimum timestamp in
	// the db.
	prefix := _dbSeekPrefixForMessagePublicKey(publicKey)

	// Goes backwards to get messages in time sorted order.
	// Limit the number of keys to speed up load times.
	_, valuesFound := _enumerateKeysForPrefix(handle, prefix)

	privateMessages := []*MessageEntry{}
	for _, valBytes := range valuesFound {
		privateMessageObj := &MessageEntry{}
		rr := bytes.NewReader(valBytes)
		if exists, err := DecodeFromBytes(privateMessageObj, rr); !exists || err != nil {
			return nil, errors.Wrapf(
				err, "DBGetMessageEntriesForPublicKey: Problem decoding value: ")
		}

		privateMessages = append(privateMessages, privateMessageObj)
	}

	return privateMessages, nil
}

func _enumerateLimitedMessagesForMessagingKeysReversedWithTxn(
	txn *badger.Txn, messagingGroupEntries []*MessagingGroupEntry,
	limit uint64) (_privateMessages []*MessageEntry, _err error) {

	// Users can have many messaging keys. By default, a users has the base messaging key, which
	// is just their main public key. Users can also register messaging keys, e.g. keys like the
	// "default-key", which can be used by others when sending messages to the user. The final
	// category of messaging keys are group chats, which also introduce a new messaging key that
	// the user can use to decrypt messages. Overall, the user has many messaging keys and needs
	// to index messages from multiple prefixes. To do so, we will make badger iterators for each
	// messaging key and scan each valid message prefix in reverse to get messages sorted by timestamps.

	// Get seek prefixes for each messaging key, we will use them to define iterators for message prefix
	var prefixes [][]byte
	for _, keyEntry := range messagingGroupEntries {
		prefixes = append(prefixes, _dbSeekPrefixForMessagePublicKey(keyEntry.MessagingPublicKey[:]))
		//prefixes = append(prefixes, _dbSeekPrefixForMessagePartyPublicKey(keyEntry.MessagingPublicKey[:]))
	}

	// Initialize all iterators, add the 0xff byte to the seek prefix so that we can iterate backwards.
	var messagingIterators []*badger.Iterator
	for _, prefix := range prefixes {
		opts := badger.DefaultIteratorOptions
		opts.Reverse = true
		iterator := txn.NewIterator(opts)
		iterator.Seek(append(prefix, 0xff))
		defer iterator.Close()
		messagingIterators = append(messagingIterators, iterator)
	}

	// We will fetch at most (limit) messages.
	privateMessages := []*MessageEntry{}
	for ; limit > 0; limit-- {

		// This loop will find the latest message among all messaging keys.
		// To do so, we find the greatest timestamp from iterator keys.
		latestTimestamp := uint64(0)
		latestTimestampIndex := -1
		for ii := 0; ii < len(prefixes); ii++ {
			if !messagingIterators[ii].ValidForPrefix(prefixes[ii]) {
				continue
			}
			// Get the timestamp from the item key
			key := messagingIterators[ii].Item().Key()
			rr := bytes.NewReader(key[len(prefixes[ii]):])
			timestamp, err := ReadUvarint(rr)
			if err != nil {
				return nil, errors.Wrapf(err, "_enumerateLimitedMessagesForMessagingKeysReversedWithTxn: problem reading timestamp "+
					"for messaging iterator from prefix (%v) at key (%v)", prefixes[ii], messagingIterators[ii].Item().Key())
			}

			if timestamp > latestTimestamp {
				latestTimestampIndex = ii
				latestTimestamp = timestamp
			}
		}

		// Now that we found the latest message, let's decode and process it.
		if latestTimestampIndex == -1 {
			break
		} else {
			// Get the message bytes and decode the message.
			messageBytes, err := messagingIterators[latestTimestampIndex].Item().ValueCopy(nil)
			if err != nil {
				return nil, errors.Wrapf(err, "_enumerateLimitedMessagesForMessagingKeysReversedWithTxn: Problem copying "+
					"value from messaging iterator from prefix (%v) at key (%v)",
					prefixes[latestTimestampIndex], messagingIterators[latestTimestampIndex].Item().Key())
			}
			message := &MessageEntry{}
			rr := bytes.NewReader(messageBytes)
			if exists, err := DecodeFromBytes(message, rr); !exists || err != nil {
				return nil, errors.Wrapf(err, "_enumerateLimitedMessagesForMessagingKeysReversedWithTxn: Problem decoding message "+
					"from messaging iterator from prefix (%v) at key (%v)",
					prefixes[latestTimestampIndex], messagingIterators[latestTimestampIndex].Item().Key())
			}
			// Add the message to the list of fetched messages
			privateMessages = append(privateMessages, message)
			messagingIterators[latestTimestampIndex].Next()
		}
	}

	return privateMessages, nil
}

func DBGetLimitedMessageForMessagingKeys(handle *badger.DB, messagingKeys []*MessagingGroupEntry, limit uint64) (
	_privateMessages []*MessageEntry, _err error) {

	// Setting the prefix to a tstamp of zero should return all the messages
	// for the public key in sorted order since 0 << the minimum timestamp in
	// the db.

	// Goes backwards to get messages in time sorted order.
	// Limit the number of keys to speed up load times.
	// Get all user messaging keys.

	err := handle.Update(func(txn *badger.Txn) error {
		var err error
		_privateMessages, err = _enumerateLimitedMessagesForMessagingKeysReversedWithTxn(txn, messagingKeys, limit)
		if err != nil {
			return errors.Wrapf(err, "DBGetLimitedMessageForMessagingKeys: problem getting user messages")
		}

		return nil
	})
	if err != nil {
		return nil, errors.Wrapf(err, "DbGetLimitedMessageAndPartyEntriesForPublicKey: problem getting user messages in txn")
	}

	return _privateMessages, nil
}

// -------------------------------------------------------------------------------------
// MessagingGroupEntry mapping functions
// <prefix, OwnerPublicKey (33 bytes) || GroupKeyName (32 bytes)> -> <MessagingGroupEntry>
// -------------------------------------------------------------------------------------

func _dbKeyForMessagingGroupEntry(messagingGroupEntry *MessagingGroupKey) []byte {
	prefixCopy := append([]byte{}, Prefixes.PrefixMessagingGroupEntriesByOwnerPubKeyAndGroupKeyName...)
	key := append(prefixCopy, messagingGroupEntry.OwnerPublicKey[:]...)
	key = append(key, messagingGroupEntry.GroupKeyName[:]...)
	return key
}

func _dbSeekPrefixForMessagingGroupEntry(ownerPublicKey *PublicKey) []byte {
	prefixCopy := append([]byte{}, Prefixes.PrefixMessagingGroupEntriesByOwnerPubKeyAndGroupKeyName...)
	return append(prefixCopy, ownerPublicKey[:]...)
}

func DBPutMessagingGroupEntryWithTxn(txn *badger.Txn, snap *Snapshot, blockHeight uint64,
	ownerPublicKey *PublicKey, messagingGroupEntry *MessagingGroupEntry) error {

	messagingKey := &MessagingGroupKey{
		OwnerPublicKey: *ownerPublicKey,
		GroupKeyName:   *messagingGroupEntry.MessagingGroupKeyName,
	}
	if err := DBSetWithTxn(txn, snap, _dbKeyForMessagingGroupEntry(messagingKey), EncodeToBytes(blockHeight, messagingGroupEntry)); err != nil {
		return errors.Wrapf(err, "DBPutMessagingGroupEntryWithTxn: Problem adding messaging key entry mapping: ")
	}

	return nil
}

func DBPutMessagingGroupEntry(handle *badger.DB, snap *Snapshot, blockHeight uint64,
	ownerPublicKey *PublicKey, messagingGroupEntry *MessagingGroupEntry) error {

	return handle.Update(func(txn *badger.Txn) error {
		return DBPutMessagingGroupEntryWithTxn(txn, snap, blockHeight, ownerPublicKey, messagingGroupEntry)
	})
}

func DBGetMessagingGroupEntryWithTxn(txn *badger.Txn, snap *Snapshot,
	messagingGroupKey *MessagingGroupKey) *MessagingGroupEntry {

	key := _dbKeyForMessagingGroupEntry(messagingGroupKey)

	messagingGroupBytes, err := DBGetWithTxn(txn, snap, key)
	if err != nil {
		return nil
	}
	messagingGroupEntry := &MessagingGroupEntry{}
	rr := bytes.NewReader(messagingGroupBytes)
	DecodeFromBytes(messagingGroupEntry, rr)
	return messagingGroupEntry
}

func DBGetMessagingGroupEntry(db *badger.DB, snap *Snapshot,
	messagingGroupKey *MessagingGroupKey) *MessagingGroupEntry {
	var ret *MessagingGroupEntry
	db.View(func(txn *badger.Txn) error {
		ret = DBGetMessagingGroupEntryWithTxn(txn, snap, messagingGroupKey)
		return nil
	})
	return ret
}

func DBDeleteMessagingGroupEntryWithTxn(txn *badger.Txn, snap *Snapshot,
	messagingGroupKey *MessagingGroupKey) error {

	// First pull up the entry that exists for the messaging key.
	// If one doesn't exist then there's nothing to do.
	if entry := DBGetMessagingGroupEntryWithTxn(txn, snap, messagingGroupKey); entry == nil {
		return nil
	}

	// When a messaging key entry exists, delete it from the DB.
	if err := DBDeleteWithTxn(txn, snap, _dbKeyForMessagingGroupEntry(messagingGroupKey)); err != nil {
		return errors.Wrapf(err, "DBDeleteMessagingGroupEntryWithTxn: Deleting "+
			"entry for MessagingGroupKey failed: %v", messagingGroupKey)
	}

	return nil
}

func DBDeleteMessagingGroupEntry(handle *badger.DB, snap *Snapshot,
	messagingGroupKey *MessagingGroupKey) error {
	return handle.Update(func(txn *badger.Txn) error {
		return DBDeleteMessagingGroupEntryWithTxn(txn, snap, messagingGroupKey)
	})
}

func DBGetMessagingGroupEntriesForOwnerWithTxn(txn *badger.Txn, ownerPublicKey *PublicKey) (
	_messagingKeyEntries []*MessagingGroupEntry, _err error) {

	// Setting the prefix to owner's public key will allow us to fetch all messaging keys
	// for the user. We enumerate this prefix.
	prefix := _dbSeekPrefixForMessagingGroupEntry(ownerPublicKey)
	_, valuesFound, err := _enumerateKeysForPrefixWithTxn(txn, prefix)
	if err != nil {
		return nil, errors.Wrapf(err, "DBGetMessagingGroupEntriesForOwnerWithTxn: "+
			"problem enumerating messaging key entries for prefix (%v)", prefix)
	}

	// Decode found messaging key entries.
	messagingKeyEntries := []*MessagingGroupEntry{}
	for _, valBytes := range valuesFound {
		messagingKeyEntry := &MessagingGroupEntry{}
		rr := bytes.NewReader(valBytes)
		if exists, err := DecodeFromBytes(messagingKeyEntry, rr); !exists || err != nil {
			return nil, errors.Wrapf(err, "DBGetMessagingGroupEntriesForOwnerWithTxn: "+
				"problem decoding messaging key entry for public key (%v)", ownerPublicKey)
		}

		messagingKeyEntries = append(messagingKeyEntries, messagingKeyEntry)
	}

	return messagingKeyEntries, nil
}

func DBGetAllUserGroupEntiresWithTxn(txn *badger.Txn, ownerPublicKey []byte) ([]*MessagingGroupEntry, error) {
	// This function fetches all MessagingGroupEntries for the user from the DB. This includes the
	// base entry, the owner group entries, and the member group entries.

	// We will keep track of all group entries in this array.
	var userGroupEntries []*MessagingGroupEntry

	// First add the base messaging key.
	userGroupEntries = append(userGroupEntries, &MessagingGroupEntry{
		GroupOwnerPublicKey:   NewPublicKey(ownerPublicKey),
		MessagingPublicKey:    NewPublicKey(ownerPublicKey),
		MessagingGroupKeyName: BaseGroupKeyName(),
	})

	// Now add all the groups where this user is the owner
	ownerGroupEntries, err := DBGetMessagingGroupEntriesForOwnerWithTxn(txn, NewPublicKey(ownerPublicKey))
	if err != nil {
		return nil, errors.Wrapf(err, "DBGetAllUserGroupEntiresWithTxn: problem getting messaging entries")
	}
	userGroupEntries = append(userGroupEntries, ownerGroupEntries...)

	// And add the groups where the user is a member
	memberGroupEntries, err := DBGetAllMessagingGroupEntriesForMemberWithTxn(txn, NewPublicKey(ownerPublicKey))
	if err != nil {
		return nil, errors.Wrapf(err, "DBGetAllUserGroupEntiresWithTxn: problem getting recipient entries")
	}
	userGroupEntries = append(userGroupEntries, memberGroupEntries...)

	return userGroupEntries, nil
}

func DBGetAllUserGroupEntries(handle *badger.DB, ownerPublicKey []byte) ([]*MessagingGroupEntry, error) {
	var err error
	var messagingGroupEntries []*MessagingGroupEntry

	err = handle.View(func(txn *badger.Txn) error {
		messagingGroupEntries, err = DBGetAllUserGroupEntiresWithTxn(txn, ownerPublicKey)
		return err
	})
	if err != nil {
		return nil, errors.Wrapf(err, "DBGetAllUserGroupEntries: problem getting user messaging keys")
	}
	return messagingGroupEntries, nil
}

// -------------------------------------------------------------------------------------
// Messaging recipient
// <prefix, public key, messaging public key > -> <HackedMessagingGroupEntry>
// -------------------------------------------------------------------------------------

func _dbKeyForMessagingGroupMember(memberPublicKey *PublicKey, groupMessagingPublicKey *PublicKey) []byte {
	prefixCopy := append([]byte{}, Prefixes.PrefixMessagingGroupMetadataByMemberPubKeyAndGroupMessagingPubKey...)
	key := append(prefixCopy, memberPublicKey[:]...)
	key = append(key, groupMessagingPublicKey[:]...)
	return key
}

func _dbSeekPrefixForMessagingGroupMember(memberPublicKey *PublicKey) []byte {
	prefixCopy := append([]byte{}, Prefixes.PrefixMessagingGroupMetadataByMemberPubKeyAndGroupMessagingPubKey...)
	return append(prefixCopy, memberPublicKey[:]...)
}

func DBPutMessagingGroupMemberWithTxn(txn *badger.Txn, snap *Snapshot, blockHeight uint64,
	messagingGroupMember *MessagingGroupMember, groupOwnerPublicKey *PublicKey,
	messagingGroupEntry *MessagingGroupEntry) error {
	// Sanity-check that public keys have the correct length.

	if len(messagingGroupMember.EncryptedKey) < btcec.PrivKeyBytesLen {
		return fmt.Errorf("DBPutMessagingGroupMemberWithTxn: Problem getting recipient "+
			"entry for public key (%v)", messagingGroupMember.GroupMemberPublicKey)
	}

	// Entries for group members are stored as MessagingGroupEntries where the only member in
	// the entry is the member specified. This is a bit of a hack to allow us to store a "back-reference"
	// to the GroupEntry inside the value of this field.
	memberGroupEntry := &MessagingGroupEntry{
		GroupOwnerPublicKey:   groupOwnerPublicKey,
		MessagingPublicKey:    messagingGroupEntry.MessagingPublicKey,
		MessagingGroupKeyName: messagingGroupEntry.MessagingGroupKeyName,
		MessagingGroupMembers: []*MessagingGroupMember{
			messagingGroupMember,
		},
	}

	if err := DBSetWithTxn(txn, snap, _dbKeyForMessagingGroupMember(
		messagingGroupMember.GroupMemberPublicKey, messagingGroupEntry.MessagingPublicKey),
		EncodeToBytes(blockHeight, memberGroupEntry)); err != nil {

		return errors.Wrapf(err, "DBPutMessagingGroupMemberWithTxn: Problem setting messaging recipient with key (%v) "+
			"and entry (%v) in the db", _dbKeyForMessagingGroupMember(
			messagingGroupMember.GroupMemberPublicKey, messagingGroupEntry.MessagingPublicKey),
			EncodeToBytes(blockHeight, memberGroupEntry))
	}

	return nil
}

func DBPutMessagingGroupMember(handle *badger.DB, snap *Snapshot, blockHeight uint64,
	messagingGroupMember *MessagingGroupMember, ownerPublicKey *PublicKey, messagingGroupEntry *MessagingGroupEntry) error {

	return handle.Update(func(txn *badger.Txn) error {
		return DBPutMessagingGroupMemberWithTxn(txn, snap, blockHeight, messagingGroupMember, ownerPublicKey, messagingGroupEntry)
	})
}

func DBGetMessagingGroupMemberWithTxn(txn *badger.Txn, snap *Snapshot, messagingGroupMember *MessagingGroupMember,
	messagingGroupEntry *MessagingGroupEntry) *MessagingGroupEntry {

	key := _dbKeyForMessagingGroupMember(
		messagingGroupMember.GroupMemberPublicKey, messagingGroupEntry.MessagingPublicKey)
	// This is a hacked MessagingGroupEntry that contains a single member entry
	// for the member we're fetching in the members list.
	messagingGroupMemberEntryBytes, err := DBGetWithTxn(txn, snap, key)
	if err != nil {
		return nil
	}
	messagingGroupMemberEntry := &MessagingGroupEntry{}
	rr := bytes.NewReader(messagingGroupMemberEntryBytes)
	DecodeFromBytes(messagingGroupMemberEntry, rr)

	return messagingGroupMemberEntry
}

func DBGetMessagingMember(db *badger.DB, snap *Snapshot, messagingMember *MessagingGroupMember,
	messagingGroupEntry *MessagingGroupEntry) *MessagingGroupEntry {

	var ret *MessagingGroupEntry
	db.View(func(txn *badger.Txn) error {
		ret = DBGetMessagingGroupMemberWithTxn(txn, snap, messagingMember, messagingGroupEntry)
		return nil
	})
	return ret
}

func DBGetAllMessagingGroupEntriesForMemberWithTxn(txn *badger.Txn, ownerPublicKey *PublicKey) (
	[]*MessagingGroupEntry, error) {

	// This function is used to fetch all messaging
	var messagingGroupEntries []*MessagingGroupEntry
	prefix := _dbSeekPrefixForMessagingGroupMember(ownerPublicKey)
	_, valuesFound, err := _enumerateKeysForPrefixWithTxn(txn, prefix)
	if err != nil {
		return nil, errors.Wrapf(err, "DBGetAllMessagingGroupEntriesForMemberWithTxn: "+
			"problem enumerating messaging key entries for prefix (%v)", prefix)
	}

	for _, valBytes := range valuesFound {
		messagingGroupEntry := &MessagingGroupEntry{}
		rr := bytes.NewReader(valBytes)
		if exists, err := DecodeFromBytes(messagingGroupEntry, rr); !exists || err != nil {
			return nil, errors.Wrapf(err, "DBGetAllMessagingGroupEntriesForMemberWithTxn: problem reading "+
				"an entry from DB")
		}

		messagingGroupEntries = append(messagingGroupEntries, messagingGroupEntry)
	}

	return messagingGroupEntries, nil
}

// Note this deletes the message for the sender *and* receiver since a mapping
// should exist for each.
func DBDeleteMessagingGroupMemberMappingWithTxn(txn *badger.Txn, snap *Snapshot,
	messagingGroupMember *MessagingGroupMember, messagingGroupEntry *MessagingGroupEntry) error {

	// First pull up the mapping that exists for the public key passed in.
	// If one doesn't exist then there's nothing to do.
	existingMember := DBGetMessagingGroupMemberWithTxn(txn, snap, messagingGroupMember, messagingGroupEntry)
	if existingMember == nil {
		return nil
	}

	// When a message exists, delete the mapping for the sender and receiver.
	if err := DBDeleteWithTxn(txn, snap, _dbKeyForMessagingGroupMember(
		messagingGroupMember.GroupMemberPublicKey, messagingGroupEntry.MessagingPublicKey)); err != nil {

		return errors.Wrapf(err, "DBDeleteMessagingGroupMemberMappingWithTxn: Deleting mapping for public key %v "+
			"and messaging public key %v failed", messagingGroupMember.GroupMemberPublicKey[:],
			messagingGroupEntry.MessagingPublicKey[:])
	}

	return nil
}

func DBDeleteMessagingGroupMemberMappings(handle *badger.DB, snap *Snapshot,
	messagingGroupMember *MessagingGroupMember, messagingGroupEntry *MessagingGroupEntry) error {

	return handle.Update(func(txn *badger.Txn) error {
		return DBDeleteMessagingGroupMemberMappingWithTxn(txn, snap, messagingGroupMember, messagingGroupEntry)
	})
}

// -------------------------------------------------------------------------------------
// Forbidden block signature public key functions
// <prefix_id, public key> -> <>
// -------------------------------------------------------------------------------------

func _dbKeyForForbiddenBlockSignaturePubKeys(publicKey []byte) []byte {
	// Make a copy to avoid multiple calls to this function re-using the same slice.
	prefixCopy := append([]byte{}, Prefixes.PrefixForbiddenBlockSignaturePubKeys...)
	key := append(prefixCopy, publicKey...)
	return key
}

func DbPutForbiddenBlockSignaturePubKeyWithTxn(txn *badger.Txn, snap *Snapshot, publicKey []byte) error {

	if len(publicKey) != btcec.PubKeyBytesLenCompressed {
		return fmt.Errorf("DbPutForbiddenBlockSignaturePubKeyWithTxn: Forbidden public key "+
			"length %d != %d", len(publicKey), btcec.PubKeyBytesLenCompressed)
	}

	if err := DBSetWithTxn(txn, snap, _dbKeyForForbiddenBlockSignaturePubKeys(publicKey), []byte{}); err != nil {
		return errors.Wrapf(err, "DbPutForbiddenBlockSignaturePubKeyWithTxn: Problem adding mapping for sender: ")
	}

	return nil
}

func DbPutForbiddenBlockSignaturePubKey(handle *badger.DB, snap *Snapshot, publicKey []byte) error {

	return handle.Update(func(txn *badger.Txn) error {
		return DbPutForbiddenBlockSignaturePubKeyWithTxn(txn, snap, publicKey)
	})
}

func DbGetForbiddenBlockSignaturePubKeyWithTxn(txn *badger.Txn, snap *Snapshot, publicKey []byte) []byte {

	key := _dbKeyForForbiddenBlockSignaturePubKeys(publicKey)
	_, err := DBGetWithTxn(txn, snap, key)
	if err != nil {
		return nil
	}

	// Typically, we return a DB entry here, but we don't store anything for this mapping.
	// We use this function instead of one returning true / false for feature consistency.
	return []byte{}
}

func DbGetForbiddenBlockSignaturePubKey(db *badger.DB, snap *Snapshot, publicKey []byte) []byte {
	var ret []byte
	db.View(func(txn *badger.Txn) error {
		ret = DbGetForbiddenBlockSignaturePubKeyWithTxn(txn, snap, publicKey)
		return nil
	})
	return ret
}

func DbDeleteForbiddenBlockSignaturePubKeyWithTxn(
	txn *badger.Txn, snap *Snapshot, publicKey []byte) error {

	existingEntry := DbGetForbiddenBlockSignaturePubKeyWithTxn(txn, snap, publicKey)
	if existingEntry == nil {
		return nil
	}

	if err := DBDeleteWithTxn(txn, snap, _dbKeyForForbiddenBlockSignaturePubKeys(publicKey)); err != nil {
		return errors.Wrapf(err, "DbDeleteForbiddenBlockSignaturePubKeyWithTxn: Deleting "+
			"sender mapping for public key %s failed", PkToStringMainnet(publicKey))
	}

	return nil
}

func DbDeleteForbiddenBlockSignaturePubKey(
	handle *badger.DB, snap *Snapshot, publicKey []byte) error {

	return handle.Update(func(txn *badger.Txn) error {
		return DbDeleteForbiddenBlockSignaturePubKeyWithTxn(txn, snap, publicKey)
	})
}

// -------------------------------------------------------------------------------------
// Likes mapping functions
// 		<prefix_id, user pub key [33]byte, liked post BlockHash> -> <>
// 		<prefix_id, liked post BlockHash, user pub key [33]byte> -> <>
// -------------------------------------------------------------------------------------

func _dbKeyForLikerPubKeyToLikedPostHashMapping(
	userPubKey []byte, likedPostHash BlockHash) []byte {
	// Make a copy to avoid multiple calls to this function re-using the same slice.
	prefixCopy := append([]byte{}, Prefixes.PrefixLikerPubKeyToLikedPostHash...)
	key := append(prefixCopy, userPubKey...)
	key = append(key, likedPostHash[:]...)
	return key
}

func _dbKeyForLikedPostHashToLikerPubKeyMapping(
	likedPostHash BlockHash, userPubKey []byte) []byte {
	// Make a copy to avoid multiple calls to this function re-using the same slice.
	prefixCopy := append([]byte{}, Prefixes.PrefixLikedPostHashToLikerPubKey...)
	key := append(prefixCopy, likedPostHash[:]...)
	key = append(key, userPubKey...)
	return key
}

func _dbSeekPrefixForPostHashesYouLike(yourPubKey []byte) []byte {
	// Make a copy to avoid multiple calls to this function re-using the same slice.
	prefixCopy := append([]byte{}, Prefixes.PrefixLikerPubKeyToLikedPostHash...)
	return append(prefixCopy, yourPubKey...)
}

func _dbSeekPrefixForLikerPubKeysLikingAPostHash(likedPostHash BlockHash) []byte {
	// Make a copy to avoid multiple calls to this function re-using the same slice.
	prefixCopy := append([]byte{}, Prefixes.PrefixLikedPostHashToLikerPubKey...)
	return append(prefixCopy, likedPostHash[:]...)
}

// Note that this adds a mapping for the user *and* the liked post.
func DbPutLikeMappingsWithTxn(txn *badger.Txn, snap *Snapshot,
	userPubKey []byte, likedPostHash BlockHash) error {

	if len(userPubKey) != btcec.PubKeyBytesLenCompressed {
		return fmt.Errorf("DbPutLikeMappingsWithTxn: User public key "+
			"length %d != %d", len(userPubKey), btcec.PubKeyBytesLenCompressed)
	}

	if err := DBSetWithTxn(txn, snap, _dbKeyForLikerPubKeyToLikedPostHashMapping(
		userPubKey, likedPostHash), []byte{}); err != nil {

		return errors.Wrapf(
			err, "DbPutLikeMappingsWithTxn: Problem adding user to liked post mapping: ")
	}
	if err := DBSetWithTxn(txn, snap, _dbKeyForLikedPostHashToLikerPubKeyMapping(
		likedPostHash, userPubKey), []byte{}); err != nil {

		return errors.Wrapf(
			err, "DbPutLikeMappingsWithTxn: Problem adding liked post to user mapping: ")
	}

	return nil
}

func DbPutLikeMappings(handle *badger.DB, snap *Snapshot,
	userPubKey []byte, likedPostHash BlockHash) error {

	return handle.Update(func(txn *badger.Txn) error {
		return DbPutLikeMappingsWithTxn(txn, snap, userPubKey, likedPostHash)
	})
}

func DbGetLikerPubKeyToLikedPostHashMappingWithTxn(txn *badger.Txn,
	snap *Snapshot, userPubKey []byte, likedPostHash BlockHash) []byte {

	key := _dbKeyForLikerPubKeyToLikedPostHashMapping(userPubKey, likedPostHash)
	_, err := DBGetWithTxn(txn, snap, key)
	if err != nil {
		return nil
	}

	// Typically, we return a DB entry here, but we don't store anything for like mappings.
	// We use this function instead of one returning true / false for feature consistency.
	return []byte{}
}

func DbGetLikerPubKeyToLikedPostHashMapping(
	db *badger.DB, snap *Snapshot, userPubKey []byte, likedPostHash BlockHash) []byte {
	var ret []byte
	db.View(func(txn *badger.Txn) error {
		ret = DbGetLikerPubKeyToLikedPostHashMappingWithTxn(txn, snap, userPubKey, likedPostHash)
		return nil
	})
	return ret
}

// Note this deletes the like for the user *and* the liked post since a mapping
// should exist for each.
func DbDeleteLikeMappingsWithTxn(txn *badger.Txn, snap *Snapshot,
	userPubKey []byte, likedPostHash BlockHash) error {

	// First check that a mapping exists. If one doesn't exist then there's nothing to do.
	existingMapping := DbGetLikerPubKeyToLikedPostHashMappingWithTxn(
		txn, snap, userPubKey, likedPostHash)
	if existingMapping == nil {
		return nil
	}

	// When a message exists, delete the mapping for the sender and receiver.
	if err := DBDeleteWithTxn(txn, snap,
		_dbKeyForLikerPubKeyToLikedPostHashMapping(userPubKey, likedPostHash)); err != nil {
		return errors.Wrapf(err, "DbDeleteLikeMappingsWithTxn: Deleting "+
			"userPubKey %s and likedPostHash %s failed",
			PkToStringBoth(userPubKey), likedPostHash)
	}
	if err := DBDeleteWithTxn(txn, snap,
		_dbKeyForLikedPostHashToLikerPubKeyMapping(likedPostHash, userPubKey)); err != nil {
		return errors.Wrapf(err, "DbDeleteLikeMappingsWithTxn: Deleting "+
			"likedPostHash %s and userPubKey %s failed",
			PkToStringBoth(likedPostHash[:]), PkToStringBoth(userPubKey))
	}

	return nil
}

func DbDeleteLikeMappings(handle *badger.DB, snap *Snapshot,
	userPubKey []byte, likedPostHash BlockHash) error {

	return handle.Update(func(txn *badger.Txn) error {
		return DbDeleteLikeMappingsWithTxn(txn, snap, userPubKey, likedPostHash)
	})
}

func DbGetPostHashesYouLike(handle *badger.DB, yourPublicKey []byte) (
	_postHashes []*BlockHash, _err error) {

	prefix := _dbSeekPrefixForPostHashesYouLike(yourPublicKey)
	keysFound, _ := _enumerateKeysForPrefix(handle, prefix)

	postHashesYouLike := []*BlockHash{}
	for _, keyBytes := range keysFound {
		// We must slice off the first byte and userPubKey to get the likedPostHash.
		postHash := &BlockHash{}
		copy(postHash[:], keyBytes[1+btcec.PubKeyBytesLenCompressed:])
		postHashesYouLike = append(postHashesYouLike, postHash)
	}

	return postHashesYouLike, nil
}

func DbGetLikerPubKeysLikingAPostHash(handle *badger.DB, likedPostHash BlockHash) (
	_pubKeys [][]byte, _err error) {

	prefix := _dbSeekPrefixForLikerPubKeysLikingAPostHash(likedPostHash)
	keysFound, _ := _enumerateKeysForPrefix(handle, prefix)

	userPubKeys := [][]byte{}
	for _, keyBytes := range keysFound {
		// We must slice off the first byte and likedPostHash to get the userPubKey.
		userPubKey := keyBytes[1+HashSizeBytes:]
		userPubKeys = append(userPubKeys, userPubKey)
	}

	return userPubKeys, nil
}

// -------------------------------------------------------------------------------------
// Reposts mapping functions
// 		<prefix_id, user pub key [33]byte, reposted post BlockHash> -> <>
// 		<prefix_id, reposted post BlockHash, user pub key [33]byte> -> <>
// -------------------------------------------------------------------------------------
//PrefixReposterPubKeyRepostedPostHashToRepostPostHash
func _dbKeyForReposterPubKeyRepostedPostHashToRepostPostHash(userPubKey []byte, repostedPostHash BlockHash, repostPostHash BlockHash) []byte {
	// Make a copy to avoid multiple calls to this function re-using the same slice.
	prefixCopy := append([]byte{}, Prefixes.PrefixReposterPubKeyRepostedPostHashToRepostPostHash...)
	key := append(prefixCopy, userPubKey...)
	key = append(key, repostedPostHash[:]...)
	key = append(key, repostPostHash[:]...)
	return key
}

// This is a little hacky but we can save space by encoding RepostEntry entirely in the prefix []byte{39} keys.
// _dbKeyForReposterPubKeyRepostedPostHashToRepostEntry decodes these keys into RepostEntry.
func _dbKeyForReposterPubKeyRepostedPostHashToRepostEntry(key []byte) *RepostEntry {
	if len(key) != 1+33+32+32 {
		return nil
	}

	entry := &RepostEntry{}
	entry.ReposterPubKey = key[1:34]
	entry.RepostedPostHash = NewBlockHash(key[34:66])
	entry.RepostPostHash = NewBlockHash(key[66:98])
	return entry
}

func _dbSeekKeyForReposterPubKeyRepostedPostHashToRepostPostHash(userPubKey []byte, repostedPostHash BlockHash) []byte {
	// Make a copy to avoid multiple calls to this function re-using the same slice.
	prefixCopy := append([]byte{}, Prefixes.PrefixReposterPubKeyRepostedPostHashToRepostPostHash...)
	key := append(prefixCopy, userPubKey...)
	key = append(key, repostedPostHash[:]...)
	return key
}

func _dbSeekPrefixForPostHashesYouRepost(yourPubKey []byte) []byte {
	// Make a copy to avoid multiple calls to this function re-using the same slice.
	prefixCopy := append([]byte{}, Prefixes.PrefixReposterPubKeyRepostedPostHashToRepostPostHash...)
	return append(prefixCopy, yourPubKey...)
}

//PrefixRepostedPostHashReposterPubKey
func _dbKeyForRepostedPostHashReposterPubKey(repostedPostHash *BlockHash, reposterPubKey []byte) []byte {
	// Make a copy to avoid multiple calls to this function re-using the same slice.
	prefixCopy := append([]byte{}, Prefixes.PrefixRepostedPostHashReposterPubKey...)
	key := append(prefixCopy, repostedPostHash[:]...)
	key = append(key, reposterPubKey...)
	return key
}

// **For quoted reposts**
//PrefixRepostedPostHashReposterPubKeyRepostPostHash
func _dbKeyForRepostedPostHashReposterPubKeyRepostPostHash(
	repostedPostHash *BlockHash, reposterPubKey []byte, repostPostHash *BlockHash) []byte {
	// Make a copy to avoid multiple calls to this function re-using the same slice.
	prefixCopy := append([]byte{}, Prefixes.PrefixRepostedPostHashReposterPubKeyRepostPostHash...)
	key := append(prefixCopy, repostedPostHash[:]...)
	key = append(key, reposterPubKey...)
	key = append(key, repostPostHash[:]...)
	return key
}

// Note that this adds a mapping for the user *and* the reposted post.
func DbPutRepostMappingsWithTxn(txn *badger.Txn, snap *Snapshot, blockHeight uint64,
	repostEntry RepostEntry) error {

	if len(repostEntry.ReposterPubKey) != btcec.PubKeyBytesLenCompressed {
		return fmt.Errorf("DbPutRepostMappingsWithTxn: User public key "+
			"length %d != %d", len(repostEntry.ReposterPubKey), btcec.PubKeyBytesLenCompressed)
	}
	if repostEntry.RepostedPostHash == nil {
		return fmt.Errorf("DbPutRepostMappingsWithTxn: Reposted post hash cannot be nil")
	}
	if repostEntry.RepostPostHash == nil {
		return fmt.Errorf("DbPutRepostMappingsWithTxn: Repost post hash cannot be nil")
	}

	if err := DBSetWithTxn(txn, snap, _dbKeyForReposterPubKeyRepostedPostHashToRepostPostHash(
		repostEntry.ReposterPubKey, *repostEntry.RepostedPostHash, *repostEntry.RepostPostHash), []byte{}); err != nil {

		return errors.Wrapf(
			err, "DbPutRepostMappingsWithTxn: Problem adding user to reposted post mapping: ")
	}

	return nil
}

func DbPutRepostMappings(handle *badger.DB, snap *Snapshot, blockHeight uint64,
	userPubKey []byte, repostedPostHash BlockHash, repostEntry RepostEntry) error {

	return handle.Update(func(txn *badger.Txn) error {
		return DbPutRepostMappingsWithTxn(txn, snap, blockHeight, repostEntry)
	})
}

func DbGetReposterPubKeyRepostedPostHashToRepostEntryWithTxn(txn *badger.Txn,
	snap *Snapshot, userPubKey []byte, repostedPostHash BlockHash) *RepostEntry {

	key := _dbSeekKeyForReposterPubKeyRepostedPostHashToRepostPostHash(userPubKey, repostedPostHash)
	keysFound, _, err := _enumerateKeysForPrefixWithTxn(txn, key)
	if err != nil {
		return nil
	}
	// We select the RepostEntry with the "smallest" repostHash. We can't tell which
	// one is preferred, so we just return the first one.
	for _, keyBytes := range keysFound {
		return _dbKeyForReposterPubKeyRepostedPostHashToRepostEntry(keyBytes)
		// We must slice off the first byte and userPubKey to get the repostedPostHash.
	}
	return nil
}

func DbReposterPubKeyRepostedPostHashToRepostEntry(db *badger.DB,
	snap *Snapshot, userPubKey []byte, repostedPostHash BlockHash) *RepostEntry {

	var ret *RepostEntry
	db.View(func(txn *badger.Txn) error {
		ret = DbGetReposterPubKeyRepostedPostHashToRepostEntryWithTxn(txn, snap, userPubKey, repostedPostHash)
		return nil
	})
	return ret
}

// Note this deletes the repost for the user *and* the reposted post since a mapping
// should exist for each.
func DbDeleteRepostMappingsWithTxn(txn *badger.Txn, snap *Snapshot, repostEntry RepostEntry) error {

	// First check that a mapping exists. If one doesn't exist then there's nothing to do.
	_, err := DBGetWithTxn(txn, snap, _dbKeyForReposterPubKeyRepostedPostHashToRepostPostHash(
		repostEntry.ReposterPubKey, *repostEntry.RepostedPostHash, *repostEntry.RepostPostHash))
	if err != nil {
		return nil
	}

	// When a repost exists, delete the repost entry mapping.
	if err := DBDeleteWithTxn(txn, snap, _dbKeyForReposterPubKeyRepostedPostHashToRepostPostHash(
		repostEntry.ReposterPubKey, *repostEntry.RepostedPostHash, *repostEntry.RepostPostHash)); err != nil {
		return errors.Wrapf(err, "DbDeleteRepostMappingsWithTxn: Deleting "+
			"user public key %s and reposted post hash %v and repost post hash %v failed",
			PkToStringMainnet(repostEntry.ReposterPubKey[:]), repostEntry.RepostedPostHash[:], repostEntry.RepostPostHash[:])
	}
	return nil
}

func DbDeleteAllRepostMappingsWithTxn(txn *badger.Txn, snap *Snapshot, userPubKey []byte, repostedPostHash BlockHash) error {

	key := _dbSeekKeyForReposterPubKeyRepostedPostHashToRepostPostHash(userPubKey, repostedPostHash)
	keysFound, _, err := _enumerateKeysForPrefixWithTxn(txn, key)
	if err != nil {
		return nil
	}
	for _, keyBytes := range keysFound {
		if err := DBDeleteWithTxn(txn, snap, keyBytes); err != nil {
			return errors.Wrapf(err, "DbDeleteAllRepostMappingsWithTxn: Problem deleting a repost entry "+
				"with key (%v)", key)
		}
	}
	return nil
}

func DbGetPostHashesYouRepost(handle *badger.DB, yourPublicKey []byte) (
	_postHashes []*BlockHash, _err error) {

	prefix := _dbSeekPrefixForPostHashesYouRepost(yourPublicKey)
	keysFound, _ := _enumerateKeysForPrefix(handle, prefix)

	postHashesYouRepost := []*BlockHash{}
	for _, keyBytes := range keysFound {
		// We must slice off the first byte and userPubKey to get the repostedPostHash.
		postHash := &BlockHash{}
		copy(postHash[:], keyBytes[1+btcec.PubKeyBytesLenCompressed:])
		postHashesYouRepost = append(postHashesYouRepost, postHash)
	}

	return postHashesYouRepost, nil
}

// -------------------------------------------------------------------------------------
// Follows mapping functions
// 		<prefix_id, follower pub key [33]byte, followed pub key [33]byte> -> <>
// 		<prefix_id, followed pub key [33]byte, follower pub key [33]byte> -> <>
// -------------------------------------------------------------------------------------

func _dbKeyForFollowerToFollowedMapping(
	followerPKID *PKID, followedPKID *PKID) []byte {
	// Make a copy to avoid multiple calls to this function re-using the same slice.
	prefixCopy := append([]byte{}, Prefixes.PrefixFollowerPKIDToFollowedPKID...)
	key := append(prefixCopy, followerPKID[:]...)
	key = append(key, followedPKID[:]...)
	return key
}

func _dbKeyForFollowedToFollowerMapping(
	followedPKID *PKID, followerPKID *PKID) []byte {
	// Make a copy to avoid multiple calls to this function re-using the same slice.
	prefixCopy := append([]byte{}, Prefixes.PrefixFollowedPKIDToFollowerPKID...)
	key := append(prefixCopy, followedPKID[:]...)
	key = append(key, followerPKID[:]...)
	return key
}

func _dbSeekPrefixForPKIDsYouFollow(yourPKID *PKID) []byte {
	// Make a copy to avoid multiple calls to this function re-using the same slice.
	prefixCopy := append([]byte{}, Prefixes.PrefixFollowerPKIDToFollowedPKID...)
	return append(prefixCopy, yourPKID[:]...)
}

func _dbSeekPrefixForPKIDsFollowingYou(yourPKID *PKID) []byte {
	// Make a copy to avoid multiple calls to this function re-using the same slice.
	prefixCopy := append([]byte{}, Prefixes.PrefixFollowedPKIDToFollowerPKID...)
	return append(prefixCopy, yourPKID[:]...)
}

// Note that this adds a mapping for the follower *and* the pub key being followed.
func DbPutFollowMappingsWithTxn(txn *badger.Txn, snap *Snapshot,
	followerPKID *PKID, followedPKID *PKID) error {

	if len(followerPKID) != btcec.PubKeyBytesLenCompressed {
		return fmt.Errorf("DbPutFollowMappingsWithTxn: Follower PKID "+
			"length %d != %d", len(followerPKID[:]), btcec.PubKeyBytesLenCompressed)
	}
	if len(followedPKID) != btcec.PubKeyBytesLenCompressed {
		return fmt.Errorf("DbPutFollowMappingsWithTxn: Followed PKID "+
			"length %d != %d", len(followerPKID), btcec.PubKeyBytesLenCompressed)
	}

	if err := DBSetWithTxn(txn, snap, _dbKeyForFollowerToFollowedMapping(
		followerPKID, followedPKID), []byte{}); err != nil {

		return errors.Wrapf(
			err, "DbPutFollowMappingsWithTxn: Problem adding follower to followed mapping: ")
	}
	if err := DBSetWithTxn(txn, snap, _dbKeyForFollowedToFollowerMapping(
		followedPKID, followerPKID), []byte{}); err != nil {

		return errors.Wrapf(
			err, "DbPutFollowMappingsWithTxn: Problem adding followed to follower mapping: ")
	}

	return nil
}

func DbPutFollowMappings(handle *badger.DB, snap *Snapshot,
	followerPKID *PKID, followedPKID *PKID) error {

	return handle.Update(func(txn *badger.Txn) error {
		return DbPutFollowMappingsWithTxn(txn, snap, followerPKID, followedPKID)
	})
}

func DbGetFollowerToFollowedMappingWithTxn(txn *badger.Txn,
	snap *Snapshot, followerPKID *PKID, followedPKID *PKID) []byte {

	key := _dbKeyForFollowerToFollowedMapping(followerPKID, followedPKID)
	_, err := DBGetWithTxn(txn, snap, key)
	if err != nil {
		return nil
	}

	// Typically we return a DB entry here but we don't store anything for like mappings.
	// We use this function instead of one returning true / false for feature consistency.
	return []byte{}
}

func DbGetFollowerToFollowedMapping(db *badger.DB, snap *Snapshot,
	followerPKID *PKID, followedPKID *PKID) []byte {

	var ret []byte
	db.View(func(txn *badger.Txn) error {
		ret = DbGetFollowerToFollowedMappingWithTxn(txn, snap, followerPKID, followedPKID)
		return nil
	})
	return ret
}

// Note this deletes the follow for the follower *and* followed since a mapping
// should exist for each.
func DbDeleteFollowMappingsWithTxn(txn *badger.Txn, snap *Snapshot,
	followerPKID *PKID, followedPKID *PKID) error {

	// First check that a mapping exists for the PKIDs passed in.
	// If one doesn't exist then there's nothing to do.
	existingMapping := DbGetFollowerToFollowedMappingWithTxn(
		txn, snap, followerPKID, followedPKID)
	if existingMapping == nil {
		return nil
	}

	// When a message exists, delete the mapping for the sender and receiver.
	if err := DBDeleteWithTxn(txn, snap, _dbKeyForFollowerToFollowedMapping(followerPKID, followedPKID)); err != nil {
		return errors.Wrapf(err, "DbDeleteFollowMappingsWithTxn: Deleting "+
			"followerPKID %s and followedPKID %s failed",
			PkToStringMainnet(followerPKID[:]), PkToStringMainnet(followedPKID[:]))
	}
	if err := DBDeleteWithTxn(txn, snap, _dbKeyForFollowedToFollowerMapping(followedPKID, followerPKID)); err != nil {
		return errors.Wrapf(err, "DbDeleteFollowMappingsWithTxn: Deleting "+
			"followedPKID %s and followerPKID %s failed",
			PkToStringMainnet(followedPKID[:]), PkToStringMainnet(followerPKID[:]))
	}

	return nil
}

func DbDeleteFollowMappings(handle *badger.DB, snap *Snapshot,
	followerPKID *PKID, followedPKID *PKID) error {

	return handle.Update(func(txn *badger.Txn) error {
		return DbDeleteFollowMappingsWithTxn(txn, snap, followerPKID, followedPKID)
	})
}

func DbGetPKIDsYouFollow(handle *badger.DB, yourPKID *PKID) (
	_pkids []*PKID, _err error) {

	prefix := _dbSeekPrefixForPKIDsYouFollow(yourPKID)
	keysFound, _ := _enumerateKeysForPrefix(handle, prefix)

	pkidsYouFollow := []*PKID{}
	for _, keyBytes := range keysFound {
		// We must slice off the first byte and followerPKID to get the followedPKID.
		followedPKIDBytes := keyBytes[1+btcec.PubKeyBytesLenCompressed:]
		followedPKID := &PKID{}
		copy(followedPKID[:], followedPKIDBytes)
		pkidsYouFollow = append(pkidsYouFollow, followedPKID)
	}

	return pkidsYouFollow, nil
}

func DbGetPKIDsFollowingYou(handle *badger.DB, yourPKID *PKID) (
	_pkids []*PKID, _err error) {

	prefix := _dbSeekPrefixForPKIDsFollowingYou(yourPKID)
	keysFound, _ := _enumerateKeysForPrefix(handle, prefix)

	pkidsFollowingYou := []*PKID{}
	for _, keyBytes := range keysFound {
		// We must slice off the first byte and followedPKID to get the followerPKID.
		followerPKIDBytes := keyBytes[1+btcec.PubKeyBytesLenCompressed:]
		followerPKID := &PKID{}
		copy(followerPKID[:], followerPKIDBytes)
		pkidsFollowingYou = append(pkidsFollowingYou, followerPKID)
	}

	return pkidsFollowingYou, nil
}

func DbGetPubKeysYouFollow(handle *badger.DB, snap *Snapshot, yourPubKey []byte) (
	_pubKeys [][]byte, _err error) {

	// Get the PKID for the pub key
	yourPKID := DBGetPKIDEntryForPublicKey(handle, snap, yourPubKey)
	followPKIDs, err := DbGetPKIDsYouFollow(handle, yourPKID.PKID)
	if err != nil {
		return nil, errors.Wrap(err, "DbGetPubKeysYouFollow: ")
	}

	// Convert the pkids to public keys
	followPubKeys := [][]byte{}
	for _, fpkidIter := range followPKIDs {
		fpkid := fpkidIter
		followPk := DBGetPublicKeyForPKID(handle, snap, fpkid)
		followPubKeys = append(followPubKeys, followPk)
	}

	return followPubKeys, nil
}

func DbGetPubKeysFollowingYou(handle *badger.DB, snap *Snapshot, yourPubKey []byte) (
	_pubKeys [][]byte, _err error) {

	// Get the PKID for the pub key
	yourPKID := DBGetPKIDEntryForPublicKey(handle, snap, yourPubKey)
	followPKIDs, err := DbGetPKIDsFollowingYou(handle, yourPKID.PKID)
	if err != nil {
		return nil, errors.Wrap(err, "DbGetPubKeysFollowingYou: ")
	}

	// Convert the pkids to public keys
	followPubKeys := [][]byte{}
	for _, fpkidIter := range followPKIDs {
		fpkid := fpkidIter
		followPk := DBGetPublicKeyForPKID(handle, snap, fpkid)
		followPubKeys = append(followPubKeys, followPk)
	}

	return followPubKeys, nil
}

// -------------------------------------------------------------------------------------
// Diamonds mapping functions
//  <prefix_id, DiamondReceiverPKID [33]byte, DiamondSenderPKID [33]byte, posthash> -> <[]byte{DiamondLevel}>
// -------------------------------------------------------------------------------------

func _dbKeyForDiamondReceiverToDiamondSenderMapping(diamondEntry *DiamondEntry) []byte {
	// Make a copy to avoid multiple calls to this function re-using the same slice.
	prefixCopy := append([]byte{}, Prefixes.PrefixDiamondReceiverPKIDDiamondSenderPKIDPostHash...)
	key := append(prefixCopy, diamondEntry.ReceiverPKID[:]...)
	key = append(key, diamondEntry.SenderPKID[:]...)
	key = append(key, diamondEntry.DiamondPostHash[:]...)
	return key
}

func _dbKeyForDiamondReceiverToDiamondSenderMappingWithoutEntry(
	diamondReceiverPKID *PKID, diamondSenderPKID *PKID, diamondPostHash *BlockHash) []byte {
	// Make a copy to avoid multiple calls to this function re-using the same slice.
	prefixCopy := append([]byte{}, Prefixes.PrefixDiamondReceiverPKIDDiamondSenderPKIDPostHash...)
	key := append(prefixCopy, diamondReceiverPKID[:]...)
	key = append(key, diamondSenderPKID[:]...)
	key = append(key, diamondPostHash[:]...)
	return key
}

func _dbKeyForDiamondedPostHashDiamonderPKIDDiamondLevel(diamondEntry *DiamondEntry) []byte {
	// Make a copy to avoid multiple calls to this function re-using the same slice.
	prefixCopy := append([]byte{}, Prefixes.PrefixDiamondedPostHashDiamonderPKIDDiamondLevel...)
	key := append(prefixCopy, diamondEntry.DiamondPostHash[:]...)
	key = append(key, diamondEntry.SenderPKID[:]...)
	// Diamond level is an int64 in extraData but it forced to be non-negative in consensus.
	key = append(key, EncodeUint64(uint64(diamondEntry.DiamondLevel))...)
	return key
}

func _dbSeekPrefixForPKIDsThatDiamondedYou(yourPKID *PKID) []byte {
	// Make a copy to avoid multiple calls to this function re-using the same slice.
	prefixCopy := append([]byte{}, Prefixes.PrefixDiamondReceiverPKIDDiamondSenderPKIDPostHash...)
	return append(prefixCopy, yourPKID[:]...)
}

func _dbKeyForDiamondSenderToDiamondReceiverMapping(diamondEntry *DiamondEntry) []byte {
	// Make a copy to avoid multiple calls to this function re-using the same slice.
	prefixCopy := append([]byte{}, Prefixes.PrefixDiamondSenderPKIDDiamondReceiverPKIDPostHash...)
	key := append(prefixCopy, diamondEntry.SenderPKID[:]...)
	key = append(key, diamondEntry.ReceiverPKID[:]...)
	key = append(key, diamondEntry.DiamondPostHash[:]...)
	return key
}

func _dbKeyForDiamondSenderToDiamondReceiverMappingWithoutEntry(
	diamondReceiverPKID *PKID, diamondSenderPKID *PKID, diamondPostHash *BlockHash) []byte {
	// Make a copy to avoid multiple calls to this function re-using the same slice.
	prefixCopy := append([]byte{}, Prefixes.PrefixDiamondSenderPKIDDiamondReceiverPKIDPostHash...)
	key := append(prefixCopy, diamondSenderPKID[:]...)
	key = append(key, diamondReceiverPKID[:]...)
	key = append(key, diamondPostHash[:]...)
	return key
}

func _dbSeekPrefixForPKIDsThatYouDiamonded(yourPKID *PKID) []byte {
	// Make a copy to avoid multiple calls to this function re-using the same slice.
	prefixCopy := append([]byte{}, Prefixes.PrefixDiamondSenderPKIDDiamondReceiverPKIDPostHash...)
	return append(prefixCopy, yourPKID[:]...)
}

func _dbSeekPrefixForReceiverPKIDAndSenderPKID(receiverPKID *PKID, senderPKID *PKID) []byte {
	// Make a copy to avoid multiple calls to this function re-using the same slice.
	prefixCopy := append([]byte{}, Prefixes.PrefixDiamondReceiverPKIDDiamondSenderPKIDPostHash...)
	key := append(prefixCopy, receiverPKID[:]...)
	return append(key, senderPKID[:]...)
}

func DbPutDiamondMappingsWithTxn(txn *badger.Txn, snap *Snapshot, blockHeight uint64,
	diamondEntry *DiamondEntry) error {

	if len(diamondEntry.ReceiverPKID) != btcec.PubKeyBytesLenCompressed {
		return fmt.Errorf("DbPutDiamondMappingsWithTxn: Receiver PKID "+
			"length %d != %d", len(diamondEntry.ReceiverPKID[:]), btcec.PubKeyBytesLenCompressed)
	}
	if len(diamondEntry.SenderPKID) != btcec.PubKeyBytesLenCompressed {
		return fmt.Errorf("DbPutDiamondMappingsWithTxn: Sender PKID "+
			"length %d != %d", len(diamondEntry.SenderPKID), btcec.PubKeyBytesLenCompressed)
	}

	diamondEntryBytes := EncodeToBytes(blockHeight, diamondEntry)
	if err := DBSetWithTxn(txn, snap, _dbKeyForDiamondReceiverToDiamondSenderMapping(diamondEntry), diamondEntryBytes); err != nil {
		return errors.Wrapf(
			err, "DbPutDiamondMappingsWithTxn: Problem adding receiver to giver mapping: ")
	}

	if err := DBSetWithTxn(txn, snap, _dbKeyForDiamondSenderToDiamondReceiverMapping(diamondEntry), diamondEntryBytes); err != nil {
		return errors.Wrapf(err, "DbPutDiamondMappingsWithTxn: Problem adding sender to receiver mapping: ")
	}

	if err := DBSetWithTxn(txn, snap, _dbKeyForDiamondedPostHashDiamonderPKIDDiamondLevel(diamondEntry),
		[]byte{}); err != nil {
		return errors.Wrapf(
			err, "DbPutDiamondMappingsWithTxn: Problem adding DiamondedPostHash Diamonder Diamond Level mapping: ")
	}

	return nil
}

func DbPutDiamondMappings(handle *badger.DB, snap *Snapshot, blockHeight uint64,
	diamondEntry *DiamondEntry) error {

	return handle.Update(func(txn *badger.Txn) error {
		return DbPutDiamondMappingsWithTxn(txn, snap, blockHeight, diamondEntry)
	})
}

func DbGetDiamondMappingsWithTxn(txn *badger.Txn, snap *Snapshot, diamondReceiverPKID *PKID,
	diamondSenderPKID *PKID, diamondPostHash *BlockHash) *DiamondEntry {

	key := _dbKeyForDiamondReceiverToDiamondSenderMappingWithoutEntry(
		diamondReceiverPKID, diamondSenderPKID, diamondPostHash)
	diamondEntryBytes, err := DBGetWithTxn(txn, snap, key)
	if err != nil {
		return nil
	}

	// We return the byte array stored for this diamond mapping. This mapping should only
	// hold one uint8 with a value between 1 and 5 but the caller is responsible for sanity
	// checking in order to maintain consistency with other DB functions that do not error.
	diamondEntry := &DiamondEntry{}
	rr := bytes.NewReader(diamondEntryBytes)
	DecodeFromBytes(diamondEntry, rr)
	return diamondEntry
}

func DbGetDiamondMappings(db *badger.DB, snap *Snapshot, diamondReceiverPKID *PKID,
	diamondSenderPKID *PKID, diamondPostHash *BlockHash) *DiamondEntry {

	var ret *DiamondEntry
	db.View(func(txn *badger.Txn) error {
		ret = DbGetDiamondMappingsWithTxn(
			txn, snap, diamondReceiverPKID, diamondSenderPKID, diamondPostHash)
		return nil
	})
	return ret
}

func DbDeleteDiamondMappingsWithTxn(txn *badger.Txn, snap *Snapshot, diamondEntry *DiamondEntry) error {

	// First check that a mapping exists for the PKIDs passed in.
	// If one doesn't exist then there's nothing to do.
	existingMapping := DbGetDiamondMappingsWithTxn(txn, snap,
		diamondEntry.ReceiverPKID, diamondEntry.SenderPKID, diamondEntry.DiamondPostHash)
	if existingMapping == nil {
		return nil
	}

	// When a DiamondEntry exists, delete the diamond mappings.
	if err := DBDeleteWithTxn(txn, snap, _dbKeyForDiamondReceiverToDiamondSenderMapping(diamondEntry)); err != nil {
		return errors.Wrapf(err, "DbDeleteDiamondMappingsWithTxn: Deleting "+
			"diamondReceiverPKID %s and diamondSenderPKID %s and diamondPostHash %s failed",
			PkToStringMainnet(diamondEntry.ReceiverPKID[:]),
			PkToStringMainnet(diamondEntry.SenderPKID[:]),
			diamondEntry.DiamondPostHash.String(),
		)
	}
	// When a DiamondEntry exists, delete the diamond mappings.
	if err := DBDeleteWithTxn(txn, snap, _dbKeyForDiamondedPostHashDiamonderPKIDDiamondLevel(diamondEntry)); err != nil {
		return errors.Wrapf(err, "DbDeleteDiamondMappingsWithTxn: Deleting "+
			"diamondedPostHash %s and diamonderPKID %s and diamondLevel %s failed",
			diamondEntry.DiamondPostHash.String(),
			PkToStringMainnet(diamondEntry.SenderPKID[:]),
			diamondEntry.DiamondPostHash.String(),
		)
	}

	if err := DBDeleteWithTxn(txn, snap, _dbKeyForDiamondSenderToDiamondReceiverMapping(diamondEntry)); err != nil {
		return errors.Wrapf(err, "DbDeleteDiamondMappingsWithTxn: Deleting "+
			"diamondSenderPKID %s and diamondReceiverPKID %s and diamondPostHash %s failed",
			PkToStringMainnet(diamondEntry.SenderPKID[:]),
			PkToStringMainnet(diamondEntry.ReceiverPKID[:]),
			diamondEntry.DiamondPostHash.String(),
		)
	}

	return nil
}

func DbDeleteDiamondMappings(handle *badger.DB, snap *Snapshot, diamondEntry *DiamondEntry) error {
	return handle.Update(func(txn *badger.Txn) error {
		return DbDeleteDiamondMappingsWithTxn(txn, snap, diamondEntry)
	})
}

// This function returns a map of PKIDs that gave diamonds to a list of DiamondEntrys
// that contain post hashes.
func DbGetPKIDsThatDiamondedYouMap(handle *badger.DB, yourPKID *PKID, fetchYouDiamonded bool) (
	_pkidToDiamondsMap map[PKID][]*DiamondEntry, _err error) {

	prefix := _dbSeekPrefixForPKIDsThatDiamondedYou(yourPKID)
	diamondSenderStartIdx := 1 + btcec.PubKeyBytesLenCompressed
	diamondSenderEndIdx := 1 + 2*btcec.PubKeyBytesLenCompressed
	diamondReceiverStartIdx := 1
	diamondReceiverEndIdx := 1 + btcec.PubKeyBytesLenCompressed
	if fetchYouDiamonded {
		prefix = _dbSeekPrefixForPKIDsThatYouDiamonded(yourPKID)
		diamondSenderStartIdx = 1
		diamondSenderEndIdx = 1 + btcec.PubKeyBytesLenCompressed
		diamondReceiverStartIdx = 1 + btcec.PubKeyBytesLenCompressed
		diamondReceiverEndIdx = 1 + 2*btcec.PubKeyBytesLenCompressed
	}
	keysFound, valsFound := _enumerateKeysForPrefix(handle, prefix)

	pkidsToDiamondEntryMap := make(map[PKID][]*DiamondEntry)
	for ii, keyBytes := range keysFound {
		// The DiamondEntry found must not be nil.
		diamondEntry := &DiamondEntry{}
		rr := bytes.NewReader(valsFound[ii])
		DecodeFromBytes(diamondEntry, rr)
		if diamondEntry == nil {
			return nil, fmt.Errorf(
				"DbGetPKIDsThatDiamondedYouMap: Found nil DiamondEntry for public key %v "+
					"and key bytes %#v when seeking; this should never happen",
				PkToStringMainnet(yourPKID[:]), keyBytes)
		}
		expectedDiamondKeyLen := 1 + 2*btcec.PubKeyBytesLenCompressed + HashSizeBytes
		if len(keyBytes) != expectedDiamondKeyLen {
			return nil, fmt.Errorf(
				"DbGetPKIDsThatDiamondedYouMap: Invalid key length %v should be %v",
				len(keyBytes), expectedDiamondKeyLen)
		}

		// Note: The code below is mainly just sanity-checking. Checking the key isn't actually
		// needed in this function, since all the information is duplicated in the entry.

		// Chop out the diamond sender PKID.
		diamondSenderPKIDBytes := keyBytes[diamondSenderStartIdx:diamondSenderEndIdx]
		diamondSenderPKID := &PKID{}
		copy(diamondSenderPKID[:], diamondSenderPKIDBytes)
		// It must match what's in the DiamondEntry
		if !reflect.DeepEqual(diamondSenderPKID, diamondEntry.SenderPKID) {
			return nil, fmt.Errorf(
				"DbGetPKIDsThatDiamondedYouMap: Sender PKID in DB %v did not "+
					"match Sender PKID in DiamondEntry %v; this should never happen",
				PkToStringBoth(diamondSenderPKID[:]), PkToStringBoth(diamondEntry.SenderPKID[:]))
		}

		// Chop out the diamond receiver PKID
		diamondReceiverPKIDBytes := keyBytes[diamondReceiverStartIdx:diamondReceiverEndIdx]
		diamondReceiverPKID := &PKID{}
		copy(diamondReceiverPKID[:], diamondReceiverPKIDBytes)
		// It must match what's in the DiamondEntry
		if !reflect.DeepEqual(diamondReceiverPKID, diamondEntry.ReceiverPKID) {
			return nil, fmt.Errorf(
				"DbGetPKIDsThatDiamondedYouMap: Receiver PKID in DB %v did not "+
					"match Receiver PKID in DiamondEntry %v; this should never happen",
				PkToStringBoth(diamondReceiverPKID[:]), PkToStringBoth(diamondEntry.ReceiverPKID[:]))
		}

		// Chop out the diamond post hash.
		diamondPostHashBytes := keyBytes[1+2*btcec.PubKeyBytesLenCompressed:]
		diamondPostHash := &BlockHash{}
		copy(diamondPostHash[:], diamondPostHashBytes)
		// It must match what's in the entry
		if *diamondPostHash != *diamondEntry.DiamondPostHash {
			return nil, fmt.Errorf(
				"DbGetPKIDsThatDiamondedYouMap: Post hash found in DB key %v "+
					"did not match post hash in DiamondEntry %v; this should never happen",
				diamondPostHash, diamondEntry.DiamondPostHash)
		}

		// If a map entry doesn't exist for this sender, create one.
		newListOfEntrys := pkidsToDiamondEntryMap[*diamondSenderPKID]
		newListOfEntrys = append(newListOfEntrys, diamondEntry)
		pkidsToDiamondEntryMap[*diamondSenderPKID] = newListOfEntrys
	}

	return pkidsToDiamondEntryMap, nil
}

// This function returns a list of DiamondEntrys given by giverPKID to receiverPKID that contain post hashes.
func DbGetDiamondEntriesForSenderToReceiver(handle *badger.DB, receiverPKID *PKID, senderPKID *PKID) (
	_diamondEntries []*DiamondEntry, _err error) {

	prefix := _dbSeekPrefixForReceiverPKIDAndSenderPKID(receiverPKID, senderPKID)
	keysFound, valsFound := _enumerateKeysForPrefix(handle, prefix)
	var diamondEntries []*DiamondEntry
	for ii, keyBytes := range keysFound {
		// The DiamondEntry found must not be nil.
		diamondEntry := &DiamondEntry{}
		rr := bytes.NewReader(valsFound[ii])

		if exists, err := DecodeFromBytes(diamondEntry, rr); !exists || err != nil || diamondEntry == nil {
			return nil, fmt.Errorf(
				"DbGetDiamondEntriesForGiverToReceiver: Found nil DiamondEntry for receiver key %v "+
					"and giver key %v when seeking; this should never happen",
				PkToStringMainnet(receiverPKID[:]), PkToStringMainnet(senderPKID[:]))
		}
		expectedDiamondKeyLen := 1 + 2*btcec.PubKeyBytesLenCompressed + HashSizeBytes
		if len(keyBytes) != expectedDiamondKeyLen {
			return nil, fmt.Errorf(
				"DbGetDiamondEntriesForGiverToReceiver: Invalid key length %v should be %v",
				len(keyBytes), expectedDiamondKeyLen)
		}

		// Note: The code below is mainly just sanity-checking. Checking the key isn't actually
		// needed in this function, since all the information is duplicated in the entry.

		// Chop out the diamond sender PKID.
		diamondSenderPKIDBytes := keyBytes[1+btcec.PubKeyBytesLenCompressed : 1+2*btcec.PubKeyBytesLenCompressed]
		diamondSenderPKID := &PKID{}
		copy(diamondSenderPKID[:], diamondSenderPKIDBytes)
		// It must match what's in the DiamondEntry
		if !reflect.DeepEqual(diamondSenderPKID, diamondEntry.SenderPKID) {
			return nil, fmt.Errorf(
				"DbGetDiamondEntriesForGiverToReceiver: Sender PKID in DB %v did not "+
					"match Sender PKID in DiamondEntry %v; this should never happen",
				PkToStringBoth(diamondSenderPKID[:]), PkToStringBoth(diamondEntry.SenderPKID[:]))
		}

		// Chop out the diamond post hash.
		diamondPostHashBytes := keyBytes[1+2*btcec.PubKeyBytesLenCompressed:]
		diamondPostHash := &BlockHash{}
		copy(diamondPostHash[:], diamondPostHashBytes)
		// It must match what's in the entry
		if *diamondPostHash != *diamondEntry.DiamondPostHash {
			return nil, fmt.Errorf(
				"DbGetDiamondEntriesForGiverToReceiver: Post hash found in DB key %v "+
					"did not match post hash in DiamondEntry %v; this should never happen",
				diamondPostHash, diamondEntry.DiamondPostHash)
		}
		// Append the diamond entry to the slice
		diamondEntries = append(diamondEntries, diamondEntry)
	}
	return diamondEntries, nil
}

// -------------------------------------------------------------------------------------
// BitcoinBurnTxID mapping functions
// <BitcoinBurnTxID BlockHash> -> <>
// -------------------------------------------------------------------------------------

func _keyForBitcoinBurnTxID(bitcoinBurnTxID *BlockHash) []byte {
	// Make a copy to avoid multiple calls to this function re-using the same
	// underlying array.
	prefixCopy := append([]byte{}, Prefixes.PrefixBitcoinBurnTxIDs...)
	return append(prefixCopy, bitcoinBurnTxID[:]...)
}

func DbPutBitcoinBurnTxIDWithTxn(txn *badger.Txn, snap *Snapshot, bitcoinBurnTxID *BlockHash) error {
	return DBSetWithTxn(txn, snap, _keyForBitcoinBurnTxID(bitcoinBurnTxID), []byte{})
}

func DbExistsBitcoinBurnTxIDWithTxn(txn *badger.Txn, snap *Snapshot, bitcoinBurnTxID *BlockHash) bool {
	// We don't care about the value because we're just checking to see if the key exists.
	if _, err := DBGetWithTxn(txn, snap, _keyForBitcoinBurnTxID(bitcoinBurnTxID)); err != nil {
		return false
	}
	return true
}

func DbExistsBitcoinBurnTxID(db *badger.DB, snap *Snapshot, bitcoinBurnTxID *BlockHash) bool {
	var exists bool
	db.View(func(txn *badger.Txn) error {
		exists = DbExistsBitcoinBurnTxIDWithTxn(txn, snap, bitcoinBurnTxID)
		return nil
	})
	return exists
}

func DbDeleteBitcoinBurnTxIDWithTxn(txn *badger.Txn, snap *Snapshot, bitcoinBurnTxID *BlockHash) error {
	return DBDeleteWithTxn(txn, snap, _keyForBitcoinBurnTxID(bitcoinBurnTxID))
}

func DbGetAllBitcoinBurnTxIDs(handle *badger.DB) (_bitcoinBurnTxIDs []*BlockHash) {
	keysFound, _ := _enumerateKeysForPrefix(handle, Prefixes.PrefixBitcoinBurnTxIDs)
	bitcoinBurnTxIDs := []*BlockHash{}
	for _, key := range keysFound {
		bbtxid := &BlockHash{}
		copy(bbtxid[:], key[1:])
		bitcoinBurnTxIDs = append(bitcoinBurnTxIDs, bbtxid)
	}

	return bitcoinBurnTxIDs
}

func _getBlockHashForPrefixWithTxn(txn *badger.Txn, snap *Snapshot, prefix []byte) *BlockHash {
	blockHash, err := DBGetWithTxn(txn, snap, prefix)
	if err != nil {
		return nil
	}

	return NewBlockHash(blockHash)
}

func _getBlockHashForPrefix(handle *badger.DB, snap *Snapshot, prefix []byte) *BlockHash {
	var ret *BlockHash
	err := handle.View(func(txn *badger.Txn) error {
		ret = _getBlockHashForPrefixWithTxn(txn, snap, prefix)
		return nil
	})
	if err != nil {
		return nil
	}
	return ret
}

// GetBadgerDbPath returns the path where we store the badgerdb data.
func GetBadgerDbPath(dataDir string) string {
	return filepath.Join(dataDir, BadgerDbFolder)
}

func _EncodeUint32(num uint32) []byte {
	numBytes := make([]byte, 4)
	binary.BigEndian.PutUint32(numBytes, num)
	return numBytes
}

func DecodeUint32(num []byte) uint32 {
	return binary.BigEndian.Uint32(num)
}

func EncodeUint64(num uint64) []byte {
	numBytes := make([]byte, 8)
	binary.BigEndian.PutUint64(numBytes, num)
	return numBytes
}

func DecodeUint64(scoreBytes []byte) uint64 {
	return binary.BigEndian.Uint64(scoreBytes)
}

func DbPutNanosPurchasedWithTxn(txn *badger.Txn, snap *Snapshot, nanosPurchased uint64) error {
	return DBSetWithTxn(txn, snap, Prefixes.PrefixNanosPurchased, EncodeUint64(nanosPurchased))
}

func DbPutNanosPurchased(handle *badger.DB, snap *Snapshot, nanosPurchased uint64) error {
	return handle.Update(func(txn *badger.Txn) error {
		return DbPutNanosPurchasedWithTxn(txn, snap, nanosPurchased)
	})
}

func DbGetNanosPurchasedWithTxn(txn *badger.Txn, snap *Snapshot) uint64 {
	nanosPurchasedBytes, err := DBGetWithTxn(txn, snap, Prefixes.PrefixNanosPurchased)
	if err != nil {
		return 0
	}

	return DecodeUint64(nanosPurchasedBytes)
}

func DbGetNanosPurchased(handle *badger.DB, snap *Snapshot) uint64 {
	var nanosPurchased uint64
	handle.View(func(txn *badger.Txn) error {
		nanosPurchased = DbGetNanosPurchasedWithTxn(txn, snap)
		return nil
	})

	return nanosPurchased
}

func DbPutGlobalParamsEntry(handle *badger.DB, snap *Snapshot, blockHeight uint64,
	globalParamsEntry GlobalParamsEntry) error {

	return handle.Update(func(txn *badger.Txn) error {
		return DbPutGlobalParamsEntryWithTxn(txn, snap, blockHeight, globalParamsEntry)
	})
}

func DbPutGlobalParamsEntryWithTxn(txn *badger.Txn, snap *Snapshot, blockHeight uint64,
	globalParamsEntry GlobalParamsEntry) error {

	err := DBSetWithTxn(txn, snap, Prefixes.PrefixGlobalParams, EncodeToBytes(blockHeight, &globalParamsEntry))
	if err != nil {
		return errors.Wrapf(err, "DbPutGlobalParamsEntryWithTxn: Problem adding global params entry to db: ")
	}
	return nil
}

func DbGetGlobalParamsEntryWithTxn(txn *badger.Txn, snap *Snapshot) *GlobalParamsEntry {
	globalParamsEntryBytes, err := DBGetWithTxn(txn, snap, Prefixes.PrefixGlobalParams)
	if err != nil {
		return &InitialGlobalParamsEntry
	}
	globalParamsEntryObj := &GlobalParamsEntry{}
	rr := bytes.NewReader(globalParamsEntryBytes)
	DecodeFromBytes(globalParamsEntryObj, rr)

	return globalParamsEntryObj
}

func DbGetGlobalParamsEntry(handle *badger.DB, snap *Snapshot) *GlobalParamsEntry {
	var globalParamsEntry *GlobalParamsEntry
	handle.View(func(txn *badger.Txn) error {
		globalParamsEntry = DbGetGlobalParamsEntryWithTxn(txn, snap)
		return nil
	})
	return globalParamsEntry
}

func DbPutUSDCentsPerBitcoinExchangeRateWithTxn(txn *badger.Txn, snap *Snapshot,
	usdCentsPerBitcoinExchangeRate uint64) error {

	return DBSetWithTxn(txn, snap, Prefixes.PrefixUSDCentsPerBitcoinExchangeRate,
		EncodeUint64(usdCentsPerBitcoinExchangeRate))
}

func DbGetUSDCentsPerBitcoinExchangeRateWithTxn(txn *badger.Txn, snap *Snapshot) uint64 {
	usdCentsPerBitcoinExchangeRateBytes, err := DBGetWithTxn(txn, snap, Prefixes.PrefixUSDCentsPerBitcoinExchangeRate)
	if err != nil {
		return InitialUSDCentsPerBitcoinExchangeRate
	}

	return DecodeUint64(usdCentsPerBitcoinExchangeRateBytes)
}

func DbGetUSDCentsPerBitcoinExchangeRate(handle *badger.DB, snap *Snapshot) uint64 {
	var usdCentsPerBitcoinExchangeRate uint64
	handle.View(func(txn *badger.Txn) error {
		usdCentsPerBitcoinExchangeRate = DbGetUSDCentsPerBitcoinExchangeRateWithTxn(txn, snap)
		return nil
	})

	return usdCentsPerBitcoinExchangeRate
}

func GetUtxoNumEntriesWithTxn(txn *badger.Txn, snap *Snapshot) uint64 {
	indexBytes, err := DBGetWithTxn(txn, snap, Prefixes.PrefixUtxoNumEntries)
	if err != nil {
		return 0
	}

	return DecodeUint64(indexBytes)
}

func GetUtxoNumEntries(handle *badger.DB, snap *Snapshot) uint64 {
	var numEntries uint64
	handle.View(func(txn *badger.Txn) error {
		numEntries = GetUtxoNumEntriesWithTxn(txn, snap)
		return nil
	})

	return numEntries
}

func _SerializeUtxoKey(utxoKey *UtxoKey) []byte {
	indexBytes := make([]byte, 4)
	binary.BigEndian.PutUint32(indexBytes, utxoKey.Index)
	return append(utxoKey.TxID[:], indexBytes...)

}

func _DbKeyForUtxoKey(utxoKey *UtxoKey) []byte {
	return append(append([]byte{}, Prefixes.PrefixUtxoKeyToUtxoEntry...), _SerializeUtxoKey(utxoKey)...)
}

// Implements the reverse of _DbKeyForUtxoKey. This doesn't error-check
// and caller should make sure they're passing a properly-sized key to
// this function.
func _UtxoKeyFromDbKey(utxoDbKey []byte) *UtxoKey {
	// Read in the TxID, which is at the beginning.
	txIDBytes := utxoDbKey[:HashSizeBytes]
	txID := BlockHash{}
	copy(txID[:], txIDBytes)
	// Read in the index, which is encoded as a bigint at the end.
	indexBytes := utxoDbKey[HashSizeBytes:]
	indexValue := binary.BigEndian.Uint32(indexBytes)
	return &UtxoKey{
		Index: indexValue,
		TxID:  txID,
	}
}

func PutUtxoNumEntriesWithTxn(txn *badger.Txn, snap *Snapshot, newNumEntries uint64) error {
	return DBSetWithTxn(txn, snap, Prefixes.PrefixUtxoNumEntries, EncodeUint64(newNumEntries))
}

func PutUtxoEntryForUtxoKeyWithTxn(txn *badger.Txn, snap *Snapshot, blockHeight uint64,
	utxoKey *UtxoKey, utxoEntry *UtxoEntry) error {

	return DBSetWithTxn(txn, snap, _DbKeyForUtxoKey(utxoKey), EncodeToBytes(blockHeight, utxoEntry))
}

func DbGetUtxoEntryForUtxoKeyWithTxn(txn *badger.Txn, snap *Snapshot, utxoKey *UtxoKey) *UtxoEntry {
	utxoDbKey := _DbKeyForUtxoKey(utxoKey)
	utxoEntryBytes, err := DBGetWithTxn(txn, snap, utxoDbKey)
	if err != nil {
		return nil
	}

	utxoEntry := &UtxoEntry{}
	rr := bytes.NewReader(utxoEntryBytes)
	DecodeFromBytes(utxoEntry, rr)
	return utxoEntry
}

func DbGetUtxoEntryForUtxoKey(handle *badger.DB, snap *Snapshot, utxoKey *UtxoKey) *UtxoEntry {
	var ret *UtxoEntry
	handle.View(func(txn *badger.Txn) error {
		ret = DbGetUtxoEntryForUtxoKeyWithTxn(txn, snap, utxoKey)
		return nil
	})

	return ret
}

func DeleteUtxoEntryForKeyWithTxn(txn *badger.Txn, snap *Snapshot, utxoKey *UtxoKey) error {
	return DBDeleteWithTxn(txn, snap, _DbKeyForUtxoKey(utxoKey))
}

func DeletePubKeyUtxoKeyMappingWithTxn(txn *badger.Txn, snap *Snapshot,
	publicKey []byte, utxoKey *UtxoKey) error {
	if len(publicKey) != btcec.PubKeyBytesLenCompressed {
		return fmt.Errorf("DeletePubKeyUtxoKeyMappingWithTxn: Public key has improper length %d != %d", len(publicKey), btcec.PubKeyBytesLenCompressed)
	}

	keyToDelete := append(append([]byte{}, Prefixes.PrefixPubKeyUtxoKey...), publicKey...)
	keyToDelete = append(keyToDelete, _SerializeUtxoKey(utxoKey)...)

	return DBDeleteWithTxn(txn, snap, keyToDelete)
}

func PutPubKeyUtxoKeyWithTxn(txn *badger.Txn, snap *Snapshot, publicKey []byte, utxoKey *UtxoKey) error {
	if len(publicKey) != btcec.PubKeyBytesLenCompressed {
		return fmt.Errorf("PutPubKeyUtxoKeyWithTxn: Public key has improper length %d != %d", len(publicKey), btcec.PubKeyBytesLenCompressed)
	}

	keyToAdd := append(append([]byte{}, Prefixes.PrefixPubKeyUtxoKey...), publicKey...)
	keyToAdd = append(keyToAdd, _SerializeUtxoKey(utxoKey)...)

	return DBSetWithTxn(txn, snap, keyToAdd, []byte{})
}

// DbGetUtxosForPubKey finds the UtxoEntry's corresponding to the public
// key passed in. It also attaches the UtxoKeys to the UtxoEntry's it
// returns for easy access.
func DbGetUtxosForPubKey(publicKey []byte, handle *badger.DB, snap *Snapshot) ([]*UtxoEntry, error) {
	// Verify the length of the public key.
	if len(publicKey) != btcec.PubKeyBytesLenCompressed {
		return nil, fmt.Errorf("DbGetUtxosForPubKey: Public key has improper "+
			"length %d != %d", len(publicKey), btcec.PubKeyBytesLenCompressed)
	}
	// Look up the utxo keys for this public key.
	utxoEntriesFound := []*UtxoEntry{}
	err := handle.View(func(txn *badger.Txn) error {
		// Start by looping through to find all the UtxoKeys.
		utxoKeysFound := []*UtxoKey{}
		opts := badger.DefaultIteratorOptions
		nodeIterator := txn.NewIterator(opts)
		defer nodeIterator.Close()
		prefix := append(append([]byte{}, Prefixes.PrefixPubKeyUtxoKey...), publicKey...)
		for nodeIterator.Seek(prefix); nodeIterator.ValidForPrefix(prefix); nodeIterator.Next() {
			// Strip the prefix off the key. What's left should be the UtxoKey.
			pkUtxoKey := nodeIterator.Item().Key()
			utxoKeyBytes := pkUtxoKey[len(prefix):]
			// The size of the utxo key bytes should be equal to the size of a
			// standard hash (the txid) plus the size of a uint32.
			if len(utxoKeyBytes) != HashSizeBytes+4 {
				return fmt.Errorf("Problem reading <pk, utxoKey> mapping; key size %d "+
					"is not equal to (prefix_byte=%d + len(publicKey)=%d + len(utxoKey)=%d)=%d. "+
					"Key found: %#v", len(pkUtxoKey), len(Prefixes.PrefixPubKeyUtxoKey), len(publicKey), HashSizeBytes+4, len(prefix)+HashSizeBytes+4, pkUtxoKey)
			}
			// Try and convert the utxo key bytes into a utxo key.
			utxoKey := _UtxoKeyFromDbKey(utxoKeyBytes)
			if utxoKey == nil {
				return fmt.Errorf("Problem reading <pk, utxoKey> mapping; parsing UtxoKey bytes %#v returned nil", utxoKeyBytes)
			}

			// Now that we have the utxoKey, enqueue it.
			utxoKeysFound = append(utxoKeysFound, utxoKey)
		}

		// Once all the UtxoKeys are found, fetch all the UtxoEntries.
		for ii := range utxoKeysFound {
			foundUtxoKey := utxoKeysFound[ii]
			utxoEntry := DbGetUtxoEntryForUtxoKeyWithTxn(txn, snap, foundUtxoKey)
			if utxoEntry == nil {
				return fmt.Errorf("UtxoEntry for UtxoKey %v was not found", foundUtxoKey)
			}

			// Set a back-reference to the utxo key.
			utxoEntry.UtxoKey = foundUtxoKey

			utxoEntriesFound = append(utxoEntriesFound, utxoEntry)
		}

		return nil
	})
	if err != nil {
		return nil, errors.Wrapf(err, "DbGetUtxosForPubKey: ")
	}

	// If there are no errors, return everything we found.
	return utxoEntriesFound, nil
}

func DeleteUnmodifiedMappingsForUtxoWithTxn(txn *badger.Txn, snap *Snapshot, utxoKey *UtxoKey) error {
	// Get the entry for the utxoKey from the db.
	utxoEntry := DbGetUtxoEntryForUtxoKeyWithTxn(txn, snap, utxoKey)
	if utxoEntry == nil {
		// If an entry doesn't exist for this key then there is nothing in the
		// db to delete.
		return nil
	}

	// If the entry exists, delete the <UtxoKey -> UtxoEntry> mapping from the db.
	// It is assumed that the entry corresponding to a key has not been modified
	// and so is OK to delete
	if err := DeleteUtxoEntryForKeyWithTxn(txn, snap, utxoKey); err != nil {
		return err
	}

	// Delete the <pubkey, utxoKey> -> <> mapping.
	if err := DeletePubKeyUtxoKeyMappingWithTxn(txn, snap, utxoEntry.PublicKey, utxoKey); err != nil {
		return err
	}

	return nil
}

func PutMappingsForUtxoWithTxn(txn *badger.Txn, snap *Snapshot, blockHeight uint64,
	utxoKey *UtxoKey, utxoEntry *UtxoEntry) error {
	// Put the <utxoKey -> utxoEntry> mapping.
	if err := PutUtxoEntryForUtxoKeyWithTxn(txn, snap, blockHeight, utxoKey, utxoEntry); err != nil {
		return nil
	}

	// Put the <pubkey, utxoKey> -> <> mapping.
	if err := PutPubKeyUtxoKeyWithTxn(txn, snap, utxoEntry.PublicKey, utxoKey); err != nil {
		return err
	}

	return nil
}

func _DbKeyForUtxoOps(blockHash *BlockHash) []byte {
	return append(append([]byte{}, Prefixes.PrefixBlockHashToUtxoOperations...), blockHash[:]...)
}

func GetUtxoOperationsForBlockWithTxn(txn *badger.Txn, snap *Snapshot, blockHash *BlockHash) ([][]*UtxoOperation, error) {
	utxoOpsBytes, err := DBGetWithTxn(txn, snap, _DbKeyForUtxoOps(blockHash))
	if err != nil {
		return nil, err
	}

	utxoOpsBundle := &UtxoOperationBundle{}
	rr := bytes.NewReader(utxoOpsBytes)
	if exists, err := DecodeFromBytes(utxoOpsBundle, rr); !exists || err != nil {
		return nil, errors.Wrapf(err, "GetUtxoOperationsForBlockWithTxn: Problem decoding utxoOpsBundle")
	}

	return utxoOpsBundle.UtxoOpBundle, nil
}

func GetUtxoOperationsForBlock(handle *badger.DB, snap *Snapshot, blockHash *BlockHash) ([][]*UtxoOperation, error) {
	var ops [][]*UtxoOperation
	err := handle.View(func(txn *badger.Txn) error {
		var err error
		ops, err = GetUtxoOperationsForBlockWithTxn(txn, snap, blockHash)
		return err
	})

	return ops, err
}

func PutUtxoOperationsForBlockWithTxn(txn *badger.Txn, snap *Snapshot, blockHeight uint64,
	blockHash *BlockHash, utxoOpsForBlock [][]*UtxoOperation) error {

	opBundle := &UtxoOperationBundle{
		UtxoOpBundle: utxoOpsForBlock,
	}
	return DBSetWithTxn(txn, snap, _DbKeyForUtxoOps(blockHash), EncodeToBytes(blockHeight, opBundle))
}

func DeleteUtxoOperationsForBlockWithTxn(txn *badger.Txn, snap *Snapshot, blockHash *BlockHash) error {
	return DBDeleteWithTxn(txn, snap, _DbKeyForUtxoOps(blockHash))
}

func SerializeBlockNode(blockNode *BlockNode) ([]byte, error) {
	data := []byte{}

	// Hash
	if blockNode.Hash == nil {
		return nil, fmt.Errorf("SerializeBlockNode: Hash cannot be nil")
	}
	data = append(data, blockNode.Hash[:]...)

	// Height
	data = append(data, UintToBuf(uint64(blockNode.Height))...)

	// DifficultyTarget
	if blockNode.DifficultyTarget == nil {
		return nil, fmt.Errorf("SerializeBlockNode: DifficultyTarget cannot be nil")
	}
	data = append(data, blockNode.DifficultyTarget[:]...)

	// CumWork
	data = append(data, BigintToHash(blockNode.CumWork)[:]...)

	// Header
	serializedHeader, err := blockNode.Header.ToBytes(false)
	if err != nil {
		return nil, errors.Wrapf(err, "SerializeBlockNode: Problem serializing header")
	}
	data = append(data, IntToBuf(int64(len(serializedHeader)))...)
	data = append(data, serializedHeader...)

	// Status
	// It's assumed this field is one byte long.
	data = append(data, UintToBuf(uint64(blockNode.Status))...)

	return data, nil
}

func DeserializeBlockNode(data []byte) (*BlockNode, error) {
	blockNode := NewBlockNode(
		nil,          // Parent
		&BlockHash{}, // Hash
		0,            // Height
		&BlockHash{}, // DifficultyTarget
		nil,          // CumWork
		nil,          // Header
		StatusNone,   // Status

	)

	rr := bytes.NewReader(data)

	// Hash
	_, err := io.ReadFull(rr, blockNode.Hash[:])
	if err != nil {
		return nil, errors.Wrapf(err, "DeserializeBlockNode: Problem decoding Hash")
	}

	// Height
	height, err := ReadUvarint(rr)
	if err != nil {
		return nil, errors.Wrapf(err, "DeserializeBlockNode: Problem decoding Height")
	}
	blockNode.Height = uint32(height)

	// DifficultyTarget
	_, err = io.ReadFull(rr, blockNode.DifficultyTarget[:])
	if err != nil {
		return nil, errors.Wrapf(err, "DeserializeBlockNode: Problem decoding DifficultyTarget")
	}

	// CumWork
	tmp := BlockHash{}
	_, err = io.ReadFull(rr, tmp[:])
	if err != nil {
		return nil, errors.Wrapf(err, "DeserializeBlockNode: Problem decoding CumWork")
	}
	blockNode.CumWork = HashToBigint(&tmp)

	// Header
	payloadLen, err := ReadVarint(rr)
	if err != nil {
		return nil, errors.Wrapf(err, "DeserializeBlockNode: Problem decoding Header length")
	}
	headerBytes, err := SafeMakeSliceWithLength[byte](uint64(payloadLen))
	if err != nil {
		return nil, errors.Wrapf(err, "DeserializeBlockNode: Problem cretaing byte slice for header bytes")
	}
	_, err = io.ReadFull(rr, headerBytes[:])
	if err != nil {
		return nil, errors.Wrapf(err, "DeserializeBlockNode: Problem reading Header bytes")
	}
	blockNode.Header = NewMessage(MsgTypeHeader).(*MsgDeSoHeader)
	err = blockNode.Header.FromBytes(headerBytes)
	if err != nil {
		return nil, errors.Wrapf(err, "DeserializeBlockNode: Problem parsing Header bytes")
	}

	// Status
	status, err := ReadUvarint(rr)
	if err != nil {
		return nil, errors.Wrapf(err, "DeserializeBlockNode: Problem decoding Status")
	}
	blockNode.Status = BlockStatus(uint32(status))

	return blockNode, nil
}

type ChainType uint8

const (
	ChainTypeDeSoBlock = iota
	ChainTypeBitcoinHeader
)

func _prefixForChainType(chainType ChainType) []byte {
	var prefix []byte
	switch chainType {
	case ChainTypeDeSoBlock:
		prefix = Prefixes.PrefixBestDeSoBlockHash
	case ChainTypeBitcoinHeader:
		prefix = Prefixes.PrefixBestBitcoinHeaderHash
	default:
		glog.Errorf("_prefixForChainType: Unknown ChainType %d; this should never happen", chainType)
		return nil
	}

	return prefix
}

func DbGetBestHash(handle *badger.DB, snap *Snapshot, chainType ChainType) *BlockHash {
	prefix := _prefixForChainType(chainType)
	if len(prefix) == 0 {
		glog.Errorf("DbGetBestHash: Problem getting prefix for ChainType: %d", chainType)
		return nil
	}
	return _getBlockHashForPrefix(handle, snap, prefix)
}

func PutBestHashWithTxn(txn *badger.Txn, snap *Snapshot,
	bh *BlockHash, chainType ChainType) error {

	prefix := _prefixForChainType(chainType)
	if len(prefix) == 0 {
		glog.Errorf("PutBestHashWithTxn: Problem getting prefix for ChainType: %d", chainType)
		return nil
	}
	return DBSetWithTxn(txn, snap, prefix, bh[:])
}

func PutBestHash(handle *badger.DB, snap *Snapshot, bh *BlockHash, chainType ChainType) error {
	return handle.Update(func(txn *badger.Txn) error {
		return PutBestHashWithTxn(txn, snap, bh, chainType)
	})
}

func BlockHashToBlockKey(blockHash *BlockHash) []byte {
	return append(append([]byte{}, Prefixes.PrefixBlockHashToBlock...), blockHash[:]...)
}

func PublicKeyBlockHashToBlockRewardKey(publicKey []byte, blockHash *BlockHash) []byte {
	// Make a copy to avoid multiple calls to this function re-using the same slice.
	prefixCopy := append([]byte{}, Prefixes.PrefixPublicKeyBlockHashToBlockReward...)
	key := append(prefixCopy, publicKey...)
	key = append(key, blockHash[:]...)
	return key
}

func GetBlockWithTxn(txn *badger.Txn, snap *Snapshot, blockHash *BlockHash) *MsgDeSoBlock {
	hashKey := BlockHashToBlockKey(blockHash)

	blockBytes, err := DBGetWithTxn(txn, snap, hashKey)
	if err != nil {
		return nil
	}

	blockRet := NewMessage(MsgTypeBlock).(*MsgDeSoBlock)
	if err := blockRet.FromBytes(blockBytes); err != nil {
		return nil
	}

	return blockRet
}

func GetBlock(blockHash *BlockHash, handle *badger.DB, snap *Snapshot) (*MsgDeSoBlock, error) {
	hashKey := BlockHashToBlockKey(blockHash)
	var blockRet *MsgDeSoBlock
	err := handle.View(func(txn *badger.Txn) error {
		blockBytes, err := DBGetWithTxn(txn, snap, hashKey)
		if err != nil {
			return err
		}

		ret := NewMessage(MsgTypeBlock).(*MsgDeSoBlock)
		if err := ret.FromBytes(blockBytes); err != nil {
			return err
		}
		blockRet = ret
		return nil
	})
	if err != nil {
		return nil, err
	}

	return blockRet, nil
}

func PutBlockWithTxn(txn *badger.Txn, snap *Snapshot, desoBlock *MsgDeSoBlock) error {
	if desoBlock.Header == nil {
		return fmt.Errorf("PutBlockWithTxn: Header was nil in block %v", desoBlock)
	}
	blockHash, err := desoBlock.Header.Hash()
	if err != nil {
		return errors.Wrapf(err, "PutBlockWithTxn: Problem hashing header: ")
	}
	blockKey := BlockHashToBlockKey(blockHash)
	data, err := desoBlock.ToBytes(false)
	if err != nil {
		return err
	}
	// First check to see if the block is already in the db.
	if _, err := DBGetWithTxn(txn, snap, blockKey); err == nil {
		// err == nil means the block already exists in the db so
		// no need to store it.
		return nil
	}
	// If the block is not in the db then set it.
	if err := DBSetWithTxn(txn, snap, blockKey, data); err != nil {
		return err
	}

	// Index the block reward. Used for deducting immature block rewards from user balances.
	if len(desoBlock.Txns) == 0 {
		return fmt.Errorf("PutBlockWithTxn: Got block without any txns %v", desoBlock)
	}
	blockRewardTxn := desoBlock.Txns[0]
	if blockRewardTxn.TxnMeta.GetTxnType() != TxnTypeBlockReward {
		return fmt.Errorf("PutBlockWithTxn: Got block without block reward as first txn %v", desoBlock)
	}
	// It's possible the block reward is split across multiple public keys.
	pubKeyToBlockRewardMap := make(map[PkMapKey]uint64)
	for _, bro := range desoBlock.Txns[0].TxOutputs {
		pkMapKey := MakePkMapKey(bro.PublicKey)
		if _, hasKey := pubKeyToBlockRewardMap[pkMapKey]; !hasKey {
			pubKeyToBlockRewardMap[pkMapKey] = bro.AmountNanos
		} else {
			pubKeyToBlockRewardMap[pkMapKey] += bro.AmountNanos
		}
	}
	for pkMapKeyIter, blockReward := range pubKeyToBlockRewardMap {
		pkMapKey := pkMapKeyIter

		blockRewardKey := PublicKeyBlockHashToBlockRewardKey(pkMapKey[:], blockHash)
		if err := DBSetWithTxn(txn, snap, blockRewardKey, EncodeUint64(blockReward)); err != nil {
			return err
		}
	}

	return nil
}

func PutBlock(handle *badger.DB, snap *Snapshot, desoBlock *MsgDeSoBlock) error {
	err := handle.Update(func(txn *badger.Txn) error {
		return PutBlockWithTxn(txn, snap, desoBlock)
	})
	if err != nil {
		return err
	}

	return nil
}

func DeleteBlockReward(handle *badger.DB, snap *Snapshot, desoBlock *MsgDeSoBlock) error {
	return handle.Update(func(txn *badger.Txn) error {
		return DeleteBlockRewardWithTxn(txn, snap, desoBlock)
	})
}

func DeleteBlockRewardWithTxn(txn *badger.Txn, snap *Snapshot, desoBlock *MsgDeSoBlock) error {
	blockHash, err := desoBlock.Header.Hash()
	if err != nil {
		return errors.Wrapf(err, "DeleteBlockRewardWithTxn: Problem hashing header: ")
	}

	// Index the block reward. Used for deducting immature block rewards from user balances.
	if len(desoBlock.Txns) == 0 {
		return fmt.Errorf("DeleteBlockRewardWithTxn: Got block without any txns %v", desoBlock)
	}
	blockRewardTxn := desoBlock.Txns[0]
	if blockRewardTxn.TxnMeta.GetTxnType() != TxnTypeBlockReward {
		return fmt.Errorf("DeleteBlockRewardWithTxn: Got block without block reward as first txn %v", desoBlock)
	}
	// It's possible the block reward is split across multiple public keys.
	blockRewardPublicKeys := make(map[PkMapKey]bool)
	for _, bro := range desoBlock.Txns[0].TxOutputs {
		pkMapKey := MakePkMapKey(bro.PublicKey)
		blockRewardPublicKeys[pkMapKey] = true
	}
	for pkMapKeyIter := range blockRewardPublicKeys {
		pkMapKey := pkMapKeyIter

		blockRewardKey := PublicKeyBlockHashToBlockRewardKey(pkMapKey[:], blockHash)
		if err := DBDeleteWithTxn(txn, snap, blockRewardKey); err != nil {
			return err
		}
	}

	return nil
}

func DbGetBlockRewardForPublicKeyBlockHashWithTxn(txn *badger.Txn, snap *Snapshot, publicKey []byte, blockHash *BlockHash,
) (_balance uint64, _err error) {
	key := PublicKeyBlockHashToBlockRewardKey(publicKey, blockHash)
	desoBalanceBytes, err := DBGetWithTxn(txn, snap, key)
	if err != nil {
		return uint64(0), nil
	}
	return DecodeUint64(desoBalanceBytes), nil
}

func DbGetBlockRewardForPublicKeyBlockHash(db *badger.DB, snap *Snapshot, publicKey []byte, blockHash *BlockHash,
) (_balance uint64, _err error) {
	ret := uint64(0)
	dbErr := db.View(func(txn *badger.Txn) error {
		var err error
		ret, err = DbGetBlockRewardForPublicKeyBlockHashWithTxn(txn, snap, publicKey, blockHash)
		if err != nil {
			return errors.Wrap(err, "DbGetBlockRewardForPublicKeyBlockHash: ")
		}
		return nil
	})
	if dbErr != nil {
		return uint64(0), dbErr
	}
	return ret, nil
}

func _heightHashToNodeIndexPrefix(bitcoinNodes bool) []byte {
	prefix := append([]byte{}, Prefixes.PrefixHeightHashToNodeInfo...)
	if bitcoinNodes {
		prefix = append([]byte{}, Prefixes.PrefixBitcoinHeightHashToNodeInfo...)
	}

	return prefix
}

func _heightHashToNodeIndexKey(height uint32, hash *BlockHash, bitcoinNodes bool) []byte {
	prefix := _heightHashToNodeIndexPrefix(bitcoinNodes)

	heightBytes := make([]byte, 4)
	binary.BigEndian.PutUint32(heightBytes[:], height)
	key := append(prefix, heightBytes[:]...)
	key = append(key, hash[:]...)

	return key
}

func GetHeightHashToNodeInfoWithTxn(txn *badger.Txn, snap *Snapshot,
	height uint32, hash *BlockHash, bitcoinNodes bool) *BlockNode {

	key := _heightHashToNodeIndexKey(height, hash, bitcoinNodes)
	nodeBytes, err := DBGetWithTxn(txn, snap, key)
	if err != nil {
		return nil
	}

	var blockNode *BlockNode
	blockNode, err = DeserializeBlockNode(nodeBytes)
	if err != nil {
		return nil
	}
	return blockNode
}

func GetHeightHashToNodeInfo(handle *badger.DB, snap *Snapshot,
	height uint32, hash *BlockHash, bitcoinNodes bool) *BlockNode {

	var blockNode *BlockNode
	handle.View(func(txn *badger.Txn) error {
		blockNode = GetHeightHashToNodeInfoWithTxn(txn, snap, height, hash, bitcoinNodes)
		return nil
	})
	return blockNode
}

func PutHeightHashToNodeInfoWithTxn(txn *badger.Txn, snap *Snapshot,
	node *BlockNode, bitcoinNodes bool) error {

	key := _heightHashToNodeIndexKey(node.Height, node.Hash, bitcoinNodes)
	serializedNode, err := SerializeBlockNode(node)
	if err != nil {
		return errors.Wrapf(err, "PutHeightHashToNodeInfoWithTxn: Problem serializing node")
	}

	if err := DBSetWithTxn(txn, snap, key, serializedNode); err != nil {
		return err
	}
	return nil
}

func PutHeightHashToNodeInfo(handle *badger.DB, snap *Snapshot, node *BlockNode, bitcoinNodes bool) error {
	err := handle.Update(func(txn *badger.Txn) error {
		return PutHeightHashToNodeInfoWithTxn(txn, snap, node, bitcoinNodes)
	})

	if err != nil {
		return err
	}

	return nil
}

func DbDeleteHeightHashToNodeInfoWithTxn(txn *badger.Txn, snap *Snapshot,
	node *BlockNode, bitcoinNodes bool) error {

	return DBDeleteWithTxn(txn, snap, _heightHashToNodeIndexKey(node.Height, node.Hash, bitcoinNodes))
}

func DbBulkDeleteHeightHashToNodeInfo(handle *badger.DB, snap *Snapshot,
	nodes []*BlockNode, bitcoinNodes bool) error {

	err := handle.Update(func(txn *badger.Txn) error {
		for _, nn := range nodes {
			if err := DbDeleteHeightHashToNodeInfoWithTxn(txn, snap, nn, bitcoinNodes); err != nil {
				return err
			}
		}
		return nil
	})

	if err != nil {
		return err
	}

	return nil
}

// InitDbWithGenesisBlock initializes the database to contain only the genesis
// block.
func InitDbWithDeSoGenesisBlock(params *DeSoParams, handle *badger.DB,
	eventManager *EventManager, snap *Snapshot) error {
	// Construct a node for the genesis block. Its height is zero and it has
	// no parents. Its difficulty should be set to the initial
	// difficulty specified in the parameters and it should be assumed to be
	// valid and stored by the end of this function.
	genesisBlock := params.GenesisBlock
	diffTarget := MustDecodeHexBlockHash(params.MinDifficultyTargetHex)
	blockHash := MustDecodeHexBlockHash(params.GenesisBlockHashHex)
	genesisNode := NewBlockNode(
		nil, // Parent
		blockHash,
		0, // Height
		diffTarget,
		BytesToBigint(ExpectedWorkForBlockHash(diffTarget)[:]), // CumWork
		genesisBlock.Header, // Header
		StatusHeaderValidated|StatusBlockProcessed|StatusBlockStored|StatusBlockValidated, // Status
	)

	// Set the fields in the db to reflect the current state of our chain.
	//
	// Set the best hash to the genesis block in the db since its the only node
	// we're currently aware of. Set it for both the header chain and the block
	// chain.
	if snap != nil {
		snap.PrepareAncestralRecordsFlush()
	}

	if err := PutBestHash(handle, snap, blockHash, ChainTypeDeSoBlock); err != nil {
		return errors.Wrapf(err, "InitDbWithGenesisBlock: Problem putting genesis block hash into db for block chain")
	}
	// Add the genesis block to the (hash -> block) index.
	if err := PutBlock(handle, snap, genesisBlock); err != nil {
		return errors.Wrapf(err, "InitDbWithGenesisBlock: Problem putting genesis block into db")
	}
	// Add the genesis block to the (height, hash -> node info) index in the db.
	if err := PutHeightHashToNodeInfo(handle, snap, genesisNode, false /*bitcoinNodes*/); err != nil {
		return errors.Wrapf(err, "InitDbWithGenesisBlock: Problem putting (height, hash -> node) in db")
	}
	if err := DbPutNanosPurchased(handle, snap, params.DeSoNanosPurchasedAtGenesis); err != nil {
		return errors.Wrapf(err, "InitDbWithGenesisBlock: Problem putting genesis block hash into db for block chain")
	}
	if err := DbPutGlobalParamsEntry(handle, snap, 0, InitialGlobalParamsEntry); err != nil {
		return errors.Wrapf(err, "InitDbWithGenesisBlock: Problem putting GlobalParamsEntry into db for block chain")
	}

	if snap != nil {
		snap.StartAncestralRecordsFlush(true)
	}

	// We apply seed transactions here. This step is useful for setting
	// up the blockchain with a particular set of transactions, e.g. when
	// hard forking the chain.
	//
	// TODO: Right now there's an issue where if we hit an error during this
	// step of the initialization, the next time we run the program it will
	// think things are initialized because we set the best block hash at the
	// top. We should fix this at some point so that an error in this step
	// wipes out the best hash.
	utxoView, err := NewUtxoView(handle, params, nil, snap)
	if err != nil {
		return fmt.Errorf(
			"InitDbWithDeSoGenesisBlock: Error initializing UtxoView")
	}

	// Add the seed balances to the view.
	for index, txOutput := range params.SeedBalances {
		outputKey := UtxoKey{
			TxID:  BlockHash{},
			Index: uint32(index),
		}
		utxoEntry := UtxoEntry{
			AmountNanos: txOutput.AmountNanos,
			PublicKey:   txOutput.PublicKey,
			BlockHeight: 0,
			// Just make this a normal transaction so that we don't have to wait for
			// the block reward maturity.
			UtxoType: UtxoTypeOutput,
			UtxoKey:  &outputKey,
		}

		_, err := utxoView._addUtxo(&utxoEntry)
		if err != nil {
			return fmt.Errorf("InitDbWithDeSoGenesisBlock: Error adding "+
				"seed balance at index %v ; output: %v: %v", index, txOutput, err)
		}
	}

	// Add the seed txns to the view
	utxoOpsForBlock := [][]*UtxoOperation{}
	for txnIndex, txnHex := range params.SeedTxns {
		txnBytes, err := hex.DecodeString(txnHex)
		if err != nil {
			return fmt.Errorf(
				"InitDbWithDeSoGenesisBlock: Error decoding seed "+
					"txn HEX: %v, txn index: %v, txn hex: %v",
				err, txnIndex, txnHex)
		}
		txn := &MsgDeSoTxn{}
		if err := txn.FromBytes(txnBytes); err != nil {
			return fmt.Errorf(
				"InitDbWithDeSoGenesisBlock: Error decoding seed "+
					"txn BYTES: %v, txn index: %v, txn hex: %v",
				err, txnIndex, txnHex)
		}
		// Important: ignoreUtxos makes it so that the inputs/outputs aren't
		// processed, which is important.
		// Set txnSizeBytes to 0 here as the minimum network fee is 0 at genesis block, so there is no need to serialize
		// these transactions to check if they meet the minimum network fee requirement.
		var utxoOpsForTxn []*UtxoOperation
		utxoOpsForTxn, _, _, _, err = utxoView.ConnectTransaction(
			txn, txn.Hash(), 0, 0 /*blockHeight*/, false /*verifySignatures*/, true /*ignoreUtxos*/)
		if err != nil {
			return fmt.Errorf(
				"InitDbWithDeSoGenesisBlock: Error connecting transaction: %v, "+
					"txn index: %v, txn hex: %v",
				err, txnIndex, txnHex)
		}
		utxoOpsForBlock = append(utxoOpsForBlock, utxoOpsForTxn)
	}

	// If we have an event manager, initialize the genesis block with the current
	// state of the view.
	if eventManager != nil {
		eventManager.blockConnected(&BlockEvent{
			Block:    genesisBlock,
			UtxoView: utxoView,
			UtxoOps:  utxoOpsForBlock,
		})
	}

	// Flush all the data in the view.
	err = utxoView.FlushToDb(0)
	if err != nil {
		return fmt.Errorf(
			"InitDbWithDeSoGenesisBlock: Error flushing seed txns to DB: %v", err)
	}

	return nil
}

// GetBlockTipHeight fetches the current block tip height from the database.
func GetBlockTipHeight(handle *badger.DB, bitcoinNodes bool) (uint64, error) {
	var blockHeight uint64
	prefix := _heightHashToNodeIndexPrefix(bitcoinNodes)
	// Seek prefix will look for the block node with the largest block height. We populate the maximal possible
	// uint32 and iterate backwards.
	seekPrefix := append(prefix, []byte{0xff, 0xff, 0xff, 0xff}...)

	err := handle.View(func(txn *badger.Txn) error {
		opts := badger.DefaultIteratorOptions
		opts.Reverse = true
		nodeIterator := txn.NewIterator(opts)
		defer nodeIterator.Close()

		// Fetch a single blocknode and then return.
		nodeIterator.Seek(seekPrefix)
		if !nodeIterator.ValidForPrefix(prefix) {
			return fmt.Errorf("No block nodes were found in the database")
		}

		item := nodeIterator.Item()
		err := item.Value(func(blockNodeBytes []byte) error {
			blockNode, err := DeserializeBlockNode(blockNodeBytes)
			if err != nil {
				return err
			}
			blockHeight = uint64(blockNode.Height)
			return nil
		})
		return err
	})
	return blockHeight, err
}

func GetBlockIndex(handle *badger.DB, bitcoinNodes bool) (map[BlockHash]*BlockNode, error) {
	blockIndex := make(map[BlockHash]*BlockNode)

	prefix := _heightHashToNodeIndexPrefix(bitcoinNodes)

	err := handle.View(func(txn *badger.Txn) error {
		opts := badger.DefaultIteratorOptions
		nodeIterator := txn.NewIterator(opts)
		defer nodeIterator.Close()
		for nodeIterator.Seek(prefix); nodeIterator.ValidForPrefix(prefix); nodeIterator.Next() {
			var blockNode *BlockNode

			// Don't bother checking the key. We assume that the key lines up
			// with what we've stored in the value in terms of (height, block hash).
			item := nodeIterator.Item()
			err := item.Value(func(blockNodeBytes []byte) error {
				// Deserialize the block node.
				var err error
				// TODO: There is room for optimization here by pre-allocating a
				// contiguous list of block nodes and then populating that list
				// rather than having each blockNode be a stand-alone allocation.
				blockNode, err = DeserializeBlockNode(blockNodeBytes)
				if err != nil {
					return err
				}
				return nil
			})
			if err != nil {
				return err
			}

			// If we got here it means we read a blockNode successfully. Store it
			// into our node index.
			blockIndex[*blockNode.Hash] = blockNode

			// Find the parent of this block, which should already have been read
			// in and connect it. Skip the genesis block, which has height 0. Also
			// skip the block if its PrevBlockHash is empty, which will be true for
			// the BitcoinStartBlockNode.
			//
			// TODO: There is room for optimization here by keeping a reference to
			// the last node we've iterated over and checking if that node is the
			// parent. Doing this would avoid an expensive hashmap check to get
			// the parent by its block hash.
			if blockNode.Height == 0 || (*blockNode.Header.PrevBlockHash == BlockHash{}) {
				continue
			}
			if parent, ok := blockIndex[*blockNode.Header.PrevBlockHash]; ok {
				// We found the parent node so connect it.
				blockNode.Parent = parent
			} else {
				// In this case we didn't find the parent so error. There shouldn't
				// be any unconnectedTxns in our block index.
				return fmt.Errorf("GetBlockIndex: Could not find parent for blockNode: %+v", blockNode)
			}
		}
		return nil
	})
	if err != nil {
		return nil, errors.Wrapf(err, "GetBlockIndex: Problem reading block index from db")
	}

	return blockIndex, nil
}

func GetBestChain(tipNode *BlockNode, blockIndex map[BlockHash]*BlockNode) ([]*BlockNode, error) {
	reversedBestChain := []*BlockNode{}
	for tipNode != nil {
		if (tipNode.Status&StatusBlockValidated) == 0 &&
			(tipNode.Status&StatusBitcoinHeaderValidated) == 0 {

			return nil, fmt.Errorf("GetBestChain: Invalid node found in main chain: %+v", tipNode)
		}

		reversedBestChain = append(reversedBestChain, tipNode)
		tipNode = tipNode.Parent
	}

	bestChain := make([]*BlockNode, len(reversedBestChain))
	for ii := 0; ii < len(reversedBestChain); ii++ {
		bestChain[ii] = reversedBestChain[len(reversedBestChain)-1-ii]
	}

	return bestChain, nil
}

// RandomBytes returns a []byte with random values.
func RandomBytes(numBytes int32) []byte {
	randomBytes := make([]byte, numBytes)
	_, err := rand.Read(randomBytes)
	if err != nil {
		glog.Errorf("Problem reading random bytes: %v", err)
	}
	return randomBytes
}

// RandomBytesHex returns a hex string representing numBytes of
// entropy.
func RandomBytesHex(numBytes int32) string {
	return hex.EncodeToString(RandomBytes(numBytes))
}

// RandInt64 returns a random 64-bit int.
func RandInt64(max int64) int64 {
	val, err := rand.Int(rand.Reader, big.NewInt(math.MaxInt64))
	if err != nil {
		glog.Errorf("Problem generating random int64: %v", err)
	}
	return val.Int64()
}

// RandInt32 returns a random 32-bit int.
func RandInt32(max int32) int32 {
	val, err := rand.Int(rand.Reader, big.NewInt(math.MaxInt32))
	if err != nil {
		glog.Errorf("Problem generating random int32: %v", err)
	}
	if val.Int64() > math.MaxInt32 {
		glog.Errorf("Generated a random number out of range: %d (max: %d)", val.Int64(), math.MaxInt32)
	}
	// This cast is OK since we initialized the number to be
	// < MaxInt32 above.
	return int32(val.Int64())
}

// PPrintJSON prints a JSON object but pretty.
func PPrintJSON(xx interface{}) {
	yy, _ := json.MarshalIndent(xx, "", "  ")
	log.Println(string(yy))
}

func BlocksPerDuration(duration time.Duration, timeBetweenBlocks time.Duration) uint32 {
	return uint32(int64(duration) / int64(timeBetweenBlocks))
}

func PkToString(pk []byte, params *DeSoParams) string {
	return Base58CheckEncode(pk, false, params)
}

func PrivToString(priv []byte, params *DeSoParams) string {
	return Base58CheckEncode(priv, true, params)
}

func PkToStringMainnet(pk []byte) string {
	return Base58CheckEncode(pk, false, &DeSoMainnetParams)
}

func PkToStringBoth(pk []byte) string {
	return PkToStringMainnet(pk) + ":" + PkToStringTestnet(pk)
}

func PkToStringTestnet(pk []byte) string {
	return Base58CheckEncode(pk, false, &DeSoTestnetParams)
}

func DbGetTxindexTip(handle *badger.DB, snap *Snapshot) *BlockHash {
	return _getBlockHashForPrefix(handle, snap, Prefixes.PrefixTransactionIndexTip)
}

func DbPutTxindexTipWithTxn(txn *badger.Txn, snap *Snapshot, tipHash *BlockHash) error {
	return DBSetWithTxn(txn, snap, Prefixes.PrefixTransactionIndexTip, tipHash[:])
}

func DbPutTxindexTip(handle *badger.DB, snap *Snapshot, tipHash *BlockHash) error {
	return handle.Update(func(txn *badger.Txn) error {
		return DbPutTxindexTipWithTxn(txn, snap, tipHash)
	})
}

func _DbTxindexPublicKeyNextIndexPrefix(publicKey []byte) []byte {
	return append(append([]byte{}, Prefixes.PrefixPublicKeyToNextIndex...), publicKey...)
}

func DbTxindexPublicKeyPrefix(publicKey []byte) []byte {
	return append(append([]byte{}, Prefixes.PrefixPublicKeyIndexToTransactionIDs...), publicKey...)
}

func DbTxindexPublicKeyIndexToTxnKey(publicKey []byte, index uint32) []byte {
	prefix := DbTxindexPublicKeyPrefix(publicKey)
	return append(prefix, _EncodeUint32(index)...)
}

func DbGetTxindexTxnsForPublicKeyWithTxn(txn *badger.Txn, publicKey []byte) []*BlockHash {
	txIDs := []*BlockHash{}
	_, valsFound, err := _enumerateKeysForPrefixWithTxn(txn, DbTxindexPublicKeyPrefix(publicKey))
	if err != nil {
		return txIDs
	}
	for _, txIDBytes := range valsFound {
		blockHash := &BlockHash{}
		copy(blockHash[:], txIDBytes[:])
		txIDs = append(txIDs, blockHash)
	}

	return txIDs
}

func DbGetTxindexTxnsForPublicKey(handle *badger.DB, publicKey []byte) []*BlockHash {
	txIDs := []*BlockHash{}
	handle.Update(func(txn *badger.Txn) error {
		txIDs = DbGetTxindexTxnsForPublicKeyWithTxn(txn, publicKey)
		return nil
	})
	return txIDs
}

func _DbGetTxindexNextIndexForPublicKeBySeekWithTxn(txn *badger.Txn, publicKey []byte) uint64 {
	dbPrefixx := DbTxindexPublicKeyPrefix(publicKey)

	opts := badger.DefaultIteratorOptions

	opts.PrefetchValues = false

	// Go in reverse order.
	opts.Reverse = true

	it := txn.NewIterator(opts)
	defer it.Close()
	// Since we iterate backwards, the prefix must be bigger than all possible
	// counts that could actually exist. We use four bytes since the index is
	// encoded as a 32-bit big-endian byte slice, which will be four bytes long.
	maxBigEndianUint32Bytes := []byte{0xFF, 0xFF, 0xFF, 0xFF}
	prefix := append([]byte{}, dbPrefixx...)
	prefix = append(prefix, maxBigEndianUint32Bytes...)
	for it.Seek(prefix); it.ValidForPrefix(dbPrefixx); it.Next() {
		countKey := it.Item().Key()

		// Strip the prefix off the key and check its length. If it contains
		// a big-endian uint32 then it should be at least four bytes.
		countKey = countKey[len(dbPrefixx):]
		if len(countKey) < len(maxBigEndianUint32Bytes) {
			glog.Errorf("DbGetTxindexNextIndexForPublicKey: Invalid public key "+
				"index key length %d should be at least %d",
				len(countKey), len(maxBigEndianUint32Bytes))
			return 0
		}

		countVal := DecodeUint32(countKey[:len(maxBigEndianUint32Bytes)])
		return uint64(countVal + 1)
	}
	// If we get here it means we didn't find anything in the db so return zero.
	return 0
}

func DbGetTxindexNextIndexForPublicKey(handle *badger.DB, snap *Snapshot, publicKey []byte) *uint64 {
	var nextIndex *uint64
	handle.View(func(txn *badger.Txn) error {
		nextIndex = _DbGetTxindexNextIndexForPublicKeyWithTxn(txn, snap, publicKey)
		return nil
	})
	return nextIndex
}

func _DbGetTxindexNextIndexForPublicKeyWithTxn(txn *badger.Txn, snap *Snapshot, publicKey []byte) *uint64 {
	key := _DbTxindexPublicKeyNextIndexPrefix(publicKey)
	valBytes, err := DBGetWithTxn(txn, snap, key)
	if err != nil {
		// If we haven't seen this public key yet, we won't have a next index for this key yet, so return 0.
		if errors.Is(err, badger.ErrKeyNotFound) {
			nextIndexVal := _DbGetTxindexNextIndexForPublicKeBySeekWithTxn(txn, publicKey)
			return &nextIndexVal
		} else {
			return nil
		}
	}
	nextIndexVal, bytesRead := Uvarint(valBytes)
	if bytesRead <= 0 {
		return nil
	}
	return &nextIndexVal

}

func DbPutTxindexNextIndexForPublicKeyWithTxn(txn *badger.Txn, snap *Snapshot,
	publicKey []byte, nextIndex uint64) error {

	key := _DbTxindexPublicKeyNextIndexPrefix(publicKey)
	valBuf := UintToBuf(nextIndex)

	return DBSetWithTxn(txn, snap, key, valBuf)
}

func DbDeleteTxindexNextIndexForPublicKeyWithTxn(txn *badger.Txn, snap *Snapshot, publicKey []byte) error {
	key := _DbTxindexPublicKeyNextIndexPrefix(publicKey)
	return DBDeleteWithTxn(txn, snap, key)
}

func DbPutTxindexPublicKeyToTxnMappingSingleWithTxn(txn *badger.Txn, snap *Snapshot,
	publicKey []byte, txID *BlockHash) error {

	nextIndex := _DbGetTxindexNextIndexForPublicKeyWithTxn(txn, snap, publicKey)
	if nextIndex == nil {
		return fmt.Errorf("Error getting next index")
	}
	key := DbTxindexPublicKeyIndexToTxnKey(publicKey, uint32(*nextIndex))
	err := DbPutTxindexNextIndexForPublicKeyWithTxn(txn, snap, publicKey, uint64(*nextIndex+1))
	if err != nil {
		return err
	}
	return DBSetWithTxn(txn, snap, key, txID[:])
}

func DbDeleteTxindexPublicKeyToTxnMappingSingleWithTxn(txn *badger.Txn,
	snap *Snapshot, publicKey []byte, txID *BlockHash) error {

	// Get all the mappings corresponding to the public key passed in.
	// TODO: This is inefficient but reorgs are rare so whatever.
	txIDsInDB := DbGetTxindexTxnsForPublicKeyWithTxn(txn, publicKey)
	numMappingsInDB := len(txIDsInDB)

	// Loop over the list of txIDs and delete the one
	// corresponding to the passed-in transaction. Note we can assume that
	// only one occurrence exists in the list.
	// TODO: Looping backwards would be more efficient.
	for ii, singleTxID := range txIDsInDB {
		if *singleTxID == *txID {
			// If we get here it means the transaction we need to delete is at
			// this index.
			txIDsInDB = append(txIDsInDB[:ii], txIDsInDB[ii+1:]...)
			break
		}
	}

	// Delete all the mappings from the db.
	for pkIndex := 0; pkIndex < numMappingsInDB; pkIndex++ {
		key := DbTxindexPublicKeyIndexToTxnKey(publicKey, uint32(pkIndex))
		if err := DBDeleteWithTxn(txn, snap, key); err != nil {
			return err
		}
	}

	// Delete the next index for this public key
	err := DbDeleteTxindexNextIndexForPublicKeyWithTxn(txn, snap, publicKey)
	if err != nil {
		return err
	}

	// Re-add all the mappings to the db except the one we just deleted.
	for _, singleTxID := range txIDsInDB {
		if err := DbPutTxindexPublicKeyToTxnMappingSingleWithTxn(txn, snap, publicKey, singleTxID); err != nil {
			return err
		}
	}

	// At this point the db should contain all transactions except the one
	// that was deleted.
	return nil
}

func DbTxindexTxIDKey(txID *BlockHash) []byte {
	return append(append([]byte{}, Prefixes.PrefixTransactionIDToMetadata...), txID[:]...)
}

type AffectedPublicKey struct {
	PublicKeyBase58Check string
	// Metadata about how this public key was affected by the transaction.
	Metadata string
}

func (pk *AffectedPublicKey) RawEncodeWithoutMetadata(blockHeight uint64, skipMetadata ...bool) []byte {
	var data []byte

	data = append(data, EncodeByteArray([]byte(pk.PublicKeyBase58Check))...)
	data = append(data, EncodeByteArray([]byte(pk.Metadata))...)
	return data
}

func (pk *AffectedPublicKey) RawDecodeWithoutMetadata(blockHeight uint64, rr *bytes.Reader) error {

	publicKeyBase58CheckBytes, err := DecodeByteArray(rr)
	if err != nil {
		return errors.Wrapf(err, "AffectedPublicKey.Decode: problem reading PublicKeyBase58Check")
	}
	pk.PublicKeyBase58Check = string(publicKeyBase58CheckBytes)

	metadataBytes, err := DecodeByteArray(rr)
	if err != nil {
		return errors.Wrapf(err, "AffectedPublicKey.Decode: problem reading Metadata")
	}
	pk.Metadata = string(metadataBytes)

	return nil
}

func (pk *AffectedPublicKey) GetVersionByte(blockHeight uint64) byte {
	return 0
}

func (pk *AffectedPublicKey) GetEncoderType() EncoderType {
	return EncoderTypeAffectedPublicKey
}

type BasicTransferTxindexMetadata struct {
	TotalInputNanos  uint64
	TotalOutputNanos uint64
	FeeNanos         uint64
	UtxoOpsDump      string
	UtxoOps          []*UtxoOperation
	DiamondLevel     int64
	PostHashHex      string
}

func (txnMeta *BasicTransferTxindexMetadata) RawEncodeWithoutMetadata(blockHeight uint64, skipMetadata ...bool) []byte {
	var data []byte

	data = append(data, UintToBuf(txnMeta.TotalInputNanos)...)
	data = append(data, UintToBuf(txnMeta.TotalOutputNanos)...)
	data = append(data, UintToBuf(txnMeta.FeeNanos)...)
	data = append(data, EncodeByteArray([]byte(txnMeta.UtxoOpsDump))...)
	data = append(data, UintToBuf(uint64(len(txnMeta.UtxoOps)))...)
	for _, utxoOp := range txnMeta.UtxoOps {
		data = append(data, EncodeToBytes(blockHeight, utxoOp, skipMetadata...)...)
	}
	data = append(data, UintToBuf(uint64(txnMeta.DiamondLevel))...)
	data = append(data, EncodeByteArray([]byte(txnMeta.PostHashHex))...)
	return data
}

func (txnMeta *BasicTransferTxindexMetadata) RawDecodeWithoutMetadata(blockHeight uint64, rr *bytes.Reader) error {
	var err error

	txnMeta.TotalInputNanos, err = ReadUvarint(rr)
	if err != nil {
		return errors.Wrapf(err, "BasicTransferTxindexMetadata.Decode: Problem reading TotalInputNanos")
	}

	txnMeta.TotalOutputNanos, err = ReadUvarint(rr)
	if err != nil {
		return errors.Wrapf(err, "BasicTransferTxindexMetadata.Decode: Problem reading TotalOutputNanos")
	}

	txnMeta.FeeNanos, err = ReadUvarint(rr)
	if err != nil {
		return errors.Wrapf(err, "BasicTransferTxindexMetadata.Decode: Problem reading FeeNanos")
	}

	utxoOpsDump, err := DecodeByteArray(rr)
	if err != nil {
		return errors.Wrapf(err, "BasicTransferTxindexMetadata.Decode: Problem reading UtxoOpsDump")
	}
	txnMeta.UtxoOpsDump = string(utxoOpsDump)

	lenUtxoOps, err := ReadUvarint(rr)
	if err != nil {
		return errors.Wrapf(err, "BasicTransferTxindexMetadata.Decode: Problem reading len of UtxoOps")
	}
	for ; lenUtxoOps > 0; lenUtxoOps-- {
		utxoOp := &UtxoOperation{}
		if exists, err := DecodeFromBytes(utxoOp, rr); !exists || err != nil {
			return errors.Wrapf(err, "BasicTransferTxindexMetadata.Decode: Problem reading UtxoOps")
		}
		txnMeta.UtxoOps = append(txnMeta.UtxoOps, utxoOp)
	}

	uint64DiamondLevel, err := ReadUvarint(rr)
	if err != nil {
		return errors.Wrapf(err, "BasicTransferTxindexMetadata.Decode: Problem reading DiamondLevel")
	}
	txnMeta.DiamondLevel = int64(uint64DiamondLevel)

	postHashBytes, err := DecodeByteArray(rr)
	if err != nil {
		return errors.Wrapf(err, "BasicTransferTxindexMetadata.Decode: Problem reading PostHashHex")
	}
	txnMeta.PostHashHex = string(postHashBytes)

	return nil
}

func (txnMeta *BasicTransferTxindexMetadata) GetVersionByte(blockHeight uint64) byte {
	return 0
}

func (txnMeta *BasicTransferTxindexMetadata) GetEncoderType() EncoderType {
	return EncoderTypeBasicTransferTxindexMetadata
}

type BitcoinExchangeTxindexMetadata struct {
	BitcoinSpendAddress string
	// DeSoOutputPubKeyBase58Check = TransactorPublicKeyBase58Check
	SatoshisBurned uint64
	// NanosCreated = 0 OR TotalOutputNanos+FeeNanos
	NanosCreated uint64
	// TotalNanosPurchasedBefore = TotalNanosPurchasedAfter - NanosCreated
	TotalNanosPurchasedBefore uint64
	TotalNanosPurchasedAfter  uint64
	BitcoinTxnHash            string
}

func (txnMeta *BitcoinExchangeTxindexMetadata) RawEncodeWithoutMetadata(blockHeight uint64, skipMetadata ...bool) []byte {
	var data []byte

	data = append(data, EncodeByteArray([]byte(txnMeta.BitcoinSpendAddress))...)
	data = append(data, UintToBuf(txnMeta.SatoshisBurned)...)
	data = append(data, UintToBuf(txnMeta.NanosCreated)...)
	data = append(data, UintToBuf(txnMeta.TotalNanosPurchasedBefore)...)
	data = append(data, UintToBuf(txnMeta.TotalNanosPurchasedAfter)...)
	data = append(data, EncodeByteArray([]byte(txnMeta.BitcoinTxnHash))...)
	return data
}

func (txnMeta *BitcoinExchangeTxindexMetadata) RawDecodeWithoutMetadata(blockHeight uint64, rr *bytes.Reader) error {
	var err error

	bitcoinSpendAddressBytes, err := DecodeByteArray(rr)
	if err != nil {
		return errors.Wrapf(err, "BitcoinExchangeTxindexMetadata.Decode: problem decoding BitcoinSpendAddress")
	}
	txnMeta.BitcoinSpendAddress = string(bitcoinSpendAddressBytes)

	txnMeta.SatoshisBurned, err = ReadUvarint(rr)
	if err != nil {
		return errors.Wrapf(err, "BitcoinExchangeTxindexMetadata.Decode: problem decoding SatoshisBurned")
	}

	txnMeta.NanosCreated, err = ReadUvarint(rr)
	if err != nil {
		return errors.Wrapf(err, "BitcoinExchangeTxindexMetadata.Decode: problem decoding NanosCreated")
	}

	txnMeta.TotalNanosPurchasedBefore, err = ReadUvarint(rr)
	if err != nil {
		return errors.Wrapf(err, "BitcoinExchangeTxindexMetadata.Decode: problem decoding TotalNanosPurchasedBefore")
	}
	txnMeta.TotalNanosPurchasedAfter, err = ReadUvarint(rr)
	if err != nil {
		return errors.Wrapf(err, "BitcoinExchangeTxindexMetadata.Decode: problem decoding TotalNanosPurchasedAfter")
	}

	bitcoinTxnHashBytes, err := DecodeByteArray(rr)
	if err != nil {
		return errors.Wrapf(err, "BitcoinExchangeTxindexMetadata.Decode: problem decoding BitcoinTxnHash")
	}
	txnMeta.BitcoinTxnHash = string(bitcoinTxnHashBytes)

	return nil
}

func (txnMeta *BitcoinExchangeTxindexMetadata) GetVersionByte(blockHeight uint64) byte {
	return 0
}

func (txnMeta *BitcoinExchangeTxindexMetadata) GetEncoderType() EncoderType {
	return EncoderTypeBitcoinExchangeTxindexMetadata
}

type CreatorCoinTxindexMetadata struct {
	OperationType string
	// TransactorPublicKeyBase58Check = TransactorPublicKeyBase58Check
	// CreatorPublicKeyBase58Check in AffectedPublicKeys

	// Differs depending on OperationType.
	DeSoToSellNanos        uint64
	CreatorCoinToSellNanos uint64
	DeSoToAddNanos         uint64

	// Rosetta needs to know how much DESO was added or removed so it can
	// model the change to the total deso locked in the creator coin
	DESOLockedNanosDiff int64
}

func (txnMeta *CreatorCoinTxindexMetadata) RawEncodeWithoutMetadata(blockHeight uint64, skipMetadata ...bool) []byte {
	var data []byte

	data = append(data, EncodeByteArray([]byte(txnMeta.OperationType))...)
	data = append(data, UintToBuf(txnMeta.DeSoToSellNanos)...)
	data = append(data, UintToBuf(txnMeta.CreatorCoinToSellNanos)...)
	data = append(data, UintToBuf(txnMeta.DeSoToAddNanos)...)
	data = append(data, UintToBuf(uint64(txnMeta.DESOLockedNanosDiff))...)
	return data
}

func (txnMeta *CreatorCoinTxindexMetadata) RawDecodeWithoutMetadata(blockHeight uint64, rr *bytes.Reader) error {
	var err error

	operationTypeBytes, err := DecodeByteArray(rr)
	if err != nil {
		return errors.Wrapf(err, "CreatorCoinTxindexMetadata.Decode: Problem reading OperationType")
	}
	txnMeta.OperationType = string(operationTypeBytes)

	txnMeta.DeSoToSellNanos, err = ReadUvarint(rr)
	if err != nil {
		return errors.Wrapf(err, "CreatorCoinTxindexMetadata.Decode: Problem reading DeSoToSellNanos")
	}

	txnMeta.CreatorCoinToSellNanos, err = ReadUvarint(rr)
	if err != nil {
		return errors.Wrapf(err, "CreatorCoinTxindexMetadata.Decode: Problem reading CreatorCoinToSellNanos")
	}

	txnMeta.DeSoToAddNanos, err = ReadUvarint(rr)
	if err != nil {
		return errors.Wrapf(err, "CreatorCoinTxindexMetadata.Decode: Problem reading DeSoToAddNanos")
	}

	uint64DESOLockedNanosDiff, err := ReadUvarint(rr)
	if err != nil {
		return errors.Wrapf(err, "CreatorCoinTxindexMetadata.Decode: Problem reading uint64DESOLockedNanosDiff")
	}
	txnMeta.DESOLockedNanosDiff = int64(uint64DESOLockedNanosDiff)

	return nil
}

func (txnMeta *CreatorCoinTxindexMetadata) GetVersionByte(blockHeight uint64) byte {
	return 0
}

func (txnMeta *CreatorCoinTxindexMetadata) GetEncoderType() EncoderType {
	return EncoderTypeCreatorCoinTxindexMetadata
}

type CreatorCoinTransferTxindexMetadata struct {
	CreatorUsername            string
	CreatorCoinToTransferNanos uint64
	DiamondLevel               int64
	PostHashHex                string
}

func (txnMeta *CreatorCoinTransferTxindexMetadata) RawEncodeWithoutMetadata(blockHeight uint64, skipMetadata ...bool) []byte {
	var data []byte

	data = append(data, EncodeByteArray([]byte(txnMeta.CreatorUsername))...)
	data = append(data, UintToBuf(txnMeta.CreatorCoinToTransferNanos)...)
	data = append(data, UintToBuf(uint64(txnMeta.DiamondLevel))...)
	data = append(data, EncodeByteArray([]byte(txnMeta.PostHashHex))...)
	return data
}

func (txnMeta *CreatorCoinTransferTxindexMetadata) RawDecodeWithoutMetadata(blockHeight uint64, rr *bytes.Reader) error {
	var err error

	creatorUsernameBytes, err := DecodeByteArray(rr)
	if err != nil {
		return errors.Wrapf(err, "CreatorCoinTransferTxindexMetadata.Decode: problem reading CreatorUsername")
	}
	txnMeta.CreatorUsername = string(creatorUsernameBytes)

	txnMeta.CreatorCoinToTransferNanos, err = ReadUvarint(rr)
	if err != nil {
		return errors.Wrapf(err, "CreatorCoinTransferTxindexMetadata.Decode: problem reading CreatorCoinToTransferNanos")
	}

	uint64DiamondLevel, err := ReadUvarint(rr)
	if err != nil {
		return errors.Wrapf(err, "CreatorCoinTransferTxindexMetadata.Decode: problem reading DiamondLevel")
	}
	txnMeta.DiamondLevel = int64(uint64DiamondLevel)

	postHashHexBytes, err := DecodeByteArray(rr)
	if err != nil {
		return errors.Wrapf(err, "CreatorCoinTransferTxindexMetadata.Decode: problem reading PostHashHex")
	}
	txnMeta.PostHashHex = string(postHashHexBytes)

	return nil
}

func (txnMeta *CreatorCoinTransferTxindexMetadata) GetVersionByte(blockHeight uint64) byte {
	return 0
}

func (txnMeta *CreatorCoinTransferTxindexMetadata) GetEncoderType() EncoderType {
	return EncoderTypeCreatorCoinTransferTxindexMetadata
}

type DAOCoinTransferTxindexMetadata struct {
	CreatorUsername        string
	DAOCoinToTransferNanos uint256.Int
}

func (txnMeta *DAOCoinTransferTxindexMetadata) RawEncodeWithoutMetadata(blockHeight uint64, skipMetadata ...bool) []byte {
	var data []byte

	data = append(data, EncodeByteArray([]byte(txnMeta.CreatorUsername))...)
	data = append(data, EncodeUint256(&txnMeta.DAOCoinToTransferNanos)...)
	return data
}

func (txnMeta *DAOCoinTransferTxindexMetadata) RawDecodeWithoutMetadata(blockHeight uint64, rr *bytes.Reader) error {
	var err error

	creatorUsernameBytes, err := DecodeByteArray(rr)
	if err != nil {
		return errors.Wrapf(err, "DAOCoinTransferTxindexMetadata.Decode: Problem reading CreatorUsername")
	}
	txnMeta.CreatorUsername = string(creatorUsernameBytes)

	DAOCoinToTransferNanos, err := DecodeUint256(rr)
	if err != nil {
		return errors.Wrapf(err, "DAOCoinTransferTxindexMetadata.Decode: Problem reading DAOCoinToTransferNanos")
	}
	txnMeta.DAOCoinToTransferNanos = *DAOCoinToTransferNanos
	return nil
}

func (txnMeta *DAOCoinTransferTxindexMetadata) GetVersionByte(blockHeight uint64) byte {
	return 0
}

func (txnMeta *DAOCoinTransferTxindexMetadata) GetEncoderType() EncoderType {
	return EncoderTypeDAOCoinTransferTxindexMetadata
}

type DAOCoinTxindexMetadata struct {
	CreatorUsername           string
	OperationType             string
	CoinsToMintNanos          *uint256.Int
	CoinsToBurnNanos          *uint256.Int
	TransferRestrictionStatus string
}

func (txnMeta *DAOCoinTxindexMetadata) RawEncodeWithoutMetadata(blockHeight uint64, skipMetadata ...bool) []byte {
	var data []byte

	data = append(data, EncodeByteArray([]byte(txnMeta.CreatorUsername))...)
	data = append(data, EncodeByteArray([]byte(txnMeta.OperationType))...)

	data = append(data, EncodeUint256(txnMeta.CoinsToMintNanos)...)
	data = append(data, EncodeUint256(txnMeta.CoinsToBurnNanos)...)

	data = append(data, EncodeByteArray([]byte(txnMeta.TransferRestrictionStatus))...)
	return data
}

func (txnMeta *DAOCoinTxindexMetadata) RawDecodeWithoutMetadata(blockHeight uint64, rr *bytes.Reader) error {
	var err error

	creatorUsernameBytes, err := DecodeByteArray(rr)
	if err != nil {
		return errors.Wrapf(err, "DAOCoinTxindexMetadata.Decode: problem reading CreatorUsername")
	}
	txnMeta.CreatorUsername = string(creatorUsernameBytes)

	operationTypeBytes, err := DecodeByteArray(rr)
	if err != nil {
		return errors.Wrapf(err, "DAOCoinTxindexMetadata.Decode: problem reading OperationType")
	}
	txnMeta.OperationType = string(operationTypeBytes)

	txnMeta.CoinsToMintNanos, err = DecodeUint256(rr)
	if err != nil {
		return errors.Wrapf(err, "DAOCoinTxindexMetadata.Decode: problem reading CoinsToMintNanos")
	}

	txnMeta.CoinsToBurnNanos, err = DecodeUint256(rr)
	if err != nil {
		return errors.Wrapf(err, "DAOCoinTxindexMetadata.Decode: problem reading CoinsToBurnNanos")
	}

	transferRestrictionStatusBytes, err := DecodeByteArray(rr)
	if err != nil {
		return errors.Wrapf(err, "DAOCoinTxindexMetadata.Decode: problem reading TransferRestrictionStatus")
	}
	txnMeta.TransferRestrictionStatus = string(transferRestrictionStatusBytes)

	return nil
}

func (txnMeta *DAOCoinTxindexMetadata) GetVersionByte(blockHeight uint64) byte {
	return 0
}

func (txnMeta *DAOCoinTxindexMetadata) GetEncoderType() EncoderType {
	return EncoderTypeDAOCoinTxindexMetadata
}

type FilledDAOCoinLimitOrderMetadata struct {
	TransactorPublicKeyBase58Check string
	BuyingDAOCoinCreatorPublicKey  string
	SellingDAOCoinCreatorPublicKey string
	CoinQuantityInBaseUnitsBought  *uint256.Int
	CoinQuantityInBaseUnitsSold    *uint256.Int
	IsFulfilled                    bool
}

func (orderMeta *FilledDAOCoinLimitOrderMetadata) RawEncodeWithoutMetadata(blockHeight uint64, skipMetadata ...bool) []byte {
	var data []byte

	data = append(data, EncodeByteArray([]byte(orderMeta.TransactorPublicKeyBase58Check))...)
	data = append(data, EncodeByteArray([]byte(orderMeta.BuyingDAOCoinCreatorPublicKey))...)
	data = append(data, EncodeByteArray([]byte(orderMeta.SellingDAOCoinCreatorPublicKey))...)
	data = append(data, EncodeUint256(orderMeta.CoinQuantityInBaseUnitsBought)...)
	data = append(data, EncodeUint256(orderMeta.CoinQuantityInBaseUnitsSold)...)
	data = append(data, BoolToByte(orderMeta.IsFulfilled))

	return data
}

func (orderMeta *FilledDAOCoinLimitOrderMetadata) RawDecodeWithoutMetadata(blockHeight uint64, rr *bytes.Reader) error {

	// TransactorPublicKeyBase58Check
	transactorPublicKeyBase58Check, err := DecodeByteArray(rr)
	if err != nil {
		return errors.Wrapf(err, "FilledDAOCoinLimitOrderMetadata.Decode: Problem reading TransactorPublicKeyBase58Check")
	}
	orderMeta.TransactorPublicKeyBase58Check = string(transactorPublicKeyBase58Check)

	// BuyingDAOCoinCreatorPublicKey
	buyingDAOCoinCreatorPublicKey, err := DecodeByteArray(rr)
	if err != nil {
		return errors.Wrapf(err, "TransactorPublicKeyBase58Check.Decode: Problem reading BuyingDAOCoinCreatorPublicKey")
	}
	orderMeta.BuyingDAOCoinCreatorPublicKey = string(buyingDAOCoinCreatorPublicKey)

	// SellingDAOCoinCreatorPublicKey
	sellingDAOCoinCreatorPublicKey, err := DecodeByteArray(rr)
	if err != nil {
		return errors.Wrapf(err, "FilledDAOCoinLimitOrderMetadata.Decode: Problem reading SellingDAOCoinCreatorPublicKey")
	}
	orderMeta.SellingDAOCoinCreatorPublicKey = string(sellingDAOCoinCreatorPublicKey)

	// CoinQuantityInBaseUnitsBought
	orderMeta.CoinQuantityInBaseUnitsBought, err = DecodeUint256(rr)
	if err != nil {
		return errors.Wrapf(err, "FilledDAOCoinLimitOrderMetadata.Decode: Problem reading CoinQuantityInBaseUnitsBought")
	}

	// CoinQuantityInBaseUnitsSold
	orderMeta.CoinQuantityInBaseUnitsSold, err = DecodeUint256(rr)
	if err != nil {
		return errors.Wrapf(err, "FilledDAOCoinLimitOrderMetadata.Decode: Problem reading CoinQuantityInBaseUnitsSold")
	}

	orderMeta.IsFulfilled, err = ReadBoolByte(rr)
	if err != nil {
		return errors.Wrapf(err, "FilledDAOCoinLimitOrderMetadata.Decode: Problem reading IsFulfilled")
	}
	return nil
}

func (orderMeta *FilledDAOCoinLimitOrderMetadata) GetVersionByte(blockHeight uint64) byte {
	return byte(0)
}

func (orderMeta *FilledDAOCoinLimitOrderMetadata) GetEncoderType() EncoderType {
	return EncoderTypeFilledDAOCoinLimitOrderMetadata
}

type DAOCoinLimitOrderTxindexMetadata struct {
	BuyingDAOCoinCreatorPublicKey             string
	SellingDAOCoinCreatorPublicKey            string
	ScaledExchangeRateCoinsToSellPerCoinToBuy *uint256.Int
	QuantityToFillInBaseUnits                 *uint256.Int
	FilledDAOCoinLimitOrdersMetadata          []*FilledDAOCoinLimitOrderMetadata
}

func (daoMeta *DAOCoinLimitOrderTxindexMetadata) RawEncodeWithoutMetadata(blockHeight uint64, skipMetadata ...bool) []byte {
	var data []byte

	data = append(data, EncodeByteArray([]byte(daoMeta.BuyingDAOCoinCreatorPublicKey))...)
	data = append(data, EncodeByteArray([]byte(daoMeta.SellingDAOCoinCreatorPublicKey))...)
	data = append(data, EncodeUint256(daoMeta.ScaledExchangeRateCoinsToSellPerCoinToBuy)...)
	data = append(data, EncodeUint256(daoMeta.QuantityToFillInBaseUnits)...)

	data = append(data, UintToBuf(uint64(len(daoMeta.FilledDAOCoinLimitOrdersMetadata)))...)
	for _, order := range daoMeta.FilledDAOCoinLimitOrdersMetadata {
		data = append(data, EncodeToBytes(blockHeight, order)...)
	}
	return data
}

func (daoMeta *DAOCoinLimitOrderTxindexMetadata) RawDecodeWithoutMetadata(blockHeight uint64, rr *bytes.Reader) error {

	buyingDAOCoinCreatorPublicKey, err := DecodeByteArray(rr)
	if err != nil {
		return errors.Wrapf(err, "DAOCoinLimitOrderTxindexMetadata.Decode: Problem reading BuyingDAOCoinCreatorPublicKey")
	}
	daoMeta.BuyingDAOCoinCreatorPublicKey = string(buyingDAOCoinCreatorPublicKey)

	sellingDAOCoinCreatorPublicKey, err := DecodeByteArray(rr)
	if err != nil {
		return errors.Wrapf(err, "DAOCoinLimitOrderTxindexMetadata.Decode: Problem reading SellingDAOCoinCreatorPublicKey")
	}
	daoMeta.SellingDAOCoinCreatorPublicKey = string(sellingDAOCoinCreatorPublicKey)

	daoMeta.ScaledExchangeRateCoinsToSellPerCoinToBuy, err = DecodeUint256(rr)
	if err != nil {
		return errors.Wrapf(err, "DAOCoinLimitOrderTxindexMetadata.Decode: Problem reading ScaledExchangeRateCoinsToSellPerCoinToBuy")
	}

	daoMeta.QuantityToFillInBaseUnits, err = DecodeUint256(rr)
	if err != nil {
		return errors.Wrapf(err, "DAOCoinLimitOrderTxindexMetadata.Decode: Problem reading QuantityToFillInBaseUnits")
	}

	lenFilledDAOCoinLimitOrdersMetadata, err := ReadUvarint(rr)
	if err != nil {
		return errors.Wrapf(err, "DAOCoinLimitOrderTxindexMetadata.Decode: Problem reading len lenFilledDAOCoinLimitOrdersMetadata")
	}
	for ; lenFilledDAOCoinLimitOrdersMetadata > 0; lenFilledDAOCoinLimitOrdersMetadata-- {
		filledDAOCoinLimitOrderMetadata := &FilledDAOCoinLimitOrderMetadata{}
		if exist, err := DecodeFromBytes(filledDAOCoinLimitOrderMetadata, rr); !exist || err != nil {
			return errors.Wrapf(err, "DAOCoinLimitOrderTxindexMetadata.Decode: Problem reading len FilledDAOCoinLimitOrdersMetadata")
		}
		daoMeta.FilledDAOCoinLimitOrdersMetadata = append(daoMeta.FilledDAOCoinLimitOrdersMetadata, filledDAOCoinLimitOrderMetadata)
	}
	return nil
}

func (daoMeta *DAOCoinLimitOrderTxindexMetadata) GetVersionByte(blockHeight uint64) byte {
	return byte(0)
}

func (daoMeta *DAOCoinLimitOrderTxindexMetadata) GetEncoderType() EncoderType {
	return EncoderTypeDAOCoinLimitOrderTxindexMetadata
}

type UpdateProfileTxindexMetadata struct {
	ProfilePublicKeyBase58Check string

	NewUsername    string
	NewDescription string
	NewProfilePic  string

	NewCreatorBasisPoints uint64

	NewStakeMultipleBasisPoints uint64

	IsHidden bool
}

func (txnMeta *UpdateProfileTxindexMetadata) RawEncodeWithoutMetadata(blockHeight uint64, skipMetadata ...bool) []byte {
	var data []byte

	data = append(data, EncodeByteArray([]byte(txnMeta.ProfilePublicKeyBase58Check))...)
	data = append(data, EncodeByteArray([]byte(txnMeta.NewUsername))...)
	data = append(data, EncodeByteArray([]byte(txnMeta.NewDescription))...)
	data = append(data, EncodeByteArray([]byte(txnMeta.NewProfilePic))...)
	data = append(data, UintToBuf(txnMeta.NewCreatorBasisPoints)...)
	data = append(data, UintToBuf(txnMeta.NewStakeMultipleBasisPoints)...)
	data = append(data, BoolToByte(txnMeta.IsHidden))

	return data
}

func (txnMeta *UpdateProfileTxindexMetadata) RawDecodeWithoutMetadata(blockHeight uint64, rr *bytes.Reader) error {
	var err error

	profilePublicKeyBase58CheckBytes, err := DecodeByteArray(rr)
	if err != nil {
		return errors.Wrapf(err, "UpdateProfileTxindexMetadata.Decode: problem reading ProfilePublicKeyBase58Check")
	}
	txnMeta.ProfilePublicKeyBase58Check = string(profilePublicKeyBase58CheckBytes)

	newUsernameBytes, err := DecodeByteArray(rr)
	if err != nil {
		return errors.Wrapf(err, "UpdateProfileTxindexMetadata.Decode: problem reading NewUsername")
	}
	txnMeta.NewUsername = string(newUsernameBytes)

	newDescriptionBytes, err := DecodeByteArray(rr)
	if err != nil {
		return errors.Wrapf(err, "UpdateProfileTxindexMetadata.Decode: problem reading NewDescription")
	}
	txnMeta.NewDescription = string(newDescriptionBytes)

	newProfilePicBytes, err := DecodeByteArray(rr)
	if err != nil {
		return errors.Wrapf(err, "UpdateProfileTxindexMetadata.Decode: problem reading NewProfilePic")
	}
	txnMeta.NewProfilePic = string(newProfilePicBytes)

	txnMeta.NewCreatorBasisPoints, err = ReadUvarint(rr)
	if err != nil {
		return errors.Wrapf(err, "UpdateProfileTxindexMetadata.Decode: problem reading NewCreatorBasisPoints")
	}

	txnMeta.NewStakeMultipleBasisPoints, err = ReadUvarint(rr)
	if err != nil {
		return errors.Wrapf(err, "UpdateProfileTxindexMetadata.Decode: problem reading NewStakeMultipleBasisPoints")
	}

	txnMeta.IsHidden, err = ReadBoolByte(rr)
	if err != nil {
		return errors.Wrapf(err, "UpdateProfileTxindexMetadata.Decode: problem reading IsHidden")
	}
	return nil
}

func (txnMeta *UpdateProfileTxindexMetadata) GetVersionByte(blockHeight uint64) byte {
	return 0
}

func (txnMeta *UpdateProfileTxindexMetadata) GetEncoderType() EncoderType {
	return EncoderTypeUpdateProfileTxindexMetadata
}

type SubmitPostTxindexMetadata struct {
	PostHashBeingModifiedHex string
	// PosterPublicKeyBase58Check = TransactorPublicKeyBase58Check

	// If this is a reply to an existing post, then the ParentPostHashHex
	ParentPostHashHex string
	// ParentPosterPublicKeyBase58Check in AffectedPublicKeys

	// The profiles that are mentioned are in the AffectedPublicKeys
	// MentionedPublicKeyBase58Check in AffectedPublicKeys
}

func (txnMeta *SubmitPostTxindexMetadata) RawEncodeWithoutMetadata(blockHeight uint64, skipMetadata ...bool) []byte {
	var data []byte

	data = append(data, EncodeByteArray([]byte(txnMeta.PostHashBeingModifiedHex))...)
	data = append(data, EncodeByteArray([]byte(txnMeta.ParentPostHashHex))...)
	return data
}

func (txnMeta *SubmitPostTxindexMetadata) RawDecodeWithoutMetadata(blockHeight uint64, rr *bytes.Reader) error {
	postHashBeingModifiedHexBytes, err := DecodeByteArray(rr)
	if err != nil {
		return errors.Wrapf(err, "SubmitPostTxindexMetadata.Decode: problem reading PostHashBeingModifiedHex")
	}
	txnMeta.PostHashBeingModifiedHex = string(postHashBeingModifiedHexBytes)

	parentPostHashHexBytes, err := DecodeByteArray(rr)
	if err != nil {
		return errors.Wrapf(err, "SubmitPostTxindexMetadata.Decode: problem reading ParentPostHashHex")
	}
	txnMeta.ParentPostHashHex = string(parentPostHashHexBytes)

	return nil
}

func (txnMeta *SubmitPostTxindexMetadata) GetVersionByte(blockHeight uint64) byte {
	return 0
}

func (txnMeta *SubmitPostTxindexMetadata) GetEncoderType() EncoderType {
	return EncoderTypeSubmitPostTxindexMetadata
}

type LikeTxindexMetadata struct {
	// LikerPublicKeyBase58Check = TransactorPublicKeyBase58Check
	IsUnlike bool

	PostHashHex string
	// PosterPublicKeyBase58Check in AffectedPublicKeys
}

func (txnMeta *LikeTxindexMetadata) RawEncodeWithoutMetadata(blockHeight uint64, skipMetadata ...bool) []byte {
	var data []byte

	data = append(data, BoolToByte(txnMeta.IsUnlike))
	data = append(data, EncodeByteArray([]byte(txnMeta.PostHashHex))...)
	return data
}

func (txnMeta *LikeTxindexMetadata) RawDecodeWithoutMetadata(blockHeight uint64, rr *bytes.Reader) error {
	var err error

	txnMeta.IsUnlike, err = ReadBoolByte(rr)
	if err != nil {
		return errors.Wrapf(err, "LikeTxindexMetadata.Decode: Emptry IsUnlike")
	}
	postHashHexBytes, err := DecodeByteArray(rr)
	if err != nil {
		return errors.Wrapf(err, "LikeTxindexMetadata.Decode: problem reading PostHashHex")
	}
	txnMeta.PostHashHex = string(postHashHexBytes)

	return nil
}

func (txnMeta *LikeTxindexMetadata) GetVersionByte(blockHeight uint64) byte {
	return 0
}

func (txnMeta *LikeTxindexMetadata) GetEncoderType() EncoderType {
	return EncoderTypeLikeTxindexMetadata
}

type FollowTxindexMetadata struct {
	// FollowerPublicKeyBase58Check = TransactorPublicKeyBase58Check
	// FollowedPublicKeyBase58Check in AffectedPublicKeys

	IsUnfollow bool
}

func (txnMeta *FollowTxindexMetadata) RawEncodeWithoutMetadata(blockHeight uint64, skipMetadata ...bool) []byte {
	var data []byte

	data = append(data, BoolToByte(txnMeta.IsUnfollow))
	return data
}

func (txnMeta *FollowTxindexMetadata) RawDecodeWithoutMetadata(blockHeight uint64, rr *bytes.Reader) error {
	var err error
	txnMeta.IsUnfollow, err = ReadBoolByte(rr)
	if err != nil {
		return errors.Wrapf(err, "FollowTxindexMetadata.Decode: Problem reading IsUnfollow")
	}
	return nil
}

func (txnMeta *FollowTxindexMetadata) GetVersionByte(blockHeight uint64) byte {
	return 0
}

func (txnMeta *FollowTxindexMetadata) GetEncoderType() EncoderType {
	return EncoderTypeFollowTxindexMetadata
}

type PrivateMessageTxindexMetadata struct {
	// SenderPublicKeyBase58Check = TransactorPublicKeyBase58Check
	// RecipientPublicKeyBase58Check in AffectedPublicKeys

	TimestampNanos uint64
}

func (txnMeta *PrivateMessageTxindexMetadata) RawEncodeWithoutMetadata(blockHeight uint64, skipMetadata ...bool) []byte {
	var data []byte

	data = append(data, UintToBuf(txnMeta.TimestampNanos)...)
	return data
}

func (txnMeta *PrivateMessageTxindexMetadata) RawDecodeWithoutMetadata(blockHeight uint64, rr *bytes.Reader) error {
	var err error

	txnMeta.TimestampNanos, err = ReadUvarint(rr)
	if err != nil {
		return errors.Wrapf(err, "PrivateMessageTxindexMetadata.Decode: Problem reading TimestampNanos")
	}
	return nil
}

func (txnMeta *PrivateMessageTxindexMetadata) GetVersionByte(blockHeight uint64) byte {
	return 0
}

func (txnMeta *PrivateMessageTxindexMetadata) GetEncoderType() EncoderType {
	return EncoderTypePrivateMessageTxindexMetadata
}

type SwapIdentityTxindexMetadata struct {
	// ParamUpdater = TransactorPublicKeyBase58Check

	FromPublicKeyBase58Check string
	ToPublicKeyBase58Check   string

	// Rosetta needs this information to track creator coin balances
	FromDeSoLockedNanos uint64
	ToDeSoLockedNanos   uint64
}

func (txnMeta *SwapIdentityTxindexMetadata) RawEncodeWithoutMetadata(blockHeight uint64, skipMetadata ...bool) []byte {
	var data []byte

	data = append(data, EncodeByteArray([]byte(txnMeta.FromPublicKeyBase58Check))...)
	data = append(data, EncodeByteArray([]byte(txnMeta.ToPublicKeyBase58Check))...)
	data = append(data, UintToBuf(txnMeta.FromDeSoLockedNanos)...)
	data = append(data, UintToBuf(txnMeta.ToDeSoLockedNanos)...)
	return data
}

func (txnMeta *SwapIdentityTxindexMetadata) RawDecodeWithoutMetadata(blockHeight uint64, rr *bytes.Reader) error {
	var err error

	fromPublicKeyBase58CheckBytes, err := DecodeByteArray(rr)
	if err != nil {
		return errors.Wrapf(err, "SwapIdentityTxindexMetadata.Decode: Problem reading FromPublicKeyBase58Check")
	}
	txnMeta.FromPublicKeyBase58Check = string(fromPublicKeyBase58CheckBytes)

	toPublicKeyBase58CheckBytes, err := DecodeByteArray(rr)
	if err != nil {
		return errors.Wrapf(err, "SwapIdentityTxindexMetadata.Decode: Problem reading ToPublicKeyBase58Check")
	}
	txnMeta.ToPublicKeyBase58Check = string(toPublicKeyBase58CheckBytes)

	txnMeta.FromDeSoLockedNanos, err = ReadUvarint(rr)
	if err != nil {
		return errors.Wrapf(err, "SwapIdentityTxindexMetadata.Decode: Problem reading FromDeSoLockedNanos")
	}
	txnMeta.ToDeSoLockedNanos, err = ReadUvarint(rr)
	if err != nil {
		return errors.Wrapf(err, "SwapIdentityTxindexMetadata.Decode: Problem reading ToDeSoLockedNanos")
	}
	return nil
}

func (txnMeta *SwapIdentityTxindexMetadata) GetVersionByte(blockHeight uint64) byte {
	return 0
}

func (txnMeta *SwapIdentityTxindexMetadata) GetEncoderType() EncoderType {
	return EncoderTypeSwapIdentityTxindexMetadata
}

type NFTRoyaltiesMetadata struct {
	CreatorCoinRoyaltyNanos     uint64
	CreatorRoyaltyNanos         uint64
	CreatorPublicKeyBase58Check string
	// We omit the maps when empty to save some space.
	AdditionalCoinRoyaltiesMap map[string]uint64 `json:",omitempty"`
	AdditionalDESORoyaltiesMap map[string]uint64 `json:",omitempty"`
}

func (txnMeta *NFTRoyaltiesMetadata) RawEncodeWithoutMetadata(blockHeight uint64, skipMetadata ...bool) []byte {
	var data []byte

	data = append(data, UintToBuf(txnMeta.CreatorRoyaltyNanos)...)
	data = append(data, UintToBuf(txnMeta.CreatorRoyaltyNanos)...)
	data = append(data, EncodeByteArray([]byte(txnMeta.CreatorPublicKeyBase58Check))...)
	data = append(data, EncodeMapStringUint64(txnMeta.AdditionalCoinRoyaltiesMap)...)
	data = append(data, EncodeMapStringUint64(txnMeta.AdditionalDESORoyaltiesMap)...)
	return data
}

func (txnMeta *NFTRoyaltiesMetadata) RawDecodeWithoutMetadata(blockHeight uint64, rr *bytes.Reader) error {
	var err error

	txnMeta.CreatorCoinRoyaltyNanos, err = ReadUvarint(rr)
	if err != nil {
		return errors.Wrapf(err, "NFTRoyaltiesMetadata.Decode: Problem reading CreatorCoinRoyaltyNanos")
	}
	txnMeta.CreatorRoyaltyNanos, err = ReadUvarint(rr)
	if err != nil {
		return errors.Wrapf(err, "NFTRoyaltiesMetadata.Decode: Problem reading CreatorRoyaltyNanos")
	}
	creatorPublicKeyBase58CheckBytes, err := DecodeByteArray(rr)
	if err != nil {
		return errors.Wrapf(err, "NFTRoyaltiesMetadata.Decode: Problem reading CreatorPublicKeyBase58Check")
	}
	txnMeta.CreatorPublicKeyBase58Check = string(creatorPublicKeyBase58CheckBytes)

	txnMeta.AdditionalCoinRoyaltiesMap, err = DecodeMapStringUint64(rr)
	if err != nil {
		return errors.Wrapf(err, "NFTRoyaltiesMetadata.Decode: Problem reading AdditionalCoinRoyaltiesMap")
	}
	txnMeta.AdditionalDESORoyaltiesMap, err = DecodeMapStringUint64(rr)
	if err != nil {
		return errors.Wrapf(err, "NFTRoyaltiesMetadata.Decode: Problem reading AdditionalDESORoyaltiesMap")
	}
	return nil
}

func (txnMeta *NFTRoyaltiesMetadata) GetVersionByte(blockHeight uint64) byte {
	return 0
}

func (txnMeta *NFTRoyaltiesMetadata) GetEncoderType() EncoderType {
	return EncoderTypeNFTRoyaltiesMetadata
}

type NFTBidTxindexMetadata struct {
	NFTPostHashHex            string
	SerialNumber              uint64
	BidAmountNanos            uint64
	IsBuyNowBid               bool
	OwnerPublicKeyBase58Check string
	// We omit the empty object here as a bid that doesn't trigger a "buy now" operation will have no royalty metadata
	NFTRoyaltiesMetadata *NFTRoyaltiesMetadata `json:",omitempty"`
}

func (txnMeta *NFTBidTxindexMetadata) RawEncodeWithoutMetadata(blockHeight uint64, skipMetadata ...bool) []byte {
	var data []byte

	data = append(data, EncodeByteArray([]byte(txnMeta.NFTPostHashHex))...)
	data = append(data, UintToBuf(txnMeta.SerialNumber)...)
	data = append(data, UintToBuf(txnMeta.BidAmountNanos)...)
	data = append(data, BoolToByte(txnMeta.IsBuyNowBid))
	data = append(data, EncodeByteArray([]byte(txnMeta.OwnerPublicKeyBase58Check))...)
	data = append(data, EncodeToBytes(blockHeight, txnMeta.NFTRoyaltiesMetadata, skipMetadata...)...)
	return data
}

func (txnMeta *NFTBidTxindexMetadata) RawDecodeWithoutMetadata(blockHeight uint64, rr *bytes.Reader) error {
	var err error

	NFTPostHashHexBytes, err := DecodeByteArray(rr)
	if err != nil {
		return errors.Wrapf(err, "NFTBidTxindexMetadata.Decode: Problem reading NFTPostHashHex")
	}
	txnMeta.NFTPostHashHex = string(NFTPostHashHexBytes)

	txnMeta.SerialNumber, err = ReadUvarint(rr)
	if err != nil {
		return errors.Wrapf(err, "NFTBidTxindexMetadata.Decode: Problem reading SerialNumber")
	}
	txnMeta.BidAmountNanos, err = ReadUvarint(rr)
	if err != nil {
		return errors.Wrapf(err, "NFTBidTxindexMetadata.Decode: Problem reading BidAmountNanos")
	}
	txnMeta.IsBuyNowBid, err = ReadBoolByte(rr)
	if err != nil {
		return errors.Wrapf(err, "NFTBidTxindexMetadata.Decode: Problem reading IsBuyNowBid")
	}

	ownerPublicKeyBase58CheckBytes, err := DecodeByteArray(rr)
	if err != nil {
		return errors.Wrapf(err, "NFTBidTxindexMetadata.Decode: Problem reading OwnerPublicKeyBase58Check")
	}
	txnMeta.OwnerPublicKeyBase58Check = string(ownerPublicKeyBase58CheckBytes)

	txnMeta.NFTRoyaltiesMetadata = &NFTRoyaltiesMetadata{}
	if exists, err := DecodeFromBytes(txnMeta.NFTRoyaltiesMetadata, rr); !exists || err != nil {
		return errors.Wrapf(err, "NFTBidTxindexMetadata.Decode: Problem reading NFTRoyaltiesMetadata")
	}

	return nil
}

func (txnMeta *NFTBidTxindexMetadata) GetVersionByte(blockHeight uint64) byte {
	return 0
}

func (txnMeta *NFTBidTxindexMetadata) GetEncoderType() EncoderType {
	return EncoderTypeNFTBidTxindexMetadata
}

type AcceptNFTBidTxindexMetadata struct {
	NFTPostHashHex       string
	SerialNumber         uint64
	BidAmountNanos       uint64
	NFTRoyaltiesMetadata *NFTRoyaltiesMetadata
}

func (txnMeta *AcceptNFTBidTxindexMetadata) RawEncodeWithoutMetadata(blockHeight uint64, skipMetadata ...bool) []byte {
	var data []byte

	data = append(data, EncodeByteArray([]byte(txnMeta.NFTPostHashHex))...)
	data = append(data, UintToBuf(txnMeta.SerialNumber)...)
	data = append(data, UintToBuf(txnMeta.BidAmountNanos)...)
	data = append(data, EncodeToBytes(blockHeight, txnMeta.NFTRoyaltiesMetadata, skipMetadata...)...)

	return data
}

func (txnMeta *AcceptNFTBidTxindexMetadata) RawDecodeWithoutMetadata(blockHeight uint64, rr *bytes.Reader) error {
	var err error

	NFTPostHashHexBytes, err := DecodeByteArray(rr)
	if err != nil {
		return errors.Wrapf(err, "AcceptNFTBidTxindexMetadata.Decode: problem reading NFTPostHashHex")
	}
	txnMeta.NFTPostHashHex = string(NFTPostHashHexBytes)

	txnMeta.SerialNumber, err = ReadUvarint(rr)
	if err != nil {
		return errors.Wrapf(err, "AcceptNFTBidTxindexMetadata.Decode: problem reading SerialNumber")
	}
	txnMeta.BidAmountNanos, err = ReadUvarint(rr)
	if err != nil {
		return errors.Wrapf(err, "AcceptNFTBidTxindexMetadata.Decode: problem reading BidAmountNanos")
	}
	txnMeta.NFTRoyaltiesMetadata = &NFTRoyaltiesMetadata{}
	if exists, err := DecodeFromBytes(txnMeta.NFTRoyaltiesMetadata, rr); !exists || err != nil {
		return errors.Wrapf(err, "AcceptNFTBidTxindexMetadata.Decode: problem reading NFTRoyaltiesMetadata")
	}
	return nil
}

func (txnMeta *AcceptNFTBidTxindexMetadata) GetVersionByte(blockHeight uint64) byte {
	return 0
}

func (txnMeta *AcceptNFTBidTxindexMetadata) GetEncoderType() EncoderType {
	return EncoderTypeAcceptNFTBidTxindexMetadata
}

type NFTTransferTxindexMetadata struct {
	NFTPostHashHex string
	SerialNumber   uint64
}

func (txnMeta *NFTTransferTxindexMetadata) RawEncodeWithoutMetadata(blockHeight uint64, skipMetadata ...bool) []byte {
	var data []byte

	data = append(data, EncodeByteArray([]byte(txnMeta.NFTPostHashHex))...)
	data = append(data, UintToBuf(txnMeta.SerialNumber)...)

	return data
}

func (txnMeta *NFTTransferTxindexMetadata) RawDecodeWithoutMetadata(blockHeight uint64, rr *bytes.Reader) error {
	var err error

	NFTPostHashHexBytes, err := DecodeByteArray(rr)
	if err != nil {
		return errors.Wrapf(err, "NFTTransferTxindexMetadata.Decode: problem reading NFTPostHashHex")
	}
	txnMeta.NFTPostHashHex = string(NFTPostHashHexBytes)

	txnMeta.SerialNumber, err = ReadUvarint(rr)
	if err != nil {
		return errors.Wrapf(err, "NFTTransferTxindexMetadata.Decode: problem reading SerialNumber")
	}

	return nil
}

func (txnMeta *NFTTransferTxindexMetadata) GetVersionByte(blockHeight uint64) byte {
	return 0
}

func (txnMeta *NFTTransferTxindexMetadata) GetEncoderType() EncoderType {
	return EncoderTypeNFTTransferTxindexMetadata
}

type AcceptNFTTransferTxindexMetadata struct {
	NFTPostHashHex string
	SerialNumber   uint64
}

func (txnMeta *AcceptNFTTransferTxindexMetadata) RawEncodeWithoutMetadata(blockHeight uint64, skipMetadata ...bool) []byte {
	var data []byte

	data = append(data, EncodeByteArray([]byte(txnMeta.NFTPostHashHex))...)
	data = append(data, UintToBuf(txnMeta.SerialNumber)...)
	return data
}

func (txnMeta *AcceptNFTTransferTxindexMetadata) RawDecodeWithoutMetadata(blockHeight uint64, rr *bytes.Reader) error {
	var err error

	NFTPostHashHex, err := DecodeByteArray(rr)
	if err != nil {
		return errors.Wrapf(err, "AcceptNFTTransferTxindexMetadata.Decode: problem reading NFTPostHashHex")
	}
	txnMeta.NFTPostHashHex = string(NFTPostHashHex)

	txnMeta.SerialNumber, err = ReadUvarint(rr)
	if err != nil {
		return errors.Wrapf(err, "AcceptNFTTransferTxindexMetadata.Decode: problem reading SerialNumber")
	}
	return nil
}

func (txnMeta *AcceptNFTTransferTxindexMetadata) GetVersionByte(blockHeight uint64) byte {
	return 0
}

func (txnMeta *AcceptNFTTransferTxindexMetadata) GetEncoderType() EncoderType {
	return EncoderTypeAcceptNFTTransferTxindexMetadata
}

type BurnNFTTxindexMetadata struct {
	NFTPostHashHex string
	SerialNumber   uint64
}

func (txnMeta *BurnNFTTxindexMetadata) RawEncodeWithoutMetadata(blockHeight uint64, skipMetadata ...bool) []byte {
	var data []byte

	data = append(data, EncodeByteArray([]byte(txnMeta.NFTPostHashHex))...)
	data = append(data, UintToBuf(txnMeta.SerialNumber)...)

	return data
}

func (txnMeta *BurnNFTTxindexMetadata) RawDecodeWithoutMetadata(blockHeight uint64, rr *bytes.Reader) error {
	var err error

	NFTPostHashHex, err := DecodeByteArray(rr)
	if err != nil {
		return errors.Wrapf(err, "BurnNFTTxindexMetadata.Decode: problem reading NFTPostHashHex")
	}
	txnMeta.NFTPostHashHex = string(NFTPostHashHex)

	txnMeta.SerialNumber, err = ReadUvarint(rr)
	if err != nil {
		return errors.Wrapf(err, "BurnNFTTxindexMetadata.Decode: problem reading SerialNumber")
	}
	return nil
}

func (txnMeta *BurnNFTTxindexMetadata) GetVersionByte(blockHeight uint64) byte {
	return 0
}

func (txnMeta *BurnNFTTxindexMetadata) GetEncoderType() EncoderType {
	return EncoderTypeBurnNFTTxindexMetadata
}

type CreateNFTTxindexMetadata struct {
	NFTPostHashHex             string
	AdditionalCoinRoyaltiesMap map[string]uint64 `json:",omitempty"`
	AdditionalDESORoyaltiesMap map[string]uint64 `json:",omitempty"`
}

func (txnMeta *CreateNFTTxindexMetadata) RawEncodeWithoutMetadata(blockHeight uint64, skipMetadata ...bool) []byte {
	var data []byte

	data = append(data, EncodeByteArray([]byte(txnMeta.NFTPostHashHex))...)
	data = append(data, EncodeMapStringUint64(txnMeta.AdditionalCoinRoyaltiesMap)...)
	data = append(data, EncodeMapStringUint64(txnMeta.AdditionalDESORoyaltiesMap)...)

	return data
}

func (txnMeta *CreateNFTTxindexMetadata) RawDecodeWithoutMetadata(blockHeight uint64, rr *bytes.Reader) error {
	var err error

	NFTPostHashHexBytes, err := DecodeByteArray(rr)
	if err != nil {
		return errors.Wrapf(err, "CreateNFTTxindexMetadata.Decode: problem reading NFTPostHashHex")
	}
	txnMeta.NFTPostHashHex = string(NFTPostHashHexBytes)

	txnMeta.AdditionalCoinRoyaltiesMap, err = DecodeMapStringUint64(rr)
	if err != nil {
		return errors.Wrapf(err, "CreateNFTTxindexMetadata.Decode: problem reading AdditionalCoinRoyaltiesMap")
	}
	txnMeta.AdditionalDESORoyaltiesMap, err = DecodeMapStringUint64(rr)
	if err != nil {
		return errors.Wrapf(err, "CreateNFTTxindexMetadata.Decode: problem reading AdditionalDESORoyaltiesMap")
	}

	return nil
}

func (txnMeta *CreateNFTTxindexMetadata) GetVersionByte(blockHeight uint64) byte {
	return 0
}

func (txnMeta *CreateNFTTxindexMetadata) GetEncoderType() EncoderType {
	return EncoderTypeCreateNFTTxindexMetadata
}

type UpdateNFTTxindexMetadata struct {
	NFTPostHashHex string
	IsForSale      bool
}

func (txnMeta *UpdateNFTTxindexMetadata) RawEncodeWithoutMetadata(blockHeight uint64, skipMetadata ...bool) []byte {
	var data []byte

	data = append(data, EncodeByteArray([]byte(txnMeta.NFTPostHashHex))...)
	data = append(data, BoolToByte(txnMeta.IsForSale))

	return data
}

func (txnMeta *UpdateNFTTxindexMetadata) RawDecodeWithoutMetadata(blockHeight uint64, rr *bytes.Reader) error {
	var err error

	NFTPostHashHexBytes, err := DecodeByteArray(rr)
	if err != nil {
		return errors.Wrapf(err, "UpdateNFTTxindexMetadata.Decode: Problem reading NFTPostHashHex")
	}
	txnMeta.NFTPostHashHex = string(NFTPostHashHexBytes)
	txnMeta.IsForSale, err = ReadBoolByte(rr)
	if err != nil {
		return errors.Wrapf(err, "UpdateNFTTxindexMetadata.Decode: Problem reading IsForSale")

	}
	return nil
}

func (txnMeta *UpdateNFTTxindexMetadata) GetVersionByte(blockHeight uint64) byte {
	return 0
}

func (txnMeta *UpdateNFTTxindexMetadata) GetEncoderType() EncoderType {
	return EncoderTypeUpdateNFTTxindexMetadata
}

type TransactionMetadata struct {
	BlockHashHex    string
	TxnIndexInBlock uint64
	TxnType         string
	// All transactions have a public key who executed the transaction and some
	// public keys that are affected by the transaction. Notifications are created
	// for the affected public keys. _getPublicKeysForTxn uses this to set entries in the
	// database.
	TransactorPublicKeyBase58Check string
	AffectedPublicKeys             []*AffectedPublicKey

	// We store these outputs so we don't have to load the full transaction from disk
	// when looking up output amounts
	TxnOutputs []*DeSoOutput

	BasicTransferTxindexMetadata         *BasicTransferTxindexMetadata         `json:",omitempty"`
	BitcoinExchangeTxindexMetadata       *BitcoinExchangeTxindexMetadata       `json:",omitempty"`
	CreatorCoinTxindexMetadata           *CreatorCoinTxindexMetadata           `json:",omitempty"`
	CreatorCoinTransferTxindexMetadata   *CreatorCoinTransferTxindexMetadata   `json:",omitempty"`
	UpdateProfileTxindexMetadata         *UpdateProfileTxindexMetadata         `json:",omitempty"`
	SubmitPostTxindexMetadata            *SubmitPostTxindexMetadata            `json:",omitempty"`
	LikeTxindexMetadata                  *LikeTxindexMetadata                  `json:",omitempty"`
	FollowTxindexMetadata                *FollowTxindexMetadata                `json:",omitempty"`
	PrivateMessageTxindexMetadata        *PrivateMessageTxindexMetadata        `json:",omitempty"`
	SwapIdentityTxindexMetadata          *SwapIdentityTxindexMetadata          `json:",omitempty"`
	NFTBidTxindexMetadata                *NFTBidTxindexMetadata                `json:",omitempty"`
	AcceptNFTBidTxindexMetadata          *AcceptNFTBidTxindexMetadata          `json:",omitempty"`
	NFTTransferTxindexMetadata           *NFTTransferTxindexMetadata           `json:",omitempty"`
	AcceptNFTTransferTxindexMetadata     *AcceptNFTTransferTxindexMetadata     `json:",omitempty"`
	BurnNFTTxindexMetadata               *BurnNFTTxindexMetadata               `json:",omitempty"`
	DAOCoinTxindexMetadata               *DAOCoinTxindexMetadata               `json:",omitempty"`
	DAOCoinTransferTxindexMetadata       *DAOCoinTransferTxindexMetadata       `json:",omitempty"`
	CreateNFTTxindexMetadata             *CreateNFTTxindexMetadata             `json:",omitempty"`
	UpdateNFTTxindexMetadata             *UpdateNFTTxindexMetadata             `json:",omitempty"`
	DAOCoinLimitOrderTxindexMetadata     *DAOCoinLimitOrderTxindexMetadata     `json:",omitempty"`
	CreateUserAssociationTxindexMetadata *CreateUserAssociationTxindexMetadata `json:",omitempty"`
	DeleteUserAssociationTxindexMetadata *DeleteUserAssociationTxindexMetadata `json:",omitempty"`
	CreatePostAssociationTxindexMetadata *CreatePostAssociationTxindexMetadata `json:",omitempty"`
	DeletePostAssociationTxindexMetadata *DeletePostAssociationTxindexMetadata `json:",omitempty"`
}

func (txnMeta *TransactionMetadata) RawEncodeWithoutMetadata(blockHeight uint64, skipMetadata ...bool) []byte {
	var data []byte

	data = append(data, EncodeByteArray([]byte(txnMeta.BlockHashHex))...)
	data = append(data, UintToBuf(txnMeta.TxnIndexInBlock)...)
	data = append(data, EncodeByteArray([]byte(txnMeta.TxnType))...)
	data = append(data, EncodeByteArray([]byte(txnMeta.TransactorPublicKeyBase58Check))...)

	data = append(data, UintToBuf(uint64(len(txnMeta.AffectedPublicKeys)))...)
	for _, affectedKey := range txnMeta.AffectedPublicKeys {
		data = append(data, EncodeToBytes(blockHeight, affectedKey, skipMetadata...)...)
	}

	data = append(data, UintToBuf(uint64(len(txnMeta.TxnOutputs)))...)
	for _, output := range txnMeta.TxnOutputs {
		data = append(data, EncodeToBytes(blockHeight, output, skipMetadata...)...)
	}

	// encoding BasicTransferTxindexMetadata
	data = append(data, EncodeToBytes(blockHeight, txnMeta.BasicTransferTxindexMetadata, skipMetadata...)...)
	// encoding BitcoinExchangeTxindexMetadata
	data = append(data, EncodeToBytes(blockHeight, txnMeta.BitcoinExchangeTxindexMetadata, skipMetadata...)...)
	// encoding CreatorCoinTxindexMetadata
	data = append(data, EncodeToBytes(blockHeight, txnMeta.CreatorCoinTxindexMetadata, skipMetadata...)...)
	// encoding CreatorCoinTransferTxindexMetadata
	data = append(data, EncodeToBytes(blockHeight, txnMeta.CreatorCoinTransferTxindexMetadata, skipMetadata...)...)
	// encoding UpdateProfileTxindexMetadata
	data = append(data, EncodeToBytes(blockHeight, txnMeta.UpdateProfileTxindexMetadata, skipMetadata...)...)
	// encoding SubmitPostTxindexMetadata
	data = append(data, EncodeToBytes(blockHeight, txnMeta.SubmitPostTxindexMetadata, skipMetadata...)...)
	// encoding LikeTxindexMetadata
	data = append(data, EncodeToBytes(blockHeight, txnMeta.LikeTxindexMetadata, skipMetadata...)...)
	// encoding FollowTxindexMetadata
	data = append(data, EncodeToBytes(blockHeight, txnMeta.FollowTxindexMetadata, skipMetadata...)...)
	// encoding PrivateMessageTxindexMetadata
	data = append(data, EncodeToBytes(blockHeight, txnMeta.PrivateMessageTxindexMetadata, skipMetadata...)...)
	// encoding SwapIdentityTxindexMetadata
	data = append(data, EncodeToBytes(blockHeight, txnMeta.SwapIdentityTxindexMetadata, skipMetadata...)...)
	// encoding NFTBidTxindexMetadata
	data = append(data, EncodeToBytes(blockHeight, txnMeta.NFTBidTxindexMetadata, skipMetadata...)...)
	// encoding AcceptNFTBidTxindexMetadata
	data = append(data, EncodeToBytes(blockHeight, txnMeta.AcceptNFTBidTxindexMetadata, skipMetadata...)...)
	// encoding NFTTransferTxindexMetadata
	data = append(data, EncodeToBytes(blockHeight, txnMeta.NFTTransferTxindexMetadata, skipMetadata...)...)
	// encoding AcceptNFTTransferTxindexMetadata
	data = append(data, EncodeToBytes(blockHeight, txnMeta.AcceptNFTTransferTxindexMetadata, skipMetadata...)...)
	// encoding BurnNFTTxindexMetadata
	data = append(data, EncodeToBytes(blockHeight, txnMeta.BurnNFTTxindexMetadata, skipMetadata...)...)
	// encoding DAOCoinTxindexMetadata
	data = append(data, EncodeToBytes(blockHeight, txnMeta.DAOCoinTxindexMetadata, skipMetadata...)...)
	// encoding DAOCoinTransferTxindexMetadata
	data = append(data, EncodeToBytes(blockHeight, txnMeta.DAOCoinTransferTxindexMetadata, skipMetadata...)...)
	// encoding CreateNFTTxindexMetadata
	data = append(data, EncodeToBytes(blockHeight, txnMeta.CreateNFTTxindexMetadata, skipMetadata...)...)
	// encoding UpdateNFTTxindexMetadata
	data = append(data, EncodeToBytes(blockHeight, txnMeta.UpdateNFTTxindexMetadata, skipMetadata...)...)
	// encoding DAOCoinLimitOrderTxindexMetadata
	data = append(data, EncodeToBytes(blockHeight, txnMeta.DAOCoinLimitOrderTxindexMetadata, skipMetadata...)...)

	if MigrationTriggered(blockHeight, AssociationsMigration) {
		// encoding CreateUserAssociationTxindexMetadata
		data = append(data, EncodeToBytes(blockHeight, txnMeta.CreateUserAssociationTxindexMetadata, skipMetadata...)...)
		// encoding DeleteUserAssociationTxindexMetadata
		data = append(data, EncodeToBytes(blockHeight, txnMeta.DeleteUserAssociationTxindexMetadata, skipMetadata...)...)
		// encoding CreatePostAssociationTxindexMetadata
		data = append(data, EncodeToBytes(blockHeight, txnMeta.CreatePostAssociationTxindexMetadata, skipMetadata...)...)
		// encoding DeletePostAssociationTxindexMetadata
		data = append(data, EncodeToBytes(blockHeight, txnMeta.DeletePostAssociationTxindexMetadata, skipMetadata...)...)
	}

	return data
}

func (txnMeta *TransactionMetadata) RawDecodeWithoutMetadata(blockHeight uint64, rr *bytes.Reader) error {
	var err error

	blockHashHexBytes, err := DecodeByteArray(rr)
	if err != nil {
		return errors.Wrapf(err, "TransactionMetadata.Decode: problem reading BlockHashHexBytes")
	}
	txnMeta.BlockHashHex = string(blockHashHexBytes)

	txnMeta.TxnIndexInBlock, err = ReadUvarint(rr)
	if err != nil {
		return errors.Wrapf(err, "TransactionMetadata.Decode: problem reading TxnIndexInBlock")
	}

	txnTypeBytes, err := DecodeByteArray(rr)
	if err != nil {
		return errors.Wrapf(err, "TransactionMetadata.Decode: problem reading TxnType")
	}
	txnMeta.TxnType = string(txnTypeBytes)

	transactorPublicKeyBase58CheckBytes, err := DecodeByteArray(rr)
	if err != nil {
		return errors.Wrapf(err, "TransactionMetadata.Decode: problem reading TransactorPublicKeyBase58Check")
	}
	txnMeta.TransactorPublicKeyBase58Check = string(transactorPublicKeyBase58CheckBytes)

	lenAffectedPublicKeys, err := ReadUvarint(rr)
	if err != nil {
		return errors.Wrapf(err, "TransactionMetadata.Decode: problem reading len AffectedPublicKeys")
	}
	for ; lenAffectedPublicKeys > 0; lenAffectedPublicKeys-- {
		affectedPublicKey := &AffectedPublicKey{}
		if exists, err := DecodeFromBytes(affectedPublicKey, rr); !exists || err != nil {
			return errors.Wrapf(err, "TransactionMetadata.Decode: problem reading AffectedPublicKey")
		}
		txnMeta.AffectedPublicKeys = append(txnMeta.AffectedPublicKeys, affectedPublicKey)
	}

	lenTxnOutputs, err := ReadUvarint(rr)
	if err != nil {
		return errors.Wrapf(err, "TransactionMetadata.Decode: problem reading len TxnOutputs")
	}
	for ; lenTxnOutputs > 0; lenTxnOutputs-- {
		txnOutput := &DeSoOutput{}
		if exists, err := DecodeFromBytes(txnOutput, rr); !exists || err != nil {
			return errors.Wrapf(err, "TransactionMetadata.Decode: problem reading TxnOutput")
		}
		txnMeta.TxnOutputs = append(txnMeta.TxnOutputs, txnOutput)
	}

	// decoding BasicTransferTxindexMetadata
	CopyBasicTransferTxindexMetadata := &BasicTransferTxindexMetadata{}
	if exist, err := DecodeFromBytes(CopyBasicTransferTxindexMetadata, rr); exist && err == nil {
		txnMeta.BasicTransferTxindexMetadata = CopyBasicTransferTxindexMetadata
	} else if err != nil {
		return errors.Wrapf(err, "TransactionMetadata.Decode: Problem reading BasicTransferTxindexMetadata")
	}
	// decoding BitcoinExchangeTxindexMetadata
	CopyBitcoinExchangeTxindexMetadata := &BitcoinExchangeTxindexMetadata{}
	if exist, err := DecodeFromBytes(CopyBitcoinExchangeTxindexMetadata, rr); exist && err == nil {
		txnMeta.BitcoinExchangeTxindexMetadata = CopyBitcoinExchangeTxindexMetadata
	} else if err != nil {
		return errors.Wrapf(err, "TransactionMetadata.Decode: Problem reading BitcoinExchangeTxindexMetadata")
	}
	// decoding CreatorCoinTxindexMetadata
	CopyCreatorCoinTxindexMetadata := &CreatorCoinTxindexMetadata{}
	if exist, err := DecodeFromBytes(CopyCreatorCoinTxindexMetadata, rr); exist && err == nil {
		txnMeta.CreatorCoinTxindexMetadata = CopyCreatorCoinTxindexMetadata
	} else if err != nil {
		return errors.Wrapf(err, "TransactionMetadata.Decode: Problem reading CreatorCoinTxindexMetadata")
	}
	// decoding CreatorCoinTransferTxindexMetadata
	CopyCreatorCoinTransferTxindexMetadata := &CreatorCoinTransferTxindexMetadata{}
	if exist, err := DecodeFromBytes(CopyCreatorCoinTransferTxindexMetadata, rr); exist && err == nil {
		txnMeta.CreatorCoinTransferTxindexMetadata = CopyCreatorCoinTransferTxindexMetadata
	} else if err != nil {
		return errors.Wrapf(err, "TransactionMetadata.Decode: Problem reading CreatorCoinTransferTxindexMetadata")
	}
	// decoding UpdateProfileTxindexMetadata
	CopyUpdateProfileTxindexMetadata := &UpdateProfileTxindexMetadata{}
	if exist, err := DecodeFromBytes(CopyUpdateProfileTxindexMetadata, rr); exist && err == nil {
		txnMeta.UpdateProfileTxindexMetadata = CopyUpdateProfileTxindexMetadata
	} else if err != nil {
		return errors.Wrapf(err, "TransactionMetadata.Decode: Problem reading UpdateProfileTxindexMetadata")
	}
	// decoding SubmitPostTxindexMetadata
	CopySubmitPostTxindexMetadata := &SubmitPostTxindexMetadata{}
	if exist, err := DecodeFromBytes(CopySubmitPostTxindexMetadata, rr); exist && err == nil {
		txnMeta.SubmitPostTxindexMetadata = CopySubmitPostTxindexMetadata
	} else if err != nil {
		return errors.Wrapf(err, "TransactionMetadata.Decode: Problem reading SubmitPostTxindexMetadata")
	}
	// decoding LikeTxindexMetadata
	CopyLikeTxindexMetadata := &LikeTxindexMetadata{}
	if exist, err := DecodeFromBytes(CopyLikeTxindexMetadata, rr); exist && err == nil {
		txnMeta.LikeTxindexMetadata = CopyLikeTxindexMetadata
	} else if err != nil {
		return errors.Wrapf(err, "TransactionMetadata.Decode: Problem reading LikeTxindexMetadata")
	}
	// decoding FollowTxindexMetadata
	CopyFollowTxindexMetadata := &FollowTxindexMetadata{}
	if exist, err := DecodeFromBytes(CopyFollowTxindexMetadata, rr); exist && err == nil {
		txnMeta.FollowTxindexMetadata = CopyFollowTxindexMetadata
	} else if err != nil {
		return errors.Wrapf(err, "TransactionMetadata.Decode: Problem reading FollowTxindexMetadata")
	}
	// decoding PrivateMessageTxindexMetadata
	CopyPrivateMessageTxindexMetadata := &PrivateMessageTxindexMetadata{}
	if exist, err := DecodeFromBytes(CopyPrivateMessageTxindexMetadata, rr); exist && err == nil {
		txnMeta.PrivateMessageTxindexMetadata = CopyPrivateMessageTxindexMetadata
	} else if err != nil {
		return errors.Wrapf(err, "TransactionMetadata.Decode: Problem reading PrivateMessageTxindexMetadata")
	}
	// decoding SwapIdentityTxindexMetadata
	CopySwapIdentityTxindexMetadata := &SwapIdentityTxindexMetadata{}
	if exist, err := DecodeFromBytes(CopySwapIdentityTxindexMetadata, rr); exist && err == nil {
		txnMeta.SwapIdentityTxindexMetadata = CopySwapIdentityTxindexMetadata
	} else if err != nil {
		return errors.Wrapf(err, "TransactionMetadata.Decode: Problem reading SwapIdentityTxindexMetadata")
	}
	// decoding NFTBidTxindexMetadata
	CopyNFTBidTxindexMetadata := &NFTBidTxindexMetadata{}
	if exist, err := DecodeFromBytes(CopyNFTBidTxindexMetadata, rr); exist && err == nil {
		txnMeta.NFTBidTxindexMetadata = CopyNFTBidTxindexMetadata
	} else if err != nil {
		return errors.Wrapf(err, "TransactionMetadata.Decode: Problem reading NFTBidTxindexMetadata")
	}
	// decoding AcceptNFTBidTxindexMetadata
	CopyAcceptNFTBidTxindexMetadata := &AcceptNFTBidTxindexMetadata{}
	if exist, err := DecodeFromBytes(CopyAcceptNFTBidTxindexMetadata, rr); exist && err == nil {
		txnMeta.AcceptNFTBidTxindexMetadata = CopyAcceptNFTBidTxindexMetadata
	} else if err != nil {
		return errors.Wrapf(err, "TransactionMetadata.Decode: Problem reading AcceptNFTBidTxindexMetadata")
	}
	// decoding NFTTransferTxindexMetadata
	CopyNFTTransferTxindexMetadata := &NFTTransferTxindexMetadata{}
	if exist, err := DecodeFromBytes(CopyNFTTransferTxindexMetadata, rr); exist && err == nil {
		txnMeta.NFTTransferTxindexMetadata = CopyNFTTransferTxindexMetadata
	} else if err != nil {
		return errors.Wrapf(err, "TransactionMetadata.Decode: Problem reading NFTTransferTxindexMetadata")
	}
	// decoding AcceptNFTTransferTxindexMetadata
	CopyAcceptNFTTransferTxindexMetadata := &AcceptNFTTransferTxindexMetadata{}
	if exist, err := DecodeFromBytes(CopyAcceptNFTTransferTxindexMetadata, rr); exist && err == nil {
		txnMeta.AcceptNFTTransferTxindexMetadata = CopyAcceptNFTTransferTxindexMetadata
	} else if err != nil {
		return errors.Wrapf(err, "TransactionMetadata.Decode: Problem reading AcceptNFTTransferTxindexMetadata")
	}
	// decoding BurnNFTTxindexMetadata
	CopyBurnNFTTxindexMetadata := &BurnNFTTxindexMetadata{}
	if exist, err := DecodeFromBytes(CopyBurnNFTTxindexMetadata, rr); exist && err == nil {
		txnMeta.BurnNFTTxindexMetadata = CopyBurnNFTTxindexMetadata
	} else if err != nil {
		return errors.Wrapf(err, "TransactionMetadata.Decode: Problem reading BurnNFTTxindexMetadata")
	}
	// decoding DAOCoinTxindexMetadata
	CopyDAOCoinTxindexMetadata := &DAOCoinTxindexMetadata{}
	if exist, err := DecodeFromBytes(CopyDAOCoinTxindexMetadata, rr); exist && err == nil {
		txnMeta.DAOCoinTxindexMetadata = CopyDAOCoinTxindexMetadata
	} else if err != nil {
		return errors.Wrapf(err, "TransactionMetadata.Decode: Problem reading DAOCoinTxindexMetadata")
	}
	// decoding DAOCoinTransferTxindexMetadata
	CopyDAOCoinTransferTxindexMetadata := &DAOCoinTransferTxindexMetadata{}
	if exist, err := DecodeFromBytes(CopyDAOCoinTransferTxindexMetadata, rr); exist && err == nil {
		txnMeta.DAOCoinTransferTxindexMetadata = CopyDAOCoinTransferTxindexMetadata
	} else if err != nil {
		return errors.Wrapf(err, "TransactionMetadata.Decode: Problem reading DAOCoinTransferTxindexMetadata")
	}
	// decoding CreateNFTTxindexMetadata
	CopyCreateNFTTxindexMetadata := &CreateNFTTxindexMetadata{}
	if exist, err := DecodeFromBytes(CopyCreateNFTTxindexMetadata, rr); exist && err == nil {
		txnMeta.CreateNFTTxindexMetadata = CopyCreateNFTTxindexMetadata
	} else if err != nil {
		return errors.Wrapf(err, "TransactionMetadata.Decode: Problem reading CreateNFTTxindexMetadata")
	}
	// decoding UpdateNFTTxindexMetadata
	CopyUpdateNFTTxindexMetadata := &UpdateNFTTxindexMetadata{}
	if exist, err := DecodeFromBytes(CopyUpdateNFTTxindexMetadata, rr); exist && err == nil {
		txnMeta.UpdateNFTTxindexMetadata = CopyUpdateNFTTxindexMetadata
	} else if err != nil {
		return errors.Wrapf(err, "TransactionMetadata.Decode: Problem reading UpdateNFTTxindexMetadata")
	}
	// decoding DAOCoinLimitOrderTxindexMetadata
	CopyDAOCoinLimitOrderTxindexMetadata := &DAOCoinLimitOrderTxindexMetadata{}
	if exist, err := DecodeFromBytes(CopyDAOCoinLimitOrderTxindexMetadata, rr); exist && err == nil {
		txnMeta.DAOCoinLimitOrderTxindexMetadata = CopyDAOCoinLimitOrderTxindexMetadata
	} else if err != nil {
		return errors.Wrapf(err, "TransactionMetadata.Decode: Problem reading DAOCoinLimitOrderTxindexMetadata")
	}

	if MigrationTriggered(blockHeight, AssociationsMigration) {
		// decoding CreateUserAssociationTxindexMetadata
		CopyCreateUserAssociationTxindexMetadata := &CreateUserAssociationTxindexMetadata{}
		if exist, err := DecodeFromBytes(CopyCreateUserAssociationTxindexMetadata, rr); exist && err == nil {
			txnMeta.CreateUserAssociationTxindexMetadata = CopyCreateUserAssociationTxindexMetadata
		} else {
			return errors.Wrapf(err, "TransactionMetadata.Decode: Problem reading CreateUserAssociationTxindexMetadata")
		}
		// decoding DeleteUserAssociationTxindexMetadata
		CopyDeleteUserAssociationTxindexMetadata := &DeleteUserAssociationTxindexMetadata{}
		if exist, err := DecodeFromBytes(CopyDeleteUserAssociationTxindexMetadata, rr); exist && err == nil {
			txnMeta.DeleteUserAssociationTxindexMetadata = CopyDeleteUserAssociationTxindexMetadata
		} else {
			return errors.Wrapf(err, "TransactionMetadata.Decode: Problem reading DeleteUserAssociationTxindexMetadata")
		}
		// decoding CreatePostAssociationTxindexMetadata
		CopyCreatePostAssociationTxindexMetadata := &CreatePostAssociationTxindexMetadata{}
		if exist, err := DecodeFromBytes(CopyCreatePostAssociationTxindexMetadata, rr); exist && err == nil {
			txnMeta.CreatePostAssociationTxindexMetadata = CopyCreatePostAssociationTxindexMetadata
		} else {
			return errors.Wrapf(err, "TransactionMetadata.Decode: Problem reading CreatePostAssociationTxindexMetadata")
		}
		// decoding DeletePostAssociationTxindexMetadata
		CopyDeletePostAssociationTxindexMetadata := &DeletePostAssociationTxindexMetadata{}
		if exist, err := DecodeFromBytes(CopyDeletePostAssociationTxindexMetadata, rr); exist && err == nil {
			txnMeta.DeletePostAssociationTxindexMetadata = CopyDeletePostAssociationTxindexMetadata
		} else {
			return errors.Wrapf(err, "TransactionMetadata.Decode: Problem reading DeletePostAssociationTxindexMetadata")
		}
	}

	return nil
}

func (txnMeta *TransactionMetadata) GetVersionByte(blockHeight uint64) byte {
	return GetMigrationVersion(blockHeight, AssociationsMigration)
}

func (txnMeta *TransactionMetadata) GetEncoderType() EncoderType {
	return EncoderTypeTransactionMetadata
}

func DBCheckTxnExistenceWithTxn(txn *badger.Txn, snap *Snapshot, txID *BlockHash) bool {
	key := DbTxindexTxIDKey(txID)
	_, err := DBGetWithTxn(txn, snap, key)
	if err != nil {
		return false
	}
	return true
}

func DbCheckTxnExistence(handle *badger.DB, snap *Snapshot, txID *BlockHash) bool {
	var exists bool
	handle.View(func(txn *badger.Txn) error {
		exists = DBCheckTxnExistenceWithTxn(txn, snap, txID)
		return nil
	})
	return exists
}

func DbGetTxindexTransactionRefByTxIDWithTxn(txn *badger.Txn, snap *Snapshot, txID *BlockHash) *TransactionMetadata {
	key := DbTxindexTxIDKey(txID)
	valObj := &TransactionMetadata{}

	valBytes, err := DBGetWithTxn(txn, snap, key)
	if err != nil {
		return nil
	}
	rr := bytes.NewReader(valBytes)
	if exists, err := DecodeFromBytes(valObj, rr); !exists || err != nil {
		return nil
	}
	return valObj
}

func DbGetTxindexTransactionRefByTxID(handle *badger.DB, snap *Snapshot, txID *BlockHash) *TransactionMetadata {
	var valObj *TransactionMetadata
	handle.View(func(txn *badger.Txn) error {
		valObj = DbGetTxindexTransactionRefByTxIDWithTxn(txn, snap, txID)
		return nil
	})
	return valObj
}
func DbPutTxindexTransactionWithTxn(txn *badger.Txn, snap *Snapshot, blockHeight uint64,
	txID *BlockHash, txnMeta *TransactionMetadata) error {

	key := append(append([]byte{}, Prefixes.PrefixTransactionIDToMetadata...), txID[:]...)
	return DBSetWithTxn(txn, snap, key, EncodeToBytes(blockHeight, txnMeta))
}

func DbPutTxindexTransaction(handle *badger.DB, snap *Snapshot, blockHeight uint64,
	txID *BlockHash, txnMeta *TransactionMetadata) error {

	return handle.Update(func(txn *badger.Txn) error {
		return DbPutTxindexTransactionWithTxn(txn, snap, blockHeight, txID, txnMeta)
	})
}

func _getPublicKeysForTxn(
	txn *MsgDeSoTxn, txnMeta *TransactionMetadata, params *DeSoParams) map[PkMapKey]bool {

	// Collect the public keys in the transaction.
	publicKeys := make(map[PkMapKey]bool)

	// TODO: For AddStake transactions, we don't have a way of getting the implicit
	// outputs. This means that if you get paid from someone else staking to a post
	// after you, the output won't be explicitly included in the transaction, and so
	// it won't be added to our index. We should fix this at some point. I think the
	// "right way" to fix this problem is to index UTXOs rather than transactions (or
	// in addition to them).
	// TODO(updated): We can fix this by populating AffectedPublicKeys

	// Add the TransactorPublicKey
	{
		res, _, err := Base58CheckDecode(txnMeta.TransactorPublicKeyBase58Check)
		if err != nil {
			glog.Errorf("_getPublicKeysForTxn: Error decoding "+
				"TransactorPublicKeyBase58Check: %v %v",
				txnMeta.TransactorPublicKeyBase58Check, err)
		} else {
			publicKeys[MakePkMapKey(res)] = true
		}
	}

	// Add each AffectedPublicKey
	for _, affectedPk := range txnMeta.AffectedPublicKeys {
		res, _, err := Base58CheckDecode(affectedPk.PublicKeyBase58Check)
		if err != nil {
			glog.Errorf("_getPublicKeysForTxn: Error decoding AffectedPublicKey: %v %v %v",
				affectedPk.PublicKeyBase58Check, affectedPk.Metadata, err)
		} else {
			publicKeys[MakePkMapKey(res)] = true
		}
	}

	return publicKeys
}

func DbPutTxindexTransactionMappingsWithTxn(txn *badger.Txn, snap *Snapshot, blockHeight uint64,
	desoTxn *MsgDeSoTxn, params *DeSoParams, txnMeta *TransactionMetadata) error {

	txID := desoTxn.Hash()

	if err := DbPutTxindexTransactionWithTxn(txn, snap, blockHeight, txID, txnMeta); err != nil {
		return fmt.Errorf("Problem adding txn to txindex transaction index: %v", err)
	}

	// Get the public keys involved with this transaction.
	publicKeys := _getPublicKeysForTxn(desoTxn, txnMeta, params)

	// For each public key found, add the txID from its list.
	for pkFoundIter := range publicKeys {
		pkFound := pkFoundIter

		// Simply add a new entry for each of the public keys found.
		if err := DbPutTxindexPublicKeyToTxnMappingSingleWithTxn(txn, snap, pkFound[:], txID); err != nil {
			return err
		}
	}

	// If we get here, it means everything went smoothly.
	return nil
}

func DbPutTxindexTransactionMappings(handle *badger.DB, snap *Snapshot, blockHeight uint64,
	desoTxn *MsgDeSoTxn, params *DeSoParams, txnMeta *TransactionMetadata) error {

	return handle.Update(func(txn *badger.Txn) error {
		return DbPutTxindexTransactionMappingsWithTxn(
			txn, snap, blockHeight, desoTxn, params, txnMeta)
	})
}

func DbDeleteTxindexTransactionMappingsWithTxn(txn *badger.Txn, snap *Snapshot, blockHeight uint64,
	desoTxn *MsgDeSoTxn, params *DeSoParams) error {

	txID := desoTxn.Hash()

	// If the txnMeta isn't in the db then that's an error.
	txnMeta := DbGetTxindexTransactionRefByTxIDWithTxn(txn, snap, txID)
	if txnMeta == nil {
		return fmt.Errorf("DbDeleteTxindexTransactionMappingsWithTxn: Missing txnMeta for txID %v", txID)
	}

	// Get the public keys involved with this transaction.
	publicKeys := _getPublicKeysForTxn(desoTxn, txnMeta, params)

	// For each public key found, delete the txID mapping from the db.
	for pkFoundIter := range publicKeys {
		pkFound := pkFoundIter
		if err := DbDeleteTxindexPublicKeyToTxnMappingSingleWithTxn(txn, snap, pkFound[:], txID); err != nil {
			return err
		}
	}

	// Delete the metadata
	transactionIndexKey := DbTxindexTxIDKey(txID)
	if err := DBDeleteWithTxn(txn, snap, transactionIndexKey); err != nil {
		return fmt.Errorf("Problem deleting transaction index key: %v", err)
	}

	// If we get here, it means everything went smoothly.
	return nil
}

func DbDeleteTxindexTransactionMappings(handle *badger.DB, snap *Snapshot, blockHeight uint64,
	desoTxn *MsgDeSoTxn, params *DeSoParams) error {

	return handle.Update(func(txn *badger.Txn) error {
		return DbDeleteTxindexTransactionMappingsWithTxn(txn, snap, blockHeight, desoTxn, params)
	})
}

// DbGetTxindexFullTransactionByTxID
// TODO: This makes lookups inefficient when blocks are large. Shouldn't be a
// problem for a while, but keep an eye on it.
func DbGetTxindexFullTransactionByTxID(txindexDBHandle *badger.DB, snap *Snapshot,
	blockchainDBHandle *badger.DB, txID *BlockHash) (
	_txn *MsgDeSoTxn, _txnMeta *TransactionMetadata) {

	var txnFound *MsgDeSoTxn
	var txnMeta *TransactionMetadata
	err := txindexDBHandle.View(func(txn *badger.Txn) error {
		txnMeta = DbGetTxindexTransactionRefByTxIDWithTxn(txn, snap, txID)
		if txnMeta == nil {
			return fmt.Errorf("DbGetTxindexFullTransactionByTxID: Transaction not found")
		}
		blockHashBytes, err := hex.DecodeString(txnMeta.BlockHashHex)
		if err != nil {
			return fmt.Errorf("DbGetTxindexFullTransactionByTxID: Error parsing block "+
				"hash hex: %v %v", txnMeta.BlockHashHex, err)
		}
		blockHash := &BlockHash{}
		copy(blockHash[:], blockHashBytes)
		blockFound, err := GetBlock(blockHash, blockchainDBHandle, snap)
		if blockFound == nil || err != nil {
			return fmt.Errorf("DbGetTxindexFullTransactionByTxID: Block corresponding to txn not found")
		}

		txnFound = blockFound.Txns[txnMeta.TxnIndexInBlock]
		return nil
	})
	if err != nil {
		return nil, nil
	}

	return txnFound, txnMeta
}

// =======================================================================================
// DeSo app code start
// =======================================================================================

func _dbKeyForPostEntryHash(postHash *BlockHash) []byte {
	// Make a copy to avoid multiple calls to this function re-using the same slice.
	prefixCopy := append([]byte{}, Prefixes.PrefixPostHashToPostEntry...)
	key := append(prefixCopy, postHash[:]...)
	return key
}
func _dbKeyForPublicKeyPostHash(publicKey []byte, postHash *BlockHash) []byte {
	// Make a copy to avoid multiple calls to this function re-using the same slice.
	key := append([]byte{}, Prefixes.PrefixPosterPublicKeyPostHash...)
	key = append(key, publicKey...)
	key = append(key, postHash[:]...)
	return key
}
func _dbKeyForPosterPublicKeyTimestampPostHash(publicKey []byte, timestampNanos uint64, postHash *BlockHash) []byte {
	// Make a copy to avoid multiple calls to this function re-using the same slice.
	key := append([]byte{}, Prefixes.PrefixPosterPublicKeyTimestampPostHash...)
	key = append(key, publicKey...)
	key = append(key, EncodeUint64(timestampNanos)...)
	key = append(key, postHash[:]...)
	return key
}
func _dbKeyForTstampPostHash(tstampNanos uint64, postHash *BlockHash) []byte {
	// Make a copy to avoid multiple calls to this function re-using the same slice.
	key := append([]byte{}, Prefixes.PrefixTstampNanosPostHash...)
	key = append(key, EncodeUint64(tstampNanos)...)
	key = append(key, postHash[:]...)
	return key
}
func _dbKeyForCreatorBpsPostHash(creatorBps uint64, postHash *BlockHash) []byte {
	key := append([]byte{}, Prefixes.PrefixCreatorBpsPostHash...)
	key = append(key, EncodeUint64(creatorBps)...)
	key = append(key, postHash[:]...)
	return key
}
func _dbKeyForStakeMultipleBpsPostHash(stakeMultipleBps uint64, postHash *BlockHash) []byte {
	key := append([]byte{}, Prefixes.PrefixMultipleBpsPostHash...)
	key = append(key, EncodeUint64(stakeMultipleBps)...)
	key = append(key, postHash[:]...)
	return key
}
func _dbKeyForCommentParentStakeIDToPostHash(
	stakeID []byte, tstampNanos uint64, postHash *BlockHash) []byte {
	key := append([]byte{}, Prefixes.PrefixCommentParentStakeIDToPostHash...)
	key = append(key, stakeID[:]...)
	key = append(key, EncodeUint64(tstampNanos)...)
	key = append(key, postHash[:]...)
	return key
}

func DBGetPostEntryByPostHashWithTxn(txn *badger.Txn, snap *Snapshot,
	postHash *BlockHash) *PostEntry {

	key := _dbKeyForPostEntryHash(postHash)
	postEntryBytes, err := DBGetWithTxn(txn, snap, key)
	if err != nil {
		return nil
	}

	postEntryObj := &PostEntry{}
	rr := bytes.NewReader(postEntryBytes)
	DecodeFromBytes(postEntryObj, rr)
	return postEntryObj
}

func DBGetPostEntryByPostHash(db *badger.DB, snap *Snapshot, postHash *BlockHash) *PostEntry {
	var ret *PostEntry
	db.View(func(txn *badger.Txn) error {
		ret = DBGetPostEntryByPostHashWithTxn(txn, snap, postHash)
		return nil
	})
	return ret
}

func DBDeletePostEntryMappingsWithTxn(txn *badger.Txn, snap *Snapshot,
	postHash *BlockHash, params *DeSoParams) error {

	// First pull up the mapping that exists for the post hash passed in.
	// If one doesn't exist then there's nothing to do.
	postEntry := DBGetPostEntryByPostHashWithTxn(txn, snap, postHash)
	if postEntry == nil {
		return nil
	}

	// When a post exists, delete the mapping for the post.
	if err := DBDeleteWithTxn(txn, snap, _dbKeyForPostEntryHash(postHash)); err != nil {
		return errors.Wrapf(err, "DbDeletePostEntryMappingsWithTxn: Deleting "+
			"post mapping for post hash %v", postHash)
	}

	// If the post is a comment we store it in a separate index. Comments are
	// technically posts but they really should be treated as their own entity.
	// The only reason they're not actually implemented that way is so that we
	// get code re-use.
	isComment := len(postEntry.ParentStakeID) == HashSizeBytes
	if isComment {
		// Extend the parent stake ID, which is a block hash, to 33 bytes, which
		// is the length of a public key and the standard length we use for this
		// key.
		extendedStakeID := append([]byte{}, postEntry.ParentStakeID...)
		extendedStakeID = append(extendedStakeID, 0x00)
		parentStakeIDKey := _dbKeyForCommentParentStakeIDToPostHash(
			extendedStakeID, postEntry.TimestampNanos, postEntry.PostHash)
		if err := DBDeleteWithTxn(txn, snap, parentStakeIDKey); err != nil {

			return errors.Wrapf(err, "DbDeletePostEntryMappingsWithTxn: Problem "+
				"deleting mapping for comment: %v: %v", postEntry, err)
		}
	} else {
		if err := DBDeleteWithTxn(txn, snap, _dbKeyForPosterPublicKeyTimestampPostHash(
			postEntry.PosterPublicKey, postEntry.TimestampNanos, postEntry.PostHash)); err != nil {

			return errors.Wrapf(err, "DbDeletePostEntryMappingsWithTxn: Deleting "+
				"public key mapping for post hash %v: %v", postHash, err)
		}
		if err := DBDeleteWithTxn(txn, snap, _dbKeyForTstampPostHash(
			postEntry.TimestampNanos, postEntry.PostHash)); err != nil {

			return errors.Wrapf(err, "DbDeletePostEntryMappingsWithTxn: Deleting "+
				"tstamp mapping for post hash %v: %v", postHash, err)
		}
		if err := DBDeleteWithTxn(txn, snap, _dbKeyForCreatorBpsPostHash(
			postEntry.CreatorBasisPoints, postEntry.PostHash)); err != nil {

			return errors.Wrapf(err, "DbDeletePostEntryMappingsWithTxn: Deleting "+
				"creatorBps mapping for post hash %v: %v", postHash, err)
		}
		if err := DBDeleteWithTxn(txn, snap, _dbKeyForStakeMultipleBpsPostHash(
			postEntry.StakeMultipleBasisPoints, postEntry.PostHash)); err != nil {

			return errors.Wrapf(err, "DbDeletePostEntryMappingsWithTxn: Deleting "+
				"stakeMultiple mapping for post hash %v: %v", postHash, err)
		}
	}

	// Delete the repost entries for the post.
	if IsVanillaRepost(postEntry) {
		if err := DBDeleteWithTxn(txn, snap,
			_dbKeyForReposterPubKeyRepostedPostHashToRepostPostHash(postEntry.PosterPublicKey, *postEntry.RepostedPostHash, *postEntry.PostHash)); err != nil {
			return errors.Wrapf(err, "DbDeletePostEntryMappingsWithTxn: Error problem deleting mapping for repostPostHash to ReposterPubKey: %v", err)
		}
		if err := DBDeleteWithTxn(txn, snap,
			_dbKeyForRepostedPostHashReposterPubKey(postEntry.RepostedPostHash, postEntry.PosterPublicKey)); err != nil {
			return errors.Wrapf(err, "DbDeletePostEntryMappingsWithTxn: Error problem adding "+
				"mapping for _dbKeyForRepostedPostHashReposterPubKey: %v", err)
		}
	} else if IsQuotedRepost(postEntry) {
		// Put quoted repost stuff.
		if err := DBDeleteWithTxn(txn, snap,
			_dbKeyForRepostedPostHashReposterPubKeyRepostPostHash(
				postEntry.RepostedPostHash, postEntry.PosterPublicKey, postEntry.PostHash)); err != nil {
			return errors.Wrapf(err, "DbDeletePostEntryMappingsWithTxn: Error problem adding "+
				"mapping for _dbKeyForRepostedPostHashReposterPubKeyRepostPostHash: %v", err)

		}
	}

	return nil
}

func DBDeletePostEntryMappings(handle *badger.DB, snap *Snapshot,
	postHash *BlockHash, params *DeSoParams) error {

	return handle.Update(func(txn *badger.Txn) error {
		return DBDeletePostEntryMappingsWithTxn(txn, snap, postHash, params)
	})
}

func DBPutPostEntryMappingsWithTxn(txn *badger.Txn, snap *Snapshot, blockHeight uint64,
	postEntry *PostEntry, params *DeSoParams) error {

	if err := DBSetWithTxn(txn, snap, _dbKeyForPostEntryHash(
		postEntry.PostHash), EncodeToBytes(blockHeight, postEntry)); err != nil {

		return errors.Wrapf(err, "DbPutPostEntryMappingsWithTxn: Problem "+
			"adding mapping for post: %v", postEntry.PostHash)
	}

	// If the post is a comment we store it in a separate index. Comments are
	// technically posts but they really should be treated as their own entity.
	// The only reason they're not actually implemented that way is so that we
	// get code re-use.
	isComment := len(postEntry.ParentStakeID) != 0
	if isComment {
		// Extend the parent stake ID, which is a block hash, to 33 bytes, which
		// is the length of a public key and the standard length we use for this
		// key.
		extendedStakeID := append([]byte{}, postEntry.ParentStakeID...)
		if len(extendedStakeID) == HashSizeBytes {
			extendedStakeID = append(extendedStakeID, 0x00)
		}
		if len(extendedStakeID) != btcec.PubKeyBytesLenCompressed {
			return fmt.Errorf("DbPutPostEntryMappingsWithTxn: extended "+
				"ParentStakeID %#v must have length %v",
				extendedStakeID, btcec.PubKeyBytesLenCompressed)
		}
		parentStakeIDKey := _dbKeyForCommentParentStakeIDToPostHash(
			extendedStakeID, postEntry.TimestampNanos, postEntry.PostHash)
		if err := DBSetWithTxn(txn, snap, parentStakeIDKey, []byte{}); err != nil {

			return errors.Wrapf(err, "DbPutPostEntryMappingsWithTxn: Problem "+
				"adding mapping for comment: %v: %v", postEntry, err)
		}

	} else {
		if err := DBSetWithTxn(txn, snap, _dbKeyForPosterPublicKeyTimestampPostHash(
			postEntry.PosterPublicKey, postEntry.TimestampNanos, postEntry.PostHash), []byte{}); err != nil {

			return errors.Wrapf(err, "DbPutPostEntryMappingsWithTxn: Problem "+
				"adding mapping for public key: %v: %v", postEntry, err)
		}
		if err := DBSetWithTxn(txn, snap, _dbKeyForTstampPostHash(
			postEntry.TimestampNanos, postEntry.PostHash), []byte{}); err != nil {

			return errors.Wrapf(err, "DbPutPostEntryMappingsWithTxn: Problem "+
				"adding mapping for tstamp: %v", postEntry)
		}
		if err := DBSetWithTxn(txn, snap, _dbKeyForCreatorBpsPostHash(
			postEntry.CreatorBasisPoints, postEntry.PostHash), []byte{}); err != nil {

			return errors.Wrapf(err, "DbPutPostEntryMappingsWithTxn: Problem "+
				"adding mapping for creatorBps: %v", postEntry)
		}
		if err := DBSetWithTxn(txn, snap, _dbKeyForStakeMultipleBpsPostHash(
			postEntry.StakeMultipleBasisPoints, postEntry.PostHash), []byte{}); err != nil {

			return errors.Wrapf(err, "DbPutPostEntryMappingsWithTxn: Problem "+
				"adding mapping for stakeMultipleBps: %v", postEntry)
		}
	}
	// We treat reposting the same for both comments and posts.
	// We only store repost entry mappings for vanilla reposts
	if IsVanillaRepost(postEntry) {
		repostEntry := RepostEntry{
			RepostPostHash:   postEntry.PostHash,
			RepostedPostHash: postEntry.RepostedPostHash,
			ReposterPubKey:   postEntry.PosterPublicKey,
		}
		if err := DbPutRepostMappingsWithTxn(txn, snap, blockHeight, repostEntry); err != nil {
			return errors.Wrapf(err, "DbPutPostEntryMappingsWithTxn: Error problem adding mapping for repostPostHash to ReposterPubKey: %v", err)
		}
		if err := DBSetWithTxn(txn, snap,
			_dbKeyForRepostedPostHashReposterPubKey(postEntry.RepostedPostHash, postEntry.PosterPublicKey),
			[]byte{}); err != nil {
			return errors.Wrapf(err, "DbPutPostEntryMappingsWithTxn: Error problem adding "+
				"mapping for _dbKeyForRepostedPostHashReposterPubKey: %v", err)
		}
	} else if IsQuotedRepost(postEntry) {
		// Put quoted repost stuff.
		if err := DBSetWithTxn(txn, snap,
			_dbKeyForRepostedPostHashReposterPubKeyRepostPostHash(
				postEntry.RepostedPostHash, postEntry.PosterPublicKey, postEntry.PostHash),
			[]byte{}); err != nil {
			return errors.Wrapf(err, "DbPutPostEntryMappingsWithTxn: Error problem adding "+
				"mapping for _dbKeyForRepostedPostHashReposterPubKeyRepostPostHash: %v", err)
		}
	}
	return nil
}

func DBPutPostEntryMappings(handle *badger.DB, snap *Snapshot, blockHeight uint64,
	postEntry *PostEntry, params *DeSoParams) error {

	return handle.Update(func(txn *badger.Txn) error {
		return DBPutPostEntryMappingsWithTxn(txn, snap, blockHeight, postEntry, params)
	})
}

// Specifying minTimestampNanos gives you all posts after minTimestampNanos
// Pass minTimestampNanos = 0 && maxTimestampNanos = 0 if you want all posts
// Setting maxTimestampNanos = 0, will default maxTimestampNanos to the current time.
func DBGetAllPostsAndCommentsForPublicKeyOrderedByTimestamp(handle *badger.DB,
	snap *Snapshot, publicKey []byte, fetchEntries bool, minTimestampNanos uint64, maxTimestampNanos uint64) (
	_tstamps []uint64, _postAndCommentHashes []*BlockHash, _postAndCommentEntries []*PostEntry, _err error) {

	tstampsFetched := []uint64{}
	postAndCommentHashesFetched := []*BlockHash{}
	postAndCommentEntriesFetched := []*PostEntry{}
	dbPrefixx := append([]byte{}, Prefixes.PrefixPosterPublicKeyTimestampPostHash...)
	dbPrefixx = append(dbPrefixx, publicKey...)

	err := handle.View(func(txn *badger.Txn) error {
		opts := badger.DefaultIteratorOptions

		opts.PrefetchValues = false

		// Go in reverse order since a larger count is better.
		opts.Reverse = true

		it := txn.NewIterator(opts)
		defer it.Close()
		// Since we iterate backwards, the prefix must be bigger than all possible
		// timestamps that could actually exist. We use eight bytes since the timestamp is
		// encoded as a 64-bit big-endian byte slice, which will be eight bytes long.
		maxBigEndianUint64Bytes := []byte{0xFF, 0xFF, 0xFF, 0xFF, 0xFF, 0xFF, 0xFF, 0xFF}
		prefix := append(dbPrefixx, maxBigEndianUint64Bytes...)

		// If we have a maxTimeStamp, we use that instead of the maxBigEndianUint64.
		if maxTimestampNanos != 0 {
			prefix = append(dbPrefixx, EncodeUint64(maxTimestampNanos)...)
		}

		for it.Seek(prefix); it.ValidForPrefix(dbPrefixx); it.Next() {
			rawKey := it.Item().Key()

			// Key should be
			// [prefix][posterPublicKey][Timestamp][PostHash]

			// Pull out the relevant fields
			timestampSizeBytes := 8
			keyWithoutPrefix := rawKey[1:]
			//posterPublicKey := keyWithoutPrefix[:HashSizeBytes]
			publicKeySizeBytes := HashSizeBytes + 1
			tstampNanos := DecodeUint64(keyWithoutPrefix[publicKeySizeBytes:(publicKeySizeBytes + timestampSizeBytes)])

			postHash := &BlockHash{}
			copy(postHash[:], keyWithoutPrefix[(publicKeySizeBytes+timestampSizeBytes):])

			if tstampNanos < minTimestampNanos {
				break
			}

			tstampsFetched = append(tstampsFetched, tstampNanos)
			postAndCommentHashesFetched = append(postAndCommentHashesFetched, postHash)
		}
		return nil
	})
	if err != nil {
		return nil, nil, nil, err
	}

	if !fetchEntries {
		return tstampsFetched, postAndCommentHashesFetched, nil, nil
	}

	for _, postHash := range postAndCommentHashesFetched {
		postEntry := DBGetPostEntryByPostHash(handle, snap, postHash)
		if postEntry == nil {
			return nil, nil, nil, fmt.Errorf("DBGetPostEntryByPostHash: "+
				"PostHash %v does not have corresponding entry", postHash)
		}
		postAndCommentEntriesFetched = append(postAndCommentEntriesFetched, postEntry)
	}

	return tstampsFetched, postAndCommentHashesFetched, postAndCommentEntriesFetched, nil
}

// DBGetAllPostsByTstamp returns all the posts in the db with the newest
// posts first.
//
// TODO(performance): This currently fetches all posts. We should implement
// some kind of pagination instead though.
func DBGetAllPostsByTstamp(handle *badger.DB, snap *Snapshot, fetchEntries bool) (
	_tstamps []uint64, _postHashes []*BlockHash, _postEntries []*PostEntry, _err error) {

	tstampsFetched := []uint64{}
	postHashesFetched := []*BlockHash{}
	postEntriesFetched := []*PostEntry{}
	dbPrefixx := append([]byte{}, Prefixes.PrefixTstampNanosPostHash...)

	err := handle.View(func(txn *badger.Txn) error {
		opts := badger.DefaultIteratorOptions

		opts.PrefetchValues = false

		// Go in reverse order since a larger count is better.
		opts.Reverse = true

		it := txn.NewIterator(opts)
		defer it.Close()
		// Since we iterate backwards, the prefix must be bigger than all possible
		// timestamps that could actually exist. We use eight bytes since the timestamp is
		// encoded as a 64-bit big-endian byte slice, which will be eight bytes long.
		maxBigEndianUint64Bytes := []byte{0xFF, 0xFF, 0xFF, 0xFF, 0xFF, 0xFF, 0xFF, 0xFF}
		prefix := append(dbPrefixx, maxBigEndianUint64Bytes...)
		for it.Seek(prefix); it.ValidForPrefix(dbPrefixx); it.Next() {
			rawKey := it.Item().Key()

			// Strip the prefix off the key and check its length. If it contains
			// a big-endian uint64 then it should be at least eight bytes.
			tstampPostHashKey := rawKey[1:]
			uint64BytesLen := len(maxBigEndianUint64Bytes)
			if len(tstampPostHashKey) != uint64BytesLen+HashSizeBytes {
				return fmt.Errorf("DBGetAllPostsByTstamp: Invalid key "+
					"length %d should be at least %d", len(tstampPostHashKey),
					uint64BytesLen+HashSizeBytes)
			}

			tstampNanos := DecodeUint64(tstampPostHashKey[:uint64BytesLen])

			// Appended to the tstamp should be the post hash so extract it here.
			postHash := &BlockHash{}
			copy(postHash[:], tstampPostHashKey[uint64BytesLen:])

			tstampsFetched = append(tstampsFetched, tstampNanos)
			postHashesFetched = append(postHashesFetched, postHash)
		}
		return nil
	})
	if err != nil {
		return nil, nil, nil, err
	}

	if !fetchEntries {
		return tstampsFetched, postHashesFetched, nil, nil
	}

	for _, postHash := range postHashesFetched {
		postEntry := DBGetPostEntryByPostHash(handle, snap, postHash)
		if postEntry == nil {
			return nil, nil, nil, fmt.Errorf("DBGetPostEntryByPostHash: "+
				"PostHash %v does not have corresponding entry", postHash)
		}
		postEntriesFetched = append(postEntriesFetched, postEntry)
	}

	return tstampsFetched, postHashesFetched, postEntriesFetched, nil
}

// DBGetCommentPostHashesForParentStakeID returns all the comments, which are indexed by their
// stake ID rather than by their timestamp.
//
// TODO(performance): This currently fetches all comments. We should implement
// something where we only get the comments for particular posts instead.
func DBGetCommentPostHashesForParentStakeID(
	handle *badger.DB, snap *Snapshot, stakeIDXXX []byte, fetchEntries bool) (
	_tstamps []uint64, _commentPostHashes []*BlockHash, _commentPostEntryes []*PostEntry, _err error) {

	tstampsFetched := []uint64{}
	commentPostHashes := []*BlockHash{}
	commentEntriesFetched := []*PostEntry{}
	dbPrefixx := append([]byte{}, Prefixes.PrefixCommentParentStakeIDToPostHash...)
	dbPrefixx = append(dbPrefixx, stakeIDXXX...)

	err := handle.View(func(txn *badger.Txn) error {
		opts := badger.DefaultIteratorOptions

		opts.PrefetchValues = false

		it := txn.NewIterator(opts)
		defer it.Close()
		// Since we iterate backwards, the prefix must be bigger than all possible
		// counts that could actually exist. We use eight bytes since the count is
		// encoded as a 64-bit big-endian byte slice, which will be eight bytes long.
		maxBigEndianUint64Bytes := []byte{0xFF, 0xFF, 0xFF, 0xFF, 0xFF, 0xFF, 0xFF, 0xFF}
		//prefix := append(dbPrefixx, maxBigEndianUint64Bytes...)
		prefix := dbPrefixx
		for it.Seek(prefix); it.ValidForPrefix(dbPrefixx); it.Next() {
			rawKey := it.Item().Key()

			// Strip the prefix off the key and check its length. It should contain
			// a 33-byte stake id, an 8 byte tstamp, and a 32 byte comment hash.
			stakeIDTstampPostHashKey := rawKey[1:]
			uint64BytesLen := len(maxBigEndianUint64Bytes)
			if len(stakeIDTstampPostHashKey) != btcec.PubKeyBytesLenCompressed+uint64BytesLen+HashSizeBytes {
				return fmt.Errorf("DBGetCommentPostHashesForParentStakeID: Invalid key "+
					"length %d should be at least %d", len(stakeIDTstampPostHashKey),
					btcec.PubKeyBytesLenCompressed+uint64BytesLen+HashSizeBytes)
			}

			//stakeID := stakeIDTstampPostHashKey[:btcec.PubKeyBytesLenCompressed]
			tstampNanos := DecodeUint64(stakeIDTstampPostHashKey[btcec.PubKeyBytesLenCompressed : btcec.PubKeyBytesLenCompressed+uint64BytesLen])

			commentPostHashBytes := stakeIDTstampPostHashKey[btcec.PubKeyBytesLenCompressed+uint64BytesLen:]
			commentPostHash := &BlockHash{}
			copy(commentPostHash[:], commentPostHashBytes)

			//stakeIDsFetched = append(stakeIDsFetched, stakeID)
			tstampsFetched = append(tstampsFetched, tstampNanos)
			commentPostHashes = append(commentPostHashes, commentPostHash)
		}
		return nil
	})
	if err != nil {
		return nil, nil, nil, err
	}

	if !fetchEntries {
		return tstampsFetched, commentPostHashes, nil, nil
	}

	for _, postHash := range commentPostHashes {
		postEntry := DBGetPostEntryByPostHash(handle, snap, postHash)
		if postEntry == nil {
			return nil, nil, nil, fmt.Errorf("DBGetCommentPostHashesForParentStakeID: "+
				"PostHash %v does not have corresponding entry", postHash)
		}
		commentEntriesFetched = append(commentEntriesFetched, postEntry)
	}

	return tstampsFetched, commentPostHashes, commentEntriesFetched, nil
}

// =======================================================================================
// NFTEntry db functions
// =======================================================================================
func _dbKeyForNFTPostHashSerialNumber(nftPostHash *BlockHash, serialNumber uint64) []byte {
	// Make a copy to avoid multiple calls to this function re-using the same slice.
	prefixCopy := append([]byte{}, Prefixes.PrefixPostHashSerialNumberToNFTEntry...)
	key := append(prefixCopy, nftPostHash[:]...)
	key = append(key, EncodeUint64(serialNumber)...)
	return key
}

func _dbKeyForPKIDIsForSaleBidAmountNanosNFTPostHashSerialNumber(pkid *PKID, isForSale bool, bidAmountNanos uint64, nftPostHash *BlockHash, serialNumber uint64) []byte {
	prefixCopy := append([]byte{}, Prefixes.PrefixPKIDIsForSaleBidAmountNanosPostHashSerialNumberToNFTEntry...)
	key := append(prefixCopy, pkid[:]...)
	key = append(key, BoolToByte(isForSale))
	key = append(key, EncodeUint64(bidAmountNanos)...)
	key = append(key, nftPostHash[:]...)
	key = append(key, EncodeUint64(serialNumber)...)
	return key
}

func DBGetNFTEntryByPostHashSerialNumberWithTxn(txn *badger.Txn, snap *Snapshot,
	postHash *BlockHash, serialNumber uint64) *NFTEntry {

	key := _dbKeyForNFTPostHashSerialNumber(postHash, serialNumber)
	nftEntryBytes, err := DBGetWithTxn(txn, snap, key)
	if err != nil {
		return nil
	}

	nftEntryObj := &NFTEntry{}
	rr := bytes.NewReader(nftEntryBytes)
	DecodeFromBytes(nftEntryObj, rr)
	return nftEntryObj
}

func DBGetNFTEntryByPostHashSerialNumber(db *badger.DB, snap *Snapshot,
	postHash *BlockHash, serialNumber uint64) *NFTEntry {

	var ret *NFTEntry
	db.View(func(txn *badger.Txn) error {
		ret = DBGetNFTEntryByPostHashSerialNumberWithTxn(txn, snap, postHash, serialNumber)
		return nil
	})
	return ret
}

func DBDeleteNFTMappingsWithTxn(txn *badger.Txn, snap *Snapshot,
	nftPostHash *BlockHash, serialNumber uint64) error {

	// First pull up the mapping that exists for the post / serial # passed in.
	// If one doesn't exist then there's nothing to do.
	nftEntry := DBGetNFTEntryByPostHashSerialNumberWithTxn(txn, snap, nftPostHash, serialNumber)
	if nftEntry == nil {
		return nil
	}

	// When an nftEntry exists, delete the mapping.
	if err := DBDeleteWithTxn(txn, snap,
		_dbKeyForPKIDIsForSaleBidAmountNanosNFTPostHashSerialNumber(
			nftEntry.OwnerPKID, nftEntry.IsForSale, nftEntry.LastAcceptedBidAmountNanos, nftPostHash, serialNumber)); err != nil {
		return errors.Wrapf(err, "DbDeleteNFTMappingsWithTxn: Deleting "+
			"nft mapping for pkid %v post hash %v serial number %d", nftEntry.OwnerPKID, nftPostHash, serialNumber)
	}

	// When an nftEntry exists, delete the mapping.
	if err := DBDeleteWithTxn(txn, snap,
		_dbKeyForNFTPostHashSerialNumber(nftPostHash, serialNumber)); err != nil {
		return errors.Wrapf(err, "DbDeleteNFTMappingsWithTxn: Deleting "+
			"nft mapping for post hash %v serial number %d", nftPostHash, serialNumber)
	}

	return nil
}

func DBDeleteNFTMappings(
	handle *badger.DB, snap *Snapshot, postHash *BlockHash, serialNumber uint64) error {

	return handle.Update(func(txn *badger.Txn) error {
		return DBDeleteNFTMappingsWithTxn(txn, snap, postHash, serialNumber)
	})
}

func DBPutNFTEntryMappingsWithTxn(txn *badger.Txn, snap *Snapshot, blockHeight uint64, nftEntry *NFTEntry) error {
	nftEntryBytes := EncodeToBytes(blockHeight, nftEntry)

	if err := DBSetWithTxn(txn, snap, _dbKeyForNFTPostHashSerialNumber(
		nftEntry.NFTPostHash, nftEntry.SerialNumber), nftEntryBytes); err != nil {

		return errors.Wrapf(err, "DbPutNFTEntryMappingsWithTxn: Problem "+
			"adding mapping for post: %v, serial number: %d", nftEntry.NFTPostHash, nftEntry.SerialNumber)
	}

	if err := DBSetWithTxn(txn, snap, _dbKeyForPKIDIsForSaleBidAmountNanosNFTPostHashSerialNumber(
		nftEntry.OwnerPKID, nftEntry.IsForSale, nftEntry.LastAcceptedBidAmountNanos, nftEntry.NFTPostHash, nftEntry.SerialNumber), nftEntryBytes); err != nil {
		return errors.Wrapf(err, "DbPutNFTEntryMappingsWithTxn: Problem "+
			"adding mapping for pkid: %v, post: %v, serial number: %d", nftEntry.OwnerPKID, nftEntry.NFTPostHash, nftEntry.SerialNumber)
	}

	return nil
}

func DBPutNFTEntryMappings(handle *badger.DB, snap *Snapshot, blockHeight uint64, nftEntry *NFTEntry) error {

	return handle.Update(func(txn *badger.Txn) error {
		return DBPutNFTEntryMappingsWithTxn(txn, snap, blockHeight, nftEntry)
	})
}

// DBGetNFTEntriesForPostHash gets NFT Entries *from the DB*. Does not include mempool txns.
func DBGetNFTEntriesForPostHash(handle *badger.DB, nftPostHash *BlockHash) (_nftEntries []*NFTEntry) {
	nftEntries := []*NFTEntry{}
	prefix := append([]byte{}, Prefixes.PrefixPostHashSerialNumberToNFTEntry...)
	keyPrefix := append(prefix, nftPostHash[:]...)
	_, entryByteStringsFound := _enumerateKeysForPrefix(handle, keyPrefix)
	for _, byteString := range entryByteStringsFound {
		currentEntry := &NFTEntry{}
		rr := bytes.NewReader(byteString)
		DecodeFromBytes(currentEntry, rr)
		nftEntries = append(nftEntries, currentEntry)
	}
	return nftEntries
}

// =======================================================================================
// NFTOwnership db functions
// NOTE: This index is not essential to running the protocol and should be computed
// outside of the protocol layer once update to the creation of TxIndex are complete.
// =======================================================================================

func DBGetNFTEntryByNFTOwnershipDetailsWithTxn(txn *badger.Txn, snap *Snapshot, ownerPKID *PKID,
	isForSale bool, bidAmountNanos uint64, postHash *BlockHash, serialNumber uint64) *NFTEntry {

	key := _dbKeyForPKIDIsForSaleBidAmountNanosNFTPostHashSerialNumber(ownerPKID, isForSale, bidAmountNanos, postHash, serialNumber)
	nftEntryBytes, err := DBGetWithTxn(txn, snap, key)
	if err != nil {
		return nil
	}

	nftEntryObj := &NFTEntry{}
	rr := bytes.NewReader(nftEntryBytes)
	DecodeFromBytes(nftEntryObj, rr)
	return nftEntryObj
}

func DBGetNFTEntryByNFTOwnershipDetails(db *badger.DB, snap *Snapshot, ownerPKID *PKID,
	isForSale bool, bidAmountNanos uint64, postHash *BlockHash, serialNumber uint64) *NFTEntry {

	var ret *NFTEntry
	db.View(func(txn *badger.Txn) error {
		ret = DBGetNFTEntryByNFTOwnershipDetailsWithTxn(txn, snap, ownerPKID, isForSale, bidAmountNanos, postHash, serialNumber)
		return nil
	})
	return ret
}

// DBGetNFTEntriesForPKID gets NFT Entries *from the DB*. Does not include mempool txns.
func DBGetNFTEntriesForPKID(handle *badger.DB, ownerPKID *PKID) (_nftEntries []*NFTEntry) {
	var nftEntries []*NFTEntry
	prefix := append([]byte{}, Prefixes.PrefixPKIDIsForSaleBidAmountNanosPostHashSerialNumberToNFTEntry...)
	keyPrefix := append(prefix, ownerPKID[:]...)
	_, entryByteStringsFound := _enumerateKeysForPrefix(handle, keyPrefix)
	for _, byteString := range entryByteStringsFound {
		currentEntry := &NFTEntry{}
		rr := bytes.NewReader(byteString)
		DecodeFromBytes(currentEntry, rr)
		nftEntries = append(nftEntries, currentEntry)
	}
	return nftEntries
}

// =======================================================================================
// AcceptedNFTBidEntries db functions
// NOTE: This index is not essential to running the protocol and should be computed
// outside of the protocol layer once update to the creation of TxIndex are complete.
// =======================================================================================
func _dbKeyForPostHashSerialNumberToAcceptedBidEntries(nftPostHash *BlockHash, serialNumber uint64) []byte {
	prefixCopy := append([]byte{}, Prefixes.PrefixPostHashSerialNumberToAcceptedBidEntries...)
	key := append(prefixCopy, nftPostHash[:]...)
	key = append(key, EncodeUint64(serialNumber)...)
	return key
}

// TODO: are we sure we want to pass a pointer to an array here?
func DBPutAcceptedNFTBidEntriesMappingWithTxn(txn *badger.Txn, snap *Snapshot, blockHeight uint64,
	nftKey NFTKey, nftBidEntries *[]*NFTBidEntry) error {

	nftBidEntryBundle := &NFTBidEntryBundle{
		nftBidEntryBundle: *nftBidEntries,
	}
	if err := DBSetWithTxn(txn, snap, _dbKeyForPostHashSerialNumberToAcceptedBidEntries(
		&nftKey.NFTPostHash, nftKey.SerialNumber), EncodeToBytes(blockHeight, nftBidEntryBundle)); err != nil {

		return errors.Wrapf(err, "DBPutAcceptedNFTBidEntriesMappingWithTxn: Problem "+
			"adding accepted bid mapping for post: %v, serial number: %d", nftKey.NFTPostHash, nftKey.SerialNumber)
	}
	return nil
}

func DBPutAcceptedNFTBidEntriesMapping(handle *badger.DB, snap *Snapshot, blockHeight uint64,
	nftKey NFTKey, nftBidEntries *[]*NFTBidEntry) error {

	return handle.Update(func(txn *badger.Txn) error {
		return DBPutAcceptedNFTBidEntriesMappingWithTxn(txn, snap, blockHeight, nftKey, nftBidEntries)
	})
}

func DBGetAcceptedNFTBidEntriesByPostHashSerialNumberWithTxn(txn *badger.Txn, snap *Snapshot,
	postHash *BlockHash, serialNumber uint64) *[]*NFTBidEntry {

	key := _dbKeyForPostHashSerialNumberToAcceptedBidEntries(postHash, serialNumber)
	nftBidEntriesBytes, err := DBGetWithTxn(txn, snap, key)
	if err != nil {
		return nil
	}

	nftBidEntriesBundle := &NFTBidEntryBundle{}
	rr := bytes.NewReader(nftBidEntriesBytes)
	if exists, err := DecodeFromBytes(nftBidEntriesBundle, rr); !exists || err != nil {
		glog.Errorf("DBGetAcceptedNFTBidEntriesByPostHashSerialNumberWithTxn: Problem reading NFTBidEntryBundle, error: (%v)", err)
		return nil
	}
	return &nftBidEntriesBundle.nftBidEntryBundle
}

func DBGetAcceptedNFTBidEntriesByPostHashSerialNumber(db *badger.DB, snap *Snapshot,
	postHash *BlockHash, serialNumber uint64) *[]*NFTBidEntry {

	var ret *[]*NFTBidEntry
	db.View(func(txn *badger.Txn) error {
		ret = DBGetAcceptedNFTBidEntriesByPostHashSerialNumberWithTxn(txn, snap, postHash, serialNumber)
		return nil
	})
	return ret
}

func DBDeleteAcceptedNFTBidEntriesMappingsWithTxn(txn *badger.Txn, snap *Snapshot,
	nftPostHash *BlockHash, serialNumber uint64) error {

	// First check to see if there is an existing mapping. If one doesn't exist, there's nothing to do.
	nftBidEntries := DBGetAcceptedNFTBidEntriesByPostHashSerialNumberWithTxn(txn, snap, nftPostHash, serialNumber)
	if nftBidEntries == nil {
		return nil
	}

	// When an nftEntry exists, delete both mapping.
	if err := DBDeleteWithTxn(txn, snap,
		_dbKeyForPostHashSerialNumberToAcceptedBidEntries(nftPostHash, serialNumber)); err != nil {
		return errors.Wrapf(err, "DBDeleteAcceptedNFTBidEntriesMappingsWithTxn: Deleting "+
			"accepted nft bid mapping for post hash %v serial number %d", nftPostHash, serialNumber)
	}

	return nil
}

func DBDeleteAcceptedNFTBidMappings(handle *badger.DB, snap *Snapshot,
	postHash *BlockHash, serialNumber uint64) error {

	return handle.Update(func(txn *badger.Txn) error {
		return DBDeleteAcceptedNFTBidEntriesMappingsWithTxn(txn, snap, postHash, serialNumber)
	})
}

// =======================================================================================
// NFTBidEntry db functions
// =======================================================================================

func _dbKeyForNFTPostHashSerialNumberBidNanosBidderPKID(bidEntry *NFTBidEntry) []byte {
	// Make a copy to avoid multiple calls to this function re-using the same slice.
	prefixCopy := append([]byte{}, Prefixes.PrefixPostHashSerialNumberBidNanosBidderPKID...)
	key := append(prefixCopy, bidEntry.NFTPostHash[:]...)
	key = append(key, EncodeUint64(bidEntry.SerialNumber)...)
	key = append(key, EncodeUint64(bidEntry.BidAmountNanos)...)
	key = append(key, bidEntry.BidderPKID[:]...)
	return key
}

func _dbKeyForNFTBidderPKIDPostHashSerialNumber(
	bidderPKID *PKID, nftPostHash *BlockHash, serialNumber uint64) []byte {
	// Make a copy to avoid multiple calls to this function re-using the same slice.
	prefixCopy := append([]byte{}, Prefixes.PrefixBidderPKIDPostHashSerialNumberToBidNanos...)
	key := append(prefixCopy, bidderPKID[:]...)
	key = append(key, nftPostHash[:]...)
	key = append(key, EncodeUint64(serialNumber)...)
	return key
}

func _dbSeekKeyForNFTBids(nftHash *BlockHash, serialNumber uint64) []byte {
	// Make a copy to avoid multiple calls to this function re-using the same slice.
	prefixCopy := append([]byte{}, Prefixes.PrefixPostHashSerialNumberBidNanosBidderPKID...)
	key := append(prefixCopy, nftHash[:]...)
	key = append(key, EncodeUint64(serialNumber)...)
	return key
}

func DBGetNFTBidEntryForNFTBidKeyWithTxn(txn *badger.Txn, snap *Snapshot,
	nftBidKey *NFTBidKey) *NFTBidEntry {

	key := _dbKeyForNFTBidderPKIDPostHashSerialNumber(
		&nftBidKey.BidderPKID, &nftBidKey.NFTPostHash, nftBidKey.SerialNumber)

	nftBidBytes, err := DBGetWithTxn(txn, snap, key)
	if err != nil {
		return nil
	}

	// If we get here then it means we actually had a bid amount for this key in the DB.
	nftBidAmountNanos := DecodeUint64(nftBidBytes)

	nftBidEntry := &NFTBidEntry{
		BidderPKID:     &nftBidKey.BidderPKID,
		NFTPostHash:    &nftBidKey.NFTPostHash,
		SerialNumber:   nftBidKey.SerialNumber,
		BidAmountNanos: nftBidAmountNanos,
	}

	return nftBidEntry
}

func DBGetNFTBidEntryForNFTBidKey(db *badger.DB, snap *Snapshot, nftBidKey *NFTBidKey) *NFTBidEntry {
	var ret *NFTBidEntry
	db.View(func(txn *badger.Txn) error {
		ret = DBGetNFTBidEntryForNFTBidKeyWithTxn(txn, snap, nftBidKey)
		return nil
	})
	return ret
}

func DBDeleteNFTBidMappingsWithTxn(txn *badger.Txn, snap *Snapshot, nftBidKey *NFTBidKey) error {

	// First check to see if there is an existing mapping. If one doesn't exist, there's nothing to do.
	nftBidEntry := DBGetNFTBidEntryForNFTBidKeyWithTxn(txn, snap, nftBidKey)
	if nftBidEntry == nil {
		return nil
	}

	// When an nftEntry exists, delete both mapping.
	if err := DBDeleteWithTxn(txn, snap, _dbKeyForNFTPostHashSerialNumberBidNanosBidderPKID(nftBidEntry)); err != nil {
		return errors.Wrapf(err, "DbDeleteNFTBidMappingsWithTxn: Deleting "+
			"nft bid mapping for nftBidKey %v", nftBidKey)
	}

	// When an nftEntry exists, delete both mapping.
	if err := DBDeleteWithTxn(txn, snap, _dbKeyForNFTBidderPKIDPostHashSerialNumber(
		nftBidEntry.BidderPKID, nftBidEntry.NFTPostHash, nftBidEntry.SerialNumber)); err != nil {
		return errors.Wrapf(err, "DbDeleteNFTBidMappingsWithTxn: Deleting "+
			"nft bid mapping for nftBidKey %v", nftBidKey)
	}

	return nil
}

func DBDeleteNFTBidMappings(handle *badger.DB, snap *Snapshot, nftBidKey *NFTBidKey) error {

	return handle.Update(func(txn *badger.Txn) error {
		return DBDeleteNFTBidMappingsWithTxn(txn, snap, nftBidKey)
	})
}

func DBPutNFTBidEntryMappingsWithTxn(txn *badger.Txn, snap *Snapshot, nftBidEntry *NFTBidEntry) error {
	// We store two indexes for NFT bids. (1) sorted by bid amount nanos in the key and
	// (2) sorted by the bidder PKID. Both come in handy.

	// Put the first index --> []byte{} (no data needs to be stored since it all info is in the key)
	if err := DBSetWithTxn(txn, snap,
		_dbKeyForNFTPostHashSerialNumberBidNanosBidderPKID(nftBidEntry), []byte{}); err != nil {

		return errors.Wrapf(err, "DbPutNFTBidEntryMappingsWithTxn: Problem "+
			"adding mapping to BidderPKID for bid entry: %v", nftBidEntry)
	}

	// Put the second index --> BidAmountNanos
	if err := DBSetWithTxn(txn, snap, _dbKeyForNFTBidderPKIDPostHashSerialNumber(
		nftBidEntry.BidderPKID, nftBidEntry.NFTPostHash, nftBidEntry.SerialNumber,
	), EncodeUint64(nftBidEntry.BidAmountNanos)); err != nil {

		return errors.Wrapf(err, "DbPutNFTBidEntryMappingsWithTxn: Problem "+
			"adding mapping to BidAmountNanos for bid entry: %v", nftBidEntry)
	}

	return nil
}

func DBPutNFTBidEntryMappings(handle *badger.DB, snap *Snapshot, nftEntry *NFTBidEntry) error {

	return handle.Update(func(txn *badger.Txn) error {
		return DBPutNFTBidEntryMappingsWithTxn(txn, snap, nftEntry)
	})
}

func DBGetNFTBidEntriesForPKID(handle *badger.DB, bidderPKID *PKID) (_nftBidEntries []*NFTBidEntry) {
	nftBidEntries := []*NFTBidEntry{}
	{
		prefix := append([]byte{}, Prefixes.PrefixBidderPKIDPostHashSerialNumberToBidNanos...)
		keyPrefix := append(prefix, bidderPKID[:]...)
		keysFound, valuesFound := _enumerateKeysForPrefix(handle, keyPrefix)
		bidderPKIDLength := len(bidderPKID[:])
		for ii, keyFound := range keysFound {

			postHashStartIdx := 1 + bidderPKIDLength           // The length of prefix + length of PKID
			postHashEndIdx := postHashStartIdx + HashSizeBytes // Add the length of the bid amount (uint64).

			// Cut the bid amount out of the key and decode.
			postHashBytes := keyFound[postHashStartIdx:postHashEndIdx]

			nftHash := &BlockHash{}
			copy(nftHash[:], postHashBytes)

			serialNumber := DecodeUint64(keyFound[postHashEndIdx:])

			bidAmountNanos := DecodeUint64(valuesFound[ii])

			currentEntry := &NFTBidEntry{
				NFTPostHash:    nftHash,
				SerialNumber:   serialNumber,
				BidderPKID:     bidderPKID,
				BidAmountNanos: bidAmountNanos,
			}
			nftBidEntries = append(nftBidEntries, currentEntry)
		}
	}
	return nftBidEntries
}

// Get NFT bid Entries *from the DB*. Does not include mempool txns.
func DBGetNFTBidEntries(handle *badger.DB, nftPostHash *BlockHash, serialNumber uint64,
) (_nftBidEntries []*NFTBidEntry) {
	nftBidEntries := []*NFTBidEntry{}
	{
		prefix := append([]byte{}, Prefixes.PrefixPostHashSerialNumberBidNanosBidderPKID...)
		keyPrefix := append(prefix, nftPostHash[:]...)
		keyPrefix = append(keyPrefix, EncodeUint64(serialNumber)...)
		keysFound, _ := _enumerateKeysForPrefix(handle, keyPrefix)
		for _, keyFound := range keysFound {
			bidAmountStartIdx := 1 + HashSizeBytes + 8 // The length of prefix + the post hash + the serial #.
			bidAmountEndIdx := bidAmountStartIdx + 8   // Add the length of the bid amount (uint64).

			// Cut the bid amount out of the key and decode.
			bidAmountBytes := keyFound[bidAmountStartIdx:bidAmountEndIdx]
			bidAmountNanos := DecodeUint64(bidAmountBytes)

			// Cut the pkid bytes out of the keys
			bidderPKIDBytes := keyFound[bidAmountEndIdx:]

			// Construct the bidder PKID.
			bidderPKID := PublicKeyToPKID(bidderPKIDBytes)

			currentEntry := &NFTBidEntry{
				NFTPostHash:    nftPostHash,
				SerialNumber:   serialNumber,
				BidderPKID:     bidderPKID,
				BidAmountNanos: bidAmountNanos,
			}
			nftBidEntries = append(nftBidEntries, currentEntry)
		}
	}
	return nftBidEntries
}

func DBGetNFTBidEntriesPaginated(
	handle *badger.DB,
	nftHash *BlockHash,
	serialNumber uint64,
	startEntry *NFTBidEntry,
	limit int,
	reverse bool,
) (_bidEntries []*NFTBidEntry) {
	seekKey := _dbSeekKeyForNFTBids(nftHash, serialNumber)
	startKey := seekKey
	if startEntry != nil {
		startKey = _dbKeyForNFTPostHashSerialNumberBidNanosBidderPKID(startEntry)
	}
	// The key length consists of: (1 prefix byte) + (BlockHash) + (2 x uint64) + (PKID)
	maxKeyLen := 1 + HashSizeBytes + 16 + btcec.PubKeyBytesLenCompressed
	keysBytes, _, _ := DBGetPaginatedKeysAndValuesForPrefix(
		handle,
		startKey,
		seekKey,
		maxKeyLen,
		limit,
		reverse,
		false)
	// TODO: We should probably handle the err case for this function.

	// Chop up the keyBytes into bid entries.
	var bidEntries []*NFTBidEntry
	for _, keyBytes := range keysBytes {
		serialNumStartIdx := 1 + HashSizeBytes
		bidAmountStartIdx := serialNumStartIdx + 8
		bidderPKIDStartIdx := bidAmountStartIdx + 8

		nftHashBytes := keyBytes[1:serialNumStartIdx]
		serialNumberBytes := keyBytes[serialNumStartIdx:bidAmountStartIdx]
		bidAmountBytes := keyBytes[bidAmountStartIdx:bidderPKIDStartIdx]
		bidderPKIDBytes := keyBytes[bidderPKIDStartIdx:]

		nftHash := &BlockHash{}
		copy(nftHash[:], nftHashBytes)
		serialNumber := DecodeUint64(serialNumberBytes)
		bidAmount := DecodeUint64(bidAmountBytes)
		bidderPKID := &PKID{}
		copy(bidderPKID[:], bidderPKIDBytes)

		bidEntry := &NFTBidEntry{
			NFTPostHash:    nftHash,
			SerialNumber:   serialNumber,
			BidAmountNanos: bidAmount,
			BidderPKID:     bidderPKID,
		}

		bidEntries = append(bidEntries, bidEntry)
	}

	return bidEntries
}

// ======================================================================================
// Authorize derived key functions
//  	<prefix_id, owner pub key [33]byte, derived pub key [33]byte> -> <DerivedKeyEntry>
// ======================================================================================

func _dbKeyForOwnerToDerivedKeyMapping(
	ownerPublicKey PublicKey, derivedPublicKey PublicKey) []byte {
	// Make a copy to avoid multiple calls to this function re-using the same slice.
	prefixCopy := append([]byte{}, Prefixes.PrefixAuthorizeDerivedKey...)
	key := append(prefixCopy, ownerPublicKey[:]...)
	key = append(key, derivedPublicKey[:]...)
	return key
}

func _dbSeekPrefixForDerivedKeyMappings(
	ownerPublicKey PublicKey) []byte {
	// Make a copy to avoid multiple calls to this function re-using the same slice.
	prefixCopy := append([]byte{}, Prefixes.PrefixAuthorizeDerivedKey...)
	key := append(prefixCopy, ownerPublicKey[:]...)
	return key
}

func DBPutDerivedKeyMappingWithTxn(txn *badger.Txn, snap *Snapshot, blockHeight uint64,
	ownerPublicKey PublicKey, derivedPublicKey PublicKey, derivedKeyEntry *DerivedKeyEntry) error {

	key := _dbKeyForOwnerToDerivedKeyMapping(ownerPublicKey, derivedPublicKey)

	return DBSetWithTxn(txn, snap, key, EncodeToBytes(blockHeight, derivedKeyEntry))
}

func DBPutDerivedKeyMapping(handle *badger.DB, snap *Snapshot, blockHeight uint64,
	ownerPublicKey PublicKey, derivedPublicKey PublicKey, derivedKeyEntry *DerivedKeyEntry) error {

	return handle.Update(func(txn *badger.Txn) error {
		return DBPutDerivedKeyMappingWithTxn(txn, snap, blockHeight, ownerPublicKey, derivedPublicKey, derivedKeyEntry)
	})
}

func DBGetOwnerToDerivedKeyMappingWithTxn(txn *badger.Txn, snap *Snapshot,
	ownerPublicKey PublicKey, derivedPublicKey PublicKey) *DerivedKeyEntry {

	key := _dbKeyForOwnerToDerivedKeyMapping(ownerPublicKey, derivedPublicKey)
	derivedKeyBytes, err := DBGetWithTxn(txn, snap, key)
	if err != nil {
		return nil
	}

	derivedKeyEntry := &DerivedKeyEntry{}
	rr := bytes.NewReader(derivedKeyBytes)
	DecodeFromBytes(derivedKeyEntry, rr)
	return derivedKeyEntry
}

func DBGetOwnerToDerivedKeyMapping(db *badger.DB, snap *Snapshot,
	ownerPublicKey PublicKey, derivedPublicKey PublicKey) *DerivedKeyEntry {

	var derivedKeyEntry *DerivedKeyEntry
	db.View(func(txn *badger.Txn) error {
		derivedKeyEntry = DBGetOwnerToDerivedKeyMappingWithTxn(txn, snap, ownerPublicKey, derivedPublicKey)
		return nil
	})
	return derivedKeyEntry
}

func DBDeleteDerivedKeyMappingWithTxn(txn *badger.Txn, snap *Snapshot,
	ownerPublicKey PublicKey, derivedPublicKey PublicKey) error {

	// When a mapping exists, delete it.
	if err := DBDeleteWithTxn(txn, snap, _dbKeyForOwnerToDerivedKeyMapping(ownerPublicKey, derivedPublicKey)); err != nil {
		return errors.Wrapf(err, "DBDeleteDerivedKeyMappingWithTxn: Deleting "+
			"ownerPublicKey %s and derivedPublicKey %s failed",
			PkToStringMainnet(ownerPublicKey[:]), PkToStringMainnet(derivedPublicKey[:]))
	}

	return nil
}

func DBDeleteDerivedKeyMapping(handle *badger.DB, snap *Snapshot,
	ownerPublicKey PublicKey, derivedPublicKey PublicKey) error {
	return handle.Update(func(txn *badger.Txn) error {
		return DBDeleteDerivedKeyMappingWithTxn(txn, snap, ownerPublicKey, derivedPublicKey)
	})
}

func DBGetAllOwnerToDerivedKeyMappings(handle *badger.DB, ownerPublicKey PublicKey) (
	_entries []*DerivedKeyEntry, _err error) {

	prefix := _dbSeekPrefixForDerivedKeyMappings(ownerPublicKey)
	_, valsFound := _enumerateKeysForPrefix(handle, prefix)

	var derivedEntries []*DerivedKeyEntry
	for _, keyBytes := range valsFound {
		derivedKeyEntry := &DerivedKeyEntry{}
		rr := bytes.NewReader(keyBytes)
		DecodeFromBytes(derivedKeyEntry, rr)
		derivedEntries = append(derivedEntries, derivedKeyEntry)
	}

	return derivedEntries, nil
}

// ======================================================================================
// Profile code
// ======================================================================================
func _dbKeyForPKIDToProfileEntry(pkid *PKID) []byte {
	prefixCopy := append([]byte{}, Prefixes.PrefixPKIDToProfileEntry...)
	key := append(prefixCopy, pkid[:]...)
	return key
}
func _dbKeyForProfileUsernameToPKID(nonLowercaseUsername []byte) []byte {
	// Make a copy to avoid multiple calls to this function re-using the same slice.
	key := append([]byte{}, Prefixes.PrefixProfileUsernameToPKID...)
	// Always lowercase the username when we use it as a key in our db. This allows
	// us to check uniqueness in a case-insensitive way.
	lowercaseUsername := []byte(strings.ToLower(string(nonLowercaseUsername)))
	key = append(key, lowercaseUsername...)
	return key
}

// This is the key we use to sort profiles by their amount of DeSo locked
func _dbKeyForCreatorDeSoLockedNanosCreatorPKID(desoLockedNanos uint64, pkid *PKID) []byte {
	key := append([]byte{}, Prefixes.PrefixCreatorDeSoLockedNanosCreatorPKID...)
	key = append(key, EncodeUint64(desoLockedNanos)...)
	key = append(key, pkid[:]...)
	return key
}

func DbPrefixForCreatorDeSoLockedNanosCreatorPKID() []byte {
	return append([]byte{}, Prefixes.PrefixCreatorDeSoLockedNanosCreatorPKID...)
}

func DBGetPKIDForUsernameWithTxn(txn *badger.Txn,
	snap *Snapshot, username []byte) *PKID {

	key := _dbKeyForProfileUsernameToPKID(username)
	profileBytes, err := DBGetWithTxn(txn, snap, key)
	if err != nil {
		return nil
	}

	return PublicKeyToPKID(profileBytes)
}

func DBGetPKIDForUsername(db *badger.DB, snap *Snapshot, username []byte) *PKID {
	var ret *PKID
	db.View(func(txn *badger.Txn) error {
		ret = DBGetPKIDForUsernameWithTxn(txn, snap, username)
		return nil
	})
	return ret
}

func DBGetProfileEntryForUsernameWithTxn(txn *badger.Txn,
	snap *Snapshot, username []byte) *ProfileEntry {

	pkid := DBGetPKIDForUsernameWithTxn(txn, snap, username)
	if pkid == nil {
		return nil
	}

	return DBGetProfileEntryForPKIDWithTxn(txn, snap, pkid)
}

func DBGetProfileEntryForUsername(db *badger.DB, snap *Snapshot, username []byte) *ProfileEntry {
	var ret *ProfileEntry
	db.View(func(txn *badger.Txn) error {
		ret = DBGetProfileEntryForUsernameWithTxn(txn, snap, username)
		return nil
	})
	return ret
}

func DBGetProfileEntryForPKIDWithTxn(txn *badger.Txn, snap *Snapshot,
	pkid *PKID) *ProfileEntry {

	key := _dbKeyForPKIDToProfileEntry(pkid)
	profileEntryBytes, err := DBGetWithTxn(txn, snap, key)
	if err != nil {
		return nil
	}

	profileEntryObj := &ProfileEntry{}
	rr := bytes.NewReader(profileEntryBytes)
	DecodeFromBytes(profileEntryObj, rr)
	return profileEntryObj
}

func DBGetProfileEntryForPKID(db *badger.DB, snap *Snapshot, pkid *PKID) *ProfileEntry {
	var ret *ProfileEntry
	db.View(func(txn *badger.Txn) error {
		ret = DBGetProfileEntryForPKIDWithTxn(txn, snap, pkid)
		return nil
	})
	return ret
}

func DBDeleteProfileEntryMappingsWithTxn(txn *badger.Txn, snap *Snapshot,
	pkid *PKID, params *DeSoParams) error {

	// First pull up the mapping that exists for the profile pub key passed in.
	// If one doesn't exist then there's nothing to do.
	profileEntry := DBGetProfileEntryForPKIDWithTxn(txn, snap, pkid)
	if profileEntry == nil {
		return nil
	}

	// When a profile exists, delete the pkid mapping for the profile.
	if err := DBDeleteWithTxn(txn, snap, _dbKeyForPKIDToProfileEntry(pkid)); err != nil {
		return errors.Wrapf(err, "DbDeleteProfileEntryMappingsWithTxn: Deleting "+
			"profile mapping for profile PKID: %v",
			PkToString(pkid[:], params))
	}

	if err := DBDeleteWithTxn(txn, snap,
		_dbKeyForProfileUsernameToPKID(profileEntry.Username)); err != nil {

		return errors.Wrapf(err, "DbDeleteProfileEntryMappingsWithTxn: Deleting "+
			"username mapping for profile username %v", string(profileEntry.Username))
	}

	// The coin deso mapping
	if err := DBDeleteWithTxn(txn, snap,
		_dbKeyForCreatorDeSoLockedNanosCreatorPKID(
			profileEntry.CreatorCoinEntry.DeSoLockedNanos, pkid)); err != nil {

		return errors.Wrapf(err, "DbDeleteProfileEntryMappingsWithTxn: Deleting "+
			"coin mapping for profile username %v", string(profileEntry.Username))
	}

	return nil
}

func DBPutProfileEntryMappingsWithTxn(txn *badger.Txn, snap *Snapshot, blockHeight uint64,
	profileEntry *ProfileEntry, pkid *PKID, params *DeSoParams) error {

	// Set the main PKID -> profile entry mapping.
	if err := DBSetWithTxn(txn, snap, _dbKeyForPKIDToProfileEntry(pkid),
		EncodeToBytes(blockHeight, profileEntry)); err != nil {

		return errors.Wrapf(err, "DbPutProfileEntryMappingsWithTxn: Problem "+
			"adding mapping for profile: %v", PkToString(pkid[:], params))
	}

	// Username
	if err := DBSetWithTxn(txn, snap,
		_dbKeyForProfileUsernameToPKID(profileEntry.Username),
		pkid[:]); err != nil {

		return errors.Wrapf(err, "DbPutProfileEntryMappingsWithTxn: Problem "+
			"adding mapping for profile with username: %v", string(profileEntry.Username))
	}

	// The coin deso mapping
	if err := DBSetWithTxn(txn, snap,
		_dbKeyForCreatorDeSoLockedNanosCreatorPKID(
			profileEntry.CreatorCoinEntry.DeSoLockedNanos, pkid), []byte{}); err != nil {

		return errors.Wrapf(err, "DbPutProfileEntryMappingsWithTxn: Problem "+
			"adding mapping for profile coin: ")
	}

	return nil
}

func DBPutProfileEntryMappings(handle *badger.DB, snap *Snapshot, blockHeight uint64,
	profileEntry *ProfileEntry, pkid *PKID, params *DeSoParams) error {

	return handle.Update(func(txn *badger.Txn) error {
		return DBPutProfileEntryMappingsWithTxn(txn, snap, blockHeight, profileEntry, pkid, params)
	})
}

// DBGetAllProfilesByCoinValue returns all the profiles in the db with the
// highest coin values first.
//
// TODO(performance): This currently fetches all profiles. We should implement
// some kind of pagination instead though.
func DBGetAllProfilesByCoinValue(handle *badger.DB, snap *Snapshot, fetchEntries bool) (
	_lockedDeSoNanos []uint64, _profilePKIDs []*PKID,
	_profileEntries []*ProfileEntry, _err error) {

	lockedDeSoNanosFetched := []uint64{}
	profilePublicKeysFetched := []*PKID{}
	profileEntriesFetched := []*ProfileEntry{}
	dbPrefixx := append([]byte{}, Prefixes.PrefixCreatorDeSoLockedNanosCreatorPKID...)

	err := handle.View(func(txn *badger.Txn) error {
		opts := badger.DefaultIteratorOptions

		opts.PrefetchValues = false

		// Go in reverse order since a larger count is better.
		opts.Reverse = true

		it := txn.NewIterator(opts)
		defer it.Close()
		// Since we iterate backwards, the prefix must be bigger than all possible
		// counts that could actually exist. We use eight bytes since the count is
		// encoded as a 64-bit big-endian byte slice, which will be eight bytes long.
		maxBigEndianUint64Bytes := []byte{0xFF, 0xFF, 0xFF, 0xFF, 0xFF, 0xFF, 0xFF, 0xFF}
		prefix := append(dbPrefixx, maxBigEndianUint64Bytes...)
		for it.Seek(prefix); it.ValidForPrefix(dbPrefixx); it.Next() {
			rawKey := it.Item().Key()

			// Strip the prefix off the key and check its length. If it contains
			// a big-endian uint64 then it should be at least eight bytes.
			lockedDeSoPubKeyConcatKey := rawKey[1:]
			uint64BytesLen := len(maxBigEndianUint64Bytes)
			expectedLength := uint64BytesLen + btcec.PubKeyBytesLenCompressed
			if len(lockedDeSoPubKeyConcatKey) != expectedLength {
				return fmt.Errorf("DBGetAllProfilesByLockedDeSo: Invalid key "+
					"length %d should be at least %d", len(lockedDeSoPubKeyConcatKey),
					expectedLength)
			}

			lockedDeSoNanos := DecodeUint64(lockedDeSoPubKeyConcatKey[:uint64BytesLen])

			// Appended to the stake should be the profile pub key so extract it here.
			profilePKID := make([]byte, btcec.PubKeyBytesLenCompressed)
			copy(profilePKID[:], lockedDeSoPubKeyConcatKey[uint64BytesLen:])

			lockedDeSoNanosFetched = append(lockedDeSoNanosFetched, lockedDeSoNanos)
			profilePublicKeysFetched = append(profilePublicKeysFetched, PublicKeyToPKID(profilePKID))
		}
		return nil
	})
	if err != nil {
		return nil, nil, nil, err
	}

	if !fetchEntries {
		return lockedDeSoNanosFetched, profilePublicKeysFetched, nil, nil
	}

	for _, profilePKID := range profilePublicKeysFetched {
		profileEntry := DBGetProfileEntryForPKID(handle, snap, profilePKID)
		if profileEntry == nil {
			return nil, nil, nil, fmt.Errorf("DBGetAllProfilesByLockedDeSo: "+
				"ProfilePubKey %v does not have corresponding entry",
				PkToStringBoth(profilePKID[:]))
		}
		profileEntriesFetched = append(profileEntriesFetched, profileEntry)
	}

	return lockedDeSoNanosFetched, profilePublicKeysFetched, profileEntriesFetched, nil
}

// =====================================================================================
//
//	Coin balance entry code - Supports both creator coins and DAO coins
//
// =====================================================================================
func _dbGetPrefixForHODLerPKIDCreatorPKIDToBalanceEntry(isDAOCoin bool) []byte {
	if isDAOCoin {
		return Prefixes.PrefixHODLerPKIDCreatorPKIDToDAOCoinBalanceEntry
	} else {
		return Prefixes.PrefixHODLerPKIDCreatorPKIDToBalanceEntry
	}
}

func _dbGetPrefixForCreatorPKIDHODLerPKIDToBalanceEntry(isDAOCoin bool) []byte {
	if isDAOCoin {
		return Prefixes.PrefixCreatorPKIDHODLerPKIDToDAOCoinBalanceEntry
	} else {
		return Prefixes.PrefixCreatorPKIDHODLerPKIDToBalanceEntry
	}
}

func _dbKeyForHODLerPKIDCreatorPKIDToBalanceEntry(hodlerPKID *PKID, creatorPKID *PKID, isDAOCoin bool) []byte {
	key := append([]byte{}, _dbGetPrefixForHODLerPKIDCreatorPKIDToBalanceEntry(isDAOCoin)...)
	key = append(key, hodlerPKID[:]...)
	key = append(key, creatorPKID[:]...)
	return key
}
func _dbKeyForCreatorPKIDHODLerPKIDToBalanceEntry(creatorPKID *PKID, hodlerPKID *PKID, isDAOCoin bool) []byte {
	key := append([]byte{}, _dbGetPrefixForCreatorPKIDHODLerPKIDToBalanceEntry(isDAOCoin)...)
	key = append(key, creatorPKID[:]...)
	key = append(key, hodlerPKID[:]...)
	return key
}

func DBGetBalanceEntryForHODLerAndCreatorPKIDsWithTxn(txn *badger.Txn, snap *Snapshot,
	hodlerPKID *PKID, creatorPKID *PKID, isDAOCoin bool) *BalanceEntry {

	key := _dbKeyForHODLerPKIDCreatorPKIDToBalanceEntry(hodlerPKID, creatorPKID, isDAOCoin)
	balanceEntryBytes, err := DBGetWithTxn(txn, snap, key)
	if err != nil {
		return &BalanceEntry{
			HODLerPKID:   hodlerPKID.NewPKID(),
			CreatorPKID:  creatorPKID.NewPKID(),
			BalanceNanos: *uint256.NewInt(),
		}
	}
	balanceEntryObj := &BalanceEntry{}
	rr := bytes.NewReader(balanceEntryBytes)
	DecodeFromBytes(balanceEntryObj, rr)
	return balanceEntryObj
}

func DBGetBalanceEntryForHODLerAndCreatorPKIDs(handle *badger.DB, snap *Snapshot,
	hodlerPKID *PKID, creatorPKID *PKID, isDAOCoin bool) *BalanceEntry {

	var ret *BalanceEntry
	handle.View(func(txn *badger.Txn) error {
		ret = DBGetBalanceEntryForHODLerAndCreatorPKIDsWithTxn(
			txn, snap, hodlerPKID, creatorPKID, isDAOCoin)
		return nil
	})
	return ret
}

func DBGetBalanceEntryForCreatorPKIDAndHODLerPubKeyWithTxn(txn *badger.Txn, snap *Snapshot,
	creatorPKID *PKID, hodlerPKID *PKID, isDAOCoin bool) *BalanceEntry {

	key := _dbKeyForCreatorPKIDHODLerPKIDToBalanceEntry(creatorPKID, hodlerPKID, isDAOCoin)
	balanceEntryBytes, err := DBGetWithTxn(txn, snap, key)
	if err != nil {
		return nil
	}
	balanceEntryObj := &BalanceEntry{}
	rr := bytes.NewReader(balanceEntryBytes)
	DecodeFromBytes(balanceEntryObj, rr)

	return balanceEntryObj
}

func DBDeleteBalanceEntryMappingsWithTxn(txn *badger.Txn, snap *Snapshot,
	hodlerPKID *PKID, creatorPKID *PKID, isDAOCoin bool) error {

	// First pull up the mappings that exists for the keys passed in.
	// If one doesn't exist then there's nothing to do.
	balanceEntry := DBGetBalanceEntryForHODLerAndCreatorPKIDsWithTxn(
		txn, snap, hodlerPKID, creatorPKID, isDAOCoin)
	if balanceEntry == nil {
		return nil
	}

	// When an entry exists, delete the mappings for it.
	if err := DBDeleteWithTxn(txn, snap, _dbKeyForHODLerPKIDCreatorPKIDToBalanceEntry(hodlerPKID, creatorPKID, isDAOCoin)); err != nil {
		return errors.Wrapf(err, "DBDeleteBalanceEntryMappingsWithTxn: Deleting "+
			"mappings with keys: %v %v",
			PkToStringBoth(hodlerPKID[:]), PkToStringBoth(creatorPKID[:]))
	}
	if err := DBDeleteWithTxn(txn, snap, _dbKeyForCreatorPKIDHODLerPKIDToBalanceEntry(creatorPKID, hodlerPKID, isDAOCoin)); err != nil {
		return errors.Wrapf(err, "DBDeleteBalanceEntryMappingsWithTxn: Deleting "+
			"mappings with keys: %v %v",
			PkToStringBoth(hodlerPKID[:]), PkToStringBoth(creatorPKID[:]))
	}

	// Note: We don't update the CreatorDeSoLockedNanosCreatorPubKeyIIndex
	// because we expect that the caller is keeping the individual holdings in
	// sync with the "total" coins stored in the profile.

	return nil
}

func DBDeleteBalanceEntryMappings(handle *badger.DB, snap *Snapshot,
	hodlerPKID *PKID, creatorPKID *PKID, isDAOCoin bool) error {

	return handle.Update(func(txn *badger.Txn) error {
		return DBDeleteBalanceEntryMappingsWithTxn(
			txn, snap, hodlerPKID, creatorPKID, isDAOCoin)
	})
}

func DBPutBalanceEntryMappingsWithTxn(txn *badger.Txn, snap *Snapshot, blockHeight uint64,
	balanceEntry *BalanceEntry, isDAOCoin bool) error {

	// If the balance is zero, then there is no point in storing this entry.
	// We already placeholder a "zero" balance entry in connect logic.
	if balanceEntry.BalanceNanos.Eq(uint256.NewInt()) && !balanceEntry.HasPurchased {
		return nil
	}

	balanceEntryBytes := EncodeToBytes(blockHeight, balanceEntry)
	// Set the forward direction for the HODLer
	if err := DBSetWithTxn(txn, snap, _dbKeyForHODLerPKIDCreatorPKIDToBalanceEntry(
		balanceEntry.HODLerPKID, balanceEntry.CreatorPKID, isDAOCoin),
		balanceEntryBytes); err != nil {

		return errors.Wrapf(err, "DBPutBalanceEntryMappingsWithTxn: Problem "+
			"adding forward mappings for pub keys: %v %v",
			PkToStringBoth(balanceEntry.HODLerPKID[:]),
			PkToStringBoth(balanceEntry.CreatorPKID[:]))
	}

	// Set the reverse direction for the creator
	if err := DBSetWithTxn(txn, snap, _dbKeyForCreatorPKIDHODLerPKIDToBalanceEntry(
		balanceEntry.CreatorPKID, balanceEntry.HODLerPKID, isDAOCoin),
		balanceEntryBytes); err != nil {

		return errors.Wrapf(err, "DBPutBalanceEntryMappingsWithTxn: Problem "+
			"adding reverse mappings for pub keys: %v %v",
			PkToStringBoth(balanceEntry.HODLerPKID[:]),
			PkToStringBoth(balanceEntry.CreatorPKID[:]))
	}

	return nil
}

func DBPutBalanceEntryMappings(handle *badger.DB, snap *Snapshot, blockHeight uint64,
	balanceEntry *BalanceEntry, isDAOCoin bool) error {

	return handle.Update(func(txn *badger.Txn) error {
		return DBPutBalanceEntryMappingsWithTxn(
			txn, snap, blockHeight, balanceEntry, isDAOCoin)
	})
}

// GetSingleBalanceEntryFromPublicKeys fetches a single balance entry of a holder's creator or DAO coin.
// Returns nil if the balance entry never existed.
// TODO: This is suboptimal, shouldn't be passing UtxoView
func GetSingleBalanceEntryFromPublicKeys(holder []byte, creator []byte, utxoView *UtxoView, isDAOCoin bool) (*BalanceEntry, error) {
	holderPKIDEntry := utxoView.GetPKIDForPublicKey(holder)
	if holderPKIDEntry == nil || holderPKIDEntry.isDeleted {
		return nil, fmt.Errorf("DbGetSingleBalanceEntryFromPublicKeys: holderPKID was nil or deleted; this should never happen")
	}
	holderPKID := holderPKIDEntry.PKID
	creatorPKIDEntry := utxoView.GetPKIDForPublicKey(creator)
	if creatorPKIDEntry == nil || creatorPKIDEntry.isDeleted {
		return nil, fmt.Errorf("DbGetSingleBalanceEntryFromPublicKeys: creatorPKID was nil or deleted; this should never happen")
	}
	creatorPKID := creatorPKIDEntry.PKID

	// Check if there's a balance entry in the view
	balanceEntryMapKey := MakeBalanceEntryKey(holderPKID, creatorPKID)
	balanceEntryFromView := utxoView.GetHODLerPKIDCreatorPKIDToBalanceEntryMap(isDAOCoin)[balanceEntryMapKey]
	if balanceEntryFromView != nil {
		return balanceEntryFromView, nil
	}

	// Check if there's a balance entry in the database
	balanceEntryFromDb := DbGetBalanceEntry(utxoView.Handle, utxoView.Snapshot, holderPKID, creatorPKID, isDAOCoin)
	return balanceEntryFromDb, nil
}

// DbGetBalanceEntry returns a balance entry from the database
func DbGetBalanceEntry(db *badger.DB, snap *Snapshot,
	holder *PKID, creator *PKID, isDAOCoin bool) *BalanceEntry {
	var ret *BalanceEntry
	db.View(func(txn *badger.Txn) error {
		ret = DbGetHolderPKIDCreatorPKIDToBalanceEntryWithTxn(txn, snap, holder, creator, isDAOCoin)
		return nil
	})
	return ret
}

func DbGetHolderPKIDCreatorPKIDToBalanceEntryWithTxn(txn *badger.Txn, snap *Snapshot,
	holder *PKID, creator *PKID, isDAOCoin bool) *BalanceEntry {

	key := _dbKeyForCreatorPKIDHODLerPKIDToBalanceEntry(creator, holder, isDAOCoin)
	balanceEntryBytes, err := DBGetWithTxn(txn, snap, key)
	if err != nil {
		return &BalanceEntry{
			HODLerPKID:   holder.NewPKID(),
			CreatorPKID:  creator.NewPKID(),
			BalanceNanos: *uint256.NewInt(),
		}
	}

	balanceEntryObj := &BalanceEntry{}
	rr := bytes.NewReader(balanceEntryBytes)
	DecodeFromBytes(balanceEntryObj, rr)
	return balanceEntryObj
}

// DbGetBalanceEntriesYouHold fetches the BalanceEntries that the passed in pkid holds.
func DbGetBalanceEntriesYouHold(db *badger.DB, snap *Snapshot, pkid *PKID, filterOutZeroBalances bool, isDAOCoin bool) ([]*BalanceEntry, error) {
	// Get the balance entries for the coins that *you hold*
	balanceEntriesYouHodl := []*BalanceEntry{}
	{
		prefix := _dbGetPrefixForHODLerPKIDCreatorPKIDToBalanceEntry(isDAOCoin)
		keyPrefix := append(prefix, pkid[:]...)
		_, entryByteStringsFound := _enumerateKeysForPrefix(db, keyPrefix)
		for _, byteString := range entryByteStringsFound {
			currentEntry := &BalanceEntry{}
			rr := bytes.NewReader(byteString)
			DecodeFromBytes(currentEntry, rr)
			if filterOutZeroBalances && currentEntry.BalanceNanos.IsZero() {
				continue
			}
			balanceEntriesYouHodl = append(balanceEntriesYouHodl, currentEntry)
		}
	}

	return balanceEntriesYouHodl, nil
}

// DbGetBalanceEntriesHodlingYou fetches the BalanceEntries that hold the pkid passed in.
func DbGetBalanceEntriesHodlingYou(db *badger.DB, snap *Snapshot, pkid *PKID, filterOutZeroBalances bool, isDAOCoin bool) ([]*BalanceEntry, error) {
	// Get the balance entries for the coins that *hold you*
	balanceEntriesThatHodlYou := []*BalanceEntry{}
	{
		prefix := _dbGetPrefixForCreatorPKIDHODLerPKIDToBalanceEntry(isDAOCoin)
		keyPrefix := append(prefix, pkid[:]...)
		_, entryByteStringsFound := _enumerateKeysForPrefix(db, keyPrefix)
		for _, byteString := range entryByteStringsFound {
			currentEntry := &BalanceEntry{}
			rr := bytes.NewReader(byteString)
			DecodeFromBytes(currentEntry, rr)
			if filterOutZeroBalances && currentEntry.BalanceNanos.IsZero() {
				continue
			}
			balanceEntriesThatHodlYou = append(balanceEntriesThatHodlYou, currentEntry)
		}
	}

	return balanceEntriesThatHodlYou, nil
}

// =====================================================================================
// End coin balance entry code
// =====================================================================================

// startPrefix specifies a point in the DB at which the iteration should start.
// It doesn't have to map to an exact key because badger will just binary search
// and start right before/after that location.
//
// validForPrefix helps determine when the iteration should stop. The iteration
// stops at the last entry that has this prefix. Setting it to
// an empty byte string would cause the iteration to seek to the beginning of the db,
// whereas setting it to one of the Prefix bytes would cause the iteration to stop
// at the last entry with that prefix.
//
// maxKeyLen is required so we can pad the key with FF in the case the user wants
// to seek backwards. This is required due to a quirk of badgerdb. It is ignored
// if reverse == false.
//
// numToFetch specifies the number of entries to fetch. If set to zero then it
// fetches all entries that match the validForPrefix passed in.
func DBGetPaginatedKeysAndValuesForPrefixWithTxn(
	txn *badger.Txn, startPrefix []byte, validForPrefix []byte,
	maxKeyLen int, numToFetch int, reverse bool, fetchValues bool) (

	_keysFound [][]byte, _valsFound [][]byte, _err error) {

	keysFound := [][]byte{}
	valsFound := [][]byte{}

	opts := badger.DefaultIteratorOptions

	opts.PrefetchValues = fetchValues

	// Optionally go in reverse order.
	opts.Reverse = reverse

	it := txn.NewIterator(opts)
	defer it.Close()
	prefix := startPrefix
	if reverse {
		// When we iterate backwards, the prefix must be bigger than all possible
		// keys that could actually exist with this prefix. We achieve this by
		// padding the end of the dbPrefixx passed in up to the key length.
		prefix = make([]byte, maxKeyLen)
		for ii := 0; ii < maxKeyLen; ii++ {
			if ii < len(startPrefix) {
				prefix[ii] = startPrefix[ii]
			} else {
				prefix[ii] = 0xFF
			}
		}
	}
	for it.Seek(prefix); it.ValidForPrefix(validForPrefix); it.Next() {
		keyCopy := it.Item().KeyCopy(nil)
		if maxKeyLen != 0 && len(keyCopy) != maxKeyLen {
			return nil, nil, fmt.Errorf(
				"DBGetPaginatedKeysAndValuesForPrefixWithTxn: Invalid key length %v != %v",
				len(keyCopy), maxKeyLen)
		}

		var valCopy []byte
		if fetchValues {
			var err error
			valCopy, err = it.Item().ValueCopy(nil)
			if err != nil {
				return nil, nil, fmt.Errorf("DBGetPaginatedKeysAndValuesForPrefixWithTxn: "+
					"Error fetching value: %v", err)
			}
		}

		keysFound = append(keysFound, keyCopy)
		valsFound = append(valsFound, valCopy)

		if numToFetch != 0 && len(keysFound) == numToFetch {
			break
		}
	}

	// Return whatever we found.
	return keysFound, valsFound, nil
}

func DBGetPaginatedKeysAndValuesForPrefix(
	db *badger.DB, startPrefix []byte, validForPrefix []byte,
	keyLen int, numToFetch int, reverse bool, fetchValues bool) (
	_keysFound [][]byte, _valsFound [][]byte, _err error) {

	keysFound := [][]byte{}
	valsFound := [][]byte{}

	dbErr := db.View(func(txn *badger.Txn) error {
		var err error
		keysFound, valsFound, err = DBGetPaginatedKeysAndValuesForPrefixWithTxn(
			txn, startPrefix, validForPrefix, keyLen,
			numToFetch, reverse, fetchValues)
		if err != nil {
			return fmt.Errorf("DBGetPaginatedKeysAndValuesForPrefix: %v", err)
		}
		return nil
	})
	if dbErr != nil {
		return nil, nil, dbErr
	}

	return keysFound, valsFound, nil
}

func DBGetPaginatedPostsOrderedByTime(
	db *badger.DB, snap *Snapshot, startPostTimestampNanos uint64,
	startPostHash *BlockHash, numToFetch int, fetchPostEntries bool, reverse bool) (
	_postHashes []*BlockHash, _tstampNanos []uint64, _postEntries []*PostEntry,
	_err error) {

	startPostPrefix := append([]byte{}, Prefixes.PrefixTstampNanosPostHash...)

	if startPostTimestampNanos > 0 {
		startTstampBytes := EncodeUint64(startPostTimestampNanos)
		startPostPrefix = append(startPostPrefix, startTstampBytes...)
	}

	if startPostHash != nil {
		startPostPrefix = append(startPostPrefix, startPostHash[:]...)
	}

	// We fetch in reverse to get the latest posts.
	maxUint64Tstamp := []byte{0xFF, 0xFF, 0xFF, 0xFF, 0xFF, 0xFF, 0xFF, 0xFF}
	postIndexKeys, _, err := DBGetPaginatedKeysAndValuesForPrefix(
		db, startPostPrefix, Prefixes.PrefixTstampNanosPostHash, /*validForPrefix*/
		len(Prefixes.PrefixTstampNanosPostHash)+len(maxUint64Tstamp)+HashSizeBytes, /*keyLen*/
		numToFetch, reverse /*reverse*/, false /*fetchValues*/)
	if err != nil {
		return nil, nil, nil, fmt.Errorf("DBGetPaginatedPostsOrderedByTime: %v", err)
	}

	// Cut the post hashes and timestamps out of the returned keys.
	postHashes := []*BlockHash{}
	tstamps := []uint64{}
	startTstampIndex := len(Prefixes.PrefixTstampNanosPostHash)
	hashStartIndex := len(Prefixes.PrefixTstampNanosPostHash) + len(maxUint64Tstamp)
	hashEndIndex := hashStartIndex + HashSizeBytes
	for _, postKeyBytes := range postIndexKeys {
		currentPostHash := &BlockHash{}
		copy(currentPostHash[:], postKeyBytes[hashStartIndex:hashEndIndex])
		postHashes = append(postHashes, currentPostHash)

		tstamps = append(tstamps, DecodeUint64(
			postKeyBytes[startTstampIndex:hashStartIndex]))
	}

	// Fetch the PostEntries if desired.
	var postEntries []*PostEntry
	if fetchPostEntries {
		for _, postHash := range postHashes {
			postEntry := DBGetPostEntryByPostHash(db, snap, postHash)
			if postEntry == nil {
				return nil, nil, nil, fmt.Errorf("DBGetPaginatedPostsOrderedByTime: "+
					"PostHash %v does not have corresponding entry", postHash)
			}
			postEntries = append(postEntries, postEntry)
		}
	}

	return postHashes, tstamps, postEntries, nil
}

func DBGetProfilesByUsernamePrefixAndDeSoLocked(db *badger.DB,
	snap *Snapshot, usernamePrefix string, utxoView *UtxoView) (
	_profileEntries []*ProfileEntry, _err error) {

	startPrefix := append([]byte{}, Prefixes.PrefixProfileUsernameToPKID...)
	lowercaseUsernamePrefixString := strings.ToLower(usernamePrefix)
	lowercaseUsernamePrefix := []byte(lowercaseUsernamePrefixString)
	startPrefix = append(startPrefix, lowercaseUsernamePrefix...)

	_, pkidsFound, err := DBGetPaginatedKeysAndValuesForPrefix(
		db /*db*/, startPrefix, /*startPrefix*/
		startPrefix /*validForPrefix*/, 0, /*keyLen (ignored when reverse == false)*/
		0 /*numToFetch (zero fetches all)*/, false, /*reverse*/
		true /*fetchValues*/)
	if err != nil {
		return nil, fmt.Errorf("DBGetProfilesByUsernamePrefixAndDeSoLocked: %v", err)
	}

	// Have to do this to convert the PKIDs back into public keys
	// TODO: We should clean things up around public keys vs PKIDs
	pubKeysMap := make(map[PkMapKey][]byte)
	for _, pkidBytesIter := range pkidsFound {
		pkidBytes := pkidBytesIter
		if len(pkidBytes) != btcec.PubKeyBytesLenCompressed {
			continue
		}
		pkid := &PKID{}
		copy(pkid[:], pkidBytes)
		pubKey := DBGetPublicKeyForPKID(db, snap, pkid)
		if len(pubKey) != 0 {
			pubKeysMap[MakePkMapKey(pubKey)] = pubKey
		}
	}

	for username, profileEntry := range utxoView.ProfileUsernameToProfileEntry {
		if strings.HasPrefix(string(username[:]), lowercaseUsernamePrefixString) {
			pkMapKey := MakePkMapKey(profileEntry.PublicKey)
			pubKeysMap[pkMapKey] = profileEntry.PublicKey
		}
	}

	// Sigh.. convert the public keys *back* into PKIDs...
	profilesFound := []*ProfileEntry{}
	for _, pkIter := range pubKeysMap {
		pk := pkIter
		pkid := utxoView.GetPKIDForPublicKey(pk).PKID
		profile := utxoView.GetProfileEntryForPKID(pkid)
		// Double-check that a username matches the prefix.
		// If a user had the handle "elon" and then changed to "jeff" and that transaction hadn't mined yet,
		// we would return the profile for "jeff" when we search for "elon" which is incorrect.
		if profile != nil && strings.HasPrefix(strings.ToLower(string(profile.Username[:])), lowercaseUsernamePrefixString) {
			profilesFound = append(profilesFound, profile)
		}
	}

	// If there is no error, sort and return numToFetch. Username searches are always
	// sorted by coin value.
	sort.Slice(profilesFound, func(ii, jj int) bool {
		return profilesFound[ii].CreatorCoinEntry.DeSoLockedNanos > profilesFound[jj].CreatorCoinEntry.DeSoLockedNanos
	})

	return profilesFound, nil
}

// DBGetPaginatedProfilesByDeSoLocked returns up to 'numToFetch' profiles from the db.
func DBGetPaginatedProfilesByDeSoLocked(
	db *badger.DB, snap *Snapshot, startDeSoLockedNanos uint64,
	startProfilePubKeyy []byte, numToFetch int, fetchProfileEntries bool) (
	_profilePublicKeys [][]byte, _profileEntries []*ProfileEntry, _err error) {

	// Convert the start public key to a PKID.
	pkidEntry := DBGetPKIDEntryForPublicKey(db, snap, startProfilePubKeyy)

	startProfilePrefix := append([]byte{}, Prefixes.PrefixCreatorDeSoLockedNanosCreatorPKID...)
	var startDeSoLockedBytes []byte
	if pkidEntry != nil {
		startDeSoLockedBytes = EncodeUint64(startDeSoLockedNanos)
		startProfilePrefix = append(startProfilePrefix, startDeSoLockedBytes...)
		startProfilePrefix = append(startProfilePrefix, pkidEntry.PKID[:]...)
	} else {
		// If no pub key is provided, we just max out deso locked and start at the top of the list.
		maxBigEndianUint64Bytes := []byte{0xFF, 0xFF, 0xFF, 0xFF, 0xFF, 0xFF, 0xFF, 0xFF}
		startDeSoLockedBytes = maxBigEndianUint64Bytes
		startProfilePrefix = append(startProfilePrefix, startDeSoLockedBytes...)
	}

	keyLen := len(Prefixes.PrefixCreatorDeSoLockedNanosCreatorPKID) + len(startDeSoLockedBytes) + btcec.PubKeyBytesLenCompressed
	// We fetch in reverse to get the profiles with the most DeSo locked.
	profileIndexKeys, _, err := DBGetPaginatedKeysAndValuesForPrefix(
		db, startProfilePrefix, Prefixes.PrefixCreatorDeSoLockedNanosCreatorPKID, /*validForPrefix*/
		keyLen /*keyLen*/, numToFetch,
		true /*reverse*/, false /*fetchValues*/)
	if err != nil {
		return nil, nil, fmt.Errorf("DBGetPaginatedProfilesByDeSoLocked: %v", err)
	}

	// Cut the pkids out of the returned keys.
	profilePKIDs := [][]byte{}
	startPKIDIndex := len(Prefixes.PrefixCreatorDeSoLockedNanosCreatorPKID) + len(startDeSoLockedBytes)
	endPKIDIndex := startPKIDIndex + btcec.PubKeyBytesLenCompressed
	for _, profileKeyBytes := range profileIndexKeys {
		currentPKID := make([]byte, btcec.PubKeyBytesLenCompressed)
		copy(currentPKID[:], profileKeyBytes[startPKIDIndex:endPKIDIndex][:])
		profilePKIDs = append(profilePKIDs, currentPKID)
	}

	profilePubKeys := [][]byte{}
	for _, pkidBytesIter := range profilePKIDs {
		pkidBytes := pkidBytesIter
		pkid := &PKID{}
		copy(pkid[:], pkidBytes)
		profilePubKeys = append(profilePubKeys, DBGetPublicKeyForPKID(db, snap, pkid))
	}

	if !fetchProfileEntries {
		return profilePubKeys, nil, nil
	}

	// Fetch the ProfileEntries if desired.
	var profileEntries []*ProfileEntry
	for _, profilePKID := range profilePKIDs {
		pkid := &PKID{}
		copy(pkid[:], profilePKID)
		profileEntry := DBGetProfileEntryForPKID(db, snap, pkid)
		if profileEntry == nil {
			return nil, nil, fmt.Errorf("DBGetAllProfilesByLockedDeSo: "+
				"ProfilePKID %v does not have corresponding entry",
				PkToStringBoth(profilePKID))
		}
		profileEntries = append(profileEntries, profileEntry)
	}

	return profilePubKeys, profileEntries, nil
}

// ---------------------------------------------
// DAO coin limit order
// ---------------------------------------------

func DBKeyForDAOCoinLimitOrder(order *DAOCoinLimitOrderEntry) []byte {
	key := DBPrefixKeyForDAOCoinLimitOrder(order)
	key = append(key, EncodeUint256(order.ScaledExchangeRateCoinsToSellPerCoinToBuy)...)
	// Store MaxUint32 - block height to guarantee FIFO
	// orders as we seek in reverse order.
	key = append(key, _EncodeUint32(math.MaxUint32-order.BlockHeight)...)
	key = append(key, order.OrderID.ToBytes()...)
	return key
}

func DBPrefixKeyForDAOCoinLimitOrder(order *DAOCoinLimitOrderEntry) []byte {
	key := append([]byte{}, Prefixes.PrefixDAOCoinLimitOrder...)
	key = append(key, order.BuyingDAOCoinCreatorPKID.ToBytes()...)
	key = append(key, order.SellingDAOCoinCreatorPKID.ToBytes()...)
	return key
}

func DBKeyForDAOCoinLimitOrderByTransactorPKID(order *DAOCoinLimitOrderEntry) []byte {
	key := append([]byte{}, Prefixes.PrefixDAOCoinLimitOrderByTransactorPKID...)
	key = append(key, order.TransactorPKID.ToBytes()...)
	key = append(key, order.BuyingDAOCoinCreatorPKID.ToBytes()...)
	key = append(key, order.SellingDAOCoinCreatorPKID.ToBytes()...)
	key = append(key, order.OrderID.ToBytes()...)
	return key
}

func DBKeyForDAOCoinLimitOrderByOrderID(order *DAOCoinLimitOrderEntry) []byte {
	key := append([]byte{}, Prefixes.PrefixDAOCoinLimitOrderByOrderID...)
	key = append(key, order.OrderID.ToBytes()...)
	return key
}

func DBGetDAOCoinLimitOrder(handle *badger.DB, snap *Snapshot, orderID *BlockHash) (
	*DAOCoinLimitOrderEntry, error) {

	var ret *DAOCoinLimitOrderEntry
	var err error

	handle.View(func(txn *badger.Txn) error {
		ret, err = DBGetDAOCoinLimitOrderWithTxn(txn, snap, orderID)
		return nil
	})

	return ret, err
}

func DBGetDAOCoinLimitOrderWithTxn(txn *badger.Txn, snap *Snapshot, orderID *BlockHash) (
	_order *DAOCoinLimitOrderEntry, _err error) {

	key := append([]byte{}, Prefixes.PrefixDAOCoinLimitOrderByOrderID...)
	key = append(key, orderID.ToBytes()...)
	orderBytes, err := DBGetWithTxn(txn, snap, key)
	if err != nil {
		// We don't want to error if the key isn't found.
		// Instead, we just want to return nil.
		if err == badger.ErrKeyNotFound {
			return nil, nil
		}

		return nil, errors.Wrapf(err, "DBGetDAOCoinLimitOrder: problem getting limit order")
	}

	order := &DAOCoinLimitOrderEntry{}
	rr := bytes.NewReader(orderBytes)
	if exist, err := DecodeFromBytes(order, rr); !exist || err != nil {
		return nil, errors.Wrapf(err, "DBGetDAOCoinLimitOrder: problem decoding limit order")
	}

	return order, nil
}

func DBGetMatchingDAOCoinLimitOrders(
	txn *badger.Txn, inputOrder *DAOCoinLimitOrderEntry, lastSeenOrder *DAOCoinLimitOrderEntry,
	orderEntriesInView map[DAOCoinLimitOrderMapKey]bool) ([]*DAOCoinLimitOrderEntry, error) {

	queryOrder := inputOrder.Copy()
	queryQuantityToFill := queryOrder.QuantityToFillInBaseUnits.Clone()

	// Convert the input BID order to the ASK order to query for.
	// Note that we seek in reverse for the best matching orders.
	//   * Swap BuyingDAOCoinCreatorPKID and SellingDAOCoinCreatorPKID.
	//   * Set ScaledExchangeRateCoinsToSellPerCoinToBuy to MaxUint256.
	//   * Set BlockHeight to 0 as this becomes math.MaxUint32 in the key.
	//   * Set OrderID to MaxBlockHash.
	queryOrder.BuyingDAOCoinCreatorPKID = inputOrder.SellingDAOCoinCreatorPKID
	queryOrder.SellingDAOCoinCreatorPKID = inputOrder.BuyingDAOCoinCreatorPKID
	queryOrder.ScaledExchangeRateCoinsToSellPerCoinToBuy = MaxUint256.Clone()
	queryOrder.BlockHeight = uint32(0)
	queryOrder.OrderID = maxHash.NewBlockHash()

	key := DBKeyForDAOCoinLimitOrder(queryOrder)
	prefixKey := DBPrefixKeyForDAOCoinLimitOrder(queryOrder)

	// If passed a last seen order, start seeking from there.
	var startKey []byte
	if lastSeenOrder != nil {
		startKey = DBKeyForDAOCoinLimitOrder(lastSeenOrder)
		key = startKey
	}

	// Go in reverse order to find the highest prices first.
	// We break once we hit the input order's inverted scaled
	// price or the input order's quantity is fulfilled.
	opts := badger.DefaultIteratorOptions
	opts.Reverse = true
	iterator := txn.NewIterator(opts)
	defer iterator.Close()

	// Seek first matching order.
	matchingOrders := []*DAOCoinLimitOrderEntry{}

	for iterator.Seek(key); iterator.ValidForPrefix(prefixKey) && queryQuantityToFill.GtUint64(0); iterator.Next() {
		// If picking up from where you left off, skip the first order which
		// has already been processed previously.
		if len(startKey) != 0 && bytes.Equal(key, startKey) {
			startKey = nil
			continue
		}

		matchingOrderBytes, err := iterator.Item().ValueCopy(nil)
		if err != nil {
			return nil, errors.Wrapf(err, "DBGetMatchingDAOCoinLimitOrders: problem getting limit order")
		}

		matchingOrder := &DAOCoinLimitOrderEntry{}
		rr := bytes.NewReader(matchingOrderBytes)
		if exist, err := DecodeFromBytes(matchingOrder, rr); !exist || err != nil {
			return nil, errors.Wrapf(err, "DBGetMatchingDAOCoinLimitOrders: problem decoding limit order")
		}

		// Skip if order is already in the view.
		if _, exists := orderEntriesInView[matchingOrder.ToMapKey()]; exists {
			continue
		}

		// Validate matching order's price.
		if !inputOrder.IsValidMatchingOrderPrice(matchingOrder) {
			break
		}

		// Calculate how the transactor's quantity to fill will change
		// after being matched with this order. If the transactor still
		// has quantity to fill, we loop.
		queryQuantityToFill, _, _, _, err = _calculateDAOCoinsTransferredInLimitOrderMatch(
			matchingOrder, queryOrder.OperationType, queryQuantityToFill)
		if err != nil {
			return nil, errors.Wrapf(err, "DBGetMatchingDAOCoinLimitOrders: ")
		}

		matchingOrders = append(matchingOrders, matchingOrder)
	}

	return matchingOrders, nil
}

func DBGetAllDAOCoinLimitOrders(handle *badger.DB) ([]*DAOCoinLimitOrderEntry, error) {
	// Get all DAO Coin limit orders.
	key := append([]byte{}, Prefixes.PrefixDAOCoinLimitOrder...)
	return _DBGetAllDAOCoinLimitOrdersByPrefix(handle, key)
}

func DBGetAllDAOCoinLimitOrdersForThisDAOCoinPair(
	handle *badger.DB,
	buyingDAOCoinCreatorPKID *PKID,
	sellingDAOCoinCreatorPKID *PKID) ([]*DAOCoinLimitOrderEntry, error) {

	// Get all DAO coin limit orders for this DAO coin pair.
	key := append([]byte{}, Prefixes.PrefixDAOCoinLimitOrder...)
	key = append(key, buyingDAOCoinCreatorPKID.ToBytes()...)
	key = append(key, sellingDAOCoinCreatorPKID.ToBytes()...)
	return _DBGetAllDAOCoinLimitOrdersByPrefix(handle, key)
}

func DBGetAllDAOCoinLimitOrdersForThisTransactor(handle *badger.DB, transactorPKID *PKID) ([]*DAOCoinLimitOrderEntry, error) {
	// Get all DAO coin limit orders for this transactor.
	key := append([]byte{}, Prefixes.PrefixDAOCoinLimitOrderByTransactorPKID...)
	key = append(key, transactorPKID[:]...)
	return _DBGetAllDAOCoinLimitOrdersByPrefix(handle, key)
}

func _DBGetAllDAOCoinLimitOrdersByPrefix(handle *badger.DB, prefixKey []byte) ([]*DAOCoinLimitOrderEntry, error) {
	// Get all DAO coin limit orders containing this prefix.
	_, valsFound := _enumerateKeysForPrefix(handle, prefixKey)
	orders := []*DAOCoinLimitOrderEntry{}

	// Cast resulting values from bytes to order entries.
	for _, valBytes := range valsFound {
		order := &DAOCoinLimitOrderEntry{}
		rr := bytes.NewReader(valBytes)
		if exist, err := DecodeFromBytes(order, rr); !exist || err != nil {
			return nil, errors.Wrapf(err, "DBGetAllDAOCoinLimitOrdersByPrefixKey: problem getting limit orders")
		}

		orders = append(orders, order)
	}

	return orders, nil
}

func DBPutDAOCoinLimitOrderWithTxn(txn *badger.Txn, snap *Snapshot, order *DAOCoinLimitOrderEntry, blockHeight uint64) error {
	if order == nil {
		return nil
	}

	orderBytes := EncodeToBytes(blockHeight, order)
	// Store in index: PrefixDAOCoinLimitOrderByTransactorPKID
	key := DBKeyForDAOCoinLimitOrder(order)

	if err := DBSetWithTxn(txn, snap, key, orderBytes); err != nil {
		return errors.Wrapf(err, "DBPutDAOCoinLimitOrderWithTxn: problem storing limit order")
	}

	// Store in index: PrefixDAOCoinLimitOrderByTransactorPKID
	key = DBKeyForDAOCoinLimitOrderByTransactorPKID(order)
	if err := DBSetWithTxn(txn, snap, key, orderBytes); err != nil {
		return errors.Wrapf(err, "DBPutDAOCoinLimitOrderWithTxn: problem storing limit order")
	}

	// Store in index: PrefixDAOCoinLimitOrderByOrderID
	key = DBKeyForDAOCoinLimitOrderByOrderID(order)
	if err := DBSetWithTxn(txn, snap, key, orderBytes); err != nil {
		return errors.Wrapf(err, "DBPutDAOCoinLimitOrderWithTxn: problem storing order in index PrefixDAOCoinLimitOrderByOrderID")
	}

	return nil
}

func DBDeleteDAOCoinLimitOrderWithTxn(txn *badger.Txn, snap *Snapshot, order *DAOCoinLimitOrderEntry) error {
	if order == nil {
		return nil
	}

	// Delete from index: PrefixDAOCoinLimitOrder
	key := DBKeyForDAOCoinLimitOrder(order)
	if err := DBDeleteWithTxn(txn, snap, key); err != nil {
		return errors.Wrapf(err, "DBDeleteDAOCoinLimitOrderWithTxn: problem deleting limit order")
	}

	// Delete from index: PrefixDAOCoinLimitOrderByTransactorPKID
	key = DBKeyForDAOCoinLimitOrderByTransactorPKID(order)
	if err := DBDeleteWithTxn(txn, snap, key); err != nil {
		return errors.Wrapf(err, "DBDeleteDAOCoinLimitOrderWithTxn: problem deleting limit order")
	}

	// Delete from index: PrefixDAOCoinLimitOrderByOrderID
	key = DBKeyForDAOCoinLimitOrderByOrderID(order)
	if err := DBDeleteWithTxn(txn, snap, key); err != nil {
		return errors.Wrapf(err, "DBDeleteDAOCoinLimitOrderWithTxn: problem deleting order from index PrefixDAOCoinLimitOrderByOrderID")
	}

	return nil
}

// -------------------------------------------------------------------------------------
// Mempool Txn mapping funcions
// <prefix_id, txn hash BlockHash> -> <*MsgDeSoTxn>
// -------------------------------------------------------------------------------------

func _dbKeyForMempoolTxn(mempoolTx *MempoolTx) []byte {
	// Make a copy to avoid multiple calls to this function re-using the same slice.
	prefixCopy := append([]byte{}, Prefixes.PrefixMempoolTxnHashToMsgDeSoTxn...)
	timeAddedBytes := EncodeUint64(uint64(mempoolTx.Added.UnixNano()))
	key := append(prefixCopy, timeAddedBytes...)
	key = append(key, mempoolTx.Hash[:]...)

	return key
}

func DbPutMempoolTxnWithTxn(txn *badger.Txn, snap *Snapshot, blockHeight uint64, mempoolTx *MempoolTx) error {

	mempoolTxnBytes, err := mempoolTx.Tx.ToBytes(false /*preSignatureBool*/)
	if err != nil {
		return errors.Wrapf(err, "DbPutMempoolTxnWithTxn: Problem encoding mempoolTxn to bytes.")
	}

	if err := DBSetWithTxn(txn, snap, _dbKeyForMempoolTxn(mempoolTx), mempoolTxnBytes); err != nil {
		return errors.Wrapf(err, "DbPutMempoolTxnWithTxn: Problem putting mapping for txn hash: %s", mempoolTx.Hash.String())
	}

	return nil
}

func DbPutMempoolTxn(handle *badger.DB, snap *Snapshot, blockHeight uint64, mempoolTx *MempoolTx) error {

	return handle.Update(func(txn *badger.Txn) error {
		return DbPutMempoolTxnWithTxn(txn, snap, blockHeight, mempoolTx)
	})
}

func DbGetMempoolTxnWithTxn(txn *badger.Txn, snap *Snapshot, mempoolTx *MempoolTx) *MsgDeSoTxn {

	mempoolTxnObj := &MsgDeSoTxn{}
	mempoolTxnBytes, err := DBGetWithTxn(txn, snap, _dbKeyForMempoolTxn(mempoolTx))
	if err != nil {
		return nil
	}

	err = mempoolTxnObj.FromBytes(mempoolTxnBytes)
	if err != nil {
		return nil
	}
	return mempoolTxnObj
}

func DbGetMempoolTxn(db *badger.DB, snap *Snapshot, mempoolTx *MempoolTx) *MsgDeSoTxn {
	var ret *MsgDeSoTxn
	db.View(func(txn *badger.Txn) error {
		ret = DbGetMempoolTxnWithTxn(txn, snap, mempoolTx)
		return nil
	})
	return ret
}

func DbGetAllMempoolTxnsSortedByTimeAdded(handle *badger.DB) (_mempoolTxns []*MsgDeSoTxn, _error error) {
	_, valuesFound := _enumerateKeysForPrefix(handle, Prefixes.PrefixMempoolTxnHashToMsgDeSoTxn)

	mempoolTxns := []*MsgDeSoTxn{}
	for _, mempoolTxnBytes := range valuesFound {
		mempoolTxn := &MsgDeSoTxn{}
		err := mempoolTxn.FromBytes(mempoolTxnBytes)
		if err != nil {
			return nil, errors.Wrapf(err, "DbGetAllMempoolTxnsSortedByTimeAdded: failed to decode mempoolTxnBytes.")
		}
		mempoolTxns = append(mempoolTxns, mempoolTxn)
	}

	// We don't need to sort the transactions because the DB keys include the time added and
	// are therefore retrieved from badger in order.

	return mempoolTxns, nil
}

func DbDeleteAllMempoolTxnsWithTxn(txn *badger.Txn, snap *Snapshot) error {
	txnKeysFound, _, err := _enumerateKeysForPrefixWithTxn(txn, Prefixes.PrefixMempoolTxnHashToMsgDeSoTxn)
	if err != nil {
		return errors.Wrapf(err, "DbDeleteAllMempoolTxnsWithTxn: ")
	}

	for _, txnKey := range txnKeysFound {
		err := DbDeleteMempoolTxnKeyWithTxn(txn, snap, txnKey)
		if err != nil {
			return errors.Wrapf(err, "DbDeleteAllMempoolTxMappings: Deleting mempool txnKey failed.")
		}
	}

	return nil
}

func FlushMempoolToDbWithTxn(txn *badger.Txn, snap *Snapshot, blockHeight uint64, allTxns []*MempoolTx) error {
	for _, mempoolTx := range allTxns {
		err := DbPutMempoolTxnWithTxn(txn, snap, blockHeight, mempoolTx)
		if err != nil {
			return errors.Wrapf(err, "FlushMempoolToDb: Putting "+
				"mempool tx hash %s failed.", mempoolTx.Hash.String())
		}
	}

	return nil
}

func FlushMempoolToDb(handle *badger.DB, snap *Snapshot, blockHeight uint64, allTxns []*MempoolTx) error {
	err := handle.Update(func(txn *badger.Txn) error {
		return FlushMempoolToDbWithTxn(txn, snap, blockHeight, allTxns)
	})
	if err != nil {
		return err
	}

	return nil
}

func DbDeleteAllMempoolTxns(handle *badger.DB, snap *Snapshot) error {
	handle.Update(func(txn *badger.Txn) error {
		return DbDeleteAllMempoolTxnsWithTxn(txn, snap)
	})

	return nil
}

func DbDeleteMempoolTxnWithTxn(txn *badger.Txn, snap *Snapshot, mempoolTx *MempoolTx) error {

	// When a mapping exists, delete it.
	if err := DBDeleteWithTxn(txn, snap, _dbKeyForMempoolTxn(mempoolTx)); err != nil {
		return errors.Wrapf(err, "DbDeleteMempoolTxMappingWithTxn: Deleting "+
			"mempool tx key failed.")
	}

	return nil
}

func DbDeleteMempoolTxn(handle *badger.DB, snap *Snapshot, mempoolTx *MempoolTx) error {
	return handle.Update(func(txn *badger.Txn) error {
		return DbDeleteMempoolTxnWithTxn(txn, snap, mempoolTx)
	})
}

func DbDeleteMempoolTxnKey(handle *badger.DB, snap *Snapshot, txnKey []byte) error {
	return handle.Update(func(txn *badger.Txn) error {
		return DbDeleteMempoolTxnKeyWithTxn(txn, snap, txnKey)
	})
}

func DbDeleteMempoolTxnKeyWithTxn(txn *badger.Txn, snap *Snapshot, txnKey []byte) error {

	// When a mapping exists, delete it.
	if err := DBDeleteWithTxn(txn, snap, txnKey); err != nil {
		return errors.Wrapf(err, "DbDeleteMempoolTxMappingWithTxn: Deleting "+
			"mempool tx key failed.")
	}

	return nil
}

func LogDBSummarySnapshot(db *badger.DB) {
	keyCountMap := make(map[byte]int)
	for prefixByte := byte(0); prefixByte < byte(40); prefixByte++ {
		keysForPrefix, _ := EnumerateKeysForPrefix(db, []byte{prefixByte})
		keyCountMap[prefixByte] = len(keysForPrefix)
	}
	glog.Info(spew.Printf("LogDBSummarySnapshot: Current DB summary snapshot: %v", keyCountMap))
}

func StartDBSummarySnapshots(db *badger.DB) {
	// Periodically count the number of keys for each prefix in the DB and log.
	go func() {
		for {
			// Figure out how many keys there are for each prefix and log.
			glog.Info("StartDBSummarySnapshots: Counting DB keys...")
			LogDBSummarySnapshot(db)
			time.Sleep(30 * time.Second)
		}
	}()
}

const (
	// PerformanceMemTableSize is 3072 MB. Increases the maximum
	// amount of data we can commit in a single transaction.
	PerformanceMemTableSize = 3072 << 20

	// PerformanceLogValueSize is 256 MB.
	PerformanceLogValueSize = 256 << 20
)

// PerformanceBadgerOptions are performance geared
// BadgerDB options that use much more RAM than the
// default settings.
func PerformanceBadgerOptions(dir string) badger.Options {
	opts := badger.DefaultOptions(dir)

	// Use an extended table size for larger commits.
	opts.MemTableSize = PerformanceMemTableSize
	opts.ValueLogFileSize = PerformanceLogValueSize

	return opts
}

// ---------------------------------------------
// Associations
// ---------------------------------------------

func DBKeyForUserAssociationByPrefix(associationEntry *UserAssociationEntry, prefixType []byte) ([]byte, error) {
	if bytes.Equal(prefixType, Prefixes.PrefixUserAssociationByID) {
		return DBKeyForUserAssociationByID(associationEntry), nil
	}
	if bytes.Equal(prefixType, Prefixes.PrefixUserAssociationByTransactor) {
		return DBKeyForUserAssociationByTransactor(associationEntry), nil
	}
	if bytes.Equal(prefixType, Prefixes.PrefixUserAssociationByTargetUser) {
		return DBKeyForUserAssociationByTargetUser(associationEntry), nil
	}
	if bytes.Equal(prefixType, Prefixes.PrefixUserAssociationByUsers) {
		return DBKeyForUserAssociationByUsers(associationEntry), nil
	}
	return nil, errors.New("invalid user association prefix type")
}

func DBKeyForUserAssociationByID(associationEntry *UserAssociationEntry) []byte {
	// AssociationID
	var key []byte
	key = append(key, Prefixes.PrefixUserAssociationByID...)
	key = append(key, associationEntry.AssociationID.ToBytes()...)
	return key
}

func DBKeyForUserAssociationByTransactor(associationEntry *UserAssociationEntry) []byte {
	// TransactorPKID, AssociationType, AssociationValue, TargetUserPKID
	var key []byte
	key = append(key, Prefixes.PrefixUserAssociationByTransactor...)
	key = append(key, associationEntry.TransactorPKID.ToBytes()...)
	key = append(key, bytes.ToLower(associationEntry.AssociationType)...)
<<<<<<< HEAD
	key = append(key, []byte{0}...) // Null terminator byte for AssociationType which can vary in length
	key = append(key, []byte(associationEntry.AssociationValue)...)
	key = append(key, []byte{0}...) // Null terminator byte for AssociationValue which can vary in length
=======
	key = append(key, AssociationNullTerminator) // Null terminator byte for AssociationType which can vary in length
	key = append(key, associationEntry.AssociationValue...)
	key = append(key, AssociationNullTerminator) // Null terminator byte for AssociationValue which can vary in length
>>>>>>> 5d48c98d
	key = append(key, associationEntry.TargetUserPKID.ToBytes()...)
	key = append(key, associationEntry.AppPKID.ToBytes()...)
	return key
}

func DBKeyForUserAssociationByTargetUser(associationEntry *UserAssociationEntry) []byte {
	// TargetUserPKID, AssociationType, AssociationValue, TransactorPKID
	var key []byte
	key = append(key, Prefixes.PrefixUserAssociationByTargetUser...)
	key = append(key, associationEntry.TargetUserPKID.ToBytes()...)
	key = append(key, bytes.ToLower(associationEntry.AssociationType)...)
<<<<<<< HEAD
	key = append(key, []byte{0}...) // Null terminator byte for AssociationType which can vary in length
	key = append(key, []byte(associationEntry.AssociationValue)...)
	key = append(key, []byte{0}...) // Null terminator byte for AssociationValue which can vary in length
=======
	key = append(key, AssociationNullTerminator) // Null terminator byte for AssociationType which can vary in length
	key = append(key, associationEntry.AssociationValue...)
	key = append(key, AssociationNullTerminator) // Null terminator byte for AssociationValue which can vary in length
>>>>>>> 5d48c98d
	key = append(key, associationEntry.TransactorPKID.ToBytes()...)
	key = append(key, associationEntry.AppPKID.ToBytes()...)
	return key
}

func DBKeyForUserAssociationByUsers(associationEntry *UserAssociationEntry) []byte {
	// TransactorPKID, TargetUserPKID, AssociationType, AssociationValue
	var key []byte
	key = append(key, Prefixes.PrefixUserAssociationByUsers...)
	key = append(key, associationEntry.TransactorPKID.ToBytes()...)
	key = append(key, associationEntry.TargetUserPKID.ToBytes()...)
	key = append(key, bytes.ToLower(associationEntry.AssociationType)...)
<<<<<<< HEAD
	key = append(key, []byte{0}...) // Null terminator byte for AssociationType which can vary in length
	key = append(key, []byte(associationEntry.AssociationValue)...)
	key = append(key, []byte{0}...) // Null terminator byte for AssociationValue which can vary in length
=======
	key = append(key, AssociationNullTerminator) // Null terminator byte for AssociationType which can vary in length
	key = append(key, associationEntry.AssociationValue...)
	key = append(key, AssociationNullTerminator) // Null terminator byte for AssociationValue which can vary in length
>>>>>>> 5d48c98d
	key = append(key, associationEntry.AppPKID.ToBytes()...)
	return key
}

func DBKeyForPostAssociationByPrefix(associationEntry *PostAssociationEntry, prefixType []byte) ([]byte, error) {
	if bytes.Equal(prefixType, Prefixes.PrefixPostAssociationByID) {
		return DBKeyForPostAssociationByID(associationEntry), nil
	}
	if bytes.Equal(prefixType, Prefixes.PrefixPostAssociationByTransactor) {
		return DBKeyForPostAssociationByTransactor(associationEntry), nil
	}
	if bytes.Equal(prefixType, Prefixes.PrefixPostAssociationByPost) {
		return DBKeyForPostAssociationByPost(associationEntry), nil
	}
	if bytes.Equal(prefixType, Prefixes.PrefixPostAssociationByType) {
		return DBKeyForPostAssociationByType(associationEntry), nil
	}
	return nil, errors.New("invalid post association prefix type")
}

func DBKeyForPostAssociationByID(associationEntry *PostAssociationEntry) []byte {
	// AssociationID
	var key []byte
	key = append(key, Prefixes.PrefixPostAssociationByID...)
	key = append(key, associationEntry.AssociationID.ToBytes()...)
	return key
}

func DBKeyForPostAssociationByTransactor(associationEntry *PostAssociationEntry) []byte {
	// TransactorPKID, AssociationType, AssociationValue, PostHash
	var key []byte
	key = append(key, Prefixes.PrefixPostAssociationByTransactor...)
	key = append(key, associationEntry.TransactorPKID.ToBytes()...)
	key = append(key, bytes.ToLower(associationEntry.AssociationType)...)
<<<<<<< HEAD
	key = append(key, []byte{0}...) // Null terminator byte for AssociationType which can vary in length
	key = append(key, []byte(associationEntry.AssociationValue)...)
	key = append(key, []byte{0}...) // Null terminator byte for AssociationValue which can vary in length
=======
	key = append(key, AssociationNullTerminator) // Null terminator byte for AssociationType which can vary in length
	key = append(key, associationEntry.AssociationValue...)
	key = append(key, AssociationNullTerminator) // Null terminator byte for AssociationValue which can vary in length
>>>>>>> 5d48c98d
	key = append(key, associationEntry.PostHash.ToBytes()...)
	key = append(key, associationEntry.AppPKID.ToBytes()...)
	return key
}

func DBKeyForPostAssociationByPost(associationEntry *PostAssociationEntry) []byte {
	// PostHash, AssociationType, AssociationValue, TransactorPKID
	var key []byte
	key = append(key, Prefixes.PrefixPostAssociationByPost...)
	key = append(key, associationEntry.PostHash.ToBytes()...)
	key = append(key, bytes.ToLower(associationEntry.AssociationType)...)
<<<<<<< HEAD
	key = append(key, []byte{0}...) // Null terminator byte for AssociationType which can vary in length
	key = append(key, []byte(associationEntry.AssociationValue)...)
	key = append(key, []byte{0}...) // Null terminator byte for AssociationValue which can vary in length
=======
	key = append(key, AssociationNullTerminator) // Null terminator byte for AssociationType which can vary in length
	key = append(key, associationEntry.AssociationValue...)
	key = append(key, AssociationNullTerminator) // Null terminator byte for AssociationValue which can vary in length
>>>>>>> 5d48c98d
	key = append(key, associationEntry.TransactorPKID.ToBytes()...)
	key = append(key, associationEntry.AppPKID.ToBytes()...)
	return key
}

func DBKeyForPostAssociationByType(associationEntry *PostAssociationEntry) []byte {
	// AssociationType, AssociationValue, PostHash, TransactorPKID
	var key []byte
	key = append(key, Prefixes.PrefixPostAssociationByType...)
	key = append(key, bytes.ToLower(associationEntry.AssociationType)...)
<<<<<<< HEAD
	key = append(key, []byte{0}...) // Null terminator byte for AssociationType which can vary in length
	key = append(key, []byte(associationEntry.AssociationValue)...)
	key = append(key, []byte{0}...) // Null terminator byte for AssociationValue which can vary in length
=======
	key = append(key, AssociationNullTerminator) // Null terminator byte for AssociationType which can vary in length
	key = append(key, associationEntry.AssociationValue...)
	key = append(key, AssociationNullTerminator) // Null terminator byte for AssociationValue which can vary in length
>>>>>>> 5d48c98d
	key = append(key, associationEntry.PostHash.ToBytes()...)
	key = append(key, associationEntry.TransactorPKID.ToBytes()...)
	key = append(key, associationEntry.AppPKID.ToBytes()...)
	return key
}

func DBGetUserAssociationByID(handle *badger.DB, snap *Snapshot, associationID *BlockHash) (*UserAssociationEntry, error) {
	var ret *UserAssociationEntry
	var err error
	handle.View(func(txn *badger.Txn) error {
		ret, err = DBGetUserAssociationByIDWithTxn(txn, snap, associationID)
		return nil
	})
	return ret, err
}

func DBGetUserAssociationByIDWithTxn(txn *badger.Txn, snap *Snapshot, associationID *BlockHash) (*UserAssociationEntry, error) {
	// Retrieve association entry from db.
	key := DBKeyForUserAssociationByID(&UserAssociationEntry{AssociationID: associationID})
	associationBytes, err := DBGetWithTxn(txn, snap, key)
	if err != nil {
		// We don't want to error if the key isn't found. Instead, return nil.
		if err == badger.ErrKeyNotFound {
			return nil, nil
		}
		return nil, errors.Wrapf(err, "DBGetUserAssociationByID: problem retrieving association entry")
	}

	// Decode association entry from bytes.
	associationEntry := &UserAssociationEntry{}
	rr := bytes.NewReader(associationBytes)
	if exist, err := DecodeFromBytes(associationEntry, rr); !exist || err != nil {
		return nil, errors.Wrapf(err, "DBGetUserAssociationByID: problem decoding association entry")
	}
	return associationEntry, nil
}

func DBGetPostAssociationByID(handle *badger.DB, snap *Snapshot, associationID *BlockHash) (*PostAssociationEntry, error) {
	var ret *PostAssociationEntry
	var err error
	handle.View(func(txn *badger.Txn) error {
		ret, err = DBGetPostAssociationByIDWithTxn(txn, snap, associationID)
		return nil
	})
	return ret, err
}

func DBGetPostAssociationByIDWithTxn(txn *badger.Txn, snap *Snapshot, associationID *BlockHash) (*PostAssociationEntry, error) {
	// Retrieve association entry from db.
	key := DBKeyForPostAssociationByID(&PostAssociationEntry{AssociationID: associationID})
	associationBytes, err := DBGetWithTxn(txn, snap, key)
	if err != nil {
		// We don't want to error if the key isn't found. Instead, return nil.
		if err == badger.ErrKeyNotFound {
			return nil, nil
		}
		return nil, errors.Wrapf(err, "DBGetPostAssociationByID: problem retrieving association entry")
	}

	// Decode association entry from bytes.
	associationEntry := &PostAssociationEntry{}
	rr := bytes.NewReader(associationBytes)
	if exist, err := DecodeFromBytes(associationEntry, rr); !exist || err != nil {
		return nil, errors.Wrapf(err, "DBGetPostAssociationByID: problem decoding association entry")
	}
	return associationEntry, nil
}

func DBGetUserAssociationByAttributes(handle *badger.DB, snap *Snapshot, queryEntry *UserAssociationEntry) (*UserAssociationEntry, error) {
	var ret *UserAssociationEntry
	var err error
	handle.View(func(txn *badger.Txn) error {
		ret, err = DBGetUserAssociationByAttributesWithTxn(txn, snap, queryEntry)
		return nil
	})
	return ret, err
}

func DBGetUserAssociationByAttributesWithTxn(txn *badger.Txn, snap *Snapshot, queryEntry *UserAssociationEntry) (*UserAssociationEntry, error) {
	// Retrieve association ID from db.
	key := DBKeyForUserAssociationByTransactor(queryEntry)
	associationBytes, err := DBGetWithTxn(txn, snap, key)
	if err != nil {
		// We don't want to error if the key isn't found. Instead, return nil.
		if err == badger.ErrKeyNotFound {
			return nil, nil
		}
		return nil, errors.Wrapf(err, "DBGetUserAssociationByAttributes: problem retrieving association ID")
	}

	// Decode ID.
	associationID := &BlockHash{}
	rr := bytes.NewReader(associationBytes)
	if exist, err := DecodeFromBytes(associationID, rr); !exist || err != nil {
		return nil, errors.Wrapf(err, "DBGetUserAssociationByAttributes: problem decoding association ID")
	}

	// Retrieve association entry from db by ID.
	return DBGetUserAssociationByIDWithTxn(txn, snap, associationID)
}

func DBGetPostAssociationByAttributes(handle *badger.DB, snap *Snapshot, queryEntry *PostAssociationEntry) (*PostAssociationEntry, error) {
	var ret *PostAssociationEntry
	var err error
	handle.View(func(txn *badger.Txn) error {
		ret, err = DBGetPostAssociationByAttributesWithTxn(txn, snap, queryEntry)
		return nil
	})
	return ret, err
}

func DBGetPostAssociationByAttributesWithTxn(txn *badger.Txn, snap *Snapshot, queryEntry *PostAssociationEntry) (*PostAssociationEntry, error) {
	// Retrieve association ID from db.
	key := DBKeyForPostAssociationByTransactor(queryEntry)
	associationBytes, err := DBGetWithTxn(txn, snap, key)
	if err != nil {
		// We don't want to error if the key isn't found. Instead, return nil.
		if err == badger.ErrKeyNotFound {
			return nil, nil
		}
		return nil, errors.Wrapf(err, "DBGetPostAssociationByAttributes: problem retrieving association ID")
	}

	// Decode ID.
	associationID := &BlockHash{}
	rr := bytes.NewReader(associationBytes)
	if exist, err := DecodeFromBytes(associationID, rr); !exist || err != nil {
		return nil, errors.Wrapf(err, "DBGetPostAssociationByAttributes: problem decoding association ID")
	}

	// Retrieve association entry from db by ID.
	return DBGetPostAssociationByIDWithTxn(txn, snap, associationID)
}

func DBGetUserAssociationsByAttributes(
	handle *badger.DB,
	snap *Snapshot,
	associationQuery *UserAssociationQuery,
	utxoViewAssociationIds *Set[BlockHash],
) ([]*UserAssociationEntry, []byte, error) {
	// Query for association IDs by input query params.
	associationIds, prefixType, err := DBGetUserAssociationIdsByAttributes(
		handle, snap, associationQuery, utxoViewAssociationIds,
	)
	if err != nil {
		return nil, nil, errors.Wrapf(err, "DBGetUserAssociationsByAttributes: ")
	}

	// Map from association IDs to association entries.
	associationEntries, err := MapSet(associationIds, func(associationID BlockHash) (*UserAssociationEntry, error) {
		// Retrieve association entry from db by ID.
		return DBGetUserAssociationByID(handle, snap, &associationID)
	})
	if err != nil {
		return nil, nil, errors.Wrapf(err, "DBGetUserAssociationsByAttributes: problem retrieving association entry by ID: ")
	}
	return associationEntries, prefixType, nil
}

func DBGetUserAssociationIdsByAttributes(
	handle *badger.DB,
	snap *Snapshot,
	associationQuery *UserAssociationQuery,
	utxoViewAssociationIds *Set[BlockHash],
) (*Set[BlockHash], []byte, error) {
	// Construct key based on input query params.
	var prefixType []byte
	var keyPrefix []byte
	var err error

	// TransactorPKID + TargetUserPKID
	if associationQuery.TransactorPKID != nil {
		if associationQuery.TargetUserPKID != nil {
			// PrefixUserAssociationByUsers: TransactorPKID, TargetUserPKID, AssociationType, AssociationValue
			prefixType = Prefixes.PrefixUserAssociationByUsers
			keyPrefix = append(keyPrefix, Prefixes.PrefixUserAssociationByUsers...)
			keyPrefix = append(keyPrefix, associationQuery.TransactorPKID.ToBytes()...)
			keyPrefix = append(keyPrefix, associationQuery.TargetUserPKID.ToBytes()...)
		} else {
			// PrefixUserAssociationByTransactor: TransactorPKID, AssociationType, AssociationValue, TargetUserPKID
			prefixType = Prefixes.PrefixUserAssociationByTransactor
			keyPrefix = append(keyPrefix, Prefixes.PrefixUserAssociationByTransactor...)
			keyPrefix = append(keyPrefix, associationQuery.TransactorPKID.ToBytes()...)
		}
	} else if associationQuery.TargetUserPKID != nil {
		// PrefixUserAssociationByTargetUser: TargetUserPKID, AssociationType, AssociationValue, TransactorPKID
		prefixType = Prefixes.PrefixUserAssociationByTargetUser
		keyPrefix = append(keyPrefix, Prefixes.PrefixUserAssociationByTargetUser...)
		keyPrefix = append(keyPrefix, associationQuery.TargetUserPKID.ToBytes()...)
	} else {
		// TransactorPKID == nil, TargetUserPKID == nil
		return nil, nil, errors.New("DBGetUserAssociationIdsByAttributes: invalid query params: missing Transactor or TargetUser")
	}

	// AssociationType
	if len(associationQuery.AssociationType) > 0 {
		keyPrefix = append(keyPrefix, bytes.ToLower(associationQuery.AssociationType)...)
<<<<<<< HEAD
		keyPrefix = append(keyPrefix, []byte{0}...) // Null terminator byte for AssociationType which can vary in length
=======
		keyPrefix = append(keyPrefix, AssociationNullTerminator) // Null terminator byte for AssociationType which can vary in length
>>>>>>> 5d48c98d
	} else if len(associationQuery.AssociationValue) > 0 || len(associationQuery.AssociationValuePrefix) > 0 {
		// AssociationType == "", (AssociationValue != "" || AssociationValuePrefix != "")
		return nil, nil, errors.New("DBGetUserAssociationIdsByAttributes: invalid query params: missing AssociationType")
	} else if len(associationQuery.AssociationTypePrefix) > 0 {
		keyPrefix = append(keyPrefix, bytes.ToLower(associationQuery.AssociationTypePrefix)...)
	}

	// AssociationValue
	if len(associationQuery.AssociationValue) > 0 {
		keyPrefix = append(keyPrefix, associationQuery.AssociationValue...)
<<<<<<< HEAD
		keyPrefix = append(keyPrefix, []byte{0}...) // Null terminator byte for AssociationValue which can vary in length
=======
		keyPrefix = append(keyPrefix, AssociationNullTerminator) // Null terminator byte for AssociationValue which can vary in length
>>>>>>> 5d48c98d
	} else if len(associationQuery.AssociationValuePrefix) > 0 {
		keyPrefix = append(keyPrefix, associationQuery.AssociationValuePrefix...)
	}

	// AppPKID
	if associationQuery.AppPKID != nil {
		if associationQuery.TransactorPKID == nil ||
			associationQuery.TargetUserPKID == nil ||
			len(associationQuery.AssociationType) == 0 ||
			len(associationQuery.AssociationValue) == 0 {
			return nil, nil, errors.New("DBGetUserAssociationIdsByAttributes: invalid query params: querying by App requires all other parameters")
		}
		keyPrefix = append(keyPrefix, associationQuery.AppPKID.ToBytes()...)
	}

	// Convert LastSeenAssociationID to LastSeenKey.
	var lastSeenKey []byte
	if associationQuery.LastSeenAssociationID != nil {
		lastSeenKey, err = _dbUserAssociationIdToKey(handle, snap, associationQuery.LastSeenAssociationID, prefixType)
		if err != nil {
			return nil, nil, errors.Wrapf(err, "DBGetUserAssociationIdsByAttributes: ")
		}
	}

	// Map UTXO view AssociationIDs to keys.
	utxoViewAssociationKeys := NewSet([]string{})
	err = utxoViewAssociationIds.ForEach(func(associationID BlockHash) error {
		utxoViewAssociationKey, innerErr := _dbUserAssociationIdToKey(handle, snap, &associationID, prefixType)
		if innerErr != nil {
			return innerErr
		}
		if utxoViewAssociationKey != nil {
			utxoViewAssociationKeys.Add(string(utxoViewAssociationKey))
		}
		return nil
	})
	if err != nil {
		return nil, nil, errors.Wrapf(err, "DBGetUserAssociationIdsByAttributes: ")
	}

	// Scan for all association IDs with the given key prefix.
	_, valsFound, err := EnumerateKeysForPrefixWithLimitOffsetOrder(
		handle,
		keyPrefix,
		associationQuery.Limit,
		lastSeenKey,
		associationQuery.SortDescending,
		utxoViewAssociationKeys,
	)

	// Cast resulting values from bytes to association IDs.
	associationIds := NewSet([]BlockHash{})
	for _, valBytes := range valsFound {
		associationID := &BlockHash{}
		rr := bytes.NewReader(valBytes)
		if exist, err := DecodeFromBytes(associationID, rr); !exist || err != nil {
			return nil, nil, errors.Wrapf(err, "DBGetUserAssociationIdsByAttributes: problem decoding association id: ")
		}
		associationIds.Add(*associationID)
	}
	return associationIds, prefixType, nil
}

func DBGetPostAssociationsByAttributes(
	handle *badger.DB,
	snap *Snapshot,
	associationQuery *PostAssociationQuery,
	utxoViewAssociationIds *Set[BlockHash],
) ([]*PostAssociationEntry, []byte, error) {
	// Query for association IDs by input query params.
	associationIds, prefixType, err := DBGetPostAssociationIdsByAttributes(
		handle, snap, associationQuery, utxoViewAssociationIds,
	)
	if err != nil {
		return nil, nil, errors.Wrapf(err, "DBGetPostAssociationsByAttributes: ")
	}

	// Map from association IDs to association entries.
	associationEntries, err := MapSet(associationIds, func(associationID BlockHash) (*PostAssociationEntry, error) {
		// Retrieve association entry from db by ID.
		return DBGetPostAssociationByID(handle, snap, &associationID)
	})
	if err != nil {
		return nil, nil, errors.Wrapf(err, "DBGetPostAssociationsByAttributes: problem retrieving association entry by ID: ")
	}
	return associationEntries, prefixType, nil
}

func DBGetPostAssociationIdsByAttributes(
	handle *badger.DB,
	snap *Snapshot,
	associationQuery *PostAssociationQuery,
	utxoViewAssociationIds *Set[BlockHash],
) (*Set[BlockHash], []byte, error) {
	// Construct key based on input query params.
	var prefixType []byte
	var keyPrefix []byte
	var err error

	if associationQuery.TransactorPKID != nil {
		// PrefixPostAssociationByTransactor: TransactorPKID, AssociationType, AssociationValue, PostHash
		// TransactorPKID != nil
		prefixType = Prefixes.PrefixPostAssociationByTransactor

		// TransactorPKID
		keyPrefix = append(keyPrefix, Prefixes.PrefixPostAssociationByTransactor...)
		keyPrefix = append(keyPrefix, associationQuery.TransactorPKID.ToBytes()...)

		// AssociationType
		if len(associationQuery.AssociationType) > 0 {
			keyPrefix = append(keyPrefix, bytes.ToLower(associationQuery.AssociationType)...)
<<<<<<< HEAD
			keyPrefix = append(keyPrefix, []byte{0}...) // Null terminator byte for AssociationType which can vary in length
=======
			keyPrefix = append(keyPrefix, AssociationNullTerminator) // Null terminator byte for AssociationType which can vary in length
>>>>>>> 5d48c98d
		} else if len(associationQuery.AssociationValue) > 0 ||
			len(associationQuery.AssociationValuePrefix) > 0 ||
			associationQuery.PostHash != nil {
			// AssociationType == "", (AssociationValue != "" || AssociationValuePrefix != "" || PostHash != nil)
			return nil, nil, errors.New("DBGetPostAssociationIdsByAttributes: invalid query params: missing AssociationType")
		} else if len(associationQuery.AssociationTypePrefix) > 0 {
			keyPrefix = append(keyPrefix, bytes.ToLower(associationQuery.AssociationTypePrefix)...)
		}

		// AssociationValue
		if len(associationQuery.AssociationValue) > 0 {
			keyPrefix = append(keyPrefix, associationQuery.AssociationValue...)
<<<<<<< HEAD
			keyPrefix = append(keyPrefix, []byte{0}...) // Null terminator byte for AssociationValue which can vary in length
=======
			keyPrefix = append(keyPrefix, AssociationNullTerminator) // Null terminator byte for AssociationValue which can vary in length
>>>>>>> 5d48c98d
		} else if associationQuery.PostHash != nil {
			// AssociationValue == "", PostHash != nil
			return nil, nil, errors.New("DBGetPostAssociationIdsByAttributes: invalid query params: missing AssociationValue")
		} else if len(associationQuery.AssociationValuePrefix) > 0 {
			keyPrefix = append(keyPrefix, associationQuery.AssociationValuePrefix...)
		}

		// PostHash
		if associationQuery.PostHash != nil {
			keyPrefix = append(keyPrefix, associationQuery.PostHash.ToBytes()...)
		}

	} else if associationQuery.PostHash != nil {
		// PrefixPostAssociationByPost: PostHash, AssociationType, AssociationValue, TransactorPKID
		// TransactorPKID == nil, PostHash != nil
		prefixType = Prefixes.PrefixPostAssociationByPost

		// PostHash
		keyPrefix = append(keyPrefix, Prefixes.PrefixPostAssociationByPost...)
		keyPrefix = append(keyPrefix, associationQuery.PostHash.ToBytes()...)

		// AssociationType
		if len(associationQuery.AssociationType) > 0 {
			keyPrefix = append(keyPrefix, bytes.ToLower(associationQuery.AssociationType)...)
<<<<<<< HEAD
			keyPrefix = append(keyPrefix, []byte{0}...) // Null terminator byte for AssociationType which can vary in length
=======
			keyPrefix = append(keyPrefix, AssociationNullTerminator) // Null terminator byte for AssociationType which can vary in length
>>>>>>> 5d48c98d
		} else if len(associationQuery.AssociationValue) > 0 || len(associationQuery.AssociationValuePrefix) > 0 {
			// AssociationType == "", (AssociationValue != "" || AssociationValuePrefix != "")
			return nil, nil, errors.New("DBGetPostAssociationIdsByAttributes: invalid query params: missing AssociationType")
		} else if len(associationQuery.AssociationTypePrefix) > 0 {
			keyPrefix = append(keyPrefix, bytes.ToLower(associationQuery.AssociationTypePrefix)...)
		}

		// AssociationValue
		if len(associationQuery.AssociationValue) > 0 {
			keyPrefix = append(keyPrefix, associationQuery.AssociationValue...)
<<<<<<< HEAD
			keyPrefix = append(keyPrefix, []byte{0}...) // Null terminator byte for AssociationValue which can vary in length
=======
			keyPrefix = append(keyPrefix, AssociationNullTerminator) // Null terminator byte for AssociationValue which can vary in length
>>>>>>> 5d48c98d
		} else if len(associationQuery.AssociationValuePrefix) > 0 {
			keyPrefix = append(keyPrefix, []byte(associationQuery.AssociationValuePrefix)...)
		}

	} else {
		// PrefixPostAssociationByType: AssociationType, AssociationValue, PostHash, TransactorPKID
		// TransactorPKID == nil, PostHash == nil
		prefixType = Prefixes.PrefixPostAssociationByType
		keyPrefix = append(keyPrefix, Prefixes.PrefixPostAssociationByType...)

		// AssociationType
		if len(associationQuery.AssociationType) > 0 {
			keyPrefix = append(keyPrefix, bytes.ToLower(associationQuery.AssociationType)...)
<<<<<<< HEAD
			keyPrefix = append(keyPrefix, []byte{0}...) // Null terminator byte for AssociationType which can vary in length
=======
			keyPrefix = append(keyPrefix, AssociationNullTerminator) // Null terminator byte for AssociationType which can vary in length
>>>>>>> 5d48c98d
		} else if len(associationQuery.AssociationValue) > 0 || len(associationQuery.AssociationValuePrefix) > 0 {
			// AssociationType == "", (AssociationValue != "" || AssociationValuePrefix != "")
			return nil, nil, errors.New("DBGetPostAssociationIdsByAttributes: invalid query params: missing AssociationType")
		} else if len(associationQuery.AssociationTypePrefix) > 0 {
			keyPrefix = append(keyPrefix, bytes.ToLower(associationQuery.AssociationTypePrefix)...)
		}

		// AssociationValue
		if len(associationQuery.AssociationValue) > 0 {
			keyPrefix = append(keyPrefix, associationQuery.AssociationValue...)
<<<<<<< HEAD
			keyPrefix = append(keyPrefix, []byte{0}...) // Null terminator byte for AssociationValue which can vary in length
=======
			keyPrefix = append(keyPrefix, AssociationNullTerminator) // Null terminator byte for AssociationValue which can vary in length
>>>>>>> 5d48c98d
		} else if len(associationQuery.AssociationValuePrefix) > 0 {
			keyPrefix = append(keyPrefix, associationQuery.AssociationValuePrefix...)
		}
	}

	// AppPKID
	if associationQuery.AppPKID != nil {
		if associationQuery.TransactorPKID == nil ||
			associationQuery.PostHash == nil ||
			len(associationQuery.AssociationType) == 0 ||
			len(associationQuery.AssociationValue) == 0 {
			return nil, nil, errors.New("DBGetPostAssociationIdsByAttributes: invalid query params: querying by App requires all other parameters")
		}
		keyPrefix = append(keyPrefix, associationQuery.AppPKID.ToBytes()...)
	}

	// Convert LastSeenAssociationID to LastSeenKey.
	var lastSeenKey []byte
	if associationQuery.LastSeenAssociationID != nil {
		lastSeenKey, err = _dbPostAssociationIdToKey(handle, snap, associationQuery.LastSeenAssociationID, prefixType)
		if err != nil {
			return nil, nil, errors.Wrapf(err, "DBGetPostAssociationIdsByAttributes: ")
		}
	}

	// Map UTXO view AssociationIDs to keys.
	utxoViewAssociationKeys := NewSet([]string{})
	err = utxoViewAssociationIds.ForEach(func(associationID BlockHash) error {
		utxoViewAssociationKey, innerErr := _dbPostAssociationIdToKey(handle, snap, &associationID, prefixType)
		if innerErr != nil {
			return innerErr
		}
		if utxoViewAssociationKey != nil {
			utxoViewAssociationKeys.Add(string(utxoViewAssociationKey))
		}
		return nil
	})
	if err != nil {
		return nil, nil, errors.Wrapf(err, "DBGetPostAssociationIdsByAttributes: ")
	}

	// Scan for all association IDs with the given key prefix.
	_, valsFound, err := EnumerateKeysForPrefixWithLimitOffsetOrder(
		handle,
		keyPrefix,
		associationQuery.Limit,
		lastSeenKey,
		associationQuery.SortDescending,
		utxoViewAssociationKeys,
	)
	if err != nil {
		return nil, nil, errors.Wrapf(err, "DBGetPostAssociationsIdsByAttributes: ")
	}

	// Cast resulting values from bytes to association IDs.
	associationIds := NewSet([]BlockHash{})
	for _, valBytes := range valsFound {
		associationID := &BlockHash{}
		rr := bytes.NewReader(valBytes)
		if exist, err := DecodeFromBytes(associationID, rr); !exist || err != nil {
			return nil, nil, errors.Wrapf(err, "DBGetPostAssociationIdsByAttributes: problem decoding association id: ")
		}
		associationIds.Add(*associationID)
	}
	return associationIds, prefixType, nil
}

func _dbUserAssociationIdToKey(
	handle *badger.DB,
	snap *Snapshot,
	associationID *BlockHash,
	prefixType []byte,
) ([]byte, error) {
	// Converts a UserAssociationID to a db key.
	associationEntry, err := DBGetUserAssociationByID(handle, snap, associationID)
	if err != nil {
		return nil, err
	}
	if associationEntry == nil {
		return nil, nil
	}
	return DBKeyForUserAssociationByPrefix(associationEntry, prefixType)
}

func _dbPostAssociationIdToKey(
	handle *badger.DB,
	snap *Snapshot,
	associationID *BlockHash,
	prefixType []byte,
) ([]byte, error) {
	// Converts a PostAssociationID to a db key.
	associationEntry, err := DBGetPostAssociationByID(handle, snap, associationID)
	if err != nil {
		return nil, err
	}
	if associationEntry == nil {
		return nil, nil
	}
	return DBKeyForPostAssociationByPrefix(associationEntry, prefixType)
}

func DBPutUserAssociationWithTxn(
	txn *badger.Txn,
	snap *Snapshot,
	associationEntry *UserAssociationEntry,
	blockHeight uint64,
) error {
	if associationEntry == nil {
		return nil
	}
	associationEntryBytes := EncodeToBytes(blockHeight, associationEntry)
	associationIDBytes := EncodeToBytes(blockHeight, associationEntry.AssociationID)

	// Store entry in index: PrefixUserAssociationByID.
	key := DBKeyForUserAssociationByID(associationEntry)
	if err := DBSetWithTxn(txn, snap, key, associationEntryBytes); err != nil {
		return errors.Wrapf(
			err, "DBPutUserAssociationWithTxn: problem storing user association in index PrefixUserAssociationByID",
		)
	}

	// Store ID in index: PrefixUserAssociationByTransactor.
	key = DBKeyForUserAssociationByTransactor(associationEntry)
	if err := DBSetWithTxn(txn, snap, key, associationIDBytes); err != nil {
		return errors.Wrapf(
			err, "DBPutUserAssociationWithTxn: problem storing user association in index PrefixUserAssociationByTransactor",
		)
	}

	// Store ID in index: PrefixUserAssociationByTargetUser.
	key = DBKeyForUserAssociationByTargetUser(associationEntry)
	if err := DBSetWithTxn(txn, snap, key, associationIDBytes); err != nil {
		return errors.Wrapf(
			err, "DBPutUserAssociationWithTxn: problem storing user association in index PrefixUserAssociationByTargetUser",
		)
	}

	// Store ID in index: PrefixUserAssociationByUsers.
	key = DBKeyForUserAssociationByUsers(associationEntry)
	if err := DBSetWithTxn(txn, snap, key, associationIDBytes); err != nil {
		return errors.Wrapf(
			err, "DBPutUserAssociationWithTxn: problem storing user association in index PrefixUserAssociationByUsers")
	}
	return nil
}

func DBDeleteUserAssociationWithTxn(txn *badger.Txn, snap *Snapshot, associationEntry *UserAssociationEntry) error {
	if associationEntry == nil {
		return nil
	}

	// Delete from index: PrefixUserAssociationByID.
	key := DBKeyForUserAssociationByID(associationEntry)
	if err := DBDeleteWithTxn(txn, snap, key); err != nil {
		return errors.Wrapf(
			err, "DBDeleteUserAssociationWithTxn: problem deleting user association from index PrefixUserAssociationByID",
		)
	}

	// Delete from index: PrefixUserAssociationByTransactor.
	key = DBKeyForUserAssociationByTransactor(associationEntry)
	if err := DBDeleteWithTxn(txn, snap, key); err != nil {
		return errors.Wrapf(
			err, "DBDeleteUserAssociationWithTxn: problem deleting user association from index PrefixUserAssociationByTransactor",
		)
	}

	// Delete from index: PrefixUserAssociationByTargetUser.
	key = DBKeyForUserAssociationByTargetUser(associationEntry)
	if err := DBDeleteWithTxn(txn, snap, key); err != nil {
		return errors.Wrapf(
			err, "DBDeleteUserAssociationWithTxn: problem deleting user association from index PrefixUserAssociationByTargetUser",
		)
	}

	// Delete from index: PrefixUserAssociationByUsers.
	key = DBKeyForUserAssociationByUsers(associationEntry)
	if err := DBDeleteWithTxn(txn, snap, key); err != nil {
		return errors.Wrapf(
			err, "DBDeleteUserAssociationWithTxn: problem deleting user association from index PrefixUserAssociationByUsers",
		)
	}
	return nil
}

func DBPutPostAssociationWithTxn(
	txn *badger.Txn,
	snap *Snapshot,
	associationEntry *PostAssociationEntry,
	blockHeight uint64,
) error {
	if associationEntry == nil {
		return nil
	}
	associationEntryBytes := EncodeToBytes(blockHeight, associationEntry)
	associationIDBytes := EncodeToBytes(blockHeight, associationEntry.AssociationID)

	// Store entry in index: PrefixPostAssociationByID.
	key := DBKeyForPostAssociationByID(associationEntry)
	if err := DBSetWithTxn(txn, snap, key, associationEntryBytes); err != nil {
		return errors.Wrapf(
			err, "DBPutPostAssociationWithTxn: problem storing post association in index PrefixPostAssociationByID",
		)
	}

	// Store ID in index: PrefixPostAssociationByTransactor.
	key = DBKeyForPostAssociationByTransactor(associationEntry)
	if err := DBSetWithTxn(txn, snap, key, associationIDBytes); err != nil {
		return errors.Wrapf(
			err, "DBPutPostAssociationWithTxn: problem storing post association in index PrefixPostAssociationByTransactor",
		)
	}

	// Store ID in index: PrefixPostAssociationByPost.
	key = DBKeyForPostAssociationByPost(associationEntry)
	if err := DBSetWithTxn(txn, snap, key, associationIDBytes); err != nil {
		return errors.Wrapf(
			err, "DBPutPostAssociationWithTxn: problem storing post association in index PrefixPostAssociationByPost",
		)
	}

	// Store ID in index: PrefixPostAssociationByType.
	key = DBKeyForPostAssociationByType(associationEntry)
	if err := DBSetWithTxn(txn, snap, key, associationIDBytes); err != nil {
		return errors.Wrapf(
			err, "DBPutPostAssociationWithTxn: problem storing post association in index PrefixPostAssociationByType",
		)
	}
	return nil
}

func DBDeletePostAssociationWithTxn(txn *badger.Txn, snap *Snapshot, associationEntry *PostAssociationEntry) error {
	if associationEntry == nil {
		return nil
	}

	// Delete from index: PrefixPostAssociationByID.
	key := DBKeyForPostAssociationByID(associationEntry)
	if err := DBDeleteWithTxn(txn, snap, key); err != nil {
		return errors.Wrapf(
			err, "DBDeletePostAssociationWithTxn: problem deleting post association from index PrefixPostAssociationByID",
		)
	}

	// Delete from index: PrefixPostAssociationByTransactor.
	key = DBKeyForPostAssociationByTransactor(associationEntry)
	if err := DBDeleteWithTxn(txn, snap, key); err != nil {
		return errors.Wrapf(
			err, "DBDeletePostAssociationWithTxn: problem deleting post association from index PrefixPostAssociationByTransactor",
		)
	}

	// Delete from index: PrefixPostAssociationByPost.
	key = DBKeyForPostAssociationByPost(associationEntry)
	if err := DBDeleteWithTxn(txn, snap, key); err != nil {
		return errors.Wrapf(
			err, "DBDeletePostAssociationWithTxn: problem deleting post association from index PrefixPostAssociationByPost",
		)
	}

	// Delete from index: PrefixPostAssociationByType.
	key = DBKeyForPostAssociationByType(associationEntry)
	if err := DBDeleteWithTxn(txn, snap, key); err != nil {
		return errors.Wrapf(
			err, "DBDeletePostAssociationWithTxn: problem deleting post association from index PrefixPostAssociationByType",
		)
	}
	return nil
}

func EnumerateKeysForPrefixWithLimitOffsetOrder(
	db *badger.DB,
	prefix []byte,
	limit int,
	lastSeenKey []byte,
	sortDescending bool,
	skipKeys *Set[string],
) ([][]byte, [][]byte, error) {
	keysFound := [][]byte{}
	valsFound := [][]byte{}

	dbErr := db.View(func(txn *badger.Txn) error {
		var err error
		keysFound, valsFound, err = _enumerateKeysForPrefixWithLimitOffsetOrderWithTxn(
			txn, prefix, limit, lastSeenKey, sortDescending, skipKeys,
		)
		return err
	})
	if dbErr != nil {
		return nil, nil, errors.Wrapf(
			dbErr,
			"EnumerateKeysForPrefixWithLimitOffsetOrder: problem fetching keys and values from db: ",
		)
	}

	return keysFound, valsFound, nil
}

func _enumerateKeysForPrefixWithLimitOffsetOrderWithTxn(
	txn *badger.Txn,
	prefix []byte,
	limit int,
	lastSeenKey []byte,
	sortDescending bool,
	skipKeys *Set[string],
) ([][]byte, [][]byte, error) {
	keysFound := [][]byte{}
	valsFound := [][]byte{}

	// If provided, start at the last seen key.
	startingKey := prefix
	haveSeenLastSeenKey := true
	if lastSeenKey != nil {
		startingKey = lastSeenKey
		haveSeenLastSeenKey = false
		if limit > 0 {
			// Need to increment limit by one (if non-zero) since
			// we include the lastSeenKey/lastSeenValue.
			limit += 1
		}
	}

	opts := badger.DefaultIteratorOptions
	// Search keys in reverse order if sort DESC.
	if sortDescending {
		opts.Reverse = true
		startingKey = append(startingKey, 0xff)
	}
	nodeIterator := txn.NewIterator(opts)
	defer nodeIterator.Close()

	for nodeIterator.Seek(startingKey); nodeIterator.ValidForPrefix(prefix); nodeIterator.Next() {
		// Break if at or beyond limit.
		if limit > 0 && len(keysFound) >= limit {
			break
		}
		key := nodeIterator.Item().Key()
		// Skip if key is before the last seen key. The caller
		// needs to filter out the lastSeenKey in the view as
		// we return any key >= the lastSeenKey.
		if !haveSeenLastSeenKey {
			if !bytes.Equal(key, lastSeenKey) {
				continue
			}
			haveSeenLastSeenKey = true
		}
		// Skip if key is included in the set of skipKeys.
		if skipKeys.Includes(string(key)) {
			continue
		}
		// Copy key.
		keyCopy := make([]byte, len(key))
		copy(keyCopy[:], key[:])
		// Copy value.
		valCopy, err := nodeIterator.Item().ValueCopy(nil)
		if err != nil {
			return nil, nil, err
		}
		// Append found entry to return slices.
		keysFound = append(keysFound, keyCopy)
		valsFound = append(valsFound, valCopy)
	}
	return keysFound, valsFound, nil
}<|MERGE_RESOLUTION|>--- conflicted
+++ resolved
@@ -8383,15 +8383,9 @@
 	key = append(key, Prefixes.PrefixUserAssociationByTransactor...)
 	key = append(key, associationEntry.TransactorPKID.ToBytes()...)
 	key = append(key, bytes.ToLower(associationEntry.AssociationType)...)
-<<<<<<< HEAD
-	key = append(key, []byte{0}...) // Null terminator byte for AssociationType which can vary in length
-	key = append(key, []byte(associationEntry.AssociationValue)...)
-	key = append(key, []byte{0}...) // Null terminator byte for AssociationValue which can vary in length
-=======
 	key = append(key, AssociationNullTerminator) // Null terminator byte for AssociationType which can vary in length
 	key = append(key, associationEntry.AssociationValue...)
 	key = append(key, AssociationNullTerminator) // Null terminator byte for AssociationValue which can vary in length
->>>>>>> 5d48c98d
 	key = append(key, associationEntry.TargetUserPKID.ToBytes()...)
 	key = append(key, associationEntry.AppPKID.ToBytes()...)
 	return key
@@ -8403,15 +8397,9 @@
 	key = append(key, Prefixes.PrefixUserAssociationByTargetUser...)
 	key = append(key, associationEntry.TargetUserPKID.ToBytes()...)
 	key = append(key, bytes.ToLower(associationEntry.AssociationType)...)
-<<<<<<< HEAD
-	key = append(key, []byte{0}...) // Null terminator byte for AssociationType which can vary in length
-	key = append(key, []byte(associationEntry.AssociationValue)...)
-	key = append(key, []byte{0}...) // Null terminator byte for AssociationValue which can vary in length
-=======
 	key = append(key, AssociationNullTerminator) // Null terminator byte for AssociationType which can vary in length
 	key = append(key, associationEntry.AssociationValue...)
 	key = append(key, AssociationNullTerminator) // Null terminator byte for AssociationValue which can vary in length
->>>>>>> 5d48c98d
 	key = append(key, associationEntry.TransactorPKID.ToBytes()...)
 	key = append(key, associationEntry.AppPKID.ToBytes()...)
 	return key
@@ -8424,15 +8412,9 @@
 	key = append(key, associationEntry.TransactorPKID.ToBytes()...)
 	key = append(key, associationEntry.TargetUserPKID.ToBytes()...)
 	key = append(key, bytes.ToLower(associationEntry.AssociationType)...)
-<<<<<<< HEAD
-	key = append(key, []byte{0}...) // Null terminator byte for AssociationType which can vary in length
-	key = append(key, []byte(associationEntry.AssociationValue)...)
-	key = append(key, []byte{0}...) // Null terminator byte for AssociationValue which can vary in length
-=======
 	key = append(key, AssociationNullTerminator) // Null terminator byte for AssociationType which can vary in length
 	key = append(key, associationEntry.AssociationValue...)
 	key = append(key, AssociationNullTerminator) // Null terminator byte for AssociationValue which can vary in length
->>>>>>> 5d48c98d
 	key = append(key, associationEntry.AppPKID.ToBytes()...)
 	return key
 }
@@ -8467,15 +8449,9 @@
 	key = append(key, Prefixes.PrefixPostAssociationByTransactor...)
 	key = append(key, associationEntry.TransactorPKID.ToBytes()...)
 	key = append(key, bytes.ToLower(associationEntry.AssociationType)...)
-<<<<<<< HEAD
-	key = append(key, []byte{0}...) // Null terminator byte for AssociationType which can vary in length
-	key = append(key, []byte(associationEntry.AssociationValue)...)
-	key = append(key, []byte{0}...) // Null terminator byte for AssociationValue which can vary in length
-=======
 	key = append(key, AssociationNullTerminator) // Null terminator byte for AssociationType which can vary in length
 	key = append(key, associationEntry.AssociationValue...)
 	key = append(key, AssociationNullTerminator) // Null terminator byte for AssociationValue which can vary in length
->>>>>>> 5d48c98d
 	key = append(key, associationEntry.PostHash.ToBytes()...)
 	key = append(key, associationEntry.AppPKID.ToBytes()...)
 	return key
@@ -8487,15 +8463,9 @@
 	key = append(key, Prefixes.PrefixPostAssociationByPost...)
 	key = append(key, associationEntry.PostHash.ToBytes()...)
 	key = append(key, bytes.ToLower(associationEntry.AssociationType)...)
-<<<<<<< HEAD
-	key = append(key, []byte{0}...) // Null terminator byte for AssociationType which can vary in length
-	key = append(key, []byte(associationEntry.AssociationValue)...)
-	key = append(key, []byte{0}...) // Null terminator byte for AssociationValue which can vary in length
-=======
 	key = append(key, AssociationNullTerminator) // Null terminator byte for AssociationType which can vary in length
 	key = append(key, associationEntry.AssociationValue...)
 	key = append(key, AssociationNullTerminator) // Null terminator byte for AssociationValue which can vary in length
->>>>>>> 5d48c98d
 	key = append(key, associationEntry.TransactorPKID.ToBytes()...)
 	key = append(key, associationEntry.AppPKID.ToBytes()...)
 	return key
@@ -8506,15 +8476,9 @@
 	var key []byte
 	key = append(key, Prefixes.PrefixPostAssociationByType...)
 	key = append(key, bytes.ToLower(associationEntry.AssociationType)...)
-<<<<<<< HEAD
-	key = append(key, []byte{0}...) // Null terminator byte for AssociationType which can vary in length
-	key = append(key, []byte(associationEntry.AssociationValue)...)
-	key = append(key, []byte{0}...) // Null terminator byte for AssociationValue which can vary in length
-=======
 	key = append(key, AssociationNullTerminator) // Null terminator byte for AssociationType which can vary in length
 	key = append(key, associationEntry.AssociationValue...)
 	key = append(key, AssociationNullTerminator) // Null terminator byte for AssociationValue which can vary in length
->>>>>>> 5d48c98d
 	key = append(key, associationEntry.PostHash.ToBytes()...)
 	key = append(key, associationEntry.TransactorPKID.ToBytes()...)
 	key = append(key, associationEntry.AppPKID.ToBytes()...)
@@ -8712,11 +8676,7 @@
 	// AssociationType
 	if len(associationQuery.AssociationType) > 0 {
 		keyPrefix = append(keyPrefix, bytes.ToLower(associationQuery.AssociationType)...)
-<<<<<<< HEAD
-		keyPrefix = append(keyPrefix, []byte{0}...) // Null terminator byte for AssociationType which can vary in length
-=======
 		keyPrefix = append(keyPrefix, AssociationNullTerminator) // Null terminator byte for AssociationType which can vary in length
->>>>>>> 5d48c98d
 	} else if len(associationQuery.AssociationValue) > 0 || len(associationQuery.AssociationValuePrefix) > 0 {
 		// AssociationType == "", (AssociationValue != "" || AssociationValuePrefix != "")
 		return nil, nil, errors.New("DBGetUserAssociationIdsByAttributes: invalid query params: missing AssociationType")
@@ -8727,11 +8687,7 @@
 	// AssociationValue
 	if len(associationQuery.AssociationValue) > 0 {
 		keyPrefix = append(keyPrefix, associationQuery.AssociationValue...)
-<<<<<<< HEAD
-		keyPrefix = append(keyPrefix, []byte{0}...) // Null terminator byte for AssociationValue which can vary in length
-=======
 		keyPrefix = append(keyPrefix, AssociationNullTerminator) // Null terminator byte for AssociationValue which can vary in length
->>>>>>> 5d48c98d
 	} else if len(associationQuery.AssociationValuePrefix) > 0 {
 		keyPrefix = append(keyPrefix, associationQuery.AssociationValuePrefix...)
 	}
@@ -8843,11 +8799,7 @@
 		// AssociationType
 		if len(associationQuery.AssociationType) > 0 {
 			keyPrefix = append(keyPrefix, bytes.ToLower(associationQuery.AssociationType)...)
-<<<<<<< HEAD
-			keyPrefix = append(keyPrefix, []byte{0}...) // Null terminator byte for AssociationType which can vary in length
-=======
 			keyPrefix = append(keyPrefix, AssociationNullTerminator) // Null terminator byte for AssociationType which can vary in length
->>>>>>> 5d48c98d
 		} else if len(associationQuery.AssociationValue) > 0 ||
 			len(associationQuery.AssociationValuePrefix) > 0 ||
 			associationQuery.PostHash != nil {
@@ -8860,11 +8812,7 @@
 		// AssociationValue
 		if len(associationQuery.AssociationValue) > 0 {
 			keyPrefix = append(keyPrefix, associationQuery.AssociationValue...)
-<<<<<<< HEAD
-			keyPrefix = append(keyPrefix, []byte{0}...) // Null terminator byte for AssociationValue which can vary in length
-=======
 			keyPrefix = append(keyPrefix, AssociationNullTerminator) // Null terminator byte for AssociationValue which can vary in length
->>>>>>> 5d48c98d
 		} else if associationQuery.PostHash != nil {
 			// AssociationValue == "", PostHash != nil
 			return nil, nil, errors.New("DBGetPostAssociationIdsByAttributes: invalid query params: missing AssociationValue")
@@ -8889,11 +8837,7 @@
 		// AssociationType
 		if len(associationQuery.AssociationType) > 0 {
 			keyPrefix = append(keyPrefix, bytes.ToLower(associationQuery.AssociationType)...)
-<<<<<<< HEAD
-			keyPrefix = append(keyPrefix, []byte{0}...) // Null terminator byte for AssociationType which can vary in length
-=======
 			keyPrefix = append(keyPrefix, AssociationNullTerminator) // Null terminator byte for AssociationType which can vary in length
->>>>>>> 5d48c98d
 		} else if len(associationQuery.AssociationValue) > 0 || len(associationQuery.AssociationValuePrefix) > 0 {
 			// AssociationType == "", (AssociationValue != "" || AssociationValuePrefix != "")
 			return nil, nil, errors.New("DBGetPostAssociationIdsByAttributes: invalid query params: missing AssociationType")
@@ -8904,11 +8848,7 @@
 		// AssociationValue
 		if len(associationQuery.AssociationValue) > 0 {
 			keyPrefix = append(keyPrefix, associationQuery.AssociationValue...)
-<<<<<<< HEAD
-			keyPrefix = append(keyPrefix, []byte{0}...) // Null terminator byte for AssociationValue which can vary in length
-=======
 			keyPrefix = append(keyPrefix, AssociationNullTerminator) // Null terminator byte for AssociationValue which can vary in length
->>>>>>> 5d48c98d
 		} else if len(associationQuery.AssociationValuePrefix) > 0 {
 			keyPrefix = append(keyPrefix, []byte(associationQuery.AssociationValuePrefix)...)
 		}
@@ -8922,11 +8862,7 @@
 		// AssociationType
 		if len(associationQuery.AssociationType) > 0 {
 			keyPrefix = append(keyPrefix, bytes.ToLower(associationQuery.AssociationType)...)
-<<<<<<< HEAD
-			keyPrefix = append(keyPrefix, []byte{0}...) // Null terminator byte for AssociationType which can vary in length
-=======
 			keyPrefix = append(keyPrefix, AssociationNullTerminator) // Null terminator byte for AssociationType which can vary in length
->>>>>>> 5d48c98d
 		} else if len(associationQuery.AssociationValue) > 0 || len(associationQuery.AssociationValuePrefix) > 0 {
 			// AssociationType == "", (AssociationValue != "" || AssociationValuePrefix != "")
 			return nil, nil, errors.New("DBGetPostAssociationIdsByAttributes: invalid query params: missing AssociationType")
@@ -8937,11 +8873,7 @@
 		// AssociationValue
 		if len(associationQuery.AssociationValue) > 0 {
 			keyPrefix = append(keyPrefix, associationQuery.AssociationValue...)
-<<<<<<< HEAD
-			keyPrefix = append(keyPrefix, []byte{0}...) // Null terminator byte for AssociationValue which can vary in length
-=======
 			keyPrefix = append(keyPrefix, AssociationNullTerminator) // Null terminator byte for AssociationValue which can vary in length
->>>>>>> 5d48c98d
 		} else if len(associationQuery.AssociationValuePrefix) > 0 {
 			keyPrefix = append(keyPrefix, associationQuery.AssociationValuePrefix...)
 		}
