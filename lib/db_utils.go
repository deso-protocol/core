--- conflicted
+++ resolved
@@ -235,6 +235,7 @@
 	// Prefix for Authorize Derived Key transactions:
 	// 		<prefix, OwnerPublicKey [33]byte> -> <>
 	_PrefixAuthorizeDerivedKey = []byte{54}
+
 	// TODO: This process is a bit error-prone. We should come up with a test or
 	// something to at least catch cases where people have two prefixes with the
 	// same ID.
@@ -572,11 +573,7 @@
 	{
 		prefix := append([]byte{}, _PrefixPublicKeyToPKID...)
 		pubKeyToPkidKey := append(prefix, publicKey...)
-<<<<<<< HEAD
-		if err := DBSetWithTxn(txn, snap, pubKeyToPkidKey, pkidDataBuf.Bytes()); err != nil {
-=======
-		if err := txn.Set(pubKeyToPkidKey, pkidEntry.Encode()); err != nil {
->>>>>>> b43a6314
+		if err := DBSetWithTxn(txn, snap, pubKeyToPkidKey, pkidEntry.Encode()); err != nil {
 
 			return errors.Wrapf(err, "DBPutPKIDMappingsWithTxn: Problem "+
 				"adding mapping for pkid: %v public key: %v",
@@ -857,23 +854,13 @@
 
 	messageEntryBytes := messageEntry.Encode()
 
-<<<<<<< HEAD
 	if err := DBSetWithTxn(txn, snap, _dbKeyForMessageEntry(
-		messageEntry.SenderPublicKey, messageEntry.TstampNanos), messageDataBuf.Bytes()); err != nil {
+		messageEntry.SenderPublicKey, messageEntry.TstampNanos), messageEntryBytes); err != nil {
 
 		return errors.Wrapf(err, "DbPutMessageEntryWithTxn: Problem adding mapping for sender: ")
 	}
 	if err := DBSetWithTxn(txn, snap, _dbKeyForMessageEntry(
-		messageEntry.RecipientPublicKey, messageEntry.TstampNanos), messageDataBuf.Bytes()); err != nil {
-=======
-	if err := txn.Set(_dbKeyForMessageEntry(
-		messageEntry.SenderPublicKey, messageEntry.TstampNanos), messageEntryBytes); err != nil {
-
-		return errors.Wrapf(err, "DbPutMessageEntryWithTxn: Problem adding mapping for sender: ")
-	}
-	if err := txn.Set(_dbKeyForMessageEntry(
 		messageEntry.RecipientPublicKey, messageEntry.TstampNanos), messageEntryBytes); err != nil {
->>>>>>> b43a6314
 
 		return errors.Wrapf(err, "DbPutMessageEntryWithTxn: Problem adding mapping for recipient: ")
 	}
@@ -1298,16 +1285,8 @@
 			"length %d != %d", len(userPubKey), btcec.PubKeyBytesLenCompressed)
 	}
 
-<<<<<<< HEAD
-	repostDataBuf := bytes.NewBuffer([]byte{})
-	gob.NewEncoder(repostDataBuf).Encode(repostEntry)
-
 	if err := DBSetWithTxn(txn, snap, _dbKeyForReposterPubKeyRepostedPostHashToRepostPostHash(
-		userPubKey, repostedPostHash), repostDataBuf.Bytes()); err != nil {
-=======
-	if err := txn.Set(_dbKeyForReposterPubKeyRepostedPostHashToRepostPostHash(
 		userPubKey, repostedPostHash), repostEntry.Encode()); err != nil {
->>>>>>> b43a6314
 
 		return errors.Wrapf(
 			err, "DbPutRepostMappingsWithTxn: Problem adding user to reposted post mapping: ")
@@ -1681,30 +1660,7 @@
 	return append(key, senderPKID[:]...)
 }
 
-<<<<<<< HEAD
-func _DbBufForDiamondEntry(diamondEntry *DiamondEntry) []byte {
-	diamondEntryBuf := bytes.NewBuffer([]byte{})
-	gob.NewEncoder(diamondEntryBuf).Encode(diamondEntry)
-	return diamondEntryBuf.Bytes()
-}
-
-func _DbDiamondEntryForDbBuf(buf []byte) *DiamondEntry {
-	if len(buf) == 0 {
-		return nil
-	}
-	ret := &DiamondEntry{}
-	if err := gob.NewDecoder(bytes.NewReader(buf)).Decode(&ret); err != nil {
-		glog.Errorf("Error decoding DiamondEntry from DB: %v", err)
-		return nil
-	}
-	return ret
-}
-
 func DbPutDiamondMappingsWithTxn(txn *badger.Txn, snap *Snapshot,
-=======
-func DbPutDiamondMappingsWithTxn(
-	txn *badger.Txn,
->>>>>>> b43a6314
 	diamondEntry *DiamondEntry) error {
 
 	if len(diamondEntry.ReceiverPKID) != btcec.PubKeyBytesLenCompressed {
@@ -1716,13 +1672,8 @@
 			"length %d != %d", len(diamondEntry.SenderPKID), btcec.PubKeyBytesLenCompressed)
 	}
 
-<<<<<<< HEAD
-	diamondEntryBytes := _DbBufForDiamondEntry(diamondEntry)
+	diamondEntryBytes := diamondEntry.Encode()
 	if err := DBSetWithTxn(txn, snap, _dbKeyForDiamondReceiverToDiamondSenderMapping(diamondEntry), diamondEntryBytes); err != nil {
-=======
-	diamondEntryBytes := diamondEntry.Encode()
-	if err := txn.Set(_dbKeyForDiamondReceiverToDiamondSenderMapping(diamondEntry), diamondEntryBytes); err != nil {
->>>>>>> b43a6314
 		return errors.Wrapf(
 			err, "DbPutDiamondMappingsWithTxn: Problem adding receiver to giver mapping: ")
 	}
@@ -2111,21 +2062,10 @@
 	})
 }
 
-<<<<<<< HEAD
 func DbPutGlobalParamsEntryWithTxn(txn *badger.Txn, snap *Snapshot,
 	globalParamsEntry GlobalParamsEntry) error {
 
-	globalParamsDataBuf := bytes.NewBuffer([]byte{})
-	err := gob.NewEncoder(globalParamsDataBuf).Encode(globalParamsEntry)
-	if err != nil {
-		return errors.Wrapf(err, "DbPutGlobalParamsEntryWithTxn: Problem encoding global params entry: ")
-	}
-
-	err = DBSetWithTxn(txn, snap, _KeyGlobalParams, globalParamsDataBuf.Bytes())
-=======
-func DbPutGlobalParamsEntryWithTxn(txn *badger.Txn, globalParamsEntry GlobalParamsEntry) error {
-	err := txn.Set(_KeyGlobalParams, globalParamsEntry.Encode())
->>>>>>> b43a6314
+	err := DBSetWithTxn(txn, snap, _KeyGlobalParams, globalParamsEntry.Encode())
 	if err != nil {
 		return errors.Wrapf(err, "DbPutGlobalParamsEntryWithTxn: Problem adding global params entry to db: ")
 	}
@@ -2245,27 +2185,14 @@
 	}
 }
 
-<<<<<<< HEAD
-func _DbBufForUtxoEntry(utxoEntry *UtxoEntry) []byte {
-	utxoEntryBuf := bytes.NewBuffer([]byte{})
-	gob.NewEncoder(utxoEntryBuf).Encode(utxoEntry)
-	return utxoEntryBuf.Bytes()
-}
-
 func PutUtxoNumEntriesWithTxn(txn *badger.Txn, snap *Snapshot, newNumEntries uint64) error {
 	return DBSetWithTxn(txn, snap, _KeyUtxoNumEntries, EncodeUint64(newNumEntries))
 }
 
-func PutUtxoEntryForUtxoKeyWithTxn(txn *badger.Txn, snap *Snapshot, utxoKey *UtxoKey, utxoEntry *UtxoEntry) error {
-	return DBSetWithTxn(txn, snap, _DbKeyForUtxoKey(utxoKey), _DbBufForUtxoEntry(utxoEntry))
-=======
-func PutUtxoNumEntriesWithTxn(txn *badger.Txn, newNumEntries uint64) error {
-	return txn.Set(_KeyUtxoNumEntries, EncodeUint64(newNumEntries))
-}
-
-func PutUtxoEntryForUtxoKeyWithTxn(txn *badger.Txn, utxoKey *UtxoKey, utxoEntry *UtxoEntry) error {
-	return txn.Set(_DbKeyForUtxoKey(utxoKey), utxoEntry.Encode())
->>>>>>> b43a6314
+func PutUtxoEntryForUtxoKeyWithTxn(txn *badger.Txn, snap *Snapshot,
+	utxoKey *UtxoKey, utxoEntry *UtxoEntry) error {
+
+	return DBSetWithTxn(txn, snap, _DbKeyForUtxoKey(utxoKey), utxoEntry.Encode())
 }
 
 func DbGetUtxoEntryForUtxoKeyWithTxn(txn *badger.Txn, utxoKey *UtxoKey) *UtxoEntry {
@@ -2394,7 +2321,7 @@
 	return utxoEntriesFound, nil
 }
 
-func DeleteUnmodifiedMappingsForUtxoWithTxn(txn *badger.Txn, utxoKey *UtxoKey) error {
+func DeleteUnmodifiedMappingsForUtxoWithTxn(txn *badger.Txn, snap *Snapshot, utxoKey *UtxoKey) error {
 	// Get the entry for the utxoKey from the db.
 	utxoEntry := DbGetUtxoEntryForUtxoKeyWithTxn(txn, utxoKey)
 	if utxoEntry == nil {
@@ -2406,12 +2333,12 @@
 	// If the entry exists, delete the <UtxoKey -> UtxoEntry> mapping from the db.
 	// It is assumed that the entry corresponding to a key has not been modified
 	// and so is OK to delete
-	if err := DeleteUtxoEntryForKeyWithTxn(txn, utxoKey); err != nil {
+	if err := DeleteUtxoEntryForKeyWithTxn(txn, snap, utxoKey); err != nil {
 		return err
 	}
 
 	// Delete the <pubkey, utxoKey> -> <> mapping.
-	if err := DeletePubKeyUtxoKeyMappingWithTxn(txn, utxoEntry.PublicKey, utxoKey); err != nil {
+	if err := DeletePubKeyUtxoKeyMappingWithTxn(txn, snap, utxoEntry.PublicKey, utxoKey); err != nil {
 		return err
 	}
 
@@ -2434,6 +2361,7 @@
 
 func _DecodeUtxoOperations(data []byte) ([][]*UtxoOperation, error) {
 	ret := [][]*UtxoOperation{}
+	// TODO: Custom encoder here?
 	if err := gob.NewDecoder(bytes.NewReader(data)).Decode(&ret); err != nil {
 		return nil, err
 	}
@@ -2442,6 +2370,7 @@
 
 func _EncodeUtxoOperations(utxoOp [][]*UtxoOperation) []byte {
 	opBuf := bytes.NewBuffer([]byte{})
+	// TODO: Custom encoder here?
 	gob.NewEncoder(opBuf).Encode(utxoOp)
 	return opBuf.Bytes()
 }
@@ -2918,7 +2847,7 @@
 // InitDbWithGenesisBlock initializes the database to contain only the genesis
 // block.
 func InitDbWithDeSoGenesisBlock(params *DeSoParams, handle *badger.DB,
-	eventManager *EventManager, snapshot *Snapshot) error {
+	eventManager *EventManager, snap *Snapshot) error {
 	// Construct a node for the genesis block. Its height is zero and it has
 	// no parents. Its difficulty should be set to the initial
 	// difficulty specified in the parameters and it should be assumed to be
@@ -2942,23 +2871,20 @@
 	// we're currently aware of. Set it for both the header chain and the block
 	// chain.
 	if err := PutBestHash(blockHash, handle, ChainTypeDeSoBlock); err != nil {
-		fmt.Println("Here1")
 		return errors.Wrapf(err, "InitDbWithGenesisBlock: Problem putting genesis block hash into db for block chain")
 	}
 	// Add the genesis block to the (hash -> block) index.
 	if err := PutBlock(genesisBlock, handle); err != nil {
-		fmt.Println("Here2")
 		return errors.Wrapf(err, "InitDbWithGenesisBlock: Problem putting genesis block into db")
 	}
 	// Add the genesis block to the (height, hash -> node info) index in the db.
 	if err := PutHeightHashToNodeInfo(genesisNode, handle, false /*bitcoinNodes*/); err != nil {
 		return errors.Wrapf(err, "InitDbWithGenesisBlock: Problem putting (height, hash -> node) in db")
 	}
-	if err := DbPutNanosPurchased(handle, params.DeSoNanosPurchasedAtGenesis); err != nil {
-		fmt.Println("Here3")
+	if err := DbPutNanosPurchased(handle, snap, params.DeSoNanosPurchasedAtGenesis); err != nil {
 		return errors.Wrapf(err, "InitDbWithGenesisBlock: Problem putting genesis block hash into db for block chain")
 	}
-	if err := DbPutGlobalParamsEntry(handle, InitialGlobalParamsEntry); err != nil {
+	if err := DbPutGlobalParamsEntry(handle, snap, InitialGlobalParamsEntry); err != nil {
 		return errors.Wrapf(err, "InitDbWithGenesisBlock: Problem putting GlobalParamsEntry into db for block chain")
 	}
 
@@ -3657,12 +3583,12 @@
 	return publicKeys
 }
 
-func DbPutTxindexTransactionMappingsWithTxn(
-	txn *badger.Txn, desoTxn *MsgDeSoTxn, params *DeSoParams, txnMeta *TransactionMetadata) error {
+func DbPutTxindexTransactionMappingsWithTxn(txn *badger.Txn, snap *Snapshot,
+	desoTxn *MsgDeSoTxn, params *DeSoParams, txnMeta *TransactionMetadata) error {
 
 	txID := desoTxn.Hash()
 
-	if err := DbPutTxindexTransactionWithTxn(txn, txID, txnMeta); err != nil {
+	if err := DbPutTxindexTransactionWithTxn(txn, snap, txID, txnMeta); err != nil {
 		return fmt.Errorf("Problem adding txn to txindex transaction index: %v", err)
 	}
 
@@ -3672,7 +3598,7 @@
 	// For each public key found, add the txID from its list.
 	for pkFound := range publicKeys {
 		// Simply add a new entry for each of the public keys found.
-		if err := DbPutTxindexPublicKeyToTxnMappingSingleWithTxn(txn, pkFound[:], txID); err != nil {
+		if err := DbPutTxindexPublicKeyToTxnMappingSingleWithTxn(txn, snap, pkFound[:], txID); err != nil {
 			return err
 		}
 	}
@@ -3681,12 +3607,12 @@
 	return nil
 }
 
-func DbPutTxindexTransactionMappings(
-	handle *badger.DB, desoTxn *MsgDeSoTxn, params *DeSoParams, txnMeta *TransactionMetadata) error {
+func DbPutTxindexTransactionMappings(handle *badger.DB, snap *Snapshot,
+	desoTxn *MsgDeSoTxn, params *DeSoParams, txnMeta *TransactionMetadata) error {
 
 	return handle.Update(func(txn *badger.Txn) error {
 		return DbPutTxindexTransactionMappingsWithTxn(
-			txn, desoTxn, params, txnMeta)
+			txn, snap, desoTxn, params, txnMeta)
 	})
 }
 
@@ -3945,16 +3871,8 @@
 func DBPutPostEntryMappingsWithTxn(txn *badger.Txn, snap *Snapshot,
 	postEntry *PostEntry, params *DeSoParams) error {
 
-<<<<<<< HEAD
-	postDataBuf := bytes.NewBuffer([]byte{})
-	gob.NewEncoder(postDataBuf).Encode(postEntry)
-
 	if err := DBSetWithTxn(txn, snap, _dbKeyForPostEntryHash(
-		postEntry.PostHash), postDataBuf.Bytes()); err != nil {
-=======
-	if err := txn.Set(_dbKeyForPostEntryHash(
 		postEntry.PostHash), postEntry.Encode()); err != nil {
->>>>>>> b43a6314
 
 		return errors.Wrapf(err, "DbPutPostEntryMappingsWithTxn: Problem "+
 			"adding mapping for post: %v", postEntry.PostHash)
@@ -4020,13 +3938,7 @@
 			RepostedPostHash: postEntry.RepostedPostHash,
 			ReposterPubKey:   postEntry.PosterPublicKey,
 		}
-<<<<<<< HEAD
-		repostDataBuf := bytes.NewBuffer([]byte{})
-		gob.NewEncoder(repostDataBuf).Encode(repostEntry)
 		if err := DBSetWithTxn(txn, snap,
-=======
-		if err := txn.Set(
->>>>>>> b43a6314
 			_dbKeyForReposterPubKeyRepostedPostHashToRepostPostHash(postEntry.PosterPublicKey, *postEntry.RepostedPostHash),
 			repostEntry.Encode()); err != nil {
 			return errors.Wrapf(err, "DbPutPostEntryMappingsWithTxn: Error problem adding mapping for repostPostHash to ReposterPubKey: %v", err)
@@ -4370,20 +4282,10 @@
 	})
 }
 
-<<<<<<< HEAD
 func DBPutNFTEntryMappingsWithTxn(txn *badger.Txn, snap *Snapshot, nftEntry *NFTEntry) error {
-
-	nftDataBuf := bytes.NewBuffer([]byte{})
-	gob.NewEncoder(nftDataBuf).Encode(nftEntry)
-
-	nftEntryBytes := nftDataBuf.Bytes()
+	nftEntryBytes := nftEntry.Encode()
+
 	if err := DBSetWithTxn(txn, snap, _dbKeyForNFTPostHashSerialNumber(
-=======
-func DBPutNFTEntryMappingsWithTxn(txn *badger.Txn, nftEntry *NFTEntry) error {
-	nftEntryBytes := nftEntry.Encode()
-
-	if err := txn.Set(_dbKeyForNFTPostHashSerialNumber(
->>>>>>> b43a6314
 		nftEntry.NFTPostHash, nftEntry.SerialNumber), nftEntryBytes); err != nil {
 
 		return errors.Wrapf(err, "DbPutNFTEntryMappingsWithTxn: Problem "+
@@ -4514,21 +4416,11 @@
 	return key
 }
 
-<<<<<<< HEAD
 func DBPutAcceptedNFTBidEntriesMappingWithTxn(txn *badger.Txn, snap *Snapshot,
 	nftKey NFTKey, nftBidEntries *[]*NFTBidEntry) error {
 
-	nftDataBuf := bytes.NewBuffer([]byte{})
-	gob.NewEncoder(nftDataBuf).Encode(nftBidEntries)
-
-	acceptedNFTBidEntryBytes := nftDataBuf.Bytes()
 	if err := DBSetWithTxn(txn, snap, _dbKeyForPostHashSerialNumberToAcceptedBidEntries(
-		&nftKey.NFTPostHash, nftKey.SerialNumber), acceptedNFTBidEntryBytes); err != nil {
-=======
-func DBPutAcceptedNFTBidEntriesMappingWithTxn(txn *badger.Txn, nftKey NFTKey, nftBidEntries *[]*NFTBidEntry) error {
-	if err := txn.Set(_dbKeyForPostHashSerialNumberToAcceptedBidEntries(
 		&nftKey.NFTPostHash, nftKey.SerialNumber), EncodeAcceptedNFTBidEntries(nftBidEntries)); err != nil {
->>>>>>> b43a6314
 
 		return errors.Wrapf(err, "DBPutAcceptedNFTBidEntriesMappingWithTxn: Problem "+
 			"adding accepted bid mapping for post: %v, serial number: %d", nftKey.NFTPostHash, nftKey.SerialNumber)
@@ -4897,13 +4789,7 @@
 
 	key := _dbKeyForOwnerToDerivedKeyMapping(ownerPublicKey, derivedPublicKey)
 
-<<<<<<< HEAD
-	derivedKeyEntryBuffer := bytes.NewBuffer([]byte{})
-	gob.NewEncoder(derivedKeyEntryBuffer).Encode(derivedKeyEntry)
-	return DBSetWithTxn(txn, snap, key, derivedKeyEntryBuffer.Bytes())
-=======
-	return txn.Set(key, derivedKeyEntry.Encode())
->>>>>>> b43a6314
+	return DBSetWithTxn(txn, snap, key, derivedKeyEntry.Encode())
 }
 
 func DBPutDerivedKeyMapping(handle *badger.DB, snap *Snapshot,
@@ -5128,28 +5014,11 @@
 	return nil
 }
 
-<<<<<<< HEAD
-func DBDeleteProfileEntryMappings(handle *badger.DB, snap *Snapshot,
-	pkid *PKID, params *DeSoParams) error {
-
-	return handle.Update(func(txn *badger.Txn) error {
-		return DBDeleteProfileEntryMappingsWithTxn(txn, snap, pkid, params)
-	})
-}
-
 func DBPutProfileEntryMappingsWithTxn(txn *badger.Txn, snap *Snapshot,
 	profileEntry *ProfileEntry, pkid *PKID, params *DeSoParams) error {
-=======
-func DBPutProfileEntryMappingsWithTxn(
-	txn *badger.Txn, profileEntry *ProfileEntry, pkid *PKID, params *DeSoParams) error {
->>>>>>> b43a6314
 
 	// Set the main PKID -> profile entry mapping.
-<<<<<<< HEAD
-	if err := DBSetWithTxn(txn, snap, _dbKeyForPKIDToProfileEntry(pkid), profileDataBuf.Bytes()); err != nil {
-=======
-	if err := txn.Set(_dbKeyForPKIDToProfileEntry(pkid), profileEntry.Encode()); err != nil {
->>>>>>> b43a6314
+	if err := DBSetWithTxn(txn, snap, _dbKeyForPKIDToProfileEntry(pkid), profileEntry.Encode()); err != nil {
 
 		return errors.Wrapf(err, "DbPutProfileEntryMappingsWithTxn: Problem "+
 			"adding mapping for profile: %v", PkToString(pkid[:], params))
@@ -5309,34 +5178,9 @@
 	return ret
 }
 
-<<<<<<< HEAD
-func DBGetCreatorCoinBalanceEntryForCreatorPKIDAndHODLerPubKeyWithTxn(
-	txn *badger.Txn, creatorPKID *PKID, hodlerPKID *PKID) *BalanceEntry {
-
-	key := _dbKeyForCreatorPKIDHODLerPKIDToBalanceEntry(creatorPKID, hodlerPKID)
-	balanceEntryObj := &BalanceEntry{}
-	balanceEntryItem, err := txn.Get(key)
-	if err != nil {
-		return nil
-	}
-	err = balanceEntryItem.Value(func(valBytes []byte) error {
-		return gob.NewDecoder(bytes.NewReader(valBytes)).Decode(balanceEntryObj)
-	})
-	if err != nil {
-		glog.Errorf("DBGetCreatorCoinBalanceEntryForCreatorPubKeyAndHODLerPubKeyWithTxn: Problem reading "+
-			"BalanceEntry for PKIDs %v %v",
-			PkToStringBoth(hodlerPKID[:]), PkToStringBoth(creatorPKID[:]))
-		return nil
-	}
-	return balanceEntryObj
-}
-
 func DBDeleteCreatorCoinBalanceEntryMappingsWithTxn(txn *badger.Txn, snap *Snapshot,
-	hodlerPKID *PKID, creatorPKID *PKID, params *DeSoParams) error {
-
-=======
-func DBDeleteCreatorCoinBalanceEntryMappingsWithTxn(txn *badger.Txn, hodlerPKID *PKID, creatorPKID *PKID) error {
->>>>>>> b43a6314
+	hodlerPKID *PKID, creatorPKID *PKID) error {
+
 	// First pull up the mappings that exists for the keys passed in.
 	// If one doesn't exist then there's nothing to do.
 	//balanceEntry := DBGetCreatorCoinBalanceEntryForHODLerAndCreatorPKIDsWithTxn(
@@ -5364,33 +5208,19 @@
 	return nil
 }
 
-<<<<<<< HEAD
 func DBDeleteCreatorCoinBalanceEntryMappings(handle *badger.DB, snap *Snapshot,
-	hodlerPKID *PKID, creatorPKID *PKID, params *DeSoParams) error {
+	hodlerPKID *PKID, creatorPKID *PKID) error {
 
 	return handle.Update(func(txn *badger.Txn) error {
 		return DBDeleteCreatorCoinBalanceEntryMappingsWithTxn(
-			txn, snap, hodlerPKID, creatorPKID, params)
+			txn, snap, hodlerPKID, creatorPKID)
 	})
 }
 
 func DBPutCreatorCoinBalanceEntryMappingsWithTxn(txn *badger.Txn, snap *Snapshot,
-	balanceEntry *BalanceEntry, params *DeSoParams) error {
-
-	balanceEntryDataBuf := bytes.NewBuffer([]byte{})
-	gob.NewEncoder(balanceEntryDataBuf).Encode(balanceEntry)
-=======
-func DBDeleteCreatorCoinBalanceEntryMappings(handle *badger.DB, hodlerPKID *PKID, creatorPKID *PKID) error {
-
-	return handle.Update(func(txn *badger.Txn) error {
-		return DBDeleteCreatorCoinBalanceEntryMappingsWithTxn(txn, hodlerPKID, creatorPKID)
-	})
-}
-
-func DBPutCreatorCoinBalanceEntryMappingsWithTxn(txn *badger.Txn, balanceEntry *BalanceEntry) error {
+	balanceEntry *BalanceEntry) error {
+
 	balanceEntryBytes := balanceEntry.Encode()
->>>>>>> b43a6314
-
 	// Set the forward direction for the HODLer
 	if err := DBSetWithTxn(txn, snap, _dbKeyForHODLerPKIDCreatorPKIDToBalanceEntry(
 		balanceEntry.HODLerPKID, balanceEntry.CreatorPKID),
@@ -5416,18 +5246,11 @@
 	return nil
 }
 
-<<<<<<< HEAD
 func DBPutCreatorCoinBalanceEntryMappings(handle *badger.DB, snap *Snapshot,
-	balanceEntry *BalanceEntry, params *DeSoParams) error {
+	balanceEntry *BalanceEntry) error {
 
 	return handle.Update(func(txn *badger.Txn) error {
-		return DBPutCreatorCoinBalanceEntryMappingsWithTxn(
-			txn, snap, balanceEntry, params)
-=======
-func DBPutCreatorCoinBalanceEntryMappings(handle *badger.DB, balanceEntry *BalanceEntry) error {
-	return handle.Update(func(txn *badger.Txn) error {
-		return DBPutCreatorCoinBalanceEntryMappingsWithTxn(txn, balanceEntry)
->>>>>>> b43a6314
+		return DBPutCreatorCoinBalanceEntryMappingsWithTxn(txn, snap, balanceEntry)
 	})
 }
 
