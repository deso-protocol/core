package lib

import (
	"bytes"
	"crypto/rand"
	"encoding/binary"
	"encoding/hex"
	"encoding/json"
	"fmt"
	"github.com/holiman/uint256"
	"io"
	"log"
	"math"
	"math/big"
	"path/filepath"
	"reflect"
	"sort"
	"strings"
	"time"

	"github.com/btcsuite/btcd/btcec"
	"github.com/davecgh/go-spew/spew"
	"github.com/dgraph-io/badger/v3"
	"github.com/golang/glog"
	"github.com/pkg/errors"
)

// This file contains all of the functions that interact with the database.

const (
	// BadgerDbFolder is the subfolder in the config dir where we
	// store the badgerdb database by default.
	BadgerDbFolder = "badgerdb"
	MaxPrefixLen   = 1
	// This string is added as a subdirectory of --data-dir flag that contains
	// everything our node is doing. We use it in order to force a "fresh sync"
	// of a node when making major updates. Not having this structure would
	// require node operators like Coinbase to change their --data-dir flag when
	// deploying a non-backwards-compatible version of the node.
	DBVersionString = "v-00000"
)

// -------------------------------------------------------------------------------------
// DB Prefixes
// -------------------------------------------------------------------------------------

// Prefixes is a static variable that contains all the parsed prefix_id values. We use the
// Prefixes var when fetching prefixes to avoid parsing the prefix_id tags every time.
var Prefixes = GetPrefixes()

// StatePrefixes is a static variable that allows us to quickly fetch state-related prefixes. We make
// the distinction between state and non-state prefixes for hyper sync, where the node is only syncing
// state prefixes. This significantly speeds up the syncing process and the node will still work properly.
var StatePrefixes = GetStatePrefixes()

type DBPrefixes struct {
	// The key prefixes for the key-value database. To store a particular
	// type of data, we create a key prefix and store all those types of
	// data with a key prefixed by that key prefix.
	// Bitcoin does a similar thing that you can see at this link:
	// https://bitcoin.stackexchange.com/questions/28168/what-are-the-keys-used-in-the-blockchain-leveldb-ie-what-are-the-keyvalue-pair

	// The prefix for the block index:
	// Key format: <prefix_id, hash BlockHash>
	// Value format: serialized MsgDeSoBlock
	PrefixBlockHashToBlock []byte `prefix_id:"[0]"`

	// The prefix for the node index that we use to reconstruct the block tree.
	// Storing the height in big-endian byte order allows us to read in all the
	// blocks in height-sorted order from the db and construct the block tree by connecting
	// nodes to their parents as we go.
	//
	// Key format: <prefix_id, height uint32 (big-endian), hash BlockHash>
	// Value format: serialized BlockNode
	PrefixHeightHashToNodeInfo        []byte `prefix_id:"[1]"`
	PrefixBitcoinHeightHashToNodeInfo []byte `prefix_id:"[2]"`

	// We store the hash of the node that is the current tip of the main chain.
	// This key is used to look it up.
	// Value format: BlockHash
	PrefixBestDeSoBlockHash []byte `prefix_id:"[3]"`

	PrefixBestBitcoinHeaderHash []byte `prefix_id:"[4]"`

	// Utxo table.
	// <prefix_id, txid BlockHash, output_index uint64> -> UtxoEntry
	PrefixUtxoKeyToUtxoEntry []byte `prefix_id:"[5]" is_state:"true"`
	// <prefix_id, pubKey [33]byte, utxoKey< txid BlockHash, index uint32 >> -> <>
	PrefixPubKeyUtxoKey []byte `prefix_id:"[7]" is_state:"true"`
	// The number of utxo entries in the database.
	PrefixUtxoNumEntries []byte `prefix_id:"[8]" is_state:"true"`
	// Utxo operations table.
	// This table contains, for each blockhash on the main chain, the UtxoOperations
	// that were applied by this block. To roll back the block, one must loop through
	// the UtxoOperations for a particular block backwards and invert them.
	//
	// <prefix_id, hash *BlockHash > -> < serialized []UtxoOperation using custom encoding >
	PrefixBlockHashToUtxoOperations []byte `prefix_id:"[9]"`
	// The below are mappings related to the validation of BitcoinExchange transactions.
	//
	// The number of nanos that has been purchased thus far.
	PrefixNanosPurchased []byte `prefix_id:"[10]" is_state:"true"`
	// How much Bitcoin is work in USD cents.
	PrefixUSDCentsPerBitcoinExchangeRate []byte `prefix_id:"[27]" is_state:"true"`
	// <prefix_id, key> -> <GlobalParamsEntry encoded>
	PrefixGlobalParams []byte `prefix_id:"[40]" is_state:"true"`

	// The prefix for the Bitcoin TxID map. If a key is set for a TxID that means this
	// particular TxID has been processed as part of a BitcoinExchange transaction. If
	// no key is set for a TxID that means it has not been processed (and thus it can be
	// used to create new nanos).
	// <prefix_id, BitcoinTxID BlockHash> -> <nothing>
	PrefixBitcoinBurnTxIDs []byte `prefix_id:"[11]" is_state:"true"`
	// Messages are indexed by the public key of their senders and receivers. If
	// a message sends from pkFrom to pkTo then there will be two separate entries,
	// one for pkFrom and one for pkTo. The exact format is as follows:
	// <public key (33 bytes) || uint64 big-endian> -> <MessageEntry>
	PrefixPublicKeyTimestampToPrivateMessage []byte `prefix_id:"[12]" is_state:"true"`

	// Tracks the tip of the transaction index. This is used to determine
	// which blocks need to be processed in order to update the index.
	PrefixTransactionIndexTip []byte `prefix_id:"[14]" is_txindex:"true"`
	// <prefix_id, transactionID BlockHash> -> <TransactionMetadata struct>
	PrefixTransactionIDToMetadata []byte `prefix_id:"[15]" is_txindex:"true"`
	// <prefix_id, publicKey []byte, index uint32> -> <txid BlockHash>
	PrefixPublicKeyIndexToTransactionIDs []byte `prefix_id:"[16]" is_txindex:"true"`
	// <prefix_id, publicKey []byte> -> <index uint32>
	PrefixPublicKeyToNextIndex []byte `prefix_id:"[42]" is_txindex:"true"`

	// Main post index.
	// <prefix_id, PostHash BlockHash> -> PostEntry
	PrefixPostHashToPostEntry []byte `prefix_id:"[17]" is_state:"true"`
	// Post sorts
	// <prefix_id, publicKey [33]byte, PostHash> -> <>
	PrefixPosterPublicKeyPostHash []byte `prefix_id:"[18]" is_state:"true"`

	// <prefix_id, tstampNanos uint64, PostHash> -> <>
	PrefixTstampNanosPostHash []byte `prefix_id:"[19]" is_state:"true"`
	// <prefix_id, creatorbps uint64, PostHash> -> <>
	PrefixCreatorBpsPostHash []byte `prefix_id:"[20]" is_state:"true"`
	// <prefix_id, multiplebps uint64, PostHash> -> <>
	PrefixMultipleBpsPostHash []byte `prefix_id:"[21]" is_state:"true"`
	// Comments are just posts that have their ParentStakeID set, and
	// so we have a separate index that allows us to return all the
	// comments for a given StakeID
	// <prefix_id, parent stakeID [33]byte, tstampnanos uint64, post hash> -> <>
	PrefixCommentParentStakeIDToPostHash []byte `prefix_id:"[22]" is_state:"true"`

	// Main profile index
	// <prefix_id, PKID [33]byte> -> ProfileEntry
	PrefixPKIDToProfileEntry []byte `prefix_id:"[23]" is_state:"true"`
	// Profile sorts
	// For username, we set the PKID as a value since the username is not fixed width.
	// We always lowercase usernames when using them as map keys in order to make
	// all uniqueness checks case-insensitive
	// <prefix_id, username> -> <PKID>
	PrefixProfileUsernameToPKID []byte `prefix_id:"[25]" is_state:"true"`
	// This allows us to sort the profiles by the value of their coin (since
	// the amount of DeSo locked in a profile is proportional to coin price).
	PrefixCreatorDeSoLockedNanosCreatorPKID []byte `prefix_id:"[32]" is_state:"true"`
	// The StakeID is a post hash for posts and a public key for users.
	// <prefix_id, StakeIDType, AmountNanos uint64, StakeID [var]byte> -> <>
	PrefixStakeIDTypeAmountStakeIDIndex []byte `prefix_id:"[26]" is_state:"true"`

	// Prefixes for follows:
	// <prefix_id, follower PKID [33]byte, followed PKID [33]byte> -> <>
	// <prefix_id, followed PKID [33]byte, follower PKID [33]byte> -> <>
	PrefixFollowerPKIDToFollowedPKID []byte `prefix_id:"[28]" is_state:"true"`
	PrefixFollowedPKIDToFollowerPKID []byte `prefix_id:"[29]" is_state:"true"`

	// Prefixes for likes:
	// <prefix_id, user pub key [33]byte, liked post hash [32]byte> -> <>
	// <prefix_id, post hash [32]byte, user pub key [33]byte> -> <>
	PrefixLikerPubKeyToLikedPostHash []byte `prefix_id:"[30]" is_state:"true"`
	PrefixLikedPostHashToLikerPubKey []byte `prefix_id:"[31]" is_state:"true"`

	// Prefixes for creator coin fields:
	// <prefix_id, HODLer PKID [33]byte, creator PKID [33]byte> -> <BalanceEntry>
	// <prefix_id, creator PKID [33]byte, HODLer PKID [33]byte> -> <BalanceEntry>
	PrefixHODLerPKIDCreatorPKIDToBalanceEntry []byte `prefix_id:"[33]" is_state:"true"`
	PrefixCreatorPKIDHODLerPKIDToBalanceEntry []byte `prefix_id:"[34]" is_state:"true"`

	PrefixPosterPublicKeyTimestampPostHash []byte `prefix_id:"[35]" is_state:"true"`
	// If no mapping exists for a particular public key, then the PKID is simply
	// the public key itself.
	// <prefix_id, [33]byte> -> <PKID [33]byte>
	PrefixPublicKeyToPKID []byte `prefix_id:"[36]" is_state:"true"`
	// <prefix_id, PKID [33]byte> -> <PublicKey [33]byte>
	PrefixPKIDToPublicKey []byte `prefix_id:"[37]" is_state:"true"`
	// Prefix for storing mempool transactions in badger. These stored transactions are
	// used to restore the state of a node after it is shutdown.
	// <prefix_id, tx hash BlockHash> -> <*MsgDeSoTxn>
	PrefixMempoolTxnHashToMsgDeSoTxn []byte `prefix_id:"[38]"`

	// Prefixes for Reposts:
	// <prefix_id, user pub key [39]byte, reposted post hash [39]byte> -> RepostEntry
	PrefixReposterPubKeyRepostedPostHashToRepostPostHash []byte `prefix_id:"[39]" is_state:"true"`
	// Prefixes for diamonds:
	//  <prefix_id, DiamondReceiverPKID [33]byte, DiamondSenderPKID [33]byte, posthash> -> <DiamondEntry>
	//  <prefix_id, DiamondSenderPKID [33]byte, DiamondReceiverPKID [33]byte, posthash> -> <DiamondEntry>
	PrefixDiamondReceiverPKIDDiamondSenderPKIDPostHash []byte `prefix_id:"[41]" is_state:"true"`
	PrefixDiamondSenderPKIDDiamondReceiverPKIDPostHash []byte `prefix_id:"[43]" is_state:"true"`
	// Public keys that have been restricted from signing blocks.
	// <prefix_id, ForbiddenPublicKey [33]byte> -> <>
	PrefixForbiddenBlockSignaturePubKeys []byte `prefix_id:"[44]" is_state:"true"`

	// These indexes are used in order to fetch the pub keys of users that liked or diamonded a post.
	// 		Reposts: <prefix_id, RepostedPostHash, ReposterPubKey> -> <>
	// 		Quote Reposts: <prefix_id, RepostedPostHash, ReposterPubKey, RepostPostHash> -> <>
	// 		Diamonds: <prefix_id, DiamondedPostHash, DiamonderPubKey [33]byte, DiamondLevel (uint64)> -> <>
	PrefixRepostedPostHashReposterPubKey               []byte `prefix_id:"[45]" is_state:"true"`
	PrefixRepostedPostHashReposterPubKeyRepostPostHash []byte `prefix_id:"[46]" is_state:"true"`
	PrefixDiamondedPostHashDiamonderPKIDDiamondLevel   []byte `prefix_id:"[47]" is_state:"true"`
	// Prefixes for NFT ownership:
	// 	<prefix_id, NFTPostHash [32]byte, SerialNumber uint64> -> NFTEntry
	PrefixPostHashSerialNumberToNFTEntry []byte `prefix_id:"[48]" is_state:"true"`
	//  <prefix_id, PKID [33]byte, IsForSale bool, BidAmountNanos uint64, NFTPostHash[32]byte, SerialNumber uint64> -> NFTEntry
	PrefixPKIDIsForSaleBidAmountNanosPostHashSerialNumberToNFTEntry []byte `prefix_id:"[49]" is_state:"true"`
	// Prefixes for NFT bids:
	//  <prefix_id, NFTPostHash [32]byte, SerialNumber uint64, BidNanos uint64, PKID [33]byte> -> <>
	PrefixPostHashSerialNumberBidNanosBidderPKID []byte `prefix_id:"[50]" is_state:"true"`
	//  <prefix_id, BidderPKID [33]byte, NFTPostHash [32]byte, SerialNumber uint64> -> <BidNanos uint64>
	PrefixBidderPKIDPostHashSerialNumberToBidNanos []byte `prefix_id:"[51]" is_state:"true"`

	// <prefix_id, PublicKey [33]byte> -> uint64
	PrefixPublicKeyToDeSoBalanceNanos []byte `prefix_id:"[52]" is_state:"true"`

	// Block reward prefix:
	//   - This index is needed because block rewards take N blocks to mature, which means we need
	//     a way to deduct them from balance calculations until that point. Without this index, it
	//     would be impossible to figure out which of a user's UTXOs have yet to mature.
	//   - Schema: <prefix_id, hash BlockHash> -> <pubKey [33]byte, uint64 blockRewardNanos>
	PrefixPublicKeyBlockHashToBlockReward []byte `prefix_id:"[53]" is_state:"true"`

	// Prefix for NFT accepted bid entries:
	//   - Note: this index uses a slice to track the history of winning bids for an NFT. It is
	//     not core to consensus and should not be relied upon as it could get inefficient.
	//   - Schema: <prefix_id>, NFTPostHash [32]byte, SerialNumber uint64 -> []NFTBidEntry
	PrefixPostHashSerialNumberToAcceptedBidEntries []byte `prefix_id:"[54]" is_state:"true"`

	// Prefixes for DAO coin fields:
	// <prefix, HODLer PKID [33]byte, creator PKID [33]byte> -> <BalanceEntry>
	// <prefix, creator PKID [33]byte, HODLer PKID [33]byte> -> <BalanceEntry>
	PrefixHODLerPKIDCreatorPKIDToDAOCoinBalanceEntry []byte `prefix_id:"[55]" is_state:"true"`
	PrefixCreatorPKIDHODLerPKIDToDAOCoinBalanceEntry []byte `prefix_id:"[56]" is_state:"true"`

	// Prefix for MessagingGroupEntries indexed by OwnerPublicKey and GroupKeyName:
	//
	// * This index is used to store information about messaging groups. A group is indexed
	//   by the "owner" public key of the user who created the group and the key
	//   name the owner selected when creating the group (can be anything, user-defined).
	//
	// * Groups can have members that all use a shared key to communicate. In this case,
	//   the MessagingGroupEntry will contain the metadata required for each participant to
	//   compute the shared key.
	//
	// * Groups can also consist of a single person, and this is useful for "registering"
	//   a key so that other people can message you. Generally, every user has a mapping of
	//   the form:
	//   - <OwnerPublicKey, "default-key"> -> MessagingGroupEntry
	//   This "singleton" group is used to register a default key so that people can
	//   message this user. Allowing users to register default keys on-chain in this way is required
	//   to make it so that messages can be decrypted on mobile devices, where apps do not have
	//   easy access to the owner key for decrypting messages.
	//
	// <prefix, AccessGroupOwnerPublicKey [33]byte, GroupKeyName [32]byte> -> <MessagingGroupEntry>
	PrefixMessagingGroupEntriesByOwnerPubKeyAndGroupKeyName []byte `prefix_id:"[57]" is_state:"true"`

	// Prefix for Message MessagingGroupMembers:
	//
	// * For each group that a user is a member of, we store a value in this index of
	//   the form:
	//   - <OwnerPublicKey for user, GroupMessagingPublicKey> -> <HackedMessagingGroupEntry>
	//   The value needs to contain enough information to allow us to look up the
	//   group's metatdata in the _PrefixMessagingGroupEntriesByOwnerPubKeyAndGroupKeyName index. It's also convenient for
	//   the value to contain the encrypted messaging key for the user so that we can
	//   decrypt messages for this user *without* looking up the group.
	//
	// * HackedMessagingGroupEntry is a MessagingGroupEntry that we overload to store
	// 	 information on a member of a group. We couldn't use the MessagingGroupMember
	//   because we wanted to store additional information that "back-references" the
	//   MessagingGroupEntry for this group.
	//
	// * Note that GroupMessagingPublicKey != AccessGroupOwnerPublicKey. For this index
	//   it was convenient for various reasons to put the messaging public key into
	//   the index rather than the group owner's public key. This becomes clear if
	//   you read all the fetching code around this index.
	//
	// <prefix, OwnerPublicKey [33]byte, GroupMessagingPublicKey [33]byte> -> <HackedMessagingKeyEntry>
	PrefixMessagingGroupMetadataByMemberPubKeyAndGroupMessagingPubKey []byte `prefix_id:"[58]" is_state:"true"`

	// Prefix for Authorize Derived Key transactions:
	// 		<prefix_id, OwnerPublicKey [33]byte, DerivedPublicKey [33]byte> -> <DerivedKeyEntry>
	PrefixAuthorizeDerivedKey []byte `prefix_id:"[59]" is_state:"true"`

	// Prefixes for DAO coin limit orders
	// This index powers the order book.
	// <
	//   _PrefixDAOCoinLimitOrder
	//   BuyingDAOCoinCreatorPKID [33]byte
	//   SellingDAOCoinCreatorPKID [33]byte
	//   ScaledExchangeRateCoinsToSellPerCoinToBuy [32]byte
	//   BlockHeight [32]byte
	//   OrderID [32]byte
	// > -> <DAOCoinLimitOrderEntry>
	//
	// This index allows users to query for their open orders.
	// <
	//   _PrefixDAOCoinLimitOrderByTransactorPKID
	//   TransactorPKID [33]byte
	//   BuyingDAOCoinCreatorPKID [33]byte
	//   SellingDAOCoinCreatorPKID [33]byte
	//   OrderID [32]byte
	// > -> <DAOCoinLimitOrderEntry>
	//
	// This index allows users to query for a single order by ID.
	// This is useful in e.g. cancelling an order.
	// <
	//   _PrefixDAOCoinLimitOrderByOrderID
	//   OrderID [32]byte
	// > -> <DAOCoinLimitOrderEntry>
	PrefixDAOCoinLimitOrder                 []byte `prefix_id:"[60]" is_state:"true"`
	PrefixDAOCoinLimitOrderByTransactorPKID []byte `prefix_id:"[61]" is_state:"true"`
	PrefixDAOCoinLimitOrderByOrderID        []byte `prefix_id:"[62]" is_state:"true"`

	// User Association prefixes
	// PrefixUserAssociationByID:
	//  <
	//   PrefixUserAssociationByID
	//   AssociationID [32]byte
	//  > -> < UserAssociationEntry >
	PrefixUserAssociationByID []byte `prefix_id:"[63]" is_state:"true"`
	// PrefixUserAssociationByTransactor:
	//  <
	//   PrefixUserAssociationByTransactor
	//   TransactorPKID [33]byte
	//   AssociationType + NULL TERMINATOR byte
	//   AssociationValue + NULL TERMINATOR byte
	//   TargetUserPKID [33]byte
	//   AppPKID [33]byte
	//  > -> < AssociationID > # note: AssociationID is a BlockHash type
	PrefixUserAssociationByTransactor []byte `prefix_id:"[64]" is_state:"true"`
	// PrefixUserAssociationByUsers:
	//  <
	//   PrefixUserAssociationByUsers
	//   TransactorPKID [33]byte
	//   TargetUserPKID [33]byte
	//   AssociationType + NULL TERMINATOR byte
	//   AssociationValue + NULL TERMINATOR byte
	//   AppPKID [33]byte
	//  > -> < AssociationID > # note: AssociationID is a BlockHash type
	PrefixUserAssociationByTargetUser []byte `prefix_id:"[65]" is_state:"true"`
	// PrefixUserAssociationByTargetUser
	//  <
	//   PrefixUserAssociationByTargerUser
	//   TargetUserPKID [33]byte
	//   AssociationType + NULL TERMINATOR byte
	//   AssociationValue + NULL TERMINATOR byte
	//   TransactorPKID [33]byte
	//   AppPKID [33]byte
	//  > -> < AssociationID > # note: Association is a BlockHash type
	PrefixUserAssociationByUsers []byte `prefix_id:"[66]" is_state:"true"`

	// Post Association prefixes
	// PrefixPostAssociationByID
	//  <
	//   PrefixPostAssociationByID
	//   AssociationID [32]byte
	//  > -> < PostAssociationEntry >
	PrefixPostAssociationByID []byte `prefix_id:"[67]" is_state:"true"`
	// PrefixPostAssociationByTransactor
	//  <
	//   PrefixPostAssociationByTransactor
	//   TransactorPKID [33]byte
	//   AssociationType + NULL TERMINATOR byte
	//   AssociationValue + NULL TERMINATOR byte
	//   PostHash [32]byte
	//   AppPKID [33]byte
	// > -> < AssociationID > # note: AssociationID is a BlockHash type
	PrefixPostAssociationByTransactor []byte `prefix_id:"[68]" is_state:"true"`
	// PrefixPostAssociationByPost
	//  <
	//   PostHash [32]byte
	//   AssociationType + NULL TERMINATOR byte
	//   AssociationValue + NULL TERMINATOR byte
	//   TransactorPKID [33]byte
	//   AppPKID [33]byte
	//  > -> < AssociationID > # note: AssociationID is a BlockHash type
	PrefixPostAssociationByPost []byte `prefix_id:"[69]" is_state:"true"`
	// PrefixPostAssociationByType
	//  <
	//   AssociationType + NULL TERMINATOR byte
	//   AssociationValue + NULL TERMINATOR byte
	//   PostHash [32]byte
	//   TransactorPKID [33]byte
	//   AppPKID [33]byte
	//  > -> < AssociationID > # note: AssociationID is a BlockHash type
	PrefixPostAssociationByType []byte `prefix_id:"[70]" is_state:"true"`

	// Prefix for MessagingGroupEntries indexed by AccessGroupOwnerPublicKey and GroupKeyName:
	//
	// * This index is used to store information about messaging groups. A group is indexed
	//   by the "owner" public key of the user who created the group and the key
	//   name the owner selected when creating the group (can be anything, user-defined).
	//
	// * Groups can have members that all use a shared key to communicate. In this case,
	//   the MessagingGroupEntry will contain the metadata required for each participant to
	//   compute the shared key.
	//
	// * Groups can also consist of a single person, and this is useful for "registering"
	//   a key so that other people can message you. Generally, every user has a default mapping of
	//   the form:
	//   - <AccessGroupOwnerPublicKey, "default-key"> -> AccessGroupEntry
	//   This "singleton" group is used to register a default key so that people can
	//   message this user in the form of traditional DMs. Allowing users to register default keys on-chain in this
	//   way is required to make it so that messages can be decrypted on mobile devices, where apps do not have
	//   easy access to the owner key for decrypting messages.
	//
	// <prefix, AccessGroupOwnerPublicKey [33]byte, GroupKeyName [32]byte> -> <AccessGroupEntry>
	PrefixAccessGroupEntriesByAccessGroupId []byte `prefix_id:"[71]" is_state:"true"`

	// This prefix is used to store all mappings for access group members. The group owner has a
	// special-case mapping with <groupOwnerPk, groupOwnerPk, groupName> and then everybody else has
	// <memberPk, groupOwnerPk, groupName>. We don't need to store members in a group entry anymore since
	// we can just iterate over the members in the group membership index here. This saves us a lot of space
	// and makes it easier to add and remove members from groups.
	//
	// * Note that as mentioned above, there is a special case where AccessGroupMemberPublicKey == AccessGroupOwnerPublicKey.
	//   For this index it was convenient for various reasons to automatically save an entry
	//   with such a key in the db whenever a user registers a group. This becomes clear if
	//   you read all the fetching code around this index. Particularly functions containing
	//   the 'owner' keyword. This is not a bug, it's a feature because we might want an owner to be a member
	//   of their own group for various reasons:
	//   - To be able to read messages sent to the group if the group was created with a derived key.
	//   - To be able to fetch all groups that a user is a member of (including groups that
	//     they own). This is especially useful for allowing the Backend API to fetch all groups for a user.
	//
	// New <GroupMembershipIndex> :
	// <prefix, AccessGroupMemberPublicKey [33]byte, AccessGroupOwnerPublicKey [33]byte, GroupKeyName [32]byte> -> <AccessGroupMemberEntry>
	PrefixAccessGroupMembershipIndex []byte `prefix_id:"[72]" is_state:"true"`

	// Prefix for enumerating all the members of a group. Note that the previous index allows us to
	// answer the question, "what groups is this person a member of?" while this index allows us to
	// answer "who are the members of this particular group?"
	// <prefix, AccessGroupOwnerPublicKey [33]byte, GroupKeyName [32]byte, AccessGroupMemberPublicKey [33]byte>
	//		-> <AccessGroupMemberEnumerationEntry>
	PrefixAccessGroupMemberEnumerationIndex []byte `prefix_id:"[73]" is_state:"true"`

	// PrefixGroupChatMessagesIndex is modified by the NewMessage transaction and is used to store group chat
	// NewMessageEntry objects for each message sent to a group chat. The index has the following structure:
	// 	<prefix, AccessGroupOwnerPublicKey, AccessGroupKeyName, TimestampNanos> -> <NewMessageEntry>
	PrefixGroupChatMessagesIndex []byte `prefix_id:"[74]" is_state:"true"`

	// PrefixDmMessagesIndex is modified by the NewMessage transaction and is used to store NewMessageEntry objects for
	// each message sent to a Dm thread. It answers the question: "Give me all the messages between these two users."
	// The index has the following structure:
	// 	<prefix, MinorAccessGroupOwnerPublicKey, MinorAccessGroupKeyName,
	//		MajorAccessGroupOwnerPublicKey, MajorAccessGroupKeyName, TimestampNanos> -> <NewMessageEntry>
	// The Minor/Major distinction is used to deterministically map the two accessGroupIds of message's sender/recipient
	// into a single pair based on the lexicographical ordering of the two accessGroupIds. This is done to ensure that
	// both sides of the conversation have the same key for the same conversation, and we can store just a single message.
	PrefixDmMessagesIndex []byte `prefix_id:"[75]" is_state:"true"`

	// PrefixDmThreadIndex is modified by the NewMessage transaction and is used to store a DmThreadEntry
	// for each existing dm thread. It answers the question: "Give me all the threads for a particular user."
	// The index has the following structure:
	// 	<prefix, UserAccessGroupOwnerPublicKey, UserAccessGroupKeyName,
	//		PartyAccessGroupOwnerPublicKey, PartyAccessGroupKeyName> -> <DmThreadEntry>
	// It's worth noting that two of these entries are stored for each Dm thread, one being the inverse of the other.
	PrefixDmThreadIndex []byte `prefix_id:"[76]" is_state:"true"`

	// PrefixNoncePKIDIndex is used to track unexpired nonces. Each nonce is uniquely identified by its expiration block
	// height, the PKID of the user who created it, and a partial ID that is unique to the nonce. The partial ID is any
	// random uint64.
	// The index has the following structure:
	// 	<prefix, expirationBlockHeight, PKID, partialID> -> <>
	PrefixNoncePKIDIndex []byte `prefix_id:"[77]" is_state:"true"`

	// PrefixValidatorByPKID: Retrieve a validator by PKID.
	// Prefix, ValidatorPKID -> ValidatorEntry
	PrefixValidatorByPKID []byte `prefix_id:"[78]" is_state:"true"`

	// PrefixValidatorByStake: Retrieve the top N validators by stake.
	// Prefix, TotalStakeAmountNanos, MaxUint64 - RegisteredAtBlockHeight, ValidatorPKID -> ValidatorPKID
	// FIXME: @DH, should we duplicate the ValidatorPKID in the key and the value?
	// Alternatively, we could just store and parse the ValidatorPKID from the key
	// and store a struct{} as the value. That saves on space, but makes retrieving
	// the ValidatorPKID from the key bytes more complex than just reading the value
	// bytes directly since the key includes other preceding fields. Interesting
	// trade-off. Curious your opinion.
	PrefixValidatorByStake []byte `prefix_id:"[79]" is_state:"true"`

	// PrefixGlobalStakeAmountNanos: Retrieve the cumulative stake across all validators.
	// Prefix -> *uint256.Int
	PrefixGlobalStakeAmountNanos []byte `prefix_id:"[80]" is_state:"true"`

	// PrefixStakeByValidatorByStaker: Retrieve a StakeEntry.
	// Prefix, ValidatorPKID, StakerPKID -> StakeEntry
	PrefixStakeByValidatorByStaker []byte `prefix_id:"[81]" is_state:"true"`

	// PrefixLockedStakeByValidatorByStakerByLockedAt: Retrieve a LockedStakeEntry.
	// Prefix, ValidatorPKID, StakerPKID, LockedAtEpochNumber -> LockedStakeEntry
	PrefixLockedStakeByValidatorByStakerByLockedAt []byte `prefix_id:"[82]" is_state:"true"`

	// PrefixCurrentEpoch: Retrieve the current EpochEntry.
	// Prefix -> EpochEntry
	PrefixCurrentEpoch []byte `prefix_id:"[83]" is_state:"true"`

	// NEXT_TAG: 84
}

// StatePrefixToDeSoEncoder maps each state prefix to a DeSoEncoder type that is stored under that prefix.
// In particular, this is used by the EncoderMigration service, and used to determine how to encode/decode db entries.
func StatePrefixToDeSoEncoder(prefix []byte) (_isEncoder bool, _encoder DeSoEncoder) {
	if len(prefix) > MaxPrefixLen {
		panic(any(fmt.Sprintf("Called with prefix longer than MaxPrefixLen, prefix: (%v), MaxPrefixLen: (%v)", prefix, MaxPrefixLen)))
	}
	if bytes.Equal(prefix, Prefixes.PrefixUtxoKeyToUtxoEntry) {
		// prefix_id:"[5]"
		return true, &UtxoEntry{}
	} else if bytes.Equal(prefix, Prefixes.PrefixPubKeyUtxoKey) {
		// prefix_id:"[7]"
		return false, nil
	} else if bytes.Equal(prefix, Prefixes.PrefixUtxoNumEntries) {
		// prefix_id:"[8]"
		return false, nil
	} else if bytes.Equal(prefix, Prefixes.PrefixNanosPurchased) {
		// prefix_id:"[10]"
		return false, nil
	} else if bytes.Equal(prefix, Prefixes.PrefixUSDCentsPerBitcoinExchangeRate) {
		// prefix_id:"[27]"
		return false, nil
	} else if bytes.Equal(prefix, Prefixes.PrefixGlobalParams) {
		// prefix_id:"[40]"
		return true, &GlobalParamsEntry{}
	} else if bytes.Equal(prefix, Prefixes.PrefixBitcoinBurnTxIDs) {
		// prefix_id:"[11]"
		return false, nil
	} else if bytes.Equal(prefix, Prefixes.PrefixPublicKeyTimestampToPrivateMessage) {
		// prefix_id:"[12]"
		return true, &MessageEntry{}
	} else if bytes.Equal(prefix, Prefixes.PrefixPostHashToPostEntry) {
		// prefix_id:"[17]"
		return true, &PostEntry{}
	} else if bytes.Equal(prefix, Prefixes.PrefixPosterPublicKeyPostHash) {
		// prefix_id:"[18]"
		return false, nil
	} else if bytes.Equal(prefix, Prefixes.PrefixTstampNanosPostHash) {
		// prefix_id:"[19]"
		return false, nil
	} else if bytes.Equal(prefix, Prefixes.PrefixCreatorBpsPostHash) {
		// prefix_id:"[20]"
		return false, nil
	} else if bytes.Equal(prefix, Prefixes.PrefixMultipleBpsPostHash) {
		// prefix_id:"[21]"
		return false, nil
	} else if bytes.Equal(prefix, Prefixes.PrefixCommentParentStakeIDToPostHash) {
		// prefix_id:"[22]"
		return false, nil
	} else if bytes.Equal(prefix, Prefixes.PrefixPKIDToProfileEntry) {
		// prefix_id:"[23]"
		return true, &ProfileEntry{}
	} else if bytes.Equal(prefix, Prefixes.PrefixProfileUsernameToPKID) {
		// prefix_id:"[25]"
		// This prefix just encodes PKIDs, but it's not using the DeSoEncoder interface so for the sake of simplicity we just skip it.
		return false, nil
	} else if bytes.Equal(prefix, Prefixes.PrefixCreatorDeSoLockedNanosCreatorPKID) {
		// prefix_id:"[32]"
		return false, nil
	} else if bytes.Equal(prefix, Prefixes.PrefixStakeIDTypeAmountStakeIDIndex) {
		// prefix_id:"[26]"
		return false, nil
	} else if bytes.Equal(prefix, Prefixes.PrefixFollowerPKIDToFollowedPKID) {
		// prefix_id:"[28]"
		return false, nil
	} else if bytes.Equal(prefix, Prefixes.PrefixFollowedPKIDToFollowerPKID) {
		// prefix_id:"[29]"
		return false, nil
	} else if bytes.Equal(prefix, Prefixes.PrefixLikerPubKeyToLikedPostHash) {
		// prefix_id:"[30]"
		return false, nil
	} else if bytes.Equal(prefix, Prefixes.PrefixLikedPostHashToLikerPubKey) {
		// prefix_id:"[31]"
		return false, nil
	} else if bytes.Equal(prefix, Prefixes.PrefixHODLerPKIDCreatorPKIDToBalanceEntry) {
		// prefix_id:"[33]"
		return true, &BalanceEntry{}
	} else if bytes.Equal(prefix, Prefixes.PrefixCreatorPKIDHODLerPKIDToBalanceEntry) {
		// prefix_id:"[34]"
		return true, &BalanceEntry{}
	} else if bytes.Equal(prefix, Prefixes.PrefixPosterPublicKeyTimestampPostHash) {
		// prefix_id:"[35]"
		return false, nil
	} else if bytes.Equal(prefix, Prefixes.PrefixPublicKeyToPKID) {
		// prefix_id:"[36]"
		return true, &PKIDEntry{}
	} else if bytes.Equal(prefix, Prefixes.PrefixPKIDToPublicKey) {
		// prefix_id:"[37]"
		return false, nil
	} else if bytes.Equal(prefix, Prefixes.PrefixReposterPubKeyRepostedPostHashToRepostPostHash) {
		// prefix_id:"[39]"
		return false, nil
	} else if bytes.Equal(prefix, Prefixes.PrefixDiamondReceiverPKIDDiamondSenderPKIDPostHash) {
		// prefix_id:"[41]"
		return true, &DiamondEntry{}
	} else if bytes.Equal(prefix, Prefixes.PrefixDiamondSenderPKIDDiamondReceiverPKIDPostHash) {
		// prefix_id:"[43]"
		return true, &DiamondEntry{}
	} else if bytes.Equal(prefix, Prefixes.PrefixForbiddenBlockSignaturePubKeys) {
		// prefix_id:"[44]"
		return false, nil
	} else if bytes.Equal(prefix, Prefixes.PrefixRepostedPostHashReposterPubKey) {
		// prefix_id:"[45]"
		return false, nil
	} else if bytes.Equal(prefix, Prefixes.PrefixRepostedPostHashReposterPubKeyRepostPostHash) {
		// prefix_id:"[46]"
		return false, nil
	} else if bytes.Equal(prefix, Prefixes.PrefixDiamondedPostHashDiamonderPKIDDiamondLevel) {
		// prefix_id:"[47]"
		return false, nil
	} else if bytes.Equal(prefix, Prefixes.PrefixPostHashSerialNumberToNFTEntry) {
		// prefix_id:"[48]"
		return true, &NFTEntry{}
	} else if bytes.Equal(prefix, Prefixes.PrefixPKIDIsForSaleBidAmountNanosPostHashSerialNumberToNFTEntry) {
		// prefix_id:"[49]"
		return true, &NFTEntry{}
	} else if bytes.Equal(prefix, Prefixes.PrefixPostHashSerialNumberBidNanosBidderPKID) {
		// prefix_id:"[50]"
		return false, nil
	} else if bytes.Equal(prefix, Prefixes.PrefixBidderPKIDPostHashSerialNumberToBidNanos) {
		// prefix_id:"[51]"
		return false, nil
	} else if bytes.Equal(prefix, Prefixes.PrefixPostHashSerialNumberToAcceptedBidEntries) {
		// prefix_id:"[54]"
		return true, &NFTBidEntryBundle{}
	} else if bytes.Equal(prefix, Prefixes.PrefixPublicKeyToDeSoBalanceNanos) {
		// prefix_id:"[52]"
		return false, nil
	} else if bytes.Equal(prefix, Prefixes.PrefixPublicKeyBlockHashToBlockReward) {
		// prefix_id:"[53]"
		return false, nil
	} else if bytes.Equal(prefix, Prefixes.PrefixHODLerPKIDCreatorPKIDToDAOCoinBalanceEntry) {
		// prefix_id:"[55]"
		return true, &BalanceEntry{}
	} else if bytes.Equal(prefix, Prefixes.PrefixCreatorPKIDHODLerPKIDToDAOCoinBalanceEntry) {
		// prefix_id:"[56]"
		return true, &BalanceEntry{}
	} else if bytes.Equal(prefix, Prefixes.PrefixMessagingGroupEntriesByOwnerPubKeyAndGroupKeyName) {
		// prefix_id:"[57]"
		return true, &MessagingGroupEntry{}
	} else if bytes.Equal(prefix, Prefixes.PrefixMessagingGroupMetadataByMemberPubKeyAndGroupMessagingPubKey) {
		// prefix_id:"[58]"
		return true, &MessagingGroupEntry{}
	} else if bytes.Equal(prefix, Prefixes.PrefixAuthorizeDerivedKey) {
		// prefix_id:"[59]"
		return true, &DerivedKeyEntry{}
	} else if bytes.Equal(prefix, Prefixes.PrefixDAOCoinLimitOrder) {
		// prefix_id:"[60]"
		return true, &DAOCoinLimitOrderEntry{}
	} else if bytes.Equal(prefix, Prefixes.PrefixDAOCoinLimitOrderByTransactorPKID) {
		// prefix_id:"[61]"
		return true, &DAOCoinLimitOrderEntry{}
	} else if bytes.Equal(prefix, Prefixes.PrefixDAOCoinLimitOrderByOrderID) {
		// prefix_id:"[62]"
		return true, &DAOCoinLimitOrderEntry{}
	} else if bytes.Equal(prefix, Prefixes.PrefixUserAssociationByID) {
		// prefix_id:"[63]"
		return true, &UserAssociationEntry{}
	} else if bytes.Equal(prefix, Prefixes.PrefixUserAssociationByTransactor) {
		// prefix_id:"[64]"
		return true, &BlockHash{}
	} else if bytes.Equal(prefix, Prefixes.PrefixUserAssociationByTargetUser) {
		// prefix_id:"[65]"
		return true, &BlockHash{}
	} else if bytes.Equal(prefix, Prefixes.PrefixUserAssociationByUsers) {
		// prefix_id:"[66]"
		return true, &BlockHash{}
	} else if bytes.Equal(prefix, Prefixes.PrefixPostAssociationByID) {
		// prefix_id:"[67]"
		return true, &PostAssociationEntry{}
	} else if bytes.Equal(prefix, Prefixes.PrefixPostAssociationByTransactor) {
		// prefix_id:"[68]"
		return true, &BlockHash{}
	} else if bytes.Equal(prefix, Prefixes.PrefixPostAssociationByPost) {
		// prefix_id:"[69]"
		return true, &BlockHash{}
	} else if bytes.Equal(prefix, Prefixes.PrefixPostAssociationByType) {
		// prefix_id:"[70]"
		return true, &BlockHash{}
	} else if bytes.Equal(prefix, Prefixes.PrefixAccessGroupEntriesByAccessGroupId) {
		// prefix_id:"[71]"
		return true, &AccessGroupEntry{}
	} else if bytes.Equal(prefix, Prefixes.PrefixAccessGroupMembershipIndex) {
		// prefix_id:"[72]"
		return true, &AccessGroupMemberEntry{}
	} else if bytes.Equal(prefix, Prefixes.PrefixAccessGroupMemberEnumerationIndex) {
		// prefix_id:"[73]"
		return true, &AccessGroupMemberEnumerationEntry{}
	} else if bytes.Equal(prefix, Prefixes.PrefixGroupChatMessagesIndex) {
		// prefix_id:"[74]"
		return true, &NewMessageEntry{}
	} else if bytes.Equal(prefix, Prefixes.PrefixDmMessagesIndex) {
		// prefix_id:"[75]"
		return true, &NewMessageEntry{}
	} else if bytes.Equal(prefix, Prefixes.PrefixDmThreadIndex) {
		// prefix_id:"[76]"
		return true, &DmThreadEntry{}
	} else if bytes.Equal(prefix, Prefixes.PrefixNoncePKIDIndex) {
		// prefix_id:"[77]"
		return false, nil
	} else if bytes.Equal(prefix, Prefixes.PrefixValidatorByPKID) {
		// prefix_id:"[78]"
		return true, &ValidatorEntry{}
	} else if bytes.Equal(prefix, Prefixes.PrefixValidatorByStake) {
		// prefix_id:"[79]"
		return true, &PKID{}
	} else if bytes.Equal(prefix, Prefixes.PrefixGlobalStakeAmountNanos) {
		// prefix_id:"[80]"
		return false, nil
	} else if bytes.Equal(prefix, Prefixes.PrefixStakeByValidatorByStaker) {
		// prefix_id:"[81]"
		return true, &StakeEntry{}
	} else if bytes.Equal(prefix, Prefixes.PrefixLockedStakeByValidatorByStakerByLockedAt) {
		// prefix_id:"[82]"
		return true, &LockedStakeEntry{}
	} else if bytes.Equal(prefix, Prefixes.PrefixCurrentEpoch) {
		// prefix_id:"[83]"
		return true, &EpochEntry{}
	}

	return true, nil
}

func StateKeyToDeSoEncoder(key []byte) (_isEncoder bool, _encoder DeSoEncoder) {
	if MaxPrefixLen > 1 {
		panic(any(fmt.Errorf("this function only works if MaxPrefixLen is 1 but currently MaxPrefixLen=(%v)", MaxPrefixLen)))
	}
	return StatePrefixToDeSoEncoder(key[:1])
}

// getPrefixIdValue parses the DBPrefixes struct tags to fetch the prefix_id values.
func getPrefixIdValue(structFields reflect.StructField, fieldType reflect.Type) (prefixId reflect.Value) {
	var ref reflect.Value
	// Get the prefix_id tag and parse it as byte array.
	if value := structFields.Tag.Get("prefix_id"); value != "-" {
		ref = reflect.New(fieldType)
		ref.Elem().Set(reflect.MakeSlice(fieldType, 0, 0))
		if value != "" && value != "[]" {
			if err := json.Unmarshal([]byte(value), ref.Interface()); err != nil {
				panic(any(err))
			}
		}
	} else {
		panic(any(fmt.Errorf("prefix_id cannot be empty")))
	}
	return ref.Elem()
}

// GetPrefixes loads all prefix_id byte array values into a DBPrefixes struct, and returns it.
func GetPrefixes() *DBPrefixes {
	prefixes := &DBPrefixes{}

	// Iterate over all DBPrefixes fields and parse their prefix_id tags.
	prefixElements := reflect.ValueOf(prefixes).Elem()
	structFields := prefixElements.Type()
	for i := 0; i < structFields.NumField(); i++ {
		prefixField := prefixElements.Field(i)
		prefixId := getPrefixIdValue(structFields.Field(i), prefixField.Type())
		prefixField.Set(prefixId)
	}
	return prefixes
}

// DBStatePrefixes is a helper struct that stores information about state-related prefixes.
type DBStatePrefixes struct {
	Prefixes *DBPrefixes

	// StatePrefixesMap maps prefixes to whether they are state (true) or non-state (false) prefixes.
	StatePrefixesMap map[byte]bool

	// StatePrefixesList is a list of state prefixes.
	StatePrefixesList [][]byte

	// TxIndexPrefixes is a list of TxIndex prefixes
	TxIndexPrefixes [][]byte
}

// GetStatePrefixes() creates a DBStatePrefixes object from the DBPrefixes struct and returns it. We
// parse the prefix_id and is_state tags.
func GetStatePrefixes() *DBStatePrefixes {
	// Initialize the DBStatePrefixes struct.
	statePrefixes := &DBStatePrefixes{}
	statePrefixes.Prefixes = &DBPrefixes{}
	statePrefixes.StatePrefixesMap = make(map[byte]bool)

	// Iterate over all the DBPrefixes fields and parse the prefix_id and is_state tags.
	prefixElements := reflect.ValueOf(statePrefixes.Prefixes).Elem()
	structFields := prefixElements.Type()
	for i := 0; i < structFields.NumField(); i++ {
		prefixField := prefixElements.Field(i)
		prefixId := getPrefixIdValue(structFields.Field(i), prefixField.Type())
		prefixBytes := prefixId.Bytes()
		if len(prefixBytes) > MaxPrefixLen {
			panic(any(fmt.Errorf("prefix (%v) is longer than MaxPrefixLen: (%v)",
				structFields.Field(i).Name, MaxPrefixLen)))
		}
		prefix := prefixBytes[0]
		if statePrefixes.StatePrefixesMap[prefix] {
			panic(any(fmt.Errorf("prefix (%v) already exists in StatePrefixesMap. You created a "+
				"prefix overlap, fix it", structFields.Field(i).Name)))
		}
		if structFields.Field(i).Tag.Get("is_state") == "true" {
			statePrefixes.StatePrefixesMap[prefix] = true
			statePrefixes.StatePrefixesList = append(statePrefixes.StatePrefixesList, []byte{prefix})
		} else if structFields.Field(i).Tag.Get("is_txindex") == "true" {
			statePrefixes.TxIndexPrefixes = append(statePrefixes.TxIndexPrefixes, []byte{prefix})
			statePrefixes.StatePrefixesMap[prefix] = false
		} else {
			statePrefixes.StatePrefixesMap[prefix] = false
		}
	}
	// Sort prefixes.
	sort.Slice(statePrefixes.StatePrefixesList, func(i int, j int) bool {
		switch bytes.Compare(statePrefixes.StatePrefixesList[i], statePrefixes.StatePrefixesList[j]) {
		case 0:
			return true
		case -1:
			return true
		case 1:
			return false
		}
		return false
	})
	return statePrefixes
}

// isStateKey checks if a key is a state-related key.
func isStateKey(key []byte) bool {
	if MaxPrefixLen > 1 {
		panic(any(fmt.Errorf("this function only works if MaxPrefixLen is 1 but currently MaxPrefixLen=(%v)", MaxPrefixLen)))
	}
	prefix := key[0]
	isState, exists := StatePrefixes.StatePrefixesMap[prefix]
	return exists && isState
}

// isTxIndexKey checks if a key is a txindex-related key.
func isTxIndexKey(key []byte) bool {
	if MaxPrefixLen > 1 {
		panic(any(fmt.Errorf("this function only works if MaxPrefixLen is 1 but currently MaxPrefixLen=(%v)", MaxPrefixLen)))
	}
	prefix := key[0]
	for _, txIndexPrefix := range StatePrefixes.TxIndexPrefixes {
		if prefix == txIndexPrefix[0] {
			return true
		}
	}
	return false
}

// -------------------------------------------------------------------------------------
// DB Operations
// -------------------------------------------------------------------------------------

// EncodeKeyValue encodes DB key and value similarly to how DER signatures are encoded. The format is:
// len(key + value) || len(key) || key || len(value) || value
// This encoding is unique meaning (key, value) and (key', value') pairs have the same encoding if and
// only if key = key' and value = value'
func EncodeKeyValue(key []byte, value []byte) []byte {
	data := []byte{}

	data = append(data, EncodeUint64(uint64(len(key)+len(value)))...)
	data = append(data, EncodeUint64(uint64(len(key)))...)
	data = append(data, key...)
	data = append(data, EncodeUint64(uint64(len(value)))...)
	data = append(data, value...)

	return data
}

func EncodeKeyAndValueForChecksum(key []byte, value []byte, blockHeight uint64) []byte {
	checksumValue := value
	if isEncoder, encoder := StateKeyToDeSoEncoder(key); isEncoder && encoder != nil {
		rr := bytes.NewReader(value)
		if exists, err := DecodeFromBytes(encoder, rr); exists && err == nil {
			// We skip metadata in checksum computation.
			checksumValue = EncodeToBytes(blockHeight, encoder, true)
		} else if err != nil {
			glog.Errorf("Some odd problem: isEncoder %v encoder %v, key bytes (%v), value bytes (%v), blockHeight (%v)",
				isEncoder, encoder, key, checksumValue, blockHeight)
			panic(any(errors.Wrapf(err, "EncodeKeyAndValueForChecksum: The schema is corrupted or value doesn't match the key")))
		}
	}

	return EncodeKeyValue(key, checksumValue)
}

// DBSetWithTxn is a wrapper around BadgerDB Set function which allows us to add computation
// prior to DB writes. In particular, we use it to maintain a dynamic LRU cache, compute the
// state checksum, and to build DB snapshots with ancestral records.
func DBSetWithTxn(txn *badger.Txn, snap *Snapshot, key []byte, value []byte) error {
	// We only cache / update ancestral records when we're dealing with state prefix.
	isState := snap != nil && snap.isState(key)
	var ancestralValue []byte
	var getError error

	// If snapshot was provided, we will need to load the current value of the record
	// so that we can later write it in the ancestral record. We first lookup cache.
	if isState {
		// We check if we've already read this key and stored it in the cache.
		// Otherwise, we fetch the current value of this record from the DB.
		ancestralValue, getError = DBGetWithTxn(txn, snap, key)

		// If there is some error with the DB read, other than non-existent key, we return.
		if getError != nil && getError != badger.ErrKeyNotFound {
			return errors.Wrapf(getError, "DBSetWithTxn: problem reading record "+
				"from DB with key: %v", key)
		}
	}

	// We update the DB record with the intended value.
	err := txn.Set(key, value)
	if err != nil {
		return errors.Wrapf(err, "DBSetWithTxn: Problem setting record "+
			"in DB with key: %v, value: %v", key, value)
	}

	// After a successful DB write, we update the snapshot.
	if isState {
		keyString := hex.EncodeToString(key)

		// Update ancestral record structures depending on the existing DB record.
		if err := snap.PrepareAncestralRecord(keyString, ancestralValue, getError != badger.ErrKeyNotFound); err != nil {
			return errors.Wrapf(err, "DBSetWithTxn: Problem preparing ancestral record")
		}
		// Now save the newest record to cache.
		snap.DatabaseCache.Add(keyString, value)

		if !snap.disableChecksum {
			// We have to remove the previous value from the state checksum.
			// Because checksum is commutative, we can safely remove the past value here.
			if getError == nil {
				snap.RemoveChecksumBytes(key, ancestralValue)
			}
			// We also add the new record to the checksum.
			snap.AddChecksumBytes(key, value)
		}
	}
	return nil
}

// DBGetWithTxn is a wrapper function around the BadgerDB get function. It returns
// the DB entry associated with the given key and handles the logic around the LRU cache.
// Whenever we read/write records in the DB, we place a copy in the LRU cache to save
// us lookup time.
func DBGetWithTxn(txn *badger.Txn, snap *Snapshot, key []byte) ([]byte, error) {
	// We only cache / update ancestral records when we're dealing with state prefix.
	isState := snap != nil && snap.isState(key)
	keyString := hex.EncodeToString(key)

	// Lookup the snapshot cache and check if we've already stored a value there.
	if isState {
		if val, exists := snap.DatabaseCache.Lookup(keyString); exists {
			return val.([]byte), nil
		}
	}

	// If record doesn't exist in cache, we get it from the DB.
	item, err := txn.Get(key)
	if err != nil {
		return nil, err
	}
	itemData, err := item.ValueCopy(nil)
	if err != nil {
		return nil, err
	}

	// If a flush takes place, we don't update cache. It will be updated in DBSetWithTxn.
	if isState {
		// Hold the snapshot memory lock just to be e
		snap.Status.MemoryLock.Lock()
		defer snap.Status.MemoryLock.Unlock()
		if !snap.Status.IsFlushingWithoutLock() {
			snap.DatabaseCache.Add(keyString, itemData)
		}
	}
	return itemData, nil
}

// DBDeleteWithTxn is a wrapper function around BadgerDB delete function.
// It allows us to update the snapshot LRU cache, checksum, and ancestral records.
func DBDeleteWithTxn(txn *badger.Txn, snap *Snapshot, key []byte) error {
	var ancestralValue []byte
	var getError error
	isState := snap != nil && snap.isState(key)

	// If snapshot was provided, we will need to load the current value of the record
	// so that we can later write it in the ancestral record. We first lookup cache.
	if isState {
		// We check if we've already read this key and stored it in the cache.
		// Otherwise, we fetch the current value of this record from the DB.
		ancestralValue, getError = DBGetWithTxn(txn, snap, key)
		// If the key doesn't exist then there is no point in deleting this entry.
		if getError == badger.ErrKeyNotFound {
			return nil
		}

		// If there is some error with the DB read, other than non-existent key, we return.
		if getError != nil {
			return errors.Wrapf(getError, "DBDeleteWithTxn: problem checking for DB record "+
				"with key: %v", key)
		}
	}

	err := txn.Delete(key)
	if err != nil {
		return errors.Wrapf(err, "DBDeleteWithTxn: Problem deleting record "+
			"from DB with key: %v", key)
	}

	// After a successful DB delete, we update the snapshot.
	if isState {
		keyString := hex.EncodeToString(key)

		// Update ancestral record structures depending on the existing DB record.
		if err := snap.PrepareAncestralRecord(keyString, ancestralValue, true); err != nil {
			return errors.Wrapf(err, "DBDeleteWithTxn: Problem preparing ancestral record")
		}
		// Now delete the past record from the cache.
		snap.DatabaseCache.Delete(keyString)
		// We have to remove the previous value from the state checksum.
		// Because checksum is commutative, we can safely remove the past value here.
		if !snap.disableChecksum {
			snap.RemoveChecksumBytes(key, ancestralValue)
		}
	}
	return nil
}

// DBIteratePrefixKeys fetches a chunk of records from the provided db at a provided prefix,
// and beginning with the provided startKey. The chunk will have a total size of at least targetBytes.
// If the startKey is a valid key in the db, it will be the first entry in the returned dbEntries.
// If we have exhausted all entries for a prefix then _isChunkFull will be set as false, and true otherwise,
// when there are more entries in the db at the prefix.
func DBIteratePrefixKeys(db *badger.DB, prefix []byte, startKey []byte, targetBytes uint32) (
	_dbEntries []*DBEntry, _isChunkFull bool, _err error) {
	var dbEntries []*DBEntry
	var totalBytes int
	var isChunkFull bool

	err := db.View(func(txn *badger.Txn) error {
		opts := badger.DefaultIteratorOptions

		// Iterate over the prefix as long as there are valid keys in the DB.
		it := txn.NewIterator(opts)
		defer it.Close()
		for it.Seek(startKey); it.ValidForPrefix(prefix) && !isChunkFull; it.Next() {
			item := it.Item()
			key := item.Key()
			// Add the key, value pair to our dbEntries list.
			err := item.Value(func(value []byte) error {
				dbEntries = append(dbEntries, KeyValueToDBEntry(key, value))
				// If total amount of bytes in the dbEntries exceeds the target bytes size, we set the chunk as full.
				totalBytes += len(key) + len(value)
				if totalBytes > int(targetBytes) && len(dbEntries) > 1 {
					isChunkFull = true
				}
				return nil
			})
			if err != nil {
				return err
			}
		}
		return nil
	})
	if err != nil {
		// Return false for _isChunkFull to indicate that we shouldn't query this prefix again because
		// something is wrong.
		return nil, false, err
	}
	return dbEntries, isChunkFull, nil
}

// DBDeleteAllStateRecords is an auxiliary function that is used to clean up the state
// before starting hyper sync. _shouldErase = true is returned when it is faster to use
// os.RemoveAll(dbDir) instead of deleting records manually.
func DBDeleteAllStateRecords(db *badger.DB) (_shouldErase bool, _error error) {
	maxKeys := 10000
	shouldErase := false

	go func() {
		time.Sleep(1 * time.Minute)
		shouldErase = true
	}()

	// Iterate over all state prefixes.
	for _, prefix := range StatePrefixes.StatePrefixesList {
		startKey := prefix
		fetchingPrefix := true

		// We will delete all records for a prefix step by step. We do this in chunks of 10,000 keys,
		// to make sure we don't overload badger DB with the size of our queries. Whenever a
		// chunk is not full, that is isChunkFull = false, it means that we've exhausted all
		// entries for a prefix.
		for fetchingPrefix {
			if shouldErase {
				return true, nil
			}
			var isChunkFull bool
			var keys [][]byte
			err := db.View(func(txn *badger.Txn) error {
				totalKeys := 0
				opts := badger.DefaultIteratorOptions
				opts.AllVersions = false
				opts.PrefetchValues = false
				// Iterate over the prefix as long as there are valid keys in the DB.
				it := txn.NewIterator(opts)
				defer it.Close()
				for it.Seek(startKey); it.ValidForPrefix(prefix) && !isChunkFull; it.Next() {
					key := it.Item().KeyCopy(nil)
					keys = append(keys, key)
					totalKeys += 1
					if totalKeys > maxKeys {
						isChunkFull = true
					}
				}
				return nil
			})
			if err != nil {
				return true, errors.Wrapf(err, "DBDeleteAllStateRecords: problem fetching entries from the db at "+
					"prefix (%v)", prefix)
			}
			fetchingPrefix = isChunkFull
			glog.V(1).Infof("DeleteAllStateRecords: Deleting prefix: (%v) with total of (%v) "+
				"entries", prefix, len(keys))
			// Now delete all these keys.
			err = db.Update(func(txn *badger.Txn) error {
				for _, key := range keys {
					err := txn.Delete(key)
					if err != nil {
						return errors.Wrapf(err, "DeleteAllStateRecords: Problem deleting key (%v)", key)
					}
				}
				return nil
			})
			if err != nil {
				return true, err
			}
		}
	}
	return false, nil
}

// -------------------------------------------------------------------------------------
// DB Controllers
// -------------------------------------------------------------------------------------

func DBGetPKIDEntryForPublicKeyWithTxn(txn *badger.Txn, snap *Snapshot, publicKey []byte) *PKIDEntry {
	if len(publicKey) == 0 {
		return nil
	}

	prefix := append([]byte{}, Prefixes.PrefixPublicKeyToPKID...)
	pkidBytes, err := DBGetWithTxn(txn, snap, append(prefix, publicKey...))

	if err != nil {
		// If we don't have a mapping from public key to PKID in the db,
		// then we use the public key itself as the PKID. Doing this makes
		// it so that the PKID is generally the *first* public key that the
		// user ever associated with a particular piece of data.
		return &PKIDEntry{
			PKID:      PublicKeyToPKID(publicKey),
			PublicKey: publicKey,
		}
	}

	// If we get here then it means we actually had a PKID in the DB.
	// So return that pkid.
	pkidEntryObj := &PKIDEntry{}
	rr := bytes.NewReader(pkidBytes)
	DecodeFromBytes(pkidEntryObj, rr)
	return pkidEntryObj
}

func DBGetPKIDEntryForPublicKey(db *badger.DB, snap *Snapshot, publicKey []byte) *PKIDEntry {
	var pkid *PKIDEntry
	db.View(func(txn *badger.Txn) error {
		pkid = DBGetPKIDEntryForPublicKeyWithTxn(txn, snap, publicKey)
		return nil
	})
	return pkid
}

func DBGetPublicKeyForPKIDWithTxn(txn *badger.Txn, snap *Snapshot, pkidd *PKID) []byte {
	prefix := append([]byte{}, Prefixes.PrefixPKIDToPublicKey...)
	pkidBytes, err := DBGetWithTxn(txn, snap, append(prefix, pkidd[:]...))

	if err != nil {
		// If we don't have a mapping in the db then return the pkid itself
		// as the public key.
		pkid := pkidd.NewPKID()
		return pkid[:]
	}

	// If we get here then it means we actually had a public key mapping in the DB.
	// So return that public key.

	return pkidBytes
}

func DBGetPublicKeyForPKID(db *badger.DB, snap *Snapshot, pkidd *PKID) []byte {
	var publicKey []byte
	db.View(func(txn *badger.Txn) error {
		publicKey = DBGetPublicKeyForPKIDWithTxn(txn, snap, pkidd)
		return nil
	})
	return publicKey
}

func DBPutPKIDMappingsWithTxn(txn *badger.Txn, snap *Snapshot, blockHeight uint64,
	publicKey []byte, pkidEntry *PKIDEntry, params *DeSoParams) error {

	// If the PKID entry is identical to the public key, there's no point in saving it in the DB.
	// All functions fetching PKID will already return the public key if PKID was unset.
	if reflect.DeepEqual(publicKey, pkidEntry.PKID.ToBytes()) {
		return nil
	}

	// Set the main pub key -> pkid mapping.
	{
		prefix := append([]byte{}, Prefixes.PrefixPublicKeyToPKID...)
		pubKeyToPkidKey := append(prefix, publicKey...)
		if err := DBSetWithTxn(txn, snap, pubKeyToPkidKey, EncodeToBytes(blockHeight, pkidEntry)); err != nil {

			return errors.Wrapf(err, "DBPutPKIDMappingsWithTxn: Problem "+
				"adding mapping for pkid: %v public key: %v",
				PkToString(pkidEntry.PKID[:], params), PkToString(publicKey, params))
		}
	}

	// Set the reverse mapping: pkid -> pub key
	{
		prefix := append([]byte{}, Prefixes.PrefixPKIDToPublicKey...)
		pkidToPubKey := append(prefix, pkidEntry.PKID[:]...)
		if err := DBSetWithTxn(txn, snap, pkidToPubKey, publicKey); err != nil {

			return errors.Wrapf(err, "DBPutPKIDMappingsWithTxn: Problem "+
				"adding mapping for pkid: %v public key: %v",
				PkToString(pkidEntry.PKID[:], params), PkToString(publicKey, params))
		}
	}

	return nil
}

func DBDeletePKIDMappingsWithTxn(txn *badger.Txn, snap *Snapshot,
	publicKey []byte, params *DeSoParams) error {

	// Look up the pkid for the public key.
	pkidEntry := DBGetPKIDEntryForPublicKeyWithTxn(txn, snap, publicKey)

	{
		prefix := append([]byte{}, Prefixes.PrefixPublicKeyToPKID...)
		pubKeyToPkidKey := append(prefix, publicKey...)
		if err := DBDeleteWithTxn(txn, snap, pubKeyToPkidKey); err != nil {

			return errors.Wrapf(err, "DBDeletePKIDMappingsWithTxn: Problem "+
				"deleting mapping for public key: %v",
				PkToString(publicKey, params))
		}
	}

	{
		prefix := append([]byte{}, Prefixes.PrefixPKIDToPublicKey...)
		pubKeyToPkidKey := append(prefix, pkidEntry.PKID[:]...)
		if err := DBDeleteWithTxn(txn, snap, pubKeyToPkidKey); err != nil {

			return errors.Wrapf(err, "DBDeletePKIDMappingsWithTxn: Problem "+
				"deleting mapping for pkid: %v",
				PkToString(pkidEntry.PKID[:], params))
		}
	}

	return nil
}

func EnumerateKeysForPrefix(db *badger.DB, dbPrefix []byte) (_keysFound [][]byte, _valsFound [][]byte) {
	return _enumerateKeysForPrefix(db, dbPrefix)
}

// A helper function to enumerate all of the values for a particular prefix.
func _enumerateKeysForPrefix(db *badger.DB, dbPrefix []byte) (_keysFound [][]byte, _valsFound [][]byte) {
	keysFound := [][]byte{}
	valsFound := [][]byte{}

	dbErr := db.View(func(txn *badger.Txn) error {
		var err error
		keysFound, valsFound, err = _enumerateKeysForPrefixWithTxn(txn, dbPrefix)
		if err != nil {
			return err
		}
		return nil
	})
	if dbErr != nil {
		glog.Errorf("_enumerateKeysForPrefix: Problem fetching keys and values from db: %v", dbErr)
		return nil, nil
	}

	return keysFound, valsFound
}

func _enumerateKeysForPrefixWithTxn(txn *badger.Txn, dbPrefix []byte) (_keysFound [][]byte, _valsFound [][]byte, _err error) {
	keysFound := [][]byte{}
	valsFound := [][]byte{}

	opts := badger.DefaultIteratorOptions
	nodeIterator := txn.NewIterator(opts)
	defer nodeIterator.Close()
	prefix := dbPrefix
	for nodeIterator.Seek(prefix); nodeIterator.ValidForPrefix(prefix); nodeIterator.Next() {
		key := nodeIterator.Item().Key()
		keyCopy := make([]byte, len(key))
		copy(keyCopy[:], key[:])

		valCopy, err := nodeIterator.Item().ValueCopy(nil)
		if err != nil {
			return nil, nil, err
		}
		keysFound = append(keysFound, keyCopy)
		valsFound = append(valsFound, valCopy)
	}
	return keysFound, valsFound, nil
}

func _enumerateKeysOnlyForPrefixWithTxn(txn *badger.Txn, dbPrefix []byte) (_keysFound [][]byte) {
	return _enumeratePaginatedLimitedKeysForPrefixWithTxn(txn, dbPrefix, dbPrefix, math.MaxUint32)
}

// _enumeratePaginatedLimitedKeysForPrefixWithTxn will look for keys in the db that are GREATER OR EQUAL to the startKey
// and satisfy the dbPrefix prefix. The total number of entries fetched will be EQUAL OR SMALLER than provided limit.
func _enumeratePaginatedLimitedKeysForPrefixWithTxn(txn *badger.Txn, dbPrefix []byte, startKey []byte, limit uint32) (_keysFound [][]byte) {
	keysFound := [][]byte{}

	if limit == 0 {
		return keysFound
	}

	opts := badger.DefaultIteratorOptions
	opts.PrefetchValues = false

	nodeIterator := txn.NewIterator(opts)
	defer nodeIterator.Close()
	prefix := dbPrefix
	for nodeIterator.Seek(startKey); nodeIterator.ValidForPrefix(prefix); nodeIterator.Next() {
		key := nodeIterator.Item().Key()
		keyCopy := make([]byte, len(key))
		copy(keyCopy[:], key[:])

		keysFound = append(keysFound, keyCopy)
		if uint32(len(keysFound)) >= limit {
			break
		}
	}
	return keysFound
}

// A helper function to enumerate a limited number of the values for a particular prefix.
func _enumerateLimitedKeysReversedForPrefixAndStartingKey(db *badger.DB, dbPrefix []byte, startingKey []byte,
	limit uint64) (_keysFound [][]byte, _valsFound [][]byte) {
	keysFound := [][]byte{}
	valsFound := [][]byte{}

	dbErr := db.View(func(txn *badger.Txn) error {
		var err error
		keysFound, valsFound, err = _enumerateLimitedKeysReversedForPrefixAndStartingKeyWithTxn(
			txn, dbPrefix, startingKey, limit)
		return err
	})
	if dbErr != nil {
		glog.Errorf("_enumerateKeysForPrefix: Problem fetching keys and values from db: %v", dbErr)
		return nil, nil
	}

	return keysFound, valsFound
}

func _enumerateLimitedKeysReversedForPrefixAndStartingKeyWithTxn(txn *badger.Txn, dbPrefix []byte, startingKey []byte,
	limit uint64) (_keysFound [][]byte, _valsFound [][]byte, _err error) {

	if !bytes.HasPrefix(startingKey, dbPrefix) {
		return nil, nil, fmt.Errorf("_enumerateLimitedKeysReversedForPrefixAndSt artingKeyWithTxn: Starting key should have "+
			"dbPrefix as a proper prefix. Instead got startingKey (%v) an dbPrefix (%v)", startingKey, dbPrefix)
	}

	keysFound := [][]byte{}
	valsFound := [][]byte{}

	opts := badger.DefaultIteratorOptions

	// Go in reverse order
	opts.Reverse = true

	nodeIterator := txn.NewIterator(opts)
	defer nodeIterator.Close()
	prefix := dbPrefix

	counter := uint64(0)
	for nodeIterator.Seek(startingKey); nodeIterator.ValidForPrefix(prefix); nodeIterator.Next() {
		if counter == limit {
			break
		}
		counter++

		key := nodeIterator.Item().Key()
		keyCopy := make([]byte, len(key))
		copy(keyCopy[:], key[:])

		valCopy, err := nodeIterator.Item().ValueCopy(nil)
		if err != nil {
			return nil, nil, err
		}
		keysFound = append(keysFound, keyCopy)
		valsFound = append(valsFound, valCopy)
	}
	return keysFound, valsFound, nil
}

// -------------------------------------------------------------------------------------
// DeSo balance mapping functions
// -------------------------------------------------------------------------------------

func _dbKeyForPublicKeyToDeSoBalanceNanos(publicKey []byte) []byte {
	// Make a copy to avoid multiple calls to this function re-using the same slice.
	prefixCopy := append([]byte{}, Prefixes.PrefixPublicKeyToDeSoBalanceNanos...)
	key := append(prefixCopy, publicKey...)
	return key
}

func DbGetPrefixForPublicKeyToDesoBalanceNanos() []byte {
	return append([]byte{}, Prefixes.PrefixPublicKeyToDeSoBalanceNanos...)
}

func DbGetDeSoBalanceNanosForPublicKeyWithTxn(txn *badger.Txn, snap *Snapshot, publicKey []byte,
) (_balance uint64, _err error) {

	key := _dbKeyForPublicKeyToDeSoBalanceNanos(publicKey)

	desoBalanceBytes, err := DBGetWithTxn(txn, snap, key)
	// If balance hasn't been set before, then we would error with key not found.
	if err == badger.ErrKeyNotFound {
		return uint64(0), nil
	}
	if err != nil {
		return uint64(0), errors.Wrapf(
			err, "DbGetDeSoBalanceNanosForPublicKeyWithTxn: Problem getting balance for: %s ",
			PkToStringBoth(publicKey))
	}

	desoBalance := DecodeUint64(desoBalanceBytes)

	return desoBalance, nil
}

func DbGetDeSoBalanceNanosForPublicKey(db *badger.DB, snap *Snapshot, publicKey []byte,
) (_balance uint64, _err error) {
	ret := uint64(0)
	dbErr := db.View(func(txn *badger.Txn) error {
		var err error
		ret, err = DbGetDeSoBalanceNanosForPublicKeyWithTxn(txn, snap, publicKey)
		if err != nil {
			return fmt.Errorf("DbGetDeSoBalanceNanosForPublicKey: %v", err)
		}
		return nil
	})
	if dbErr != nil {
		return ret, dbErr
	}
	return ret, nil
}

func DbPutDeSoBalanceForPublicKeyWithTxn(txn *badger.Txn, snap *Snapshot,
	publicKey []byte, balanceNanos uint64) error {

	if len(publicKey) != btcec.PubKeyBytesLenCompressed {
		return fmt.Errorf("DbPutDeSoBalanceForPublicKeyWithTxn: Public key "+
			"length %d != %d", len(publicKey), btcec.PubKeyBytesLenCompressed)
	}

	balanceBytes := EncodeUint64(balanceNanos)

	if err := DBSetWithTxn(txn, snap, _dbKeyForPublicKeyToDeSoBalanceNanos(publicKey), balanceBytes); err != nil {

		return errors.Wrapf(
			err, "DbPutDeSoBalanceForPublicKey: Problem adding balance mapping of %d for: %s ",
			balanceNanos, PkToStringBoth(publicKey))
	}

	return nil
}

func DbPutDeSoBalanceForPublicKey(handle *badger.DB, snap *Snapshot,
	publicKey []byte, balanceNanos uint64) error {

	return handle.Update(func(txn *badger.Txn) error {
		return DbPutDeSoBalanceForPublicKeyWithTxn(txn, snap, publicKey, balanceNanos)
	})
}

func DbDeletePublicKeyToDeSoBalanceWithTxn(txn *badger.Txn, snap *Snapshot, publicKey []byte) error {

	if err := DBDeleteWithTxn(txn, snap, _dbKeyForPublicKeyToDeSoBalanceNanos(publicKey)); err != nil {
		return errors.Wrapf(err, "DbDeletePublicKeyToDeSoBalanceWithTxn: Problem deleting "+
			"balance for public key %s", PkToStringMainnet(publicKey))
	}

	return nil
}

func DbDeletePublicKeyToDeSoBalance(handle *badger.DB, snap *Snapshot, publicKey []byte) error {
	return handle.Update(func(txn *badger.Txn) error {
		return DbDeletePublicKeyToDeSoBalanceWithTxn(txn, snap, publicKey)
	})
}

// -------------------------------------------------------------------------------------
// PrivateMessage mapping functions
// <public key (33 bytes) || uint64 big-endian> -> <MessageEntry>
// -------------------------------------------------------------------------------------

func _dbKeyForMessageEntry(publicKey []byte, tstampNanos uint64) []byte {
	// Make a copy to avoid multiple calls to this function re-using the same slice.
	prefixCopy := append([]byte{}, Prefixes.PrefixPublicKeyTimestampToPrivateMessage...)
	key := append(prefixCopy, publicKey...)
	key = append(key, EncodeUint64(tstampNanos)...)
	return key
}

func _dbSeekPrefixForMessagePublicKey(publicKey []byte) []byte {
	// Make a copy to avoid multiple calls to this function re-using the same slice.
	prefixCopy := append([]byte{}, Prefixes.PrefixPublicKeyTimestampToPrivateMessage...)
	return append(prefixCopy, publicKey...)
}

// Note that this adds a mapping for the sender *and* the recipient.
func DBPutMessageEntryWithTxn(txn *badger.Txn, snap *Snapshot, blockHeight uint64,
	messageKey MessageKey, messageEntry *MessageEntry) error {

	if err := IsByteArrayValidPublicKey(messageEntry.SenderPublicKey[:]); err != nil {
		return errors.Wrapf(err, "DBPutMessageEntryWithTxn: Problem validating sender public key")
	}
	if err := IsByteArrayValidPublicKey(messageEntry.RecipientPublicKey[:]); err != nil {
		return errors.Wrapf(err, "DBPutMessageEntryWithTxn: Problem validating recipient public key")
	}
	if err := ValidateGroupPublicKeyAndName(messageEntry.SenderMessagingPublicKey[:], messageEntry.SenderMessagingGroupKeyName[:]); err != nil {
		return errors.Wrapf(err, "DBPutMessageEntryWithTxn: Problem validating sender public key and key name")
	}
	if err := ValidateGroupPublicKeyAndName(messageEntry.RecipientMessagingPublicKey[:], messageEntry.RecipientMessagingGroupKeyName[:]); err != nil {
		return errors.Wrapf(err, "DBPutMessageEntryWithTxn: Problem validating recipient public key and key name")
	}

	if err := DBSetWithTxn(txn, snap, _dbKeyForMessageEntry(
		messageKey.PublicKey[:], messageKey.TstampNanos), EncodeToBytes(blockHeight, messageEntry)); err != nil {

		return errors.Wrapf(err, "DBPutMessageEntryWithTxn: Problem setting the message (%v)", EncodeToBytes(blockHeight, messageEntry))
	}

	return nil
}

func DBPutMessageEntry(handle *badger.DB, snap *Snapshot, blockHeight uint64,
	messageKey MessageKey, messageEntry *MessageEntry) error {

	return handle.Update(func(txn *badger.Txn) error {
		return DBPutMessageEntryWithTxn(txn, snap, blockHeight, messageKey, messageEntry)
	})
}

func DBGetMessageEntryWithTxn(txn *badger.Txn, snap *Snapshot,
	publicKey []byte, tstampNanos uint64) *MessageEntry {

	key := _dbKeyForMessageEntry(publicKey, tstampNanos)
	privateMessageBytes, err := DBGetWithTxn(txn, snap, key)
	if err != nil {
		return nil
	}

	privateMessageObj := &MessageEntry{}
	rr := bytes.NewReader(privateMessageBytes)
	DecodeFromBytes(privateMessageObj, rr)
	return privateMessageObj
}

func DBGetMessageEntry(db *badger.DB, snap *Snapshot,
	publicKey []byte, tstampNanos uint64) *MessageEntry {

	var ret *MessageEntry
	db.View(func(txn *badger.Txn) error {
		ret = DBGetMessageEntryWithTxn(txn, snap, publicKey, tstampNanos)
		return nil
	})
	return ret
}

// Note this deletes the message for the sender *and* receiver since a mapping
// should exist for each.
func DBDeleteMessageEntryMappingsWithTxn(txn *badger.Txn, snap *Snapshot,
	publicKey []byte, tstampNanos uint64) error {

	// First pull up the mapping that exists for the public key passed in.
	// If one doesn't exist then there's nothing to do.
	existingMessage := DBGetMessageEntryWithTxn(txn, snap, publicKey, tstampNanos)
	if existingMessage == nil {
		return nil
	}

	// When a message exists, delete the mapping for the sender and receiver.
	if err := DBDeleteWithTxn(txn, snap, _dbKeyForMessageEntry(publicKey, tstampNanos)); err != nil {
		return errors.Wrapf(err, "DBDeleteMessageEntryMappingsWithTxn: Deleting "+
			"sender mapping for public key %s and tstamp %d failed",
			PkToStringMainnet(publicKey), tstampNanos)
	}

	return nil
}

func DBDeleteMessageEntryMappings(handle *badger.DB, snap *Snapshot,
	publicKey []byte, tstampNanos uint64) error {

	return handle.Update(func(txn *badger.Txn) error {
		return DBDeleteMessageEntryMappingsWithTxn(txn, snap, publicKey, tstampNanos)
	})
}

func DBGetMessageEntriesForPublicKey(handle *badger.DB, publicKey []byte) (
	_privateMessages []*MessageEntry, _err error) {

	// Setting the prefix to a tstamp of zero should return all the messages
	// for the public key in sorted order since 0 << the minimum timestamp in
	// the db.
	prefix := _dbSeekPrefixForMessagePublicKey(publicKey)

	// Goes backwards to get messages in time sorted order.
	// Limit the number of keys to speed up load times.
	_, valuesFound := _enumerateKeysForPrefix(handle, prefix)

	privateMessages := []*MessageEntry{}
	for _, valBytes := range valuesFound {
		privateMessageObj := &MessageEntry{}
		rr := bytes.NewReader(valBytes)
		if exists, err := DecodeFromBytes(privateMessageObj, rr); !exists || err != nil {
			return nil, errors.Wrapf(
				err, "DBGetMessageEntriesForPublicKey: Problem decoding value: ")
		}

		privateMessages = append(privateMessages, privateMessageObj)
	}

	return privateMessages, nil
}

func _enumerateLimitedMessagesForMessagingKeysReversedWithTxn(
	txn *badger.Txn, messagingGroupEntries []*MessagingGroupEntry,
	limit uint64) (_privateMessages []*MessageEntry, _err error) {

	// Users can have many messaging keys. By default, a users has the base messaging key, which
	// is just their main public key. Users can also register messaging keys, e.g. keys like the
	// "default-key", which can be used by others when sending messages to the user. The final
	// category of messaging keys are group chats, which also introduce a new messaging key that
	// the user can use to decrypt messages. Overall, the user has many messaging keys and needs
	// to index messages from multiple prefixes. To do so, we will make badger iterators for each
	// messaging key and scan each valid message prefix in reverse to get messages sorted by timestamps.

	// Get seek prefixes for each messaging key, we will use them to define iterators for message prefix
	var prefixes [][]byte
	for _, keyEntry := range messagingGroupEntries {
		prefixes = append(prefixes, _dbSeekPrefixForMessagePublicKey(keyEntry.MessagingPublicKey[:]))
		//prefixes = append(prefixes, _dbSeekPrefixForMessagePartyPublicKey(keyEntry.MessagingPublicKey[:]))
	}

	// Initialize all iterators, add the 0xff byte to the seek prefix so that we can iterate backwards.
	var messagingIterators []*badger.Iterator
	for _, prefix := range prefixes {
		opts := badger.DefaultIteratorOptions
		opts.Reverse = true
		iterator := txn.NewIterator(opts)
		// TODO: This will practically work since timestamps usually will not have the major byte set as 0xff; however
		// 	any message sent with a timestamp larger than 0xff << 8 will not be covered by this seek.
		iterator.Seek(append(prefix, 0xff))
		defer iterator.Close()
		messagingIterators = append(messagingIterators, iterator)
	}

	// We will fetch at most (limit) messages.
	privateMessages := []*MessageEntry{}
	for ; limit > 0; limit-- {

		// This loop will find the latest message among all messaging keys.
		// To do so, we find the greatest timestamp from iterator keys.
		latestTimestamp := uint64(0)
		latestTimestampIndex := -1
		for ii := 0; ii < len(prefixes); ii++ {
			if !messagingIterators[ii].ValidForPrefix(prefixes[ii]) {
				continue
			}
			// Get the timestamp from the item key
			key := messagingIterators[ii].Item().Key()
			rr := bytes.NewReader(key[len(prefixes[ii]):])
			timestamp, err := ReadUvarint(rr)
			if err != nil {
				return nil, errors.Wrapf(err, "_enumerateLimitedMessagesForMessagingKeysReversedWithTxn: problem reading timestamp "+
					"for messaging iterator from prefix (%v) at key (%v)", prefixes[ii], messagingIterators[ii].Item().Key())
			}

			if timestamp > latestTimestamp {
				latestTimestampIndex = ii
				latestTimestamp = timestamp
			}
		}

		// Now that we found the latest message, let's decode and process it.
		if latestTimestampIndex == -1 {
			break
		} else {
			// Get the message bytes and decode the message.
			messageBytes, err := messagingIterators[latestTimestampIndex].Item().ValueCopy(nil)
			if err != nil {
				return nil, errors.Wrapf(err, "_enumerateLimitedMessagesForMessagingKeysReversedWithTxn: Problem copying "+
					"value from messaging iterator from prefix (%v) at key (%v)",
					prefixes[latestTimestampIndex], messagingIterators[latestTimestampIndex].Item().Key())
			}
			message := &MessageEntry{}
			rr := bytes.NewReader(messageBytes)
			if exists, err := DecodeFromBytes(message, rr); !exists || err != nil {
				return nil, errors.Wrapf(err, "_enumerateLimitedMessagesForMessagingKeysReversedWithTxn: Problem decoding message "+
					"from messaging iterator from prefix (%v) at key (%v)",
					prefixes[latestTimestampIndex], messagingIterators[latestTimestampIndex].Item().Key())
			}
			// Add the message to the list of fetched messages
			privateMessages = append(privateMessages, message)
			messagingIterators[latestTimestampIndex].Next()
		}
	}

	return privateMessages, nil
}

func DBGetLimitedMessageForMessagingKeys(handle *badger.DB, messagingKeys []*MessagingGroupEntry, limit uint64) (
	_privateMessages []*MessageEntry, _err error) {

	// Setting the prefix to a tstamp of zero should return all the messages
	// for the public key in sorted order since 0 << the minimum timestamp in
	// the db.

	// Goes backwards to get messages in time sorted order.
	// Limit the number of keys to speed up load times.
	// Get all user messaging keys.

	err := handle.Update(func(txn *badger.Txn) error {
		var err error
		_privateMessages, err = _enumerateLimitedMessagesForMessagingKeysReversedWithTxn(txn, messagingKeys, limit)
		if err != nil {
			return errors.Wrapf(err, "DBGetLimitedMessageForMessagingKeys: problem getting user messages")
		}

		return nil
	})
	if err != nil {
		return nil, errors.Wrapf(err, "DbGetLimitedMessageAndPartyEntriesForPublicKey: problem getting user messages in txn")
	}

	return _privateMessages, nil
}

// -------------------------------------------------------------------------------------
// MessagingGroupEntry mapping functions
// <prefix, OwnerPublicKey (33 bytes) || GroupKeyName (32 bytes)> -> <MessagingGroupEntry>
// -------------------------------------------------------------------------------------

func _dbKeyForMessagingGroupEntry(messagingGroupEntry *MessagingGroupKey) []byte {
	prefixCopy := append([]byte{}, Prefixes.PrefixMessagingGroupEntriesByOwnerPubKeyAndGroupKeyName...)
	key := append(prefixCopy, messagingGroupEntry.OwnerPublicKey.ToBytes()...)
	key = append(key, messagingGroupEntry.GroupKeyName.ToBytes()...)
	return key
}

func _dbSeekPrefixForMessagingGroupEntry(ownerPublicKey *PublicKey) []byte {
	prefixCopy := append([]byte{}, Prefixes.PrefixMessagingGroupEntriesByOwnerPubKeyAndGroupKeyName...)
	return append(prefixCopy, ownerPublicKey.ToBytes()...)
}

func DBPutMessagingGroupEntryWithTxn(txn *badger.Txn, snap *Snapshot, blockHeight uint64,
	ownerPublicKey *PublicKey, messagingGroupEntry *MessagingGroupEntry) error {

	messagingKey := &MessagingGroupKey{
		OwnerPublicKey: *ownerPublicKey,
		GroupKeyName:   *messagingGroupEntry.MessagingGroupKeyName,
	}
	if err := DBSetWithTxn(txn, snap, _dbKeyForMessagingGroupEntry(messagingKey), EncodeToBytes(blockHeight, messagingGroupEntry)); err != nil {
		return errors.Wrapf(err, "DBPutMessagingGroupEntryWithTxn: Problem adding messaging key entry mapping: ")
	}

	return nil
}

func DBPutMessagingGroupEntry(handle *badger.DB, snap *Snapshot, blockHeight uint64,
	ownerPublicKey *PublicKey, messagingGroupEntry *MessagingGroupEntry) error {

	return handle.Update(func(txn *badger.Txn) error {
		return DBPutMessagingGroupEntryWithTxn(txn, snap, blockHeight, ownerPublicKey, messagingGroupEntry)
	})
}

func DBGetMessagingGroupEntryWithTxn(txn *badger.Txn, snap *Snapshot,
	messagingGroupKey *MessagingGroupKey) *MessagingGroupEntry {

	key := _dbKeyForMessagingGroupEntry(messagingGroupKey)

	messagingGroupBytes, err := DBGetWithTxn(txn, snap, key)
	if err != nil {
		return nil
	}
	messagingGroupEntry := &MessagingGroupEntry{}
	rr := bytes.NewReader(messagingGroupBytes)
	DecodeFromBytes(messagingGroupEntry, rr)
	return messagingGroupEntry
}

func DBGetMessagingGroupEntry(db *badger.DB, snap *Snapshot,
	messagingGroupKey *MessagingGroupKey) *MessagingGroupEntry {
	var ret *MessagingGroupEntry
	db.View(func(txn *badger.Txn) error {
		ret = DBGetMessagingGroupEntryWithTxn(txn, snap, messagingGroupKey)
		return nil
	})
	return ret
}

func DBDeleteMessagingGroupEntryWithTxn(txn *badger.Txn, snap *Snapshot,
	messagingGroupKey *MessagingGroupKey) error {

	// First pull up the entry that exists for the messaging key.
	// If one doesn't exist then there's nothing to do.
	if entry := DBGetMessagingGroupEntryWithTxn(txn, snap, messagingGroupKey); entry == nil {
		return nil
	}

	// When a messaging key entry exists, delete it from the DB.
	if err := DBDeleteWithTxn(txn, snap, _dbKeyForMessagingGroupEntry(messagingGroupKey)); err != nil {
		return errors.Wrapf(err, "DBDeleteMessagingGroupEntryWithTxn: Deleting "+
			"entry for MessagingGroupKey failed: %v", messagingGroupKey)
	}

	return nil
}

func DBDeleteMessagingGroupEntry(handle *badger.DB, snap *Snapshot,
	messagingGroupKey *MessagingGroupKey) error {
	return handle.Update(func(txn *badger.Txn) error {
		return DBDeleteMessagingGroupEntryWithTxn(txn, snap, messagingGroupKey)
	})
}

func DBGetMessagingGroupEntriesForOwnerWithTxn(txn *badger.Txn, ownerPublicKey *PublicKey) (
	_messagingKeyEntries []*MessagingGroupEntry, _err error) {

	// Setting the prefix to owner's public key will allow us to fetch all messaging keys
	// for the user. We enumerate this prefix.
	prefix := _dbSeekPrefixForMessagingGroupEntry(ownerPublicKey)
	_, valuesFound, err := _enumerateKeysForPrefixWithTxn(txn, prefix)
	if err != nil {
		return nil, errors.Wrapf(err, "DBGetMessagingGroupEntriesForOwnerWithTxn: "+
			"problem enumerating messaging key entries for prefix (%v)", prefix)
	}

	// Decode found messaging key entries.
	messagingKeyEntries := []*MessagingGroupEntry{}
	for _, valBytes := range valuesFound {
		messagingKeyEntry := &MessagingGroupEntry{}
		rr := bytes.NewReader(valBytes)
		if exists, err := DecodeFromBytes(messagingKeyEntry, rr); !exists || err != nil {
			return nil, errors.Wrapf(err, "DBGetMessagingGroupEntriesForOwnerWithTxn: "+
				"problem decoding messaging key entry for public key (%v)", ownerPublicKey)
		}

		messagingKeyEntries = append(messagingKeyEntries, messagingKeyEntry)
	}

	return messagingKeyEntries, nil
}

func DBGetAllUserGroupEntiresWithTxn(txn *badger.Txn, ownerPublicKey []byte) ([]*MessagingGroupEntry, error) {
	// This function fetches all MessagingGroupEntries for the user from the DB. This includes the
	// base entry, the owner group entries, and the member group entries.

	// We will keep track of all group entries in this array.
	var userGroupEntries []*MessagingGroupEntry

	// First add the base messaging key.
	userGroupEntries = append(userGroupEntries, &MessagingGroupEntry{
		GroupOwnerPublicKey:   NewPublicKey(ownerPublicKey),
		MessagingPublicKey:    NewPublicKey(ownerPublicKey),
		MessagingGroupKeyName: BaseGroupKeyName(),
	})

	// Now add all the groups where this user is the owner
	ownerGroupEntries, err := DBGetMessagingGroupEntriesForOwnerWithTxn(txn, NewPublicKey(ownerPublicKey))
	if err != nil {
		return nil, errors.Wrapf(err, "DBGetAllUserGroupEntiresWithTxn: problem getting messaging entries")
	}
	userGroupEntries = append(userGroupEntries, ownerGroupEntries...)

	// And add the groups where the user is a member
	memberGroupEntries, err := DBGetAllMessagingGroupEntriesForMemberWithTxn(txn, NewPublicKey(ownerPublicKey))
	if err != nil {
		return nil, errors.Wrapf(err, "DBGetAllUserGroupEntiresWithTxn: problem getting recipient entries")
	}
	userGroupEntries = append(userGroupEntries, memberGroupEntries...)

	return userGroupEntries, nil
}

func DBGetAllUserGroupEntries(handle *badger.DB, ownerPublicKey []byte) ([]*MessagingGroupEntry, error) {
	var err error
	var messagingGroupEntries []*MessagingGroupEntry

	err = handle.View(func(txn *badger.Txn) error {
		messagingGroupEntries, err = DBGetAllUserGroupEntiresWithTxn(txn, ownerPublicKey)
		return err
	})
	if err != nil {
		return nil, errors.Wrapf(err, "DBGetAllUserGroupEntries: problem getting user messaging keys")
	}
	return messagingGroupEntries, nil
}

// -------------------------------------------------------------------------------------
// PrefixGroupChatMessagesIndex
// <prefix, AccessGroupOwnerPublicKey, AccessGroupKeyName, TimestampNanos> -> <NewMessageEntry>
// -------------------------------------------------------------------------------------

// _dbSeekPrefixForGroupMemberAttributesIndex returns prefix to enumerate over the given member's attributes.
func _dbKeyForGroupChatMessagesIndex(key GroupChatMessageKey) []byte {
	prefixCopy := append([]byte{}, Prefixes.PrefixGroupChatMessagesIndex...)
	prefixCopy = append(prefixCopy, key.AccessGroupOwnerPublicKey.ToBytes()...)
	prefixCopy = append(prefixCopy, key.AccessGroupKeyName.ToBytes()...)
	prefixCopy = append(prefixCopy, EncodeUint64(key.TimestampNanos)...)
	return prefixCopy
}

func _dbSeekPrefixForGroupChatMessagesIndex(groupOwnerPublicKey PublicKey, groupKeyName GroupKeyName) []byte {
	prefixCopy := append([]byte{}, Prefixes.PrefixGroupChatMessagesIndex...)
	prefixCopy = append(prefixCopy, groupOwnerPublicKey.ToBytes()...)
	prefixCopy = append(prefixCopy, groupKeyName.ToBytes()...)
	return prefixCopy
}

func DBGetGroupChatMessageEntry(db *badger.DB, snap *Snapshot, key GroupChatMessageKey) (*NewMessageEntry, error) {
	var ret *NewMessageEntry
	var err error
	err = db.View(func(txn *badger.Txn) error {
		ret, err = DBGetGroupChatMessageEntryWithTxn(txn, snap, key)
		return err
	})
	if err != nil {
		return nil, errors.Wrapf(err, "DBGetGroupChatMessageEntry: Problem getting group chat messages index")
	}
	return ret, nil
}

func DBGetGroupChatMessageEntryWithTxn(txn *badger.Txn, snap *Snapshot, key GroupChatMessageKey) (*NewMessageEntry, error) {

	prefix := _dbKeyForGroupChatMessagesIndex(key)
	messagesIndexBytes, err := DBGetWithTxn(txn, snap, prefix)
	if err == badger.ErrKeyNotFound {
		return nil, nil
	}
	if err != nil {
		return nil, errors.Wrapf(err, "DBGetGroupChatMessageEntryWithTxn: Problem getting group chat messages index")
	}

	messagingIndex := &NewMessageEntry{}
	rr := bytes.NewReader(messagesIndexBytes)
	if exists, err := DecodeFromBytes(messagingIndex, rr); !exists || err != nil {
		return nil, errors.Wrapf(err, "DBGetGroupChatMessageEntryWithTxn: Problem decoding group chat messages index")
	}

	return messagingIndex, nil
}

func DBGetPaginatedGroupChatMessageEntry(handle *badger.DB, snap *Snapshot,
	groupChatThreadKey AccessGroupId, startingTimestamp uint64, maxMessagesToFetch uint64) (
	_messageEntries []*NewMessageEntry, _err error) {

	var err error
	var messageEntries []*NewMessageEntry
	err = handle.View(func(txn *badger.Txn) error {
		messageEntries, err = DBGetPaginatedGroupChatMessageEntryWithTxn(
			txn, snap, groupChatThreadKey, startingTimestamp, maxMessagesToFetch)
		return err
	})
	if err != nil {
		return nil, errors.Wrapf(err, "DBGetPaginatedGroupChagMessageEntry: "+
			"Problem getting paginated group chat messages with group chat thread key (%v), starting timestamp (%v), "+
			"maxMessagesToFetch (%v)", groupChatThreadKey, startingTimestamp, maxMessagesToFetch)
	}
	return messageEntries, nil
}

func DBGetPaginatedGroupChatMessageEntryWithTxn(txn *badger.Txn, snap *Snapshot,
	groupChatThreadKey AccessGroupId, startingTimestamp uint64, maxMessagesToFetch uint64) (
	_messageEntries []*NewMessageEntry, _err error) {

	var messageEntries []*NewMessageEntry
	// Construct the seek key given the group chat thread and the starting timestamp.
	prefix := _dbSeekPrefixForGroupChatMessagesIndex(
		groupChatThreadKey.AccessGroupOwnerPublicKey, groupChatThreadKey.AccessGroupKeyName)
	startKey := append(prefix, EncodeUint64(startingTimestamp)...)

	// Now fetch the messages from the db.
	keysFound, valsFound, err := _enumerateLimitedKeysReversedForPrefixAndStartingKeyWithTxn(
		txn, prefix, startKey, maxMessagesToFetch)
	if err != nil {
		return nil, errors.Wrapf(err, "DBGetPaginatedGroupChatMessageEntryWithTxn: Problem getting group chat messages index")
	}

	// Sanity-check that we don't return the starting key.
	if len(keysFound) > 0 && bytes.Equal(startKey, keysFound[0]) {
		// We will fetch one more key after the last key found and append it to the list of the keys found, with the first element removed.
		additionalKeys, additionalVals, err := _enumerateLimitedKeysReversedForPrefixAndStartingKeyWithTxn(
			txn, prefix, keysFound[len(keysFound)-1], 2)
		if err != nil {
			return nil, errors.Wrapf(err, "DBGetPaginatedGroupChatMessageEntryWithTxn: Problem getting group chat messages index")
		}
		keysFound = append(keysFound[1:], additionalKeys[1:]...)
		valsFound = append(valsFound[1:], additionalVals[1:]...)
	}

	// Turn all fetched values into new message entries.
	for ii, val := range valsFound {
		groupChatMessage := &NewMessageEntry{}
		rr := bytes.NewReader(val)
		if exists, err := DecodeFromBytes(groupChatMessage, rr); !exists || err != nil {
			return nil, errors.Wrapf(err, "DBGetPaginatedGroupChatMessageEntryWithTxn: "+
				"Problem decoding group chat messages index with key: %v and value: %v", keysFound[ii], val)
		}
		messageEntries = append(messageEntries, groupChatMessage)
	}

	// Sanity-check that the keys are sorted.
	for ii := 1; ii < len(messageEntries); ii++ {
		if messageEntries[ii-1].TimestampNanos < messageEntries[ii].TimestampNanos {
			return nil, fmt.Errorf("DBGetPaginatedGroupChatMessageEntryWithTxn: "+
				"Keys are not sorted in descending order: %v, %v", messageEntries[ii-1], messageEntries[ii])
		}
	}

	return messageEntries, nil
}

func DBPutGroupChatMessageEntryWithTxn(txn *badger.Txn, snap *Snapshot, blockHeight uint64,
	key GroupChatMessageKey, messageEntry *NewMessageEntry) error {

	if err := DBSetWithTxn(txn, snap, _dbKeyForGroupChatMessagesIndex(key),
		EncodeToBytes(blockHeight, messageEntry)); err != nil {

		return errors.Wrapf(err, "DBPutGroupChatMessageEntryWithTxn: Problem setting group chat messages index "+
			"with key (%v) and entry (%v) in the db", _dbKeyForGroupChatMessagesIndex(key), messageEntry)
	}

	return nil
}

func DBDeleteGroupChatMessageEntryWithTxn(txn *badger.Txn, snap *Snapshot, key GroupChatMessageKey) error {
	// First pull up the mapping that exists for the public key passed in.
	// If one doesn't exist then there's nothing to do.
	existingMessageEntry, err := DBGetGroupChatMessageEntryWithTxn(txn, snap, key)
	if err != nil {
		return errors.Wrapf(err, "DBDeleteGroupChatMessageEntryWithTxn: Problem getting group chat messages index")
	}
	if existingMessageEntry == nil {
		return nil
	}

	// When a message exists, delete the mapping for the sender and receiver.
	if err := DBDeleteWithTxn(txn, snap, _dbKeyForGroupChatMessagesIndex(key)); err != nil {

		return errors.Wrapf(err, "DBDeleteGroupChatMessageIndexWithTxn: Deleting mapping for group chat "+
			"message key: %v", key)
	}

	return nil
}

// -------------------------------------------------------------------------------------
// PrefixDmMessagesIndex
// 	<prefix, MinorAccessGroupOwnerPublicKey, MinorAccessGroupKeyName,
//		MajorAccessGroupOwnerPublicKey, MajorAccessGroupKeyName, TimestampNanos> -> <NewMessageEntry>
// -------------------------------------------------------------------------------------

func _dbKeyForPrefixDmMessageIndex(key DmMessageKey) []byte {
	prefixCopy := append([]byte{}, Prefixes.PrefixDmMessagesIndex...)
	prefixCopy = append(prefixCopy, key.MinorAccessGroupOwnerPublicKey.ToBytes()...)
	prefixCopy = append(prefixCopy, key.MinorAccessGroupKeyName.ToBytes()...)
	prefixCopy = append(prefixCopy, key.MajorAccessGroupOwnerPublicKey.ToBytes()...)
	prefixCopy = append(prefixCopy, key.MajorAccessGroupKeyName.ToBytes()...)
	prefixCopy = append(prefixCopy, EncodeUint64(key.TimestampNanos)...)
	return prefixCopy
}

func _dbSeekPrefixForPrefixDmMessageIndex(minorGroupOwnerPublicKey PublicKey, minorGroupKeyName GroupKeyName,
	majorGroupOwnerPublicKey PublicKey, majorGroupKeyName GroupKeyName) []byte {
	prefixCopy := append([]byte{}, Prefixes.PrefixDmMessagesIndex...)
	prefixCopy = append(prefixCopy, minorGroupOwnerPublicKey.ToBytes()...)
	prefixCopy = append(prefixCopy, minorGroupKeyName.ToBytes()...)
	prefixCopy = append(prefixCopy, majorGroupOwnerPublicKey.ToBytes()...)
	prefixCopy = append(prefixCopy, majorGroupKeyName.ToBytes()...)
	return prefixCopy
}

func DBGetDmMessageEntry(db *badger.DB, snap *Snapshot, key DmMessageKey) (*NewMessageEntry, error) {
	var ret *NewMessageEntry
	var err error
	err = db.View(func(txn *badger.Txn) error {
		ret, err = DBGetDmMessageEntryWithTxn(txn, snap, key)
		return err
	})
	if err != nil {
		return nil, errors.Wrapf(err, "DBGetDmMessageEntry: Problem getting dm message entry with key: %v", key)
	}
	return ret, nil
}

func DBGetDmMessageEntryWithTxn(txn *badger.Txn, snap *Snapshot, key DmMessageKey) (*NewMessageEntry, error) {

	prefix := _dbKeyForPrefixDmMessageIndex(key)
	dmMessageBytes, err := DBGetWithTxn(txn, snap, prefix)
	if err == badger.ErrKeyNotFound {
		return nil, nil
	}
	if err != nil {
		return nil, errors.Wrapf(err, "DBGetDmMessageEntryWithTxn: Problem getting dm message entry with key: %v", key)
	}

	dmMessage := &NewMessageEntry{}
	rr := bytes.NewReader(dmMessageBytes)
	if exists, err := DecodeFromBytes(dmMessage, rr); !exists || err != nil {
		return nil, errors.Wrapf(err, "DBGetDmMessageEntryWithTxn: Problem decoding dm message entry with key: %v", key)
	}

	return dmMessage, nil
}

func DBGetPaginatedDmMessageEntry(handle *badger.DB, snap *Snapshot,
	dmThreadKey DmThreadKey, maxTimestamp uint64, maxMessagesToFetch uint64) (
	_messageEntries []*NewMessageEntry, _err error) {

	var err error
	var messageEntries []*NewMessageEntry
	err = handle.View(func(txn *badger.Txn) error {
		messageEntries, err = DBGetPaginatedDmMessageEntryWithTxn(
			txn, snap, dmThreadKey, maxTimestamp, maxMessagesToFetch)
		return err
	})
	if err != nil {
		return nil, errors.Wrapf(err, "DBGetPaginatedDmMessageEntry: "+
			"Problem getting paginated message entries with dmThreadKey (%v), maxTimestamp (%v), "+
			"maxMessagesToFetch (%v)", dmThreadKey, maxTimestamp, maxMessagesToFetch)
	}
	return messageEntries, nil
}

func DBGetPaginatedDmMessageEntryWithTxn(txn *badger.Txn, snap *Snapshot,
	dmThreadKey DmThreadKey, maxTimestamp uint64, maxMessagesToFetch uint64) (
	_messageEntries []*NewMessageEntry, _err error) {

	var messageEntries []*NewMessageEntry
	// Construct the seek key given the dm thread and the starting timestamp.
	dmMessageKey := MakeDmMessageKeyFromDmThreadKey(dmThreadKey)
	prefix := _dbSeekPrefixForPrefixDmMessageIndex(dmMessageKey.MinorAccessGroupOwnerPublicKey, dmMessageKey.MinorAccessGroupKeyName,
		dmMessageKey.MajorAccessGroupOwnerPublicKey, dmMessageKey.MajorAccessGroupKeyName)
	startKey := append(prefix, EncodeUint64(maxTimestamp)...)

	// Now fetch the messages from the Db
	keysFound, valsFound, err := _enumerateLimitedKeysReversedForPrefixAndStartingKeyWithTxn(txn, prefix, startKey, maxMessagesToFetch)
	if err != nil {
		return nil, errors.Wrapf(err, "DBGetPaginatedDmMessageEntryWithTxn: Problem fetching paginated messages")
	}

	// Sanity-check that we don't return the starting key.
	if len(keysFound) > 0 && bytes.Compare(startKey, keysFound[0]) == 0 {
		// We will fetch one more key after the last key found and append it to the list of the keys found, with the first element removed.
		additionalKeys, additionalVals, err := _enumerateLimitedKeysReversedForPrefixAndStartingKeyWithTxn(
			txn, prefix, keysFound[len(keysFound)-1], 2)
		if err != nil {
			return nil, errors.Wrapf(err, "DBGetPaginatedDmMessageEntryWithTxn: Problem getting additional paginated messages")
		}
		keysFound = append(keysFound[1:], additionalKeys[1:]...)
		valsFound = append(valsFound[1:], additionalVals[1:]...)
	}

	// Turn all fetched values into new message entries.
	for ii, val := range valsFound {
		dmMessage := &NewMessageEntry{}
		rr := bytes.NewReader(val)
		if exists, err := DecodeFromBytes(dmMessage, rr); !exists || err != nil {
			return nil, errors.Wrapf(err, "DBGetPaginatedDmMessageEntryWithTxn: "+
				"Problem decoding dm message entry with key: %v and value: %v", keysFound[ii], val)
		}
		messageEntries = append(messageEntries, dmMessage)
	}

	// Sanity-check that the timestamps we found are sorted in descending order.
	for ii := 1; ii < len(messageEntries); ii++ {
		if messageEntries[ii-1].TimestampNanos < messageEntries[ii].TimestampNanos {
			return nil, fmt.Errorf("DBGetPaginatedDmMessageEntryWithTxn: "+
				"Found unsorted message entries timestamps: %v %v", *messageEntries[ii-1], *messageEntries[ii])
		}
	}

	return messageEntries, nil
}

func DBPutDmMessageEntryWithTxn(txn *badger.Txn, snap *Snapshot, blockHeight uint64,
	key DmMessageKey, messageEntry *NewMessageEntry) error {

	if err := DBSetWithTxn(txn, snap, _dbKeyForPrefixDmMessageIndex(key),
		EncodeToBytes(blockHeight, messageEntry)); err != nil {

		return errors.Wrapf(err, "DBPutDmMessageWithTxn: Problem setting dm message index "+
			"with key (%v) and entry (%v) in the db", _dbKeyForPrefixDmMessageIndex(key), messageEntry)
	}

	return nil
}

func DBDeleteDmMessageEntryWithTxn(txn *badger.Txn, snap *Snapshot, key DmMessageKey) error {
	existingMember, err := DBGetDmMessageEntryWithTxn(txn, snap, key)
	if err != nil {
		return errors.Wrapf(err, "DBDeleteDmMessageEntryWithTxn: Problem getting dm message entry")
	}
	if existingMember == nil {
		return nil
	}

	// When a message exists, delete the mapping.
	if err := DBDeleteWithTxn(txn, snap, _dbKeyForPrefixDmMessageIndex(key)); err != nil {

		return errors.Wrapf(err, "DBDeleteDmMessageEntryWithTxn: Deleting mapping for dm message"+
			"with message key: %v", key)
	}

	return nil
}

// -------------------------------------------------------------------------------------
// PrefixDmThreadIndex
// This prefix stores information about all the different DM threads that the user has participated in.
// We store a duplicate entry for each thread, with the "user", "party" accessGroupIds flipped.
// 	<prefix, UserAccessGroupOwnerPublicKey, UserAccessGroupKeyName,
//		PartyAccessGroupOwnerPublicKey, PartyAccessGroupKeyName> -> <DmThreadEntry>
// -------------------------------------------------------------------------------------

func _dbKeyForPrefixDmThreadIndex(key DmThreadKey) []byte {
	prefixCopy := append([]byte{}, Prefixes.PrefixDmThreadIndex...)
	prefixCopy = append(prefixCopy, key.UserAccessGroupOwnerPublicKey.ToBytes()...)
	prefixCopy = append(prefixCopy, key.UserAccessGroupKeyName.ToBytes()...)
	prefixCopy = append(prefixCopy, key.PartyAccessGroupOwnerPublicKey.ToBytes()...)
	prefixCopy = append(prefixCopy, key.PartyAccessGroupKeyName.ToBytes()...)
	return prefixCopy
}

func _dbSeekPrefixForDmThreadIndexWithUserPublicKey(userGroupOwnerPublicKey PublicKey) []byte {
	prefixCopy := append([]byte{}, Prefixes.PrefixDmThreadIndex...)
	prefixCopy = append(prefixCopy, userGroupOwnerPublicKey.ToBytes()...)
	return prefixCopy
}

func _dbSeekPrefixForDmThreadIndexWithAccessGroupId(accessGroupId AccessGroupId) []byte {
	prefixCopy := append([]byte{}, Prefixes.PrefixDmThreadIndex...)
	prefixCopy = append(prefixCopy, accessGroupId.AccessGroupOwnerPublicKey.ToBytes()...)
	prefixCopy = append(prefixCopy, accessGroupId.AccessGroupKeyName.ToBytes()...)

	return prefixCopy
}

func _dbDecodeKeyForPrefixDmThreadIndex(key []byte) (_userGroupOwnerPublicKey PublicKey, _userGroupKeyName GroupKeyName,
	_partyGroupOwnerPublicKey PublicKey, _partyGroupKeyName GroupKeyName, _err error) {
	// The key should be of the form:
	// <prefix, AccessGroupOwnerPublicKey, AccessGroupKeyName>
	expectedKeyLenght := len(Prefixes.PrefixDmThreadIndex) + PublicKeyLenCompressed + MaxAccessGroupKeyNameCharacters +
		PublicKeyLenCompressed + MaxAccessGroupKeyNameCharacters
	if len(key) != expectedKeyLenght {
		return PublicKey{}, GroupKeyName{}, PublicKey{}, GroupKeyName{}, fmt.Errorf("_dbDecodeKeyForAccessGroupEntry: "+
			"key length is invalid: %v, should be: %v", len(key), expectedKeyLenght)
	}
	keyWithoutPrefix := key[len(Prefixes.PrefixDmThreadIndex):]
	userGroupOwnerPublicKey := *NewPublicKey(keyWithoutPrefix[:PublicKeyLenCompressed])

	keyWithoutPrefix = keyWithoutPrefix[PublicKeyLenCompressed:]
	userGroupKeyName := *NewGroupKeyName(keyWithoutPrefix[:MaxAccessGroupKeyNameCharacters])

	keyWithoutPrefix = keyWithoutPrefix[MaxAccessGroupKeyNameCharacters:]
	partyGroupOwnerPublicKey := *NewPublicKey(keyWithoutPrefix[:PublicKeyLenCompressed])

	keyWithoutPrefix = keyWithoutPrefix[PublicKeyLenCompressed:]
	partyGroupKeyName := *NewGroupKeyName(keyWithoutPrefix[:MaxAccessGroupKeyNameCharacters])

	return userGroupOwnerPublicKey, userGroupKeyName, partyGroupOwnerPublicKey, partyGroupKeyName, nil
}

func DBCheckDmThreadExistence(db *badger.DB, snap *Snapshot, key DmThreadKey) (*DmThreadEntry, error) {
	var ret *DmThreadEntry
	var err error
	err = db.View(func(txn *badger.Txn) error {
		ret, err = DBCheckDmThreadExistenceWithTxn(txn, snap, key)
		return err
	})
	if err != nil {
		return nil, errors.Wrapf(err, "DBCheckDmThreadExistence: Problem checking dm thread existence with key: %v", key)
	}
	return ret, nil
}

func DBCheckDmThreadExistenceWithTxn(txn *badger.Txn, snap *Snapshot, key DmThreadKey) (*DmThreadEntry, error) {

	prefix := _dbKeyForPrefixDmThreadIndex(key)
	dmThreadExistenceBytes, err := DBGetWithTxn(txn, snap, prefix)
	if err == badger.ErrKeyNotFound {
		return nil, nil
	} else if err != nil {
		return nil, errors.Wrapf(err, "DBCheckDmThreadExistenceWithTxn: Problem checking dm thread existence with key: %v", key)
	}

	dmThreadExistence := &DmThreadEntry{}
	rr := bytes.NewReader(dmThreadExistenceBytes)
	if exists, err := DecodeFromBytes(dmThreadExistence, rr); !exists || err != nil {
		return nil, errors.Wrapf(err, "DBCheckDmThreadExistenceWithTxn: Problem decoding dm thread existence"+
			"with key: %v", key)
	}
	return dmThreadExistence, nil
}

func DBGetAllUserDmThreadsByAccessGroupId(db *badger.DB, snap *Snapshot,
	userGroupOwnerPublicKey PublicKey, userGroupKeyName GroupKeyName) ([]*DmThreadKey, error) {
	var ret []*DmThreadKey
	var err error
	err = db.View(func(txn *badger.Txn) error {
		ret, err = DBGetAllUserDmThreadsByAccessGroupIdWithTxn(txn, snap, userGroupOwnerPublicKey, userGroupKeyName)
		return err
	})
	if err != nil {
		return nil, errors.Wrapf(err, "DBGetAllUserDmThreads: Problem getting all user dm threads with "+
			"UserAccessGroupOwnerPublicKey: %v, UserAccessGroupKeyName: %v", userGroupOwnerPublicKey, userGroupKeyName)
	}
	return ret, nil
}

func DBGetAllUserDmThreadsByAccessGroupIdWithTxn(txn *badger.Txn, snap *Snapshot,
	userGroupOwnerPublicKey PublicKey, userGroupKeyName GroupKeyName) ([]*DmThreadKey, error) {

	accessGroupId := NewAccessGroupId(&userGroupOwnerPublicKey, userGroupKeyName.ToBytes())
	prefix := _dbSeekPrefixForDmThreadIndexWithAccessGroupId(*accessGroupId)
	keysFound := _enumerateKeysOnlyForPrefixWithTxn(txn, prefix)

	// Decode found keys.
	var userDmThreads []*DmThreadKey
	for _, key := range keysFound {
		_userGroupOwnerPublicKey, _userGroupKeyName,
			_partyGroupOwnerPublicKey, _partyGroupKeyName, err := _dbDecodeKeyForPrefixDmThreadIndex(key)
		if err != nil {
			return nil, errors.Wrapf(err, "DBGetAllUserDmThreadsWithTxn: Problem decoding key: %v", key)
		}
		if !bytes.Equal(_userGroupOwnerPublicKey.ToBytes(), userGroupOwnerPublicKey.ToBytes()) {
			return nil, fmt.Errorf("DBGetAllUserDmThreadsWithTxn: Found key with unexpected user public key: %v, "+
				"expected: %v", _userGroupOwnerPublicKey, userGroupOwnerPublicKey)
		}
		if !bytes.Equal(_userGroupKeyName.ToBytes(), userGroupKeyName.ToBytes()) {
			return nil, fmt.Errorf("DBGetAllUserDmThreadsWithTxn: Found key with unexpected user group key name: %v, "+
				"expected: %v", _userGroupKeyName, userGroupKeyName)
		}

		dmThread := MakeDmThreadKey(_userGroupOwnerPublicKey, _userGroupKeyName, _partyGroupOwnerPublicKey, _partyGroupKeyName)
		userDmThreads = append(userDmThreads, &dmThread)
	}
	return userDmThreads, nil
}

func DBGetAllUserDmThreads(db *badger.DB, snap *Snapshot, userGroupOwnerPublicKey PublicKey) ([]*DmThreadKey, error) {
	var ret []*DmThreadKey
	var err error
	err = db.View(func(txn *badger.Txn) error {
		ret, err = DBGetAllUserDmThreadsWithTxn(txn, snap, userGroupOwnerPublicKey)
		return err
	})
	if err != nil {
		return nil, errors.Wrapf(err, "DBGetAllUserDmThreads: Problem getting all user dm threads with "+
			"UserAccessGroupOwnerPublicKey: %v", userGroupOwnerPublicKey)
	}
	return ret, nil
}

func DBGetAllUserDmThreadsWithTxn(txn *badger.Txn, snap *Snapshot,
	userGroupOwnerPublicKey PublicKey) ([]*DmThreadKey, error) {

	prefix := _dbSeekPrefixForDmThreadIndexWithUserPublicKey(userGroupOwnerPublicKey)
	keysFound := _enumerateKeysOnlyForPrefixWithTxn(txn, prefix)

	// Decode found keys.
	var userDmThreads []*DmThreadKey
	for _, key := range keysFound {
		_userGroupOwnerPublicKey, _userGroupKeyName,
			_partyGroupOwnerPublicKey, _partyGroupKeyName, err := _dbDecodeKeyForPrefixDmThreadIndex(key)
		if err != nil {
			return nil, errors.Wrapf(err, "DBGetAllUserDmThreadsWithTxn: Problem decoding key: %v", key)
		}
		if !bytes.Equal(_userGroupOwnerPublicKey.ToBytes(), userGroupOwnerPublicKey.ToBytes()) {
			return nil, fmt.Errorf("DBGetAllUserDmThreadsWithTxn: Found key with unexpected user public key: %v, "+
				"expected: %v", _userGroupOwnerPublicKey, userGroupOwnerPublicKey)
		}

		dmThread := MakeDmThreadKey(_userGroupOwnerPublicKey, _userGroupKeyName, _partyGroupOwnerPublicKey, _partyGroupKeyName)
		userDmThreads = append(userDmThreads, &dmThread)
	}
	return userDmThreads, nil
}

func DBPutDmThreadIndex(db *badger.DB, snap *Snapshot, blockHeight uint64, dmThreadKey DmThreadKey) error {
	err := db.Update(func(txn *badger.Txn) error {
		return DBPutDmThreadIndexWithTxn(txn, snap, blockHeight, dmThreadKey)
	})
	if err != nil {
		return errors.Wrapf(err, "DBPutDmThreadIndex: Problem putting dm thread index with key: %v", dmThreadKey)
	}
	return nil
}

func DBPutDmThreadIndexWithTxn(txn *badger.Txn, snap *Snapshot, blockHeight uint64, dmThreadKey DmThreadKey) error {
	prefix := _dbKeyForPrefixDmThreadIndex(dmThreadKey)
	// We don't store any data under this index for now. For forward-compatibility we store a dummy
	// DeSoEncoder to allow for encoder migrations, should they ever be useful.
	dmThreadExistence := MakeDmThreadEntry()
	if err := DBSetWithTxn(txn, snap, prefix, EncodeToBytes(blockHeight, &dmThreadExistence)); err != nil {
		return errors.Wrapf(err, "DBPutDmThreadIndex: Problem putting dm thread index with key: %v", dmThreadKey)
	}
	return nil
}

func DBDeleteDmThreadIndex(db *badger.DB, snap *Snapshot, dmThreadKey DmThreadKey) error {
	err := db.Update(func(txn *badger.Txn) error {
		return DBDeleteDmThreadIndexWithTxn(txn, snap, dmThreadKey)
	})
	if err != nil {
		return errors.Wrapf(err, "DBDeleteDmThreadIndex: Problem deleting dm thread index with key: %v", dmThreadKey)
	}
	return nil
}

func DBDeleteDmThreadIndexWithTxn(txn *badger.Txn, snap *Snapshot, dmThreadKey DmThreadKey) error {
	prefix := _dbKeyForPrefixDmThreadIndex(dmThreadKey)
	if err := DBDeleteWithTxn(txn, snap, prefix); err != nil {
		return errors.Wrapf(err, "DBDeleteDmThreadIndex: Problem deleting dm thread index with key: %v", dmThreadKey)
	}

	return nil
}

// -------------------------------------------------------------------------------------
// AccessGroupEntry db functionality
// PrefixAccessGroupEntriesByAccessGroupId
// <prefix, AccessGroupOwnerPublicKey, AccessGroupKeyName> -> <AccessGroupEntry>
// -------------------------------------------------------------------------------------

func _dbKeyForAccessGroupEntry(accessGroupOwnerPublicKey PublicKey, accessGroupKeyName GroupKeyName) []byte {
	prefixCopy := append([]byte{}, Prefixes.PrefixAccessGroupEntriesByAccessGroupId...)
	prefixCopy = append(prefixCopy, accessGroupOwnerPublicKey.ToBytes()...)
	prefixCopy = append(prefixCopy, accessGroupKeyName.ToBytes()...)
	return prefixCopy
}

func _dbSeekPrefixForAccessGroupEntry(accessGroupOwnerPublicKey PublicKey) []byte {
	prefixCopy := append([]byte{}, Prefixes.PrefixAccessGroupEntriesByAccessGroupId...)
	prefixCopy = append(prefixCopy, accessGroupOwnerPublicKey.ToBytes()...)
	return prefixCopy
}

func _dbDecodeKeyForAccessGroupEntry(key []byte) (PublicKey, GroupKeyName, error) {
	// The key should be of the form:
	// <prefix, AccessGroupOwnerPublicKey, AccessGroupKeyName>
	expectedKeyLenght := len(Prefixes.PrefixAccessGroupEntriesByAccessGroupId) + PublicKeyLenCompressed + MaxAccessGroupKeyNameCharacters
	if len(key) != expectedKeyLenght {
		return PublicKey{}, GroupKeyName{}, fmt.Errorf("_dbDecodeKeyForAccessGroupEntry: "+
			"key length is invalid: %v, should be: %v", len(key), expectedKeyLenght)
	}
	keyWithoutPrefix := key[len(Prefixes.PrefixAccessGroupEntriesByAccessGroupId):]
	accessGroupOwnerPublicKey := *NewPublicKey(keyWithoutPrefix[:PublicKeyLenCompressed])
	accessGroupKeyName := *NewGroupKeyName(keyWithoutPrefix[PublicKeyLenCompressed:])
	return accessGroupOwnerPublicKey, accessGroupKeyName, nil
}

func DBGetAccessGroupEntryByAccessGroupId(db *badger.DB, snap *Snapshot,
	accessGroupOwnerPublicKey *PublicKey, accessGroupKeyName *GroupKeyName) (*AccessGroupEntry, error) {
	var err error
	var ret *AccessGroupEntry
	err = db.View(func(txn *badger.Txn) error {
		ret, err = DBGetAccessGroupEntryByAccessGroupIdWithTxn(txn, snap, accessGroupOwnerPublicKey, accessGroupKeyName)
		return err
	})
	if err != nil {
		return nil, errors.Wrapf(err, "DBGetAccessGroupEntryByAccessGroupId: Problem getting access group entry")
	}

	return ret, nil
}

func DBGetAccessGroupEntryByAccessGroupIdWithTxn(txn *badger.Txn, snap *Snapshot,
	accessGroupOwnerPublicKey *PublicKey, accessGroupKeyName *GroupKeyName) (*AccessGroupEntry, error) {

	prefix := _dbKeyForAccessGroupEntry(*accessGroupOwnerPublicKey, *accessGroupKeyName)

	accessGroupEntryBytes, err := DBGetWithTxn(txn, snap, prefix)
	if err == badger.ErrKeyNotFound {
		return nil, nil
	}
	if err != nil {
		return nil, errors.Wrapf(err, "DBGetAccessGroupEntryByAccessGroupIdWithTxn: Problem getting access group entry")
	}
	accessGroupEntry := &AccessGroupEntry{}
	rr := bytes.NewReader(accessGroupEntryBytes)
	if exists, err := DecodeFromBytes(accessGroupEntry, rr); !exists || err != nil {
		return nil, errors.Wrapf(err, "DBGetAccessGroupEntryByAccessGroupIdWithTxn: Problem decoding access group entry")
	}

	return accessGroupEntry, nil
}

func DBGetAccessGroupExistenceByAccessGroupId(db *badger.DB, snap *Snapshot,
	accessGroupOwnerPublicKey *PublicKey, accessGroupKeyName *GroupKeyName) (bool, error) {
	var err error
	var ret bool
	err = db.View(func(txn *badger.Txn) error {
		ret, err = DBGetAccessGroupExistenceByAccessGroupIdWithTxn(txn, snap, accessGroupOwnerPublicKey, accessGroupKeyName)
		return err
	})
	if err != nil {
		return false, errors.Wrapf(err, "DBGetAccessGroupExistenceByAccessGroupId: Problem getting access group entry")
	}
	return ret, nil
}

// DBGetAccessGroupExistenceByAccessGroupIdWithTxn checks whether an access group exists in the db using some
// optimized db queries.
func DBGetAccessGroupExistenceByAccessGroupIdWithTxn(txn *badger.Txn, snap *Snapshot,
	accessGroupOwnerPublicKey *PublicKey, accessGroupKeyName *GroupKeyName) (bool, error) {

	prefix := _dbKeyForAccessGroupEntry(*accessGroupOwnerPublicKey, *accessGroupKeyName)
	// We only cache / update ancestral records when we're dealing with state prefix.
	isState := snap != nil && snap.isState(prefix)
	keyString := hex.EncodeToString(prefix)

	// Lookup the snapshot cache and check if we've already stored a value there.
	if isState {
		if _, exists := snap.DatabaseCache.Lookup(keyString); exists {
			return true, nil
		}
	}

	// Otherwise, we need to check the DB.
	_, err := txn.Get(prefix)
	if err == badger.ErrKeyNotFound {
		return false, nil
	}
	if err != nil {
		return false, errors.Wrapf(err, "DBGetAccessGroupExistenceByAccessGroupIdWithTxn: Problem getting access group entry")
	}
	return true, nil
}

func DBGetAccessGroupIdsForOwner(db *badger.DB, snap *Snapshot, accessGroupOwnerPublicKey PublicKey) ([]*AccessGroupId, error) {
	var err error
	var ret []*AccessGroupId
	err = db.View(func(txn *badger.Txn) error {
		ret, err = DBGetAccessGroupIdsForOwnerWithTxn(txn, snap, accessGroupOwnerPublicKey)
		return err
	})
	if err != nil && err != badger.ErrKeyNotFound {
		return nil, errors.Wrapf(err, "DBGetAccessGroupIdsForOwner: Problem getting access group entries for owner")
	}
	return ret, nil
}

func DBGetAccessGroupIdsForOwnerWithTxn(txn *badger.Txn, snap *Snapshot, accessGroupOwnerPublicKey PublicKey) ([]*AccessGroupId, error) {
	prefix := _dbSeekPrefixForAccessGroupEntry(accessGroupOwnerPublicKey)

	keysFound := _enumerateKeysOnlyForPrefixWithTxn(txn, prefix)

	// Decode found keys.
	accessGroupIds := []*AccessGroupId{}
	for _, keys := range keysFound {
		accessGroupOwnerPublicKeyFromKey, accessGroupKeyName, err := _dbDecodeKeyForAccessGroupEntry(keys)
		if err != nil {
			return nil, errors.Wrapf(err, "DBGetAccessGroupIdsForOwnerWithTxn: Problem decoding access group id")
		}
		if !bytes.Equal(accessGroupOwnerPublicKey.ToBytes(), accessGroupOwnerPublicKeyFromKey.ToBytes()) {
			return nil, fmt.Errorf("DBGetAccessGroupIdsForOwnerWithTxn: "+
				"Access group owner public key from key (%v) does not match expected access group owner public key (%v)",
				accessGroupOwnerPublicKeyFromKey, accessGroupOwnerPublicKey)
		}

		accessGroupId := NewAccessGroupId(&accessGroupOwnerPublicKey, accessGroupKeyName.ToBytes())
		accessGroupIds = append(accessGroupIds, accessGroupId)
	}
	return accessGroupIds, nil
}

func DBPutAccessGroupEntry(db *badger.DB, snap *Snapshot, blockHeight uint64, accessGroupEntry *AccessGroupEntry) error {
	var err error
	err = db.Update(func(txn *badger.Txn) error {
		return DBPutAccessGroupEntryWithTxn(txn, snap, blockHeight, accessGroupEntry)
	})
	if err != nil {
		return errors.Wrapf(err, "DBPutAccessGroupEntry: Problem putting access group entry")
	}
	return nil
}

func DBPutAccessGroupEntryWithTxn(txn *badger.Txn, snap *Snapshot, blockHeight uint64, accessGroupEntry *AccessGroupEntry) error {
	prefix := _dbKeyForAccessGroupEntry(*accessGroupEntry.AccessGroupOwnerPublicKey, *accessGroupEntry.AccessGroupKeyName)
	if err := DBSetWithTxn(txn, snap, prefix, EncodeToBytes(blockHeight, accessGroupEntry)); err != nil {
		return errors.Wrapf(err, "DBPutAccessGroupEntryWithTxn: Problem putting access group entry")
	}

	return nil
}

func DBDeleteAccessGroupEntry(db *badger.DB, snap *Snapshot, accessGroupOwnerPublicKey PublicKey,
	accessGroupKeyName GroupKeyName) error {
	var err error
	err = db.Update(func(txn *badger.Txn) error {
		return DBDeleteAccessGroupEntryWithTxn(txn, snap, accessGroupOwnerPublicKey, accessGroupKeyName)
	})
	if err != nil {
		return errors.Wrapf(err, "DBDeleteAccessGroupEntry: Problem deleting access group entry")
	}
	return nil
}

func DBDeleteAccessGroupEntryWithTxn(txn *badger.Txn, snap *Snapshot, accessGroupOwnerPublicKey PublicKey,
	accessGroupKeyName GroupKeyName) error {

	prefix := _dbKeyForAccessGroupEntry(accessGroupOwnerPublicKey, accessGroupKeyName)

	if err := DBDeleteWithTxn(txn, snap, prefix); err != nil {
		return errors.Wrapf(err, "DBDeleteAccessGroupEntryWithTxn: Problem deleting access group entry")
	}

	return nil
}

// -------------------------------------------------------------------------------------
// Access group member entry db functionality
// PrefixAccessGroupMembershipIndex
// <prefix, AccessGroupMemberPublicKey, AccessGroupOwnerPublicKey, AccessGroupKeyName> -> <AccessGroupMemberEntry>
// -------------------------------------------------------------------------------------

func _dbKeyForAccessGroupMemberEntry(
	accessGroupMemberPublicKey PublicKey, accessGroupOwnerPublicKey PublicKey, accessGroupKeyName GroupKeyName) []byte {

	prefixCopy := append([]byte{}, Prefixes.PrefixAccessGroupMembershipIndex...)
	prefixCopy = append(prefixCopy, accessGroupMemberPublicKey.ToBytes()...)
	prefixCopy = append(prefixCopy, accessGroupOwnerPublicKey.ToBytes()...)
	prefixCopy = append(prefixCopy, accessGroupKeyName.ToBytes()...)
	return prefixCopy
}

func _dbSeekPrefixForAccessGroupMemberEntry(accessGroupMemberPublicKey PublicKey) []byte {
	prefixCopy := append([]byte{}, Prefixes.PrefixAccessGroupMembershipIndex...)
	prefixCopy = append(prefixCopy, accessGroupMemberPublicKey.ToBytes()...)
	return prefixCopy
}

func _dbDecodeKeyForAccessGroupMemberEntry(key []byte) (PublicKey, PublicKey, GroupKeyName, error) {
	// The key should be of the form:
	// <prefix, AccessGroupMemberPublicKey, AccessGroupOwnerPublicKey, AccessGroupKeyName>
	if len(key) != 1+2*PublicKeyLenCompressed+MaxAccessGroupKeyNameCharacters {
		return PublicKey{}, PublicKey{}, GroupKeyName{}, fmt.Errorf("_dbDecodeKeyForAccessGroupMemberEntry: "+
			"Key length (%d) is not the expected length (%d)",
			len(key), 1+2*PublicKeyLenCompressed+MaxAccessGroupKeyNameCharacters)
	}

	// Slice off the prefix.
	keySlice := key[len(Prefixes.PrefixAccessGroupMembershipIndex):]
	// Get the access group member public key.
	accessGroupMemberPublicKey := *NewPublicKey(keySlice[:PublicKeyLenCompressed])
	keySlice = keySlice[PublicKeyLenCompressed:]
	// Get the access group owner public key.
	accessGroupOwnerPublicKey := *NewPublicKey(keySlice[:PublicKeyLenCompressed])
	keySlice = keySlice[PublicKeyLenCompressed:]
	// Get the access group key name.
	accessGroupKeyName := *NewGroupKeyName(keySlice)

	return accessGroupMemberPublicKey, accessGroupOwnerPublicKey, accessGroupKeyName, nil
}

func DBGetAccessGroupMemberEntry(db *badger.DB, snap *Snapshot,
	accessGroupMemberPublicKey PublicKey, accessGroupOwnerPublicKey PublicKey, accessGroupKeyName GroupKeyName) (*AccessGroupMemberEntry, error) {

	var err error
	var ret *AccessGroupMemberEntry
	err = db.View(func(txn *badger.Txn) error {
		ret, err = DBGetAccessGroupMemberEntryWithTxn(txn, snap, accessGroupMemberPublicKey, accessGroupOwnerPublicKey, accessGroupKeyName)
		return err
	})
	if err != nil && err != badger.ErrKeyNotFound {
		return nil, errors.Wrapf(err, "GetAccessGroupMemberEntry: Problem getting access group member entry")
	}
	return ret, nil
}

func DBGetAccessGroupMemberEntryWithTxn(txn *badger.Txn, snap *Snapshot,
	accessGroupMemberPublicKey PublicKey, accessGroupOwnerPublicKey PublicKey, accessGroupKeyName GroupKeyName) (*AccessGroupMemberEntry, error) {

	prefix := _dbKeyForAccessGroupMemberEntry(accessGroupMemberPublicKey, accessGroupOwnerPublicKey, accessGroupKeyName)

	accessGroupMemberBytes, err := DBGetWithTxn(txn, snap, prefix)
	if err == badger.ErrKeyNotFound {
		return nil, nil
	} else if err != nil {
		return nil, errors.Wrapf(err, "DBGetAccessGroupMemberEntryWithTxn: Problem getting access group member entry")
	}
	accessGroupMember := &AccessGroupMemberEntry{}
	rr := bytes.NewReader(accessGroupMemberBytes)
	if exists, err := DecodeFromBytes(accessGroupMember, rr); !exists || err != nil {
		return nil, errors.Wrapf(err, "DBGetAccessGroupMemberEntryWithTxn: Problem decoding access group member entry")
	}

	return accessGroupMember, nil
}

func DBGetAccessGroupIdsForMember(db *badger.DB, snap *Snapshot,
	accessGroupMemberPublicKey PublicKey) (_accessGroupIdsMember []*AccessGroupId, _err error) {

	var ret []*AccessGroupId
	var err error
	err = db.View(func(txn *badger.Txn) error {
		ret, err = DBGetAccessGroupIdsForMemberWithTxn(txn, snap, accessGroupMemberPublicKey)
		return err
	})
	if err != nil && err != badger.ErrKeyNotFound {
		return nil, errors.Wrapf(err, "DBGetAccessGroupIdsForMember: Problem getting access group ids for member")
	}
	return ret, nil
}

func DBGetAccessGroupIdsForMemberWithTxn(txn *badger.Txn, snap *Snapshot,
	accessGroupMemberPublicKey PublicKey) (_accessGroupIdsMember []*AccessGroupId, _err error) {

	prefix := _dbSeekPrefixForAccessGroupMemberEntry(accessGroupMemberPublicKey)
	keysFound := _enumerateKeysOnlyForPrefixWithTxn(txn, prefix)

	// Decode found keys.
	accessGroupIds := []*AccessGroupId{}
	for _, keys := range keysFound {
		accessGroupMemberPublicKeyFromKey, accessGroupOwnerPublicKey, accessGroupKeyName, err := _dbDecodeKeyForAccessGroupMemberEntry(keys)
		if err != nil {
			return nil, errors.Wrapf(err, "DBGetAccessGroupIdsForMemberWithTxn: Problem decoding access group id")
		}
		if !bytes.Equal(accessGroupMemberPublicKey.ToBytes(), accessGroupMemberPublicKeyFromKey.ToBytes()) {
			return nil, fmt.Errorf("DBGetAccessGroupIdsForMemberWithTxn: "+
				"Access group member public key from key (%v) does not match expected access group member public key (%v)",
				accessGroupMemberPublicKey, accessGroupMemberPublicKeyFromKey)
		}

		accessGroupId := NewAccessGroupId(&accessGroupOwnerPublicKey, accessGroupKeyName.ToBytes())
		accessGroupIds = append(accessGroupIds, accessGroupId)
	}
	return accessGroupIds, nil
}

func DBPutAccessGroupMemberEntry(db *badger.DB, snap *Snapshot, blockHeight uint64,
	accessGroupMemberEntry *AccessGroupMemberEntry, accessGroupOwnerPublicKey PublicKey, groupKeyName GroupKeyName) error {
	var err error
	err = db.Update(func(txn *badger.Txn) error {
		return DBPutAccessGroupMemberEntryWithTxn(txn, snap, blockHeight,
			accessGroupMemberEntry, accessGroupOwnerPublicKey, groupKeyName)
	})
	if err != nil {
		return errors.Wrapf(err, "DBPutAccessGroupMemberEntry: Problem putting access group member entry")
	}
	return nil
}

func DBPutAccessGroupMemberEntryWithTxn(txn *badger.Txn, snap *Snapshot, blockHeight uint64,
	accessGroupMemberEntry *AccessGroupMemberEntry, accessGroupOwnerPublicKey PublicKey, groupKeyName GroupKeyName) error {

	if accessGroupMemberEntry == nil || accessGroupMemberEntry.AccessGroupMemberPublicKey == nil {
		return fmt.Errorf("DBPutAccessGroupMemberEntryWithTxn: accessGroupMemberEntry is nil or " +
			"accessGroupMemberEntry.AccessGroupMemberPublicKey is nil")
	}
	if reflect.DeepEqual(groupKeyName.ToBytes(), BaseGroupKeyName().ToBytes()) {
		glog.Errorf("DBPutAccessGroupMemberEntryWithTxn: groupKeyName is empty")
	}

	prefix := _dbKeyForAccessGroupMemberEntry(
		*accessGroupMemberEntry.AccessGroupMemberPublicKey, accessGroupOwnerPublicKey, groupKeyName)
	if err := DBSetWithTxn(txn, snap, prefix, EncodeToBytes(blockHeight, accessGroupMemberEntry)); err != nil {
		return errors.Wrapf(err, "DBPutAccessGroupMemberEntryWithTxn: Problem putting access group member entry")
	}
	return nil
}

func DBDeleteAccessGroupMemberEntry(db *badger.DB, snap *Snapshot,
	accessGroupMemberPublicKey PublicKey, accessGroupOwnerPublicKey PublicKey, accessGroupKeyName GroupKeyName) error {

	var err error
	err = db.Update(func(txn *badger.Txn) error {
		return DBDeleteAccessGroupMemberEntryWithTxn(txn, snap, accessGroupMemberPublicKey, accessGroupOwnerPublicKey, accessGroupKeyName)
	})
	if err != nil {
		return errors.Wrapf(err, "DBDeleteAccessGroupMemberEntry: Problem deleting access group member entry")
	}
	return nil
}

func DBDeleteAccessGroupMemberEntryWithTxn(txn *badger.Txn, snap *Snapshot,
	accessGroupMemberPublicKey PublicKey, accessGroupOwnerPublicKey PublicKey, accessGroupKeyName GroupKeyName) error {

	prefix := _dbKeyForAccessGroupMemberEntry(accessGroupMemberPublicKey, accessGroupOwnerPublicKey, accessGroupKeyName)
	if err := DBDeleteWithTxn(txn, snap, prefix); err != nil {
		return errors.Wrapf(err, "DBDeleteAccessGroupMemberEntryWithTxn: Problem deleting access group member entry")
	}

	return nil
}

// -------------------------------------------------------------------------------------
// Enumerate over group members of an access group
// PrefixGroupMemberEnumerationIndex
// <prefix, AccessGroupOwnerPublicKey, AccessGroupKeyName, AccessGroupMemberPublicKey> -> <AccessGroupMemberEnumerationEntry>
// -------------------------------------------------------------------------------------

// _dbKeyForAccessGroupMemberEnumerationIndex returns the key for a group enumeration index.
func _dbKeyForAccessGroupMemberEnumerationIndex(accessGroupOwnerPublicKey PublicKey, accessGroupKeyName GroupKeyName,
	accessGroupMemberPublicKey PublicKey) []byte {
	prefixCopy := append([]byte{}, Prefixes.PrefixAccessGroupMemberEnumerationIndex...)
	key := append(prefixCopy, accessGroupOwnerPublicKey.ToBytes()...)
	key = append(key, accessGroupKeyName.ToBytes()...)
	key = append(key, accessGroupMemberPublicKey.ToBytes()...)
	return key
}

// Seek prefix for group enumeration index.
func _dbSeekPrefixForAccessGroupMemberEnumerationIndex(groupOwnerPublicKey PublicKey, groupKeyName GroupKeyName) []byte {
	prefixCopy := append([]byte{}, Prefixes.PrefixAccessGroupMemberEnumerationIndex...)
	prefixCopy = append(prefixCopy, groupOwnerPublicKey.ToBytes()...)
	prefixCopy = append(prefixCopy, groupKeyName.ToBytes()...)
	return prefixCopy
}

func DBGetAccessGroupMemberExistenceFromEnumerationIndex(handle *badger.DB, snap *Snapshot,
	groupMemberPublicKey PublicKey, groupOwnerPublicKey PublicKey, groupKeyName GroupKeyName) (
	_exists bool, _err error) {

	var err error
	var exists bool
	err = handle.View(func(txn *badger.Txn) error {
		exists, err = DBGetGroupMemberExistenceFromEnumerationIndexWithTxn(txn, snap,
			groupMemberPublicKey, groupOwnerPublicKey, groupKeyName)
		return err
	})
	if err != nil {
		return false, errors.Wrapf(err, "DBGetGroupMemberForAccessGroup: Problem getting group member for access group"+
			" groupOwnerPublicKey: %v, groupKeyName: %v, groupMemberPublicKey: %v", groupOwnerPublicKey, groupKeyName, groupMemberPublicKey)
	}
	return exists, nil
}

// DBGetGroupMemberForAccessGroupWithTxn for a given group.
func DBGetGroupMemberExistenceFromEnumerationIndexWithTxn(txn *badger.Txn, snap *Snapshot,
	groupMemberPublicKey PublicKey, groupOwnerPublicKey PublicKey, groupKeyName GroupKeyName) (
	_exists bool, _err error) {

	prefix := _dbKeyForAccessGroupMemberEnumerationIndex(groupOwnerPublicKey, groupKeyName, groupMemberPublicKey)

	accessGroupMemberEnumerationEntryBytes, err := DBGetWithTxn(txn, snap, prefix)
	if err == badger.ErrKeyNotFound {
		return false, nil
	} else if err != nil {
		return false, errors.Wrapf(err, "DBGetGroupMemberForAccessGroupWithTxn: Problem getting group member for access group"+
			" groupOwnerPublicKey: %v, groupKeyName: %v, groupMemberPublicKey: %v", groupOwnerPublicKey, groupKeyName, groupMemberPublicKey)
	}
	accessGroupMemberEnumerationEntry := &AccessGroupMemberEnumerationEntry{}
	rr := bytes.NewReader(accessGroupMemberEnumerationEntryBytes)
	if exists, err := DecodeFromBytes(accessGroupMemberEnumerationEntry, rr); err != nil || !exists {
		return false, errors.Wrapf(err, "DBGetGroupMemberForAccessGroupWithTxn: Problem getting group member existence "+
			"for access group groupOwnerPublicKey: %v, groupKeyName: %v, groupMemberPublicKey: %v", groupOwnerPublicKey, groupKeyName, groupMemberPublicKey)
	}

	return true, nil
}

func DBGetPaginatedAccessGroupMembersFromEnumerationIndex(handle *badger.DB, snap *Snapshot,
	groupOwnerPublicKey PublicKey, groupKeyName GroupKeyName, startingAccessGroupMemberPublicKeyBytes []byte, limit uint32) (
	_accessGroupMemberPublicKeys []*PublicKey, _err error) {

	var err error
	var accessGroupMemberPublicKeys []*PublicKey
	err = handle.View(func(txn *badger.Txn) error {
		accessGroupMemberPublicKeys, err = DBGetPaginatedAccessGroupMembersFromEnumerationIndexWithTxn(txn, snap,
			groupOwnerPublicKey, groupKeyName, startingAccessGroupMemberPublicKeyBytes, limit)
		return err
	})
	if err != nil {
		return nil, errors.Wrapf(err, "DBGetPaginatedAccessGroupMembersFromEnumerationIndex: "+
			"Problem getting paginated access group members from enumeration index with "+
			"groupOwnerPublicKey (%v) groupKeyName (%v) startGroupMemberPublicKey (%v) limit (%v)",
			groupOwnerPublicKey, groupKeyName, startingAccessGroupMemberPublicKeyBytes, limit)
	}
	return accessGroupMemberPublicKeys, nil
}

// DBGetPaginatedAccessGroupMembersFromEnumerationIndexWithTxn for a given group will return a list of group members,
// with public keys lexicographically GREATER than startingAccessGroupMemberPublicKeyBytes. The number of returned entries
// will be at most maxMembersToFetch.
func DBGetPaginatedAccessGroupMembersFromEnumerationIndexWithTxn(txn *badger.Txn, snap *Snapshot,
	groupOwnerPublicKey PublicKey, groupKeyName GroupKeyName, startingAccessGroupMemberPublicKeyBytes []byte,
	maxMembersToFetch uint32) (_accessGroupMemberPublicKeys []*PublicKey, _err error) {

	var accessGroupMembers []*PublicKey
	prefix := _dbSeekPrefixForAccessGroupMemberEnumerationIndex(groupOwnerPublicKey, groupKeyName)
	startKey := append(prefix, startingAccessGroupMemberPublicKeyBytes...)

	keysFound := _enumeratePaginatedLimitedKeysForPrefixWithTxn(txn, prefix, startKey, maxMembersToFetch)
	// Sanity-check that we don't return the starting key.
	if len(keysFound) > 0 && bytes.Compare(startKey, keysFound[0]) == 0 {
		// We will fetch one more key after the last key found and append it to the list of keys found, with the first element removed.
		additionalKey := _enumeratePaginatedLimitedKeysForPrefixWithTxn(txn, prefix, keysFound[len(keysFound)-1], 2)
		keysFound = append(keysFound[1:], additionalKey[1:]...)
	}

	for _, key := range keysFound {
		memberPublicKeyBytes := key[len(prefix):]
		accessGroupMembers = append(accessGroupMembers, NewPublicKey(memberPublicKeyBytes))
	}

	// Sanity-check that the public keys we found are actually lexicographically sorted.
	for ii := 1; ii < len(accessGroupMembers); ii++ {
		if bytes.Compare(accessGroupMembers[ii-1].ToBytes(), accessGroupMembers[ii].ToBytes()) >= 0 {
			return nil, fmt.Errorf("DBGetPaginatedAccessGroupMembersFromEnumerationIndexWithTxn: "+
				"Found unsorted access group members: %v %v", accessGroupMembers[ii-1], accessGroupMembers[ii])
		}
	}

	return accessGroupMembers, nil
}

func DBPutAccessGroupMemberEnumerationIndex(handle *badger.DB, snap *Snapshot, blockHeight uint64,
	groupOwnerPublicKey PublicKey, groupKeyName GroupKeyName, accessGroupMemberPublicKey PublicKey) error {

	err := handle.Update(func(txn *badger.Txn) error {
		return DBPutAccessGroupMemberEnumerationIndexWithTxn(txn, snap, blockHeight,
			groupOwnerPublicKey, groupKeyName, accessGroupMemberPublicKey)
	})
	if err != nil {
		return errors.Wrapf(err, "DBPutAccessGroupMemberEnumerationIndex: Problem putting access group member "+
			"enumeration index groupOwnerPublicKey: %v, groupKeyName: %v, accessGroupMemberPublicKey: %v",
			groupOwnerPublicKey, groupKeyName, accessGroupMemberPublicKey)
	}
	return nil
}

// DBPutAccessGroupMemberEnumerationIndexWithTxn puts a mapping from a group member to a group in the db.
func DBPutAccessGroupMemberEnumerationIndexWithTxn(txn *badger.Txn, snap *Snapshot, blockHeight uint64,
	groupOwnerPublicKey PublicKey, groupKeyName GroupKeyName, accessGroupMemberPublicKey PublicKey) error {

	// We don't store any data under this index for now. For forward-compatibility we store a dummy
	// DeSoEncoder to allow for encoder migrations, should they ever be useful.
	accessGroupMemberEnumerationEntry := MakeAccessGroupMemberEnumerationEntry()
	if err := DBSetWithTxn(txn, snap, _dbKeyForAccessGroupMemberEnumerationIndex(
		groupOwnerPublicKey, groupKeyName, accessGroupMemberPublicKey), EncodeToBytes(blockHeight, &accessGroupMemberEnumerationEntry)); err != nil {

		return errors.Wrapf(err, "DBPutAccessGroupMemberInMembershipIndexWithTxn: Problem setting access "+
			"recipient with groupOwnerPublicKey %v, groupKeyName %v, accessGroupMemberPublicKey %v",
			groupOwnerPublicKey, groupKeyName, accessGroupMemberPublicKey)
	}

	return nil
}

func DBDeleteAccessGroupMemberEnumerationIndex(handle *badger.DB, snap *Snapshot,
	groupMemberPublicKey PublicKey, groupOwnerPublicKey PublicKey, groupKeyName GroupKeyName) error {

	err := handle.Update(func(txn *badger.Txn) error {
		return DBDeleteAccessGroupMemberEnumerationIndexWithTxn(txn, snap, groupOwnerPublicKey, groupKeyName, groupMemberPublicKey)
	})
	if err != nil {
		return errors.Wrapf(err, "DBDeleteMemberFromEnumerationIndex: Problem deleting member from enumeration index "+
			"groupOwnerPublicKey: %v, groupKeyName: %v, groupMemberPublicKey: %v",
			groupOwnerPublicKey, groupKeyName, groupMemberPublicKey)
	}
	return nil
}

func DBDeleteAccessGroupMemberEnumerationIndexWithTxn(txn *badger.Txn, snap *Snapshot,
	groupOwnerPublicKey PublicKey, groupKeyName GroupKeyName, groupMemberPublicKey PublicKey) error {

	if err := DBDeleteWithTxn(txn, snap, _dbKeyForAccessGroupMemberEnumerationIndex(
		groupOwnerPublicKey, groupKeyName, groupMemberPublicKey)); err != nil {

		return errors.Wrapf(err, "DBDeleteMemberFromMembershipIndexWithTxn: Deleting mapping for public key %v, "+
			"group owner public key %v and key name %v failed", groupOwnerPublicKey[:],
			groupKeyName[:], groupMemberPublicKey[:])
	}

	return nil
}

// -------------------------------------------------------------------------------------
// Messaging recipient
// <prefix, public key, messaging public key > -> <HackedMessagingGroupEntry>
// -------------------------------------------------------------------------------------

func _dbKeyForMessagingGroupMember(memberPublicKey *PublicKey, groupMessagingPublicKey *PublicKey) []byte {
	prefixCopy := append([]byte{}, Prefixes.PrefixMessagingGroupMetadataByMemberPubKeyAndGroupMessagingPubKey...)
	key := append(prefixCopy, memberPublicKey[:]...)
	key = append(key, groupMessagingPublicKey[:]...)
	return key
}

func _dbSeekPrefixForMessagingGroupMember(memberPublicKey *PublicKey) []byte {
	prefixCopy := append([]byte{}, Prefixes.PrefixMessagingGroupMetadataByMemberPubKeyAndGroupMessagingPubKey...)
	return append(prefixCopy, memberPublicKey[:]...)
}

func DBPutMessagingGroupMemberWithTxn(txn *badger.Txn, snap *Snapshot, blockHeight uint64,
	messagingGroupMember *MessagingGroupMember, groupOwnerPublicKey *PublicKey,
	messagingGroupEntry *MessagingGroupEntry) error {
	// Sanity-check that public keys have the correct length.

	if len(messagingGroupMember.EncryptedKey) < btcec.PrivKeyBytesLen {
		return fmt.Errorf("DBPutMessagingGroupMemberWithTxn: Problem getting recipient "+
			"entry for public key (%v)", messagingGroupMember.GroupMemberPublicKey)
	}

	// Entries for group members are stored as MessagingGroupEntries where the only member in
	// the entry is the member specified. This is a bit of a hack to allow us to store a "back-reference"
	// to the GroupEntry inside the value of this field.
	memberGroupEntry := &MessagingGroupEntry{
		GroupOwnerPublicKey:   groupOwnerPublicKey,
		MessagingPublicKey:    messagingGroupEntry.MessagingPublicKey,
		MessagingGroupKeyName: messagingGroupEntry.MessagingGroupKeyName,
		MessagingGroupMembers: []*MessagingGroupMember{
			messagingGroupMember,
		},
	}

	if err := DBSetWithTxn(txn, snap, _dbKeyForMessagingGroupMember(
		messagingGroupMember.GroupMemberPublicKey, messagingGroupEntry.MessagingPublicKey),
		EncodeToBytes(blockHeight, memberGroupEntry)); err != nil {

		return errors.Wrapf(err, "DBPutMessagingGroupMemberWithTxn: Problem setting messaging recipient with key (%v) "+
			"and entry (%v) in the db", _dbKeyForMessagingGroupMember(
			messagingGroupMember.GroupMemberPublicKey, messagingGroupEntry.MessagingPublicKey),
			EncodeToBytes(blockHeight, memberGroupEntry))
	}

	return nil
}

func DBPutMessagingGroupMember(handle *badger.DB, snap *Snapshot, blockHeight uint64,
	messagingGroupMember *MessagingGroupMember, ownerPublicKey *PublicKey, messagingGroupEntry *MessagingGroupEntry) error {

	return handle.Update(func(txn *badger.Txn) error {
		return DBPutMessagingGroupMemberWithTxn(txn, snap, blockHeight, messagingGroupMember, ownerPublicKey, messagingGroupEntry)
	})
}

func DBGetMessagingGroupMemberWithTxn(txn *badger.Txn, snap *Snapshot, messagingGroupMember *MessagingGroupMember,
	messagingGroupEntry *MessagingGroupEntry) *MessagingGroupEntry {

	key := _dbKeyForMessagingGroupMember(
		messagingGroupMember.GroupMemberPublicKey, messagingGroupEntry.MessagingPublicKey)
	// This is a hacked MessagingGroupEntry that contains a single member entry
	// for the member we're fetching in the members list.
	messagingGroupMemberEntryBytes, err := DBGetWithTxn(txn, snap, key)
	if err != nil {
		return nil
	}
	messagingGroupMemberEntry := &MessagingGroupEntry{}
	rr := bytes.NewReader(messagingGroupMemberEntryBytes)
	DecodeFromBytes(messagingGroupMemberEntry, rr)

	return messagingGroupMemberEntry
}

func DBGetMessagingMember(db *badger.DB, snap *Snapshot, messagingMember *MessagingGroupMember,
	messagingGroupEntry *MessagingGroupEntry) *MessagingGroupEntry {

	var ret *MessagingGroupEntry
	db.View(func(txn *badger.Txn) error {
		ret = DBGetMessagingGroupMemberWithTxn(txn, snap, messagingMember, messagingGroupEntry)
		return nil
	})
	return ret
}

func DBGetAllMessagingGroupEntriesForMemberWithTxn(txn *badger.Txn, ownerPublicKey *PublicKey) (
	[]*MessagingGroupEntry, error) {

	// This function is used to fetch all messaging
	var messagingGroupEntries []*MessagingGroupEntry
	prefix := _dbSeekPrefixForMessagingGroupMember(ownerPublicKey)
	_, valuesFound, err := _enumerateKeysForPrefixWithTxn(txn, prefix)
	if err != nil {
		return nil, errors.Wrapf(err, "DBGetAllMessagingGroupEntriesForMemberWithTxn: "+
			"problem enumerating messaging key entries for prefix (%v)", prefix)
	}

	for _, valBytes := range valuesFound {
		messagingGroupEntry := &MessagingGroupEntry{}
		rr := bytes.NewReader(valBytes)
		if exists, err := DecodeFromBytes(messagingGroupEntry, rr); !exists || err != nil {
			return nil, errors.Wrapf(err, "DBGetAllMessagingGroupEntriesForMemberWithTxn: problem reading "+
				"an entry from DB")
		}

		messagingGroupEntries = append(messagingGroupEntries, messagingGroupEntry)
	}

	return messagingGroupEntries, nil
}

// Note this deletes the message for the sender *and* receiver since a mapping
// should exist for each.
func DBDeleteMessagingGroupMemberMappingWithTxn(txn *badger.Txn, snap *Snapshot,
	messagingGroupMember *MessagingGroupMember, messagingGroupEntry *MessagingGroupEntry) error {

	// First pull up the mapping that exists for the public key passed in.
	// If one doesn't exist then there's nothing to do.
	existingMember := DBGetMessagingGroupMemberWithTxn(txn, snap, messagingGroupMember, messagingGroupEntry)
	if existingMember == nil {
		return nil
	}

	// When a message exists, delete the mapping for the sender and receiver.
	if err := DBDeleteWithTxn(txn, snap, _dbKeyForMessagingGroupMember(
		messagingGroupMember.GroupMemberPublicKey, messagingGroupEntry.MessagingPublicKey)); err != nil {

		return errors.Wrapf(err, "DBDeleteMessagingGroupMemberMappingWithTxn: Deleting mapping for public key %v "+
			"and messaging public key %v failed", messagingGroupMember.GroupMemberPublicKey[:],
			messagingGroupEntry.MessagingPublicKey[:])
	}

	return nil
}

func DBDeleteMessagingGroupMemberMappings(handle *badger.DB, snap *Snapshot,
	messagingGroupMember *MessagingGroupMember, messagingGroupEntry *MessagingGroupEntry) error {

	return handle.Update(func(txn *badger.Txn) error {
		return DBDeleteMessagingGroupMemberMappingWithTxn(txn, snap, messagingGroupMember, messagingGroupEntry)
	})
}

// -------------------------------------------------------------------------------------
// Forbidden block signature public key functions
// <prefix_id, public key> -> <>
// -------------------------------------------------------------------------------------

func _dbKeyForForbiddenBlockSignaturePubKeys(publicKey []byte) []byte {
	// Make a copy to avoid multiple calls to this function re-using the same slice.
	prefixCopy := append([]byte{}, Prefixes.PrefixForbiddenBlockSignaturePubKeys...)
	key := append(prefixCopy, publicKey...)
	return key
}

func DbPutForbiddenBlockSignaturePubKeyWithTxn(txn *badger.Txn, snap *Snapshot, publicKey []byte) error {

	if len(publicKey) != btcec.PubKeyBytesLenCompressed {
		return fmt.Errorf("DbPutForbiddenBlockSignaturePubKeyWithTxn: Forbidden public key "+
			"length %d != %d", len(publicKey), btcec.PubKeyBytesLenCompressed)
	}

	if err := DBSetWithTxn(txn, snap, _dbKeyForForbiddenBlockSignaturePubKeys(publicKey), []byte{}); err != nil {
		return errors.Wrapf(err, "DbPutForbiddenBlockSignaturePubKeyWithTxn: Problem adding mapping for sender: ")
	}

	return nil
}

func DbPutForbiddenBlockSignaturePubKey(handle *badger.DB, snap *Snapshot, publicKey []byte) error {

	return handle.Update(func(txn *badger.Txn) error {
		return DbPutForbiddenBlockSignaturePubKeyWithTxn(txn, snap, publicKey)
	})
}

func DbGetForbiddenBlockSignaturePubKeyWithTxn(txn *badger.Txn, snap *Snapshot, publicKey []byte) []byte {

	key := _dbKeyForForbiddenBlockSignaturePubKeys(publicKey)
	_, err := DBGetWithTxn(txn, snap, key)
	if err != nil {
		return nil
	}

	// Typically, we return a DB entry here, but we don't store anything for this mapping.
	// We use this function instead of one returning true / false for feature consistency.
	return []byte{}
}

func DbGetForbiddenBlockSignaturePubKey(db *badger.DB, snap *Snapshot, publicKey []byte) []byte {
	var ret []byte
	db.View(func(txn *badger.Txn) error {
		ret = DbGetForbiddenBlockSignaturePubKeyWithTxn(txn, snap, publicKey)
		return nil
	})
	return ret
}

func DbDeleteForbiddenBlockSignaturePubKeyWithTxn(
	txn *badger.Txn, snap *Snapshot, publicKey []byte) error {

	existingEntry := DbGetForbiddenBlockSignaturePubKeyWithTxn(txn, snap, publicKey)
	if existingEntry == nil {
		return nil
	}

	if err := DBDeleteWithTxn(txn, snap, _dbKeyForForbiddenBlockSignaturePubKeys(publicKey)); err != nil {
		return errors.Wrapf(err, "DbDeleteForbiddenBlockSignaturePubKeyWithTxn: Deleting "+
			"sender mapping for public key %s failed", PkToStringMainnet(publicKey))
	}

	return nil
}

func DbDeleteForbiddenBlockSignaturePubKey(
	handle *badger.DB, snap *Snapshot, publicKey []byte) error {

	return handle.Update(func(txn *badger.Txn) error {
		return DbDeleteForbiddenBlockSignaturePubKeyWithTxn(txn, snap, publicKey)
	})
}

// -------------------------------------------------------------------------------------
// Likes mapping functions
// 		<prefix_id, user pub key [33]byte, liked post BlockHash> -> <>
// 		<prefix_id, liked post BlockHash, user pub key [33]byte> -> <>
// -------------------------------------------------------------------------------------

func _dbKeyForLikerPubKeyToLikedPostHashMapping(
	userPubKey []byte, likedPostHash BlockHash) []byte {
	// Make a copy to avoid multiple calls to this function re-using the same slice.
	prefixCopy := append([]byte{}, Prefixes.PrefixLikerPubKeyToLikedPostHash...)
	key := append(prefixCopy, userPubKey...)
	key = append(key, likedPostHash[:]...)
	return key
}

func _dbKeyForLikedPostHashToLikerPubKeyMapping(
	likedPostHash BlockHash, userPubKey []byte) []byte {
	// Make a copy to avoid multiple calls to this function re-using the same slice.
	prefixCopy := append([]byte{}, Prefixes.PrefixLikedPostHashToLikerPubKey...)
	key := append(prefixCopy, likedPostHash[:]...)
	key = append(key, userPubKey...)
	return key
}

func _dbSeekPrefixForPostHashesYouLike(yourPubKey []byte) []byte {
	// Make a copy to avoid multiple calls to this function re-using the same slice.
	prefixCopy := append([]byte{}, Prefixes.PrefixLikerPubKeyToLikedPostHash...)
	return append(prefixCopy, yourPubKey...)
}

func _dbSeekPrefixForLikerPubKeysLikingAPostHash(likedPostHash BlockHash) []byte {
	// Make a copy to avoid multiple calls to this function re-using the same slice.
	prefixCopy := append([]byte{}, Prefixes.PrefixLikedPostHashToLikerPubKey...)
	return append(prefixCopy, likedPostHash[:]...)
}

// Note that this adds a mapping for the user *and* the liked post.
func DbPutLikeMappingsWithTxn(txn *badger.Txn, snap *Snapshot,
	userPubKey []byte, likedPostHash BlockHash) error {

	if len(userPubKey) != btcec.PubKeyBytesLenCompressed {
		return fmt.Errorf("DbPutLikeMappingsWithTxn: User public key "+
			"length %d != %d", len(userPubKey), btcec.PubKeyBytesLenCompressed)
	}

	if err := DBSetWithTxn(txn, snap, _dbKeyForLikerPubKeyToLikedPostHashMapping(
		userPubKey, likedPostHash), []byte{}); err != nil {

		return errors.Wrapf(
			err, "DbPutLikeMappingsWithTxn: Problem adding user to liked post mapping: ")
	}
	if err := DBSetWithTxn(txn, snap, _dbKeyForLikedPostHashToLikerPubKeyMapping(
		likedPostHash, userPubKey), []byte{}); err != nil {

		return errors.Wrapf(
			err, "DbPutLikeMappingsWithTxn: Problem adding liked post to user mapping: ")
	}

	return nil
}

func DbPutLikeMappings(handle *badger.DB, snap *Snapshot,
	userPubKey []byte, likedPostHash BlockHash) error {

	return handle.Update(func(txn *badger.Txn) error {
		return DbPutLikeMappingsWithTxn(txn, snap, userPubKey, likedPostHash)
	})
}

func DbGetLikerPubKeyToLikedPostHashMappingWithTxn(txn *badger.Txn,
	snap *Snapshot, userPubKey []byte, likedPostHash BlockHash) []byte {

	key := _dbKeyForLikerPubKeyToLikedPostHashMapping(userPubKey, likedPostHash)
	_, err := DBGetWithTxn(txn, snap, key)
	if err != nil {
		return nil
	}

	// Typically, we return a DB entry here, but we don't store anything for like mappings.
	// We use this function instead of one returning true / false for feature consistency.
	return []byte{}
}

func DbGetLikerPubKeyToLikedPostHashMapping(
	db *badger.DB, snap *Snapshot, userPubKey []byte, likedPostHash BlockHash) []byte {
	var ret []byte
	db.View(func(txn *badger.Txn) error {
		ret = DbGetLikerPubKeyToLikedPostHashMappingWithTxn(txn, snap, userPubKey, likedPostHash)
		return nil
	})
	return ret
}

// Note this deletes the like for the user *and* the liked post since a mapping
// should exist for each.
func DbDeleteLikeMappingsWithTxn(txn *badger.Txn, snap *Snapshot,
	userPubKey []byte, likedPostHash BlockHash) error {

	// First check that a mapping exists. If one doesn't exist then there's nothing to do.
	existingMapping := DbGetLikerPubKeyToLikedPostHashMappingWithTxn(
		txn, snap, userPubKey, likedPostHash)
	if existingMapping == nil {
		return nil
	}

	// When a message exists, delete the mapping for the sender and receiver.
	if err := DBDeleteWithTxn(txn, snap,
		_dbKeyForLikerPubKeyToLikedPostHashMapping(userPubKey, likedPostHash)); err != nil {
		return errors.Wrapf(err, "DbDeleteLikeMappingsWithTxn: Deleting "+
			"userPubKey %s and likedPostHash %s failed",
			PkToStringBoth(userPubKey), likedPostHash)
	}
	if err := DBDeleteWithTxn(txn, snap,
		_dbKeyForLikedPostHashToLikerPubKeyMapping(likedPostHash, userPubKey)); err != nil {
		return errors.Wrapf(err, "DbDeleteLikeMappingsWithTxn: Deleting "+
			"likedPostHash %s and userPubKey %s failed",
			PkToStringBoth(likedPostHash[:]), PkToStringBoth(userPubKey))
	}

	return nil
}

func DbDeleteLikeMappings(handle *badger.DB, snap *Snapshot,
	userPubKey []byte, likedPostHash BlockHash) error {

	return handle.Update(func(txn *badger.Txn) error {
		return DbDeleteLikeMappingsWithTxn(txn, snap, userPubKey, likedPostHash)
	})
}

func DbGetPostHashesYouLike(handle *badger.DB, yourPublicKey []byte) (
	_postHashes []*BlockHash, _err error) {

	prefix := _dbSeekPrefixForPostHashesYouLike(yourPublicKey)
	keysFound, _ := _enumerateKeysForPrefix(handle, prefix)

	postHashesYouLike := []*BlockHash{}
	for _, keyBytes := range keysFound {
		// We must slice off the first byte and userPubKey to get the likedPostHash.
		postHash := &BlockHash{}
		copy(postHash[:], keyBytes[1+btcec.PubKeyBytesLenCompressed:])
		postHashesYouLike = append(postHashesYouLike, postHash)
	}

	return postHashesYouLike, nil
}

func DbGetLikerPubKeysLikingAPostHash(handle *badger.DB, likedPostHash BlockHash) (
	_pubKeys [][]byte, _err error) {

	prefix := _dbSeekPrefixForLikerPubKeysLikingAPostHash(likedPostHash)
	keysFound, _ := _enumerateKeysForPrefix(handle, prefix)

	userPubKeys := [][]byte{}
	for _, keyBytes := range keysFound {
		// We must slice off the first byte and likedPostHash to get the userPubKey.
		userPubKey := keyBytes[1+HashSizeBytes:]
		userPubKeys = append(userPubKeys, userPubKey)
	}

	return userPubKeys, nil
}

// -------------------------------------------------------------------------------------
// Reposts mapping functions
//
//	<prefix_id, user pub key [33]byte, reposted post BlockHash> -> <>
//	<prefix_id, reposted post BlockHash, user pub key [33]byte> -> <>
//
// -------------------------------------------------------------------------------------
// PrefixReposterPubKeyRepostedPostHashToRepostPostHash
func _dbKeyForReposterPubKeyRepostedPostHashToRepostPostHash(userPubKey []byte, repostedPostHash BlockHash, repostPostHash BlockHash) []byte {
	// Make a copy to avoid multiple calls to this function re-using the same slice.
	prefixCopy := append([]byte{}, Prefixes.PrefixReposterPubKeyRepostedPostHashToRepostPostHash...)
	key := append(prefixCopy, userPubKey...)
	key = append(key, repostedPostHash[:]...)
	key = append(key, repostPostHash[:]...)
	return key
}

// This is a little hacky but we can save space by encoding RepostEntry entirely in the prefix []byte{39} keys.
// _dbKeyForReposterPubKeyRepostedPostHashToRepostEntry decodes these keys into RepostEntry.
func _dbKeyForReposterPubKeyRepostedPostHashToRepostEntry(key []byte) *RepostEntry {
	if len(key) != 1+33+32+32 {
		return nil
	}

	entry := &RepostEntry{}
	entry.ReposterPubKey = key[1:34]
	entry.RepostedPostHash = NewBlockHash(key[34:66])
	entry.RepostPostHash = NewBlockHash(key[66:98])
	return entry
}

func _dbSeekKeyForReposterPubKeyRepostedPostHashToRepostPostHash(userPubKey []byte, repostedPostHash BlockHash) []byte {
	// Make a copy to avoid multiple calls to this function re-using the same slice.
	prefixCopy := append([]byte{}, Prefixes.PrefixReposterPubKeyRepostedPostHashToRepostPostHash...)
	key := append(prefixCopy, userPubKey...)
	key = append(key, repostedPostHash[:]...)
	return key
}

func _dbSeekPrefixForPostHashesYouRepost(yourPubKey []byte) []byte {
	// Make a copy to avoid multiple calls to this function re-using the same slice.
	prefixCopy := append([]byte{}, Prefixes.PrefixReposterPubKeyRepostedPostHashToRepostPostHash...)
	return append(prefixCopy, yourPubKey...)
}

// PrefixRepostedPostHashReposterPubKey
func _dbKeyForRepostedPostHashReposterPubKey(repostedPostHash *BlockHash, reposterPubKey []byte) []byte {
	// Make a copy to avoid multiple calls to this function re-using the same slice.
	prefixCopy := append([]byte{}, Prefixes.PrefixRepostedPostHashReposterPubKey...)
	key := append(prefixCopy, repostedPostHash[:]...)
	key = append(key, reposterPubKey...)
	return key
}

// **For quoted reposts**
// PrefixRepostedPostHashReposterPubKeyRepostPostHash
func _dbKeyForRepostedPostHashReposterPubKeyRepostPostHash(
	repostedPostHash *BlockHash, reposterPubKey []byte, repostPostHash *BlockHash) []byte {
	// Make a copy to avoid multiple calls to this function re-using the same slice.
	prefixCopy := append([]byte{}, Prefixes.PrefixRepostedPostHashReposterPubKeyRepostPostHash...)
	key := append(prefixCopy, repostedPostHash[:]...)
	key = append(key, reposterPubKey...)
	key = append(key, repostPostHash[:]...)
	return key
}

// Note that this adds a mapping for the user *and* the reposted post.
func DbPutRepostMappingsWithTxn(txn *badger.Txn, snap *Snapshot, blockHeight uint64,
	repostEntry RepostEntry) error {

	if len(repostEntry.ReposterPubKey) != btcec.PubKeyBytesLenCompressed {
		return fmt.Errorf("DbPutRepostMappingsWithTxn: User public key "+
			"length %d != %d", len(repostEntry.ReposterPubKey), btcec.PubKeyBytesLenCompressed)
	}
	if repostEntry.RepostedPostHash == nil {
		return fmt.Errorf("DbPutRepostMappingsWithTxn: Reposted post hash cannot be nil")
	}
	if repostEntry.RepostPostHash == nil {
		return fmt.Errorf("DbPutRepostMappingsWithTxn: Repost post hash cannot be nil")
	}

	if err := DBSetWithTxn(txn, snap, _dbKeyForReposterPubKeyRepostedPostHashToRepostPostHash(
		repostEntry.ReposterPubKey, *repostEntry.RepostedPostHash, *repostEntry.RepostPostHash), []byte{}); err != nil {

		return errors.Wrapf(
			err, "DbPutRepostMappingsWithTxn: Problem adding user to reposted post mapping: ")
	}

	return nil
}

func DbPutRepostMappings(handle *badger.DB, snap *Snapshot, blockHeight uint64,
	userPubKey []byte, repostedPostHash BlockHash, repostEntry RepostEntry) error {

	return handle.Update(func(txn *badger.Txn) error {
		return DbPutRepostMappingsWithTxn(txn, snap, blockHeight, repostEntry)
	})
}

func DbGetReposterPubKeyRepostedPostHashToRepostEntryWithTxn(txn *badger.Txn,
	snap *Snapshot, userPubKey []byte, repostedPostHash BlockHash) *RepostEntry {

	key := _dbSeekKeyForReposterPubKeyRepostedPostHashToRepostPostHash(userPubKey, repostedPostHash)
	keysFound, _, err := _enumerateKeysForPrefixWithTxn(txn, key)
	if err != nil {
		return nil
	}
	// We select the RepostEntry with the "smallest" repostHash. We can't tell which
	// one is preferred, so we just return the first one.
	for _, keyBytes := range keysFound {
		return _dbKeyForReposterPubKeyRepostedPostHashToRepostEntry(keyBytes)
		// We must slice off the first byte and userPubKey to get the repostedPostHash.
	}
	return nil
}

func DbReposterPubKeyRepostedPostHashToRepostEntry(db *badger.DB,
	snap *Snapshot, userPubKey []byte, repostedPostHash BlockHash) *RepostEntry {

	var ret *RepostEntry
	db.View(func(txn *badger.Txn) error {
		ret = DbGetReposterPubKeyRepostedPostHashToRepostEntryWithTxn(txn, snap, userPubKey, repostedPostHash)
		return nil
	})
	return ret
}

// Note this deletes the repost for the user *and* the reposted post since a mapping
// should exist for each.
func DbDeleteRepostMappingsWithTxn(txn *badger.Txn, snap *Snapshot, repostEntry RepostEntry) error {

	// First check that a mapping exists. If one doesn't exist then there's nothing to do.
	_, err := DBGetWithTxn(txn, snap, _dbKeyForReposterPubKeyRepostedPostHashToRepostPostHash(
		repostEntry.ReposterPubKey, *repostEntry.RepostedPostHash, *repostEntry.RepostPostHash))
	if err != nil {
		return nil
	}

	// When a repost exists, delete the repost entry mapping.
	if err := DBDeleteWithTxn(txn, snap, _dbKeyForReposterPubKeyRepostedPostHashToRepostPostHash(
		repostEntry.ReposterPubKey, *repostEntry.RepostedPostHash, *repostEntry.RepostPostHash)); err != nil {
		return errors.Wrapf(err, "DbDeleteRepostMappingsWithTxn: Deleting "+
			"user public key %s and reposted post hash %v and repost post hash %v failed",
			PkToStringMainnet(repostEntry.ReposterPubKey[:]), repostEntry.RepostedPostHash[:], repostEntry.RepostPostHash[:])
	}
	return nil
}

func DbDeleteAllRepostMappingsWithTxn(txn *badger.Txn, snap *Snapshot, userPubKey []byte, repostedPostHash BlockHash) error {

	key := _dbSeekKeyForReposterPubKeyRepostedPostHashToRepostPostHash(userPubKey, repostedPostHash)
	keysFound, _, err := _enumerateKeysForPrefixWithTxn(txn, key)
	if err != nil {
		return nil
	}
	for _, keyBytes := range keysFound {
		if err := DBDeleteWithTxn(txn, snap, keyBytes); err != nil {
			return errors.Wrapf(err, "DbDeleteAllRepostMappingsWithTxn: Problem deleting a repost entry "+
				"with key (%v)", key)
		}
	}
	return nil
}

func DbGetPostHashesYouRepost(handle *badger.DB, yourPublicKey []byte) (
	_postHashes []*BlockHash, _err error) {

	prefix := _dbSeekPrefixForPostHashesYouRepost(yourPublicKey)
	keysFound, _ := _enumerateKeysForPrefix(handle, prefix)

	postHashesYouRepost := []*BlockHash{}
	for _, keyBytes := range keysFound {
		// We must slice off the first byte and userPubKey to get the repostedPostHash.
		postHash := &BlockHash{}
		copy(postHash[:], keyBytes[1+btcec.PubKeyBytesLenCompressed:])
		postHashesYouRepost = append(postHashesYouRepost, postHash)
	}

	return postHashesYouRepost, nil
}

// -------------------------------------------------------------------------------------
// Follows mapping functions
// 		<prefix_id, follower pub key [33]byte, followed pub key [33]byte> -> <>
// 		<prefix_id, followed pub key [33]byte, follower pub key [33]byte> -> <>
// -------------------------------------------------------------------------------------

func _dbKeyForFollowerToFollowedMapping(
	followerPKID *PKID, followedPKID *PKID) []byte {
	// Make a copy to avoid multiple calls to this function re-using the same slice.
	prefixCopy := append([]byte{}, Prefixes.PrefixFollowerPKIDToFollowedPKID...)
	key := append(prefixCopy, followerPKID[:]...)
	key = append(key, followedPKID[:]...)
	return key
}

func _dbKeyForFollowedToFollowerMapping(
	followedPKID *PKID, followerPKID *PKID) []byte {
	// Make a copy to avoid multiple calls to this function re-using the same slice.
	prefixCopy := append([]byte{}, Prefixes.PrefixFollowedPKIDToFollowerPKID...)
	key := append(prefixCopy, followedPKID[:]...)
	key = append(key, followerPKID[:]...)
	return key
}

func _dbSeekPrefixForPKIDsYouFollow(yourPKID *PKID) []byte {
	// Make a copy to avoid multiple calls to this function re-using the same slice.
	prefixCopy := append([]byte{}, Prefixes.PrefixFollowerPKIDToFollowedPKID...)
	return append(prefixCopy, yourPKID[:]...)
}

func _dbSeekPrefixForPKIDsFollowingYou(yourPKID *PKID) []byte {
	// Make a copy to avoid multiple calls to this function re-using the same slice.
	prefixCopy := append([]byte{}, Prefixes.PrefixFollowedPKIDToFollowerPKID...)
	return append(prefixCopy, yourPKID[:]...)
}

// Note that this adds a mapping for the follower *and* the pub key being followed.
func DbPutFollowMappingsWithTxn(txn *badger.Txn, snap *Snapshot,
	followerPKID *PKID, followedPKID *PKID) error {

	if len(followerPKID) != btcec.PubKeyBytesLenCompressed {
		return fmt.Errorf("DbPutFollowMappingsWithTxn: Follower PKID "+
			"length %d != %d", len(followerPKID[:]), btcec.PubKeyBytesLenCompressed)
	}
	if len(followedPKID) != btcec.PubKeyBytesLenCompressed {
		return fmt.Errorf("DbPutFollowMappingsWithTxn: Followed PKID "+
			"length %d != %d", len(followerPKID), btcec.PubKeyBytesLenCompressed)
	}

	if err := DBSetWithTxn(txn, snap, _dbKeyForFollowerToFollowedMapping(
		followerPKID, followedPKID), []byte{}); err != nil {

		return errors.Wrapf(
			err, "DbPutFollowMappingsWithTxn: Problem adding follower to followed mapping: ")
	}
	if err := DBSetWithTxn(txn, snap, _dbKeyForFollowedToFollowerMapping(
		followedPKID, followerPKID), []byte{}); err != nil {

		return errors.Wrapf(
			err, "DbPutFollowMappingsWithTxn: Problem adding followed to follower mapping: ")
	}

	return nil
}

func DbPutFollowMappings(handle *badger.DB, snap *Snapshot,
	followerPKID *PKID, followedPKID *PKID) error {

	return handle.Update(func(txn *badger.Txn) error {
		return DbPutFollowMappingsWithTxn(txn, snap, followerPKID, followedPKID)
	})
}

func DbGetFollowerToFollowedMappingWithTxn(txn *badger.Txn,
	snap *Snapshot, followerPKID *PKID, followedPKID *PKID) []byte {

	key := _dbKeyForFollowerToFollowedMapping(followerPKID, followedPKID)
	_, err := DBGetWithTxn(txn, snap, key)
	if err != nil {
		return nil
	}

	// Typically we return a DB entry here but we don't store anything for like mappings.
	// We use this function instead of one returning true / false for feature consistency.
	return []byte{}
}

func DbGetFollowerToFollowedMapping(db *badger.DB, snap *Snapshot,
	followerPKID *PKID, followedPKID *PKID) []byte {

	var ret []byte
	db.View(func(txn *badger.Txn) error {
		ret = DbGetFollowerToFollowedMappingWithTxn(txn, snap, followerPKID, followedPKID)
		return nil
	})
	return ret
}

// Note this deletes the follow for the follower *and* followed since a mapping
// should exist for each.
func DbDeleteFollowMappingsWithTxn(txn *badger.Txn, snap *Snapshot,
	followerPKID *PKID, followedPKID *PKID) error {

	// First check that a mapping exists for the PKIDs passed in.
	// If one doesn't exist then there's nothing to do.
	existingMapping := DbGetFollowerToFollowedMappingWithTxn(
		txn, snap, followerPKID, followedPKID)
	if existingMapping == nil {
		return nil
	}

	// When a message exists, delete the mapping for the sender and receiver.
	if err := DBDeleteWithTxn(txn, snap, _dbKeyForFollowerToFollowedMapping(followerPKID, followedPKID)); err != nil {
		return errors.Wrapf(err, "DbDeleteFollowMappingsWithTxn: Deleting "+
			"followerPKID %s and followedPKID %s failed",
			PkToStringMainnet(followerPKID[:]), PkToStringMainnet(followedPKID[:]))
	}
	if err := DBDeleteWithTxn(txn, snap, _dbKeyForFollowedToFollowerMapping(followedPKID, followerPKID)); err != nil {
		return errors.Wrapf(err, "DbDeleteFollowMappingsWithTxn: Deleting "+
			"followedPKID %s and followerPKID %s failed",
			PkToStringMainnet(followedPKID[:]), PkToStringMainnet(followerPKID[:]))
	}

	return nil
}

func DbDeleteFollowMappings(handle *badger.DB, snap *Snapshot,
	followerPKID *PKID, followedPKID *PKID) error {

	return handle.Update(func(txn *badger.Txn) error {
		return DbDeleteFollowMappingsWithTxn(txn, snap, followerPKID, followedPKID)
	})
}

func DbGetPKIDsYouFollow(handle *badger.DB, yourPKID *PKID) (
	_pkids []*PKID, _err error) {

	prefix := _dbSeekPrefixForPKIDsYouFollow(yourPKID)
	keysFound, _ := _enumerateKeysForPrefix(handle, prefix)

	pkidsYouFollow := []*PKID{}
	for _, keyBytes := range keysFound {
		// We must slice off the first byte and followerPKID to get the followedPKID.
		followedPKIDBytes := keyBytes[1+btcec.PubKeyBytesLenCompressed:]
		followedPKID := &PKID{}
		copy(followedPKID[:], followedPKIDBytes)
		pkidsYouFollow = append(pkidsYouFollow, followedPKID)
	}

	return pkidsYouFollow, nil
}

func DbGetPKIDsFollowingYou(handle *badger.DB, yourPKID *PKID) (
	_pkids []*PKID, _err error) {

	prefix := _dbSeekPrefixForPKIDsFollowingYou(yourPKID)
	keysFound, _ := _enumerateKeysForPrefix(handle, prefix)

	pkidsFollowingYou := []*PKID{}
	for _, keyBytes := range keysFound {
		// We must slice off the first byte and followedPKID to get the followerPKID.
		followerPKIDBytes := keyBytes[1+btcec.PubKeyBytesLenCompressed:]
		followerPKID := &PKID{}
		copy(followerPKID[:], followerPKIDBytes)
		pkidsFollowingYou = append(pkidsFollowingYou, followerPKID)
	}

	return pkidsFollowingYou, nil
}

func DbGetPubKeysYouFollow(handle *badger.DB, snap *Snapshot, yourPubKey []byte) (
	_pubKeys [][]byte, _err error) {

	// Get the PKID for the pub key
	yourPKID := DBGetPKIDEntryForPublicKey(handle, snap, yourPubKey)
	followPKIDs, err := DbGetPKIDsYouFollow(handle, yourPKID.PKID)
	if err != nil {
		return nil, errors.Wrap(err, "DbGetPubKeysYouFollow: ")
	}

	// Convert the pkids to public keys
	followPubKeys := [][]byte{}
	for _, fpkidIter := range followPKIDs {
		fpkid := fpkidIter
		followPk := DBGetPublicKeyForPKID(handle, snap, fpkid)
		followPubKeys = append(followPubKeys, followPk)
	}

	return followPubKeys, nil
}

func DbGetPubKeysFollowingYou(handle *badger.DB, snap *Snapshot, yourPubKey []byte) (
	_pubKeys [][]byte, _err error) {

	// Get the PKID for the pub key
	yourPKID := DBGetPKIDEntryForPublicKey(handle, snap, yourPubKey)
	followPKIDs, err := DbGetPKIDsFollowingYou(handle, yourPKID.PKID)
	if err != nil {
		return nil, errors.Wrap(err, "DbGetPubKeysFollowingYou: ")
	}

	// Convert the pkids to public keys
	followPubKeys := [][]byte{}
	for _, fpkidIter := range followPKIDs {
		fpkid := fpkidIter
		followPk := DBGetPublicKeyForPKID(handle, snap, fpkid)
		followPubKeys = append(followPubKeys, followPk)
	}

	return followPubKeys, nil
}

// -------------------------------------------------------------------------------------
// Diamonds mapping functions
//  <prefix_id, DiamondReceiverPKID [33]byte, DiamondSenderPKID [33]byte, posthash> -> <[]byte{DiamondLevel}>
// -------------------------------------------------------------------------------------

func _dbKeyForDiamondReceiverToDiamondSenderMapping(diamondEntry *DiamondEntry) []byte {
	// Make a copy to avoid multiple calls to this function re-using the same slice.
	prefixCopy := append([]byte{}, Prefixes.PrefixDiamondReceiverPKIDDiamondSenderPKIDPostHash...)
	key := append(prefixCopy, diamondEntry.ReceiverPKID[:]...)
	key = append(key, diamondEntry.SenderPKID[:]...)
	key = append(key, diamondEntry.DiamondPostHash[:]...)
	return key
}

func _dbKeyForDiamondReceiverToDiamondSenderMappingWithoutEntry(
	diamondReceiverPKID *PKID, diamondSenderPKID *PKID, diamondPostHash *BlockHash) []byte {
	// Make a copy to avoid multiple calls to this function re-using the same slice.
	prefixCopy := append([]byte{}, Prefixes.PrefixDiamondReceiverPKIDDiamondSenderPKIDPostHash...)
	key := append(prefixCopy, diamondReceiverPKID[:]...)
	key = append(key, diamondSenderPKID[:]...)
	key = append(key, diamondPostHash[:]...)
	return key
}

func _dbKeyForDiamondedPostHashDiamonderPKIDDiamondLevel(diamondEntry *DiamondEntry) []byte {
	// Make a copy to avoid multiple calls to this function re-using the same slice.
	prefixCopy := append([]byte{}, Prefixes.PrefixDiamondedPostHashDiamonderPKIDDiamondLevel...)
	key := append(prefixCopy, diamondEntry.DiamondPostHash[:]...)
	key = append(key, diamondEntry.SenderPKID[:]...)
	// Diamond level is an int64 in extraData but it forced to be non-negative in consensus.
	key = append(key, EncodeUint64(uint64(diamondEntry.DiamondLevel))...)
	return key
}

func _dbSeekPrefixForPKIDsThatDiamondedYou(yourPKID *PKID) []byte {
	// Make a copy to avoid multiple calls to this function re-using the same slice.
	prefixCopy := append([]byte{}, Prefixes.PrefixDiamondReceiverPKIDDiamondSenderPKIDPostHash...)
	return append(prefixCopy, yourPKID[:]...)
}

func _dbKeyForDiamondSenderToDiamondReceiverMapping(diamondEntry *DiamondEntry) []byte {
	// Make a copy to avoid multiple calls to this function re-using the same slice.
	prefixCopy := append([]byte{}, Prefixes.PrefixDiamondSenderPKIDDiamondReceiverPKIDPostHash...)
	key := append(prefixCopy, diamondEntry.SenderPKID[:]...)
	key = append(key, diamondEntry.ReceiverPKID[:]...)
	key = append(key, diamondEntry.DiamondPostHash[:]...)
	return key
}

func _dbKeyForDiamondSenderToDiamondReceiverMappingWithoutEntry(
	diamondReceiverPKID *PKID, diamondSenderPKID *PKID, diamondPostHash *BlockHash) []byte {
	// Make a copy to avoid multiple calls to this function re-using the same slice.
	prefixCopy := append([]byte{}, Prefixes.PrefixDiamondSenderPKIDDiamondReceiverPKIDPostHash...)
	key := append(prefixCopy, diamondSenderPKID[:]...)
	key = append(key, diamondReceiverPKID[:]...)
	key = append(key, diamondPostHash[:]...)
	return key
}

func _dbSeekPrefixForPKIDsThatYouDiamonded(yourPKID *PKID) []byte {
	// Make a copy to avoid multiple calls to this function re-using the same slice.
	prefixCopy := append([]byte{}, Prefixes.PrefixDiamondSenderPKIDDiamondReceiverPKIDPostHash...)
	return append(prefixCopy, yourPKID[:]...)
}

func _dbSeekPrefixForReceiverPKIDAndSenderPKID(receiverPKID *PKID, senderPKID *PKID) []byte {
	// Make a copy to avoid multiple calls to this function re-using the same slice.
	prefixCopy := append([]byte{}, Prefixes.PrefixDiamondReceiverPKIDDiamondSenderPKIDPostHash...)
	key := append(prefixCopy, receiverPKID[:]...)
	return append(key, senderPKID[:]...)
}

func DbPutDiamondMappingsWithTxn(txn *badger.Txn, snap *Snapshot, blockHeight uint64,
	diamondEntry *DiamondEntry) error {

	if len(diamondEntry.ReceiverPKID) != btcec.PubKeyBytesLenCompressed {
		return fmt.Errorf("DbPutDiamondMappingsWithTxn: Receiver PKID "+
			"length %d != %d", len(diamondEntry.ReceiverPKID[:]), btcec.PubKeyBytesLenCompressed)
	}
	if len(diamondEntry.SenderPKID) != btcec.PubKeyBytesLenCompressed {
		return fmt.Errorf("DbPutDiamondMappingsWithTxn: Sender PKID "+
			"length %d != %d", len(diamondEntry.SenderPKID), btcec.PubKeyBytesLenCompressed)
	}

	diamondEntryBytes := EncodeToBytes(blockHeight, diamondEntry)
	if err := DBSetWithTxn(txn, snap, _dbKeyForDiamondReceiverToDiamondSenderMapping(diamondEntry), diamondEntryBytes); err != nil {
		return errors.Wrapf(
			err, "DbPutDiamondMappingsWithTxn: Problem adding receiver to giver mapping: ")
	}

	if err := DBSetWithTxn(txn, snap, _dbKeyForDiamondSenderToDiamondReceiverMapping(diamondEntry), diamondEntryBytes); err != nil {
		return errors.Wrapf(err, "DbPutDiamondMappingsWithTxn: Problem adding sender to receiver mapping: ")
	}

	if err := DBSetWithTxn(txn, snap, _dbKeyForDiamondedPostHashDiamonderPKIDDiamondLevel(diamondEntry),
		[]byte{}); err != nil {
		return errors.Wrapf(
			err, "DbPutDiamondMappingsWithTxn: Problem adding DiamondedPostHash Diamonder Diamond Level mapping: ")
	}

	return nil
}

func DbPutDiamondMappings(handle *badger.DB, snap *Snapshot, blockHeight uint64,
	diamondEntry *DiamondEntry) error {

	return handle.Update(func(txn *badger.Txn) error {
		return DbPutDiamondMappingsWithTxn(txn, snap, blockHeight, diamondEntry)
	})
}

func DbGetDiamondMappingsWithTxn(txn *badger.Txn, snap *Snapshot, diamondReceiverPKID *PKID,
	diamondSenderPKID *PKID, diamondPostHash *BlockHash) *DiamondEntry {

	key := _dbKeyForDiamondReceiverToDiamondSenderMappingWithoutEntry(
		diamondReceiverPKID, diamondSenderPKID, diamondPostHash)
	diamondEntryBytes, err := DBGetWithTxn(txn, snap, key)
	if err != nil {
		return nil
	}

	// We return the byte array stored for this diamond mapping. This mapping should only
	// hold one uint8 with a value between 1 and 5 but the caller is responsible for sanity
	// checking in order to maintain consistency with other DB functions that do not error.
	diamondEntry := &DiamondEntry{}
	rr := bytes.NewReader(diamondEntryBytes)
	DecodeFromBytes(diamondEntry, rr)
	return diamondEntry
}

func DbGetDiamondMappings(db *badger.DB, snap *Snapshot, diamondReceiverPKID *PKID,
	diamondSenderPKID *PKID, diamondPostHash *BlockHash) *DiamondEntry {

	var ret *DiamondEntry
	db.View(func(txn *badger.Txn) error {
		ret = DbGetDiamondMappingsWithTxn(
			txn, snap, diamondReceiverPKID, diamondSenderPKID, diamondPostHash)
		return nil
	})
	return ret
}

func DbDeleteDiamondMappingsWithTxn(txn *badger.Txn, snap *Snapshot, diamondEntry *DiamondEntry) error {

	// First check that a mapping exists for the PKIDs passed in.
	// If one doesn't exist then there's nothing to do.
	existingMapping := DbGetDiamondMappingsWithTxn(txn, snap,
		diamondEntry.ReceiverPKID, diamondEntry.SenderPKID, diamondEntry.DiamondPostHash)
	if existingMapping == nil {
		return nil
	}

	// When a DiamondEntry exists, delete the diamond mappings.
	if err := DBDeleteWithTxn(txn, snap, _dbKeyForDiamondReceiverToDiamondSenderMapping(diamondEntry)); err != nil {
		return errors.Wrapf(err, "DbDeleteDiamondMappingsWithTxn: Deleting "+
			"diamondReceiverPKID %s and diamondSenderPKID %s and diamondPostHash %s failed",
			PkToStringMainnet(diamondEntry.ReceiverPKID[:]),
			PkToStringMainnet(diamondEntry.SenderPKID[:]),
			diamondEntry.DiamondPostHash.String(),
		)
	}
	// When a DiamondEntry exists, delete the diamond mappings.
	if err := DBDeleteWithTxn(txn, snap, _dbKeyForDiamondedPostHashDiamonderPKIDDiamondLevel(diamondEntry)); err != nil {
		return errors.Wrapf(err, "DbDeleteDiamondMappingsWithTxn: Deleting "+
			"diamondedPostHash %s and diamonderPKID %s and diamondLevel %s failed",
			diamondEntry.DiamondPostHash.String(),
			PkToStringMainnet(diamondEntry.SenderPKID[:]),
			diamondEntry.DiamondPostHash.String(),
		)
	}

	if err := DBDeleteWithTxn(txn, snap, _dbKeyForDiamondSenderToDiamondReceiverMapping(diamondEntry)); err != nil {
		return errors.Wrapf(err, "DbDeleteDiamondMappingsWithTxn: Deleting "+
			"diamondSenderPKID %s and diamondReceiverPKID %s and diamondPostHash %s failed",
			PkToStringMainnet(diamondEntry.SenderPKID[:]),
			PkToStringMainnet(diamondEntry.ReceiverPKID[:]),
			diamondEntry.DiamondPostHash.String(),
		)
	}

	return nil
}

func DbDeleteDiamondMappings(handle *badger.DB, snap *Snapshot, diamondEntry *DiamondEntry) error {
	return handle.Update(func(txn *badger.Txn) error {
		return DbDeleteDiamondMappingsWithTxn(txn, snap, diamondEntry)
	})
}

// This function returns a map of PKIDs that gave diamonds to a list of DiamondEntrys
// that contain post hashes.
func DbGetPKIDsThatDiamondedYouMap(handle *badger.DB, yourPKID *PKID, fetchYouDiamonded bool) (
	_pkidToDiamondsMap map[PKID][]*DiamondEntry, _err error) {

	prefix := _dbSeekPrefixForPKIDsThatDiamondedYou(yourPKID)
	diamondSenderStartIdx := 1 + btcec.PubKeyBytesLenCompressed
	diamondSenderEndIdx := 1 + 2*btcec.PubKeyBytesLenCompressed
	diamondReceiverStartIdx := 1
	diamondReceiverEndIdx := 1 + btcec.PubKeyBytesLenCompressed
	if fetchYouDiamonded {
		prefix = _dbSeekPrefixForPKIDsThatYouDiamonded(yourPKID)
		diamondSenderStartIdx = 1
		diamondSenderEndIdx = 1 + btcec.PubKeyBytesLenCompressed
		diamondReceiverStartIdx = 1 + btcec.PubKeyBytesLenCompressed
		diamondReceiverEndIdx = 1 + 2*btcec.PubKeyBytesLenCompressed
	}
	keysFound, valsFound := _enumerateKeysForPrefix(handle, prefix)

	pkidsToDiamondEntryMap := make(map[PKID][]*DiamondEntry)
	for ii, keyBytes := range keysFound {
		// The DiamondEntry found must not be nil.
		diamondEntry := &DiamondEntry{}
		rr := bytes.NewReader(valsFound[ii])
		DecodeFromBytes(diamondEntry, rr)
		if diamondEntry == nil {
			return nil, fmt.Errorf(
				"DbGetPKIDsThatDiamondedYouMap: Found nil DiamondEntry for public key %v "+
					"and key bytes %#v when seeking; this should never happen",
				PkToStringMainnet(yourPKID[:]), keyBytes)
		}
		expectedDiamondKeyLen := 1 + 2*btcec.PubKeyBytesLenCompressed + HashSizeBytes
		if len(keyBytes) != expectedDiamondKeyLen {
			return nil, fmt.Errorf(
				"DbGetPKIDsThatDiamondedYouMap: Invalid key length %v should be %v",
				len(keyBytes), expectedDiamondKeyLen)
		}

		// Note: The code below is mainly just sanity-checking. Checking the key isn't actually
		// needed in this function, since all the information is duplicated in the entry.

		// Chop out the diamond sender PKID.
		diamondSenderPKIDBytes := keyBytes[diamondSenderStartIdx:diamondSenderEndIdx]
		diamondSenderPKID := &PKID{}
		copy(diamondSenderPKID[:], diamondSenderPKIDBytes)
		// It must match what's in the DiamondEntry
		if !reflect.DeepEqual(diamondSenderPKID, diamondEntry.SenderPKID) {
			return nil, fmt.Errorf(
				"DbGetPKIDsThatDiamondedYouMap: Sender PKID in DB %v did not "+
					"match Sender PKID in DiamondEntry %v; this should never happen",
				PkToStringBoth(diamondSenderPKID[:]), PkToStringBoth(diamondEntry.SenderPKID[:]))
		}

		// Chop out the diamond receiver PKID
		diamondReceiverPKIDBytes := keyBytes[diamondReceiverStartIdx:diamondReceiverEndIdx]
		diamondReceiverPKID := &PKID{}
		copy(diamondReceiverPKID[:], diamondReceiverPKIDBytes)
		// It must match what's in the DiamondEntry
		if !reflect.DeepEqual(diamondReceiverPKID, diamondEntry.ReceiverPKID) {
			return nil, fmt.Errorf(
				"DbGetPKIDsThatDiamondedYouMap: Receiver PKID in DB %v did not "+
					"match Receiver PKID in DiamondEntry %v; this should never happen",
				PkToStringBoth(diamondReceiverPKID[:]), PkToStringBoth(diamondEntry.ReceiverPKID[:]))
		}

		// Chop out the diamond post hash.
		diamondPostHashBytes := keyBytes[1+2*btcec.PubKeyBytesLenCompressed:]
		diamondPostHash := &BlockHash{}
		copy(diamondPostHash[:], diamondPostHashBytes)
		// It must match what's in the entry
		if *diamondPostHash != *diamondEntry.DiamondPostHash {
			return nil, fmt.Errorf(
				"DbGetPKIDsThatDiamondedYouMap: Post hash found in DB key %v "+
					"did not match post hash in DiamondEntry %v; this should never happen",
				diamondPostHash, diamondEntry.DiamondPostHash)
		}

		// If a map entry doesn't exist for this sender, create one.
		newListOfEntrys := pkidsToDiamondEntryMap[*diamondSenderPKID]
		newListOfEntrys = append(newListOfEntrys, diamondEntry)
		pkidsToDiamondEntryMap[*diamondSenderPKID] = newListOfEntrys
	}

	return pkidsToDiamondEntryMap, nil
}

// This function returns a list of DiamondEntrys given by giverPKID to receiverPKID that contain post hashes.
func DbGetDiamondEntriesForSenderToReceiver(handle *badger.DB, receiverPKID *PKID, senderPKID *PKID) (
	_diamondEntries []*DiamondEntry, _err error) {

	prefix := _dbSeekPrefixForReceiverPKIDAndSenderPKID(receiverPKID, senderPKID)
	keysFound, valsFound := _enumerateKeysForPrefix(handle, prefix)
	var diamondEntries []*DiamondEntry
	for ii, keyBytes := range keysFound {
		// The DiamondEntry found must not be nil.
		diamondEntry := &DiamondEntry{}
		rr := bytes.NewReader(valsFound[ii])

		if exists, err := DecodeFromBytes(diamondEntry, rr); !exists || err != nil || diamondEntry == nil {
			return nil, fmt.Errorf(
				"DbGetDiamondEntriesForGiverToReceiver: Found nil DiamondEntry for receiver key %v "+
					"and giver key %v when seeking; this should never happen",
				PkToStringMainnet(receiverPKID[:]), PkToStringMainnet(senderPKID[:]))
		}
		expectedDiamondKeyLen := 1 + 2*btcec.PubKeyBytesLenCompressed + HashSizeBytes
		if len(keyBytes) != expectedDiamondKeyLen {
			return nil, fmt.Errorf(
				"DbGetDiamondEntriesForGiverToReceiver: Invalid key length %v should be %v",
				len(keyBytes), expectedDiamondKeyLen)
		}

		// Note: The code below is mainly just sanity-checking. Checking the key isn't actually
		// needed in this function, since all the information is duplicated in the entry.

		// Chop out the diamond sender PKID.
		diamondSenderPKIDBytes := keyBytes[1+btcec.PubKeyBytesLenCompressed : 1+2*btcec.PubKeyBytesLenCompressed]
		diamondSenderPKID := &PKID{}
		copy(diamondSenderPKID[:], diamondSenderPKIDBytes)
		// It must match what's in the DiamondEntry
		if !reflect.DeepEqual(diamondSenderPKID, diamondEntry.SenderPKID) {
			return nil, fmt.Errorf(
				"DbGetDiamondEntriesForGiverToReceiver: Sender PKID in DB %v did not "+
					"match Sender PKID in DiamondEntry %v; this should never happen",
				PkToStringBoth(diamondSenderPKID[:]), PkToStringBoth(diamondEntry.SenderPKID[:]))
		}

		// Chop out the diamond post hash.
		diamondPostHashBytes := keyBytes[1+2*btcec.PubKeyBytesLenCompressed:]
		diamondPostHash := &BlockHash{}
		copy(diamondPostHash[:], diamondPostHashBytes)
		// It must match what's in the entry
		if *diamondPostHash != *diamondEntry.DiamondPostHash {
			return nil, fmt.Errorf(
				"DbGetDiamondEntriesForGiverToReceiver: Post hash found in DB key %v "+
					"did not match post hash in DiamondEntry %v; this should never happen",
				diamondPostHash, diamondEntry.DiamondPostHash)
		}
		// Append the diamond entry to the slice
		diamondEntries = append(diamondEntries, diamondEntry)
	}
	return diamondEntries, nil
}

// -------------------------------------------------------------------------------------
// BitcoinBurnTxID mapping functions
// <BitcoinBurnTxID BlockHash> -> <>
// -------------------------------------------------------------------------------------

func _keyForBitcoinBurnTxID(bitcoinBurnTxID *BlockHash) []byte {
	// Make a copy to avoid multiple calls to this function re-using the same
	// underlying array.
	prefixCopy := append([]byte{}, Prefixes.PrefixBitcoinBurnTxIDs...)
	return append(prefixCopy, bitcoinBurnTxID[:]...)
}

func DbPutBitcoinBurnTxIDWithTxn(txn *badger.Txn, snap *Snapshot, bitcoinBurnTxID *BlockHash) error {
	return DBSetWithTxn(txn, snap, _keyForBitcoinBurnTxID(bitcoinBurnTxID), []byte{})
}

func DbExistsBitcoinBurnTxIDWithTxn(txn *badger.Txn, snap *Snapshot, bitcoinBurnTxID *BlockHash) bool {
	// We don't care about the value because we're just checking to see if the key exists.
	if _, err := DBGetWithTxn(txn, snap, _keyForBitcoinBurnTxID(bitcoinBurnTxID)); err != nil {
		return false
	}
	return true
}

func DbExistsBitcoinBurnTxID(db *badger.DB, snap *Snapshot, bitcoinBurnTxID *BlockHash) bool {
	var exists bool
	db.View(func(txn *badger.Txn) error {
		exists = DbExistsBitcoinBurnTxIDWithTxn(txn, snap, bitcoinBurnTxID)
		return nil
	})
	return exists
}

func DbDeleteBitcoinBurnTxIDWithTxn(txn *badger.Txn, snap *Snapshot, bitcoinBurnTxID *BlockHash) error {
	return DBDeleteWithTxn(txn, snap, _keyForBitcoinBurnTxID(bitcoinBurnTxID))
}

func DbGetAllBitcoinBurnTxIDs(handle *badger.DB) (_bitcoinBurnTxIDs []*BlockHash) {
	keysFound, _ := _enumerateKeysForPrefix(handle, Prefixes.PrefixBitcoinBurnTxIDs)
	bitcoinBurnTxIDs := []*BlockHash{}
	for _, key := range keysFound {
		bbtxid := &BlockHash{}
		copy(bbtxid[:], key[1:])
		bitcoinBurnTxIDs = append(bitcoinBurnTxIDs, bbtxid)
	}

	return bitcoinBurnTxIDs
}

func _getBlockHashForPrefixWithTxn(txn *badger.Txn, snap *Snapshot, prefix []byte) *BlockHash {
	blockHash, err := DBGetWithTxn(txn, snap, prefix)
	if err != nil {
		return nil
	}

	return NewBlockHash(blockHash)
}

func _getBlockHashForPrefix(handle *badger.DB, snap *Snapshot, prefix []byte) *BlockHash {
	var ret *BlockHash
	err := handle.View(func(txn *badger.Txn) error {
		ret = _getBlockHashForPrefixWithTxn(txn, snap, prefix)
		return nil
	})
	if err != nil {
		return nil
	}
	return ret
}

// GetBadgerDbPath returns the path where we store the badgerdb data.
func GetBadgerDbPath(dataDir string) string {
	return filepath.Join(dataDir, BadgerDbFolder)
}

func _EncodeUint32(num uint32) []byte {
	numBytes := make([]byte, 4)
	binary.BigEndian.PutUint32(numBytes, num)
	return numBytes
}

func DecodeUint32(num []byte) uint32 {
	return binary.BigEndian.Uint32(num)
}

func EncodeUint64(num uint64) []byte {
	numBytes := make([]byte, 8)
	binary.BigEndian.PutUint64(numBytes, num)
	return numBytes
}

func DecodeUint64(scoreBytes []byte) uint64 {
	return binary.BigEndian.Uint64(scoreBytes)
}

<<<<<<< HEAD
func EncodeUint16(num uint16) []byte {
	numBytes := make([]byte, 2)
	binary.BigEndian.PutUint16(numBytes, num)
	return numBytes
}

func DecodeUint16(numBytes []byte) uint16 {
	return binary.BigEndian.Uint16(numBytes)
}

func ReadUint16(rr *bytes.Reader) (uint16, error) {
	var numBytes [2]byte
=======
func EncodeUint8(num uint8) []byte {
	return []byte{num}
}

func DecodeUint8(numBytes []byte) uint8 {
	return numBytes[0]
}

func ReadUint8(rr *bytes.Reader) (uint8, error) {
	var numBytes [1]byte
>>>>>>> df5ddd80
	_, err := io.ReadFull(rr, numBytes[:])
	if err != nil {
		return 0, err
	}
<<<<<<< HEAD
	return DecodeUint16(numBytes[:]), nil
=======
	return DecodeUint8(numBytes[:]), nil
>>>>>>> df5ddd80
}

func DbPutNanosPurchasedWithTxn(txn *badger.Txn, snap *Snapshot, nanosPurchased uint64) error {
	return DBSetWithTxn(txn, snap, Prefixes.PrefixNanosPurchased, EncodeUint64(nanosPurchased))
}

func DbPutNanosPurchased(handle *badger.DB, snap *Snapshot, nanosPurchased uint64) error {
	return handle.Update(func(txn *badger.Txn) error {
		return DbPutNanosPurchasedWithTxn(txn, snap, nanosPurchased)
	})
}

func DbGetNanosPurchasedWithTxn(txn *badger.Txn, snap *Snapshot) uint64 {
	nanosPurchasedBytes, err := DBGetWithTxn(txn, snap, Prefixes.PrefixNanosPurchased)
	if err != nil {
		return 0
	}

	return DecodeUint64(nanosPurchasedBytes)
}

func DbGetNanosPurchased(handle *badger.DB, snap *Snapshot) uint64 {
	var nanosPurchased uint64
	handle.View(func(txn *badger.Txn) error {
		nanosPurchased = DbGetNanosPurchasedWithTxn(txn, snap)
		return nil
	})

	return nanosPurchased
}

func DbPutGlobalParamsEntry(handle *badger.DB, snap *Snapshot, blockHeight uint64,
	globalParamsEntry GlobalParamsEntry) error {

	return handle.Update(func(txn *badger.Txn) error {
		return DbPutGlobalParamsEntryWithTxn(txn, snap, blockHeight, globalParamsEntry)
	})
}

func DbPutGlobalParamsEntryWithTxn(txn *badger.Txn, snap *Snapshot, blockHeight uint64,
	globalParamsEntry GlobalParamsEntry) error {

	err := DBSetWithTxn(txn, snap, Prefixes.PrefixGlobalParams, EncodeToBytes(blockHeight, &globalParamsEntry))
	if err != nil {
		return errors.Wrapf(err, "DbPutGlobalParamsEntryWithTxn: Problem adding global params entry to db: ")
	}
	return nil
}

func DbGetGlobalParamsEntryWithTxn(txn *badger.Txn, snap *Snapshot) *GlobalParamsEntry {
	globalParamsEntryBytes, err := DBGetWithTxn(txn, snap, Prefixes.PrefixGlobalParams)
	if err != nil {
		return &InitialGlobalParamsEntry
	}
	globalParamsEntryObj := &GlobalParamsEntry{}
	rr := bytes.NewReader(globalParamsEntryBytes)
	DecodeFromBytes(globalParamsEntryObj, rr)

	return globalParamsEntryObj
}

func DbGetGlobalParamsEntry(handle *badger.DB, snap *Snapshot) *GlobalParamsEntry {
	var globalParamsEntry *GlobalParamsEntry
	handle.View(func(txn *badger.Txn) error {
		globalParamsEntry = DbGetGlobalParamsEntryWithTxn(txn, snap)
		return nil
	})
	return globalParamsEntry
}

func DbPutUSDCentsPerBitcoinExchangeRateWithTxn(txn *badger.Txn, snap *Snapshot,
	usdCentsPerBitcoinExchangeRate uint64) error {

	return DBSetWithTxn(txn, snap, Prefixes.PrefixUSDCentsPerBitcoinExchangeRate,
		EncodeUint64(usdCentsPerBitcoinExchangeRate))
}

func DbGetUSDCentsPerBitcoinExchangeRateWithTxn(txn *badger.Txn, snap *Snapshot) uint64 {
	usdCentsPerBitcoinExchangeRateBytes, err := DBGetWithTxn(txn, snap, Prefixes.PrefixUSDCentsPerBitcoinExchangeRate)
	if err != nil {
		return InitialUSDCentsPerBitcoinExchangeRate
	}

	return DecodeUint64(usdCentsPerBitcoinExchangeRateBytes)
}

func DbGetUSDCentsPerBitcoinExchangeRate(handle *badger.DB, snap *Snapshot) uint64 {
	var usdCentsPerBitcoinExchangeRate uint64
	handle.View(func(txn *badger.Txn) error {
		usdCentsPerBitcoinExchangeRate = DbGetUSDCentsPerBitcoinExchangeRateWithTxn(txn, snap)
		return nil
	})

	return usdCentsPerBitcoinExchangeRate
}

func GetUtxoNumEntriesWithTxn(txn *badger.Txn, snap *Snapshot) uint64 {
	indexBytes, err := DBGetWithTxn(txn, snap, Prefixes.PrefixUtxoNumEntries)
	if err != nil {
		return 0
	}

	return DecodeUint64(indexBytes)
}

func GetUtxoNumEntries(handle *badger.DB, snap *Snapshot) uint64 {
	var numEntries uint64
	handle.View(func(txn *badger.Txn) error {
		numEntries = GetUtxoNumEntriesWithTxn(txn, snap)
		return nil
	})

	return numEntries
}

func _SerializeUtxoKey(utxoKey *UtxoKey) []byte {
	indexBytes := make([]byte, 4)
	binary.BigEndian.PutUint32(indexBytes, utxoKey.Index)
	return append(utxoKey.TxID[:], indexBytes...)

}

func _DbKeyForUtxoKey(utxoKey *UtxoKey) []byte {
	return append(append([]byte{}, Prefixes.PrefixUtxoKeyToUtxoEntry...), _SerializeUtxoKey(utxoKey)...)
}

// Implements the reverse of _DbKeyForUtxoKey. This doesn't error-check
// and caller should make sure they're passing a properly-sized key to
// this function.
func _UtxoKeyFromDbKey(utxoDbKey []byte) *UtxoKey {
	// Read in the TxID, which is at the beginning.
	txIDBytes := utxoDbKey[:HashSizeBytes]
	txID := BlockHash{}
	copy(txID[:], txIDBytes)
	// Read in the index, which is encoded as a bigint at the end.
	indexBytes := utxoDbKey[HashSizeBytes:]
	indexValue := binary.BigEndian.Uint32(indexBytes)
	return &UtxoKey{
		Index: indexValue,
		TxID:  txID,
	}
}

func PutUtxoNumEntriesWithTxn(txn *badger.Txn, snap *Snapshot, newNumEntries uint64) error {
	return DBSetWithTxn(txn, snap, Prefixes.PrefixUtxoNumEntries, EncodeUint64(newNumEntries))
}

func PutUtxoEntryForUtxoKeyWithTxn(txn *badger.Txn, snap *Snapshot, blockHeight uint64,
	utxoKey *UtxoKey, utxoEntry *UtxoEntry) error {

	return DBSetWithTxn(txn, snap, _DbKeyForUtxoKey(utxoKey), EncodeToBytes(blockHeight, utxoEntry))
}

func DbGetUtxoEntryForUtxoKeyWithTxn(txn *badger.Txn, snap *Snapshot, utxoKey *UtxoKey) *UtxoEntry {
	utxoDbKey := _DbKeyForUtxoKey(utxoKey)
	utxoEntryBytes, err := DBGetWithTxn(txn, snap, utxoDbKey)
	if err != nil {
		return nil
	}

	utxoEntry := &UtxoEntry{}
	rr := bytes.NewReader(utxoEntryBytes)
	DecodeFromBytes(utxoEntry, rr)
	return utxoEntry
}

func DbGetUtxoEntryForUtxoKey(handle *badger.DB, snap *Snapshot, utxoKey *UtxoKey) *UtxoEntry {
	var ret *UtxoEntry
	handle.View(func(txn *badger.Txn) error {
		ret = DbGetUtxoEntryForUtxoKeyWithTxn(txn, snap, utxoKey)
		return nil
	})

	return ret
}

func DeleteUtxoEntryForKeyWithTxn(txn *badger.Txn, snap *Snapshot, utxoKey *UtxoKey) error {
	return DBDeleteWithTxn(txn, snap, _DbKeyForUtxoKey(utxoKey))
}

func DeletePubKeyUtxoKeyMappingWithTxn(txn *badger.Txn, snap *Snapshot,
	publicKey []byte, utxoKey *UtxoKey) error {
	if len(publicKey) != btcec.PubKeyBytesLenCompressed {
		return fmt.Errorf("DeletePubKeyUtxoKeyMappingWithTxn: Public key has improper length %d != %d", len(publicKey), btcec.PubKeyBytesLenCompressed)
	}

	keyToDelete := append(append([]byte{}, Prefixes.PrefixPubKeyUtxoKey...), publicKey...)
	keyToDelete = append(keyToDelete, _SerializeUtxoKey(utxoKey)...)

	return DBDeleteWithTxn(txn, snap, keyToDelete)
}

func PutPubKeyUtxoKeyWithTxn(txn *badger.Txn, snap *Snapshot, publicKey []byte, utxoKey *UtxoKey) error {
	if len(publicKey) != btcec.PubKeyBytesLenCompressed {
		return fmt.Errorf("PutPubKeyUtxoKeyWithTxn: Public key has improper length %d != %d", len(publicKey), btcec.PubKeyBytesLenCompressed)
	}

	keyToAdd := append(append([]byte{}, Prefixes.PrefixPubKeyUtxoKey...), publicKey...)
	keyToAdd = append(keyToAdd, _SerializeUtxoKey(utxoKey)...)

	return DBSetWithTxn(txn, snap, keyToAdd, []byte{})
}

// DbGetUtxosForPubKey finds the UtxoEntry's corresponding to the public
// key passed in. It also attaches the UtxoKeys to the UtxoEntry's it
// returns for easy access.
func DbGetUtxosForPubKey(publicKey []byte, handle *badger.DB, snap *Snapshot) ([]*UtxoEntry, error) {
	// Verify the length of the public key.
	if len(publicKey) != btcec.PubKeyBytesLenCompressed {
		return nil, fmt.Errorf("DbGetUtxosForPubKey: Public key has improper "+
			"length %d != %d", len(publicKey), btcec.PubKeyBytesLenCompressed)
	}
	// Look up the utxo keys for this public key.
	utxoEntriesFound := []*UtxoEntry{}
	err := handle.View(func(txn *badger.Txn) error {
		// Start by looping through to find all the UtxoKeys.
		utxoKeysFound := []*UtxoKey{}
		opts := badger.DefaultIteratorOptions
		nodeIterator := txn.NewIterator(opts)
		defer nodeIterator.Close()
		prefix := append(append([]byte{}, Prefixes.PrefixPubKeyUtxoKey...), publicKey...)
		for nodeIterator.Seek(prefix); nodeIterator.ValidForPrefix(prefix); nodeIterator.Next() {
			// Strip the prefix off the key. What's left should be the UtxoKey.
			pkUtxoKey := nodeIterator.Item().Key()
			utxoKeyBytes := pkUtxoKey[len(prefix):]
			// The size of the utxo key bytes should be equal to the size of a
			// standard hash (the txid) plus the size of a uint32.
			if len(utxoKeyBytes) != HashSizeBytes+4 {
				return fmt.Errorf("Problem reading <pk, utxoKey> mapping; key size %d "+
					"is not equal to (prefix_byte=%d + len(publicKey)=%d + len(utxoKey)=%d)=%d. "+
					"Key found: %#v", len(pkUtxoKey), len(Prefixes.PrefixPubKeyUtxoKey), len(publicKey), HashSizeBytes+4, len(prefix)+HashSizeBytes+4, pkUtxoKey)
			}
			// Try and convert the utxo key bytes into a utxo key.
			utxoKey := _UtxoKeyFromDbKey(utxoKeyBytes)
			if utxoKey == nil {
				return fmt.Errorf("Problem reading <pk, utxoKey> mapping; parsing UtxoKey bytes %#v returned nil", utxoKeyBytes)
			}

			// Now that we have the utxoKey, enqueue it.
			utxoKeysFound = append(utxoKeysFound, utxoKey)
		}

		// Once all the UtxoKeys are found, fetch all the UtxoEntries.
		for ii := range utxoKeysFound {
			foundUtxoKey := utxoKeysFound[ii]
			utxoEntry := DbGetUtxoEntryForUtxoKeyWithTxn(txn, snap, foundUtxoKey)
			if utxoEntry == nil {
				return fmt.Errorf("UtxoEntry for UtxoKey %v was not found", foundUtxoKey)
			}

			// Set a back-reference to the utxo key.
			utxoEntry.UtxoKey = foundUtxoKey

			utxoEntriesFound = append(utxoEntriesFound, utxoEntry)
		}

		return nil
	})
	if err != nil {
		return nil, errors.Wrapf(err, "DbGetUtxosForPubKey: ")
	}

	// If there are no errors, return everything we found.
	return utxoEntriesFound, nil
}

func DeleteUnmodifiedMappingsForUtxoWithTxn(txn *badger.Txn, snap *Snapshot, utxoKey *UtxoKey) error {
	// Get the entry for the utxoKey from the db.
	utxoEntry := DbGetUtxoEntryForUtxoKeyWithTxn(txn, snap, utxoKey)
	if utxoEntry == nil {
		// If an entry doesn't exist for this key then there is nothing in the
		// db to delete.
		return nil
	}

	// If the entry exists, delete the <UtxoKey -> UtxoEntry> mapping from the db.
	// It is assumed that the entry corresponding to a key has not been modified
	// and so is OK to delete
	if err := DeleteUtxoEntryForKeyWithTxn(txn, snap, utxoKey); err != nil {
		return err
	}

	// Delete the <pubkey, utxoKey> -> <> mapping.
	if err := DeletePubKeyUtxoKeyMappingWithTxn(txn, snap, utxoEntry.PublicKey, utxoKey); err != nil {
		return err
	}

	return nil
}

func PutMappingsForUtxoWithTxn(txn *badger.Txn, snap *Snapshot, blockHeight uint64,
	utxoKey *UtxoKey, utxoEntry *UtxoEntry) error {
	// Put the <utxoKey -> utxoEntry> mapping.
	if err := PutUtxoEntryForUtxoKeyWithTxn(txn, snap, blockHeight, utxoKey, utxoEntry); err != nil {
		return nil
	}

	// Put the <pubkey, utxoKey> -> <> mapping.
	if err := PutPubKeyUtxoKeyWithTxn(txn, snap, utxoEntry.PublicKey, utxoKey); err != nil {
		return err
	}

	return nil
}

func _DbKeyForUtxoOps(blockHash *BlockHash) []byte {
	return append(append([]byte{}, Prefixes.PrefixBlockHashToUtxoOperations...), blockHash[:]...)
}

func GetUtxoOperationsForBlockWithTxn(txn *badger.Txn, snap *Snapshot, blockHash *BlockHash) ([][]*UtxoOperation, error) {
	utxoOpsBytes, err := DBGetWithTxn(txn, snap, _DbKeyForUtxoOps(blockHash))
	if err != nil {
		return nil, err
	}

	utxoOpsBundle := &UtxoOperationBundle{}
	rr := bytes.NewReader(utxoOpsBytes)
	if exists, err := DecodeFromBytes(utxoOpsBundle, rr); !exists || err != nil {
		return nil, errors.Wrapf(err, "GetUtxoOperationsForBlockWithTxn: Problem decoding utxoOpsBundle")
	}

	return utxoOpsBundle.UtxoOpBundle, nil
}

func GetUtxoOperationsForBlock(handle *badger.DB, snap *Snapshot, blockHash *BlockHash) ([][]*UtxoOperation, error) {
	var ops [][]*UtxoOperation
	err := handle.View(func(txn *badger.Txn) error {
		var err error
		ops, err = GetUtxoOperationsForBlockWithTxn(txn, snap, blockHash)
		return err
	})

	return ops, err
}

func PutUtxoOperationsForBlockWithTxn(txn *badger.Txn, snap *Snapshot, blockHeight uint64,
	blockHash *BlockHash, utxoOpsForBlock [][]*UtxoOperation) error {

	opBundle := &UtxoOperationBundle{
		UtxoOpBundle: utxoOpsForBlock,
	}
	return DBSetWithTxn(txn, snap, _DbKeyForUtxoOps(blockHash), EncodeToBytes(blockHeight, opBundle))
}

func DeleteUtxoOperationsForBlockWithTxn(txn *badger.Txn, snap *Snapshot, blockHash *BlockHash) error {
	return DBDeleteWithTxn(txn, snap, _DbKeyForUtxoOps(blockHash))
}

func SerializeBlockNode(blockNode *BlockNode) ([]byte, error) {
	data := []byte{}

	// Hash
	if blockNode.Hash == nil {
		return nil, fmt.Errorf("SerializeBlockNode: Hash cannot be nil")
	}
	data = append(data, blockNode.Hash[:]...)

	// Height
	data = append(data, UintToBuf(uint64(blockNode.Height))...)

	// DifficultyTarget
	if blockNode.DifficultyTarget == nil {
		return nil, fmt.Errorf("SerializeBlockNode: DifficultyTarget cannot be nil")
	}
	data = append(data, blockNode.DifficultyTarget[:]...)

	// CumWork
	data = append(data, BigintToHash(blockNode.CumWork)[:]...)

	// Header
	serializedHeader, err := blockNode.Header.ToBytes(false)
	if err != nil {
		return nil, errors.Wrapf(err, "SerializeBlockNode: Problem serializing header")
	}
	data = append(data, IntToBuf(int64(len(serializedHeader)))...)
	data = append(data, serializedHeader...)

	// Status
	// It's assumed this field is one byte long.
	data = append(data, UintToBuf(uint64(blockNode.Status))...)

	return data, nil
}

func DeserializeBlockNode(data []byte) (*BlockNode, error) {
	blockNode := NewBlockNode(
		nil,          // Parent
		&BlockHash{}, // Hash
		0,            // Height
		&BlockHash{}, // DifficultyTarget
		nil,          // CumWork
		nil,          // Header
		StatusNone,   // Status

	)

	rr := bytes.NewReader(data)

	// Hash
	_, err := io.ReadFull(rr, blockNode.Hash[:])
	if err != nil {
		return nil, errors.Wrapf(err, "DeserializeBlockNode: Problem decoding Hash")
	}

	// Height
	height, err := ReadUvarint(rr)
	if err != nil {
		return nil, errors.Wrapf(err, "DeserializeBlockNode: Problem decoding Height")
	}
	blockNode.Height = uint32(height)

	// DifficultyTarget
	_, err = io.ReadFull(rr, blockNode.DifficultyTarget[:])
	if err != nil {
		return nil, errors.Wrapf(err, "DeserializeBlockNode: Problem decoding DifficultyTarget")
	}

	// CumWork
	tmp := BlockHash{}
	_, err = io.ReadFull(rr, tmp[:])
	if err != nil {
		return nil, errors.Wrapf(err, "DeserializeBlockNode: Problem decoding CumWork")
	}
	blockNode.CumWork = HashToBigint(&tmp)

	// Header
	payloadLen, err := ReadVarint(rr)
	if err != nil {
		return nil, errors.Wrapf(err, "DeserializeBlockNode: Problem decoding Header length")
	}
	headerBytes, err := SafeMakeSliceWithLength[byte](uint64(payloadLen))
	if err != nil {
		return nil, errors.Wrapf(err, "DeserializeBlockNode: Problem cretaing byte slice for header bytes")
	}
	_, err = io.ReadFull(rr, headerBytes[:])
	if err != nil {
		return nil, errors.Wrapf(err, "DeserializeBlockNode: Problem reading Header bytes")
	}
	blockNode.Header = NewMessage(MsgTypeHeader).(*MsgDeSoHeader)
	err = blockNode.Header.FromBytes(headerBytes)
	if err != nil {
		return nil, errors.Wrapf(err, "DeserializeBlockNode: Problem parsing Header bytes")
	}

	// Status
	status, err := ReadUvarint(rr)
	if err != nil {
		return nil, errors.Wrapf(err, "DeserializeBlockNode: Problem decoding Status")
	}
	blockNode.Status = BlockStatus(uint32(status))

	return blockNode, nil
}

type ChainType uint8

const (
	ChainTypeDeSoBlock = iota
	ChainTypeBitcoinHeader
)

func _prefixForChainType(chainType ChainType) []byte {
	var prefix []byte
	switch chainType {
	case ChainTypeDeSoBlock:
		prefix = Prefixes.PrefixBestDeSoBlockHash
	case ChainTypeBitcoinHeader:
		prefix = Prefixes.PrefixBestBitcoinHeaderHash
	default:
		glog.Errorf("_prefixForChainType: Unknown ChainType %d; this should never happen", chainType)
		return nil
	}

	return prefix
}

func DbGetBestHash(handle *badger.DB, snap *Snapshot, chainType ChainType) *BlockHash {
	prefix := _prefixForChainType(chainType)
	if len(prefix) == 0 {
		glog.Errorf("DbGetBestHash: Problem getting prefix for ChainType: %d", chainType)
		return nil
	}
	return _getBlockHashForPrefix(handle, snap, prefix)
}

func PutBestHashWithTxn(txn *badger.Txn, snap *Snapshot,
	bh *BlockHash, chainType ChainType) error {

	prefix := _prefixForChainType(chainType)
	if len(prefix) == 0 {
		glog.Errorf("PutBestHashWithTxn: Problem getting prefix for ChainType: %d", chainType)
		return nil
	}
	return DBSetWithTxn(txn, snap, prefix, bh[:])
}

func PutBestHash(handle *badger.DB, snap *Snapshot, bh *BlockHash, chainType ChainType) error {
	return handle.Update(func(txn *badger.Txn) error {
		return PutBestHashWithTxn(txn, snap, bh, chainType)
	})
}

func BlockHashToBlockKey(blockHash *BlockHash) []byte {
	return append(append([]byte{}, Prefixes.PrefixBlockHashToBlock...), blockHash[:]...)
}

func PublicKeyBlockHashToBlockRewardKey(publicKey []byte, blockHash *BlockHash) []byte {
	// Make a copy to avoid multiple calls to this function re-using the same slice.
	prefixCopy := append([]byte{}, Prefixes.PrefixPublicKeyBlockHashToBlockReward...)
	key := append(prefixCopy, publicKey...)
	key = append(key, blockHash[:]...)
	return key
}

func GetBlockWithTxn(txn *badger.Txn, snap *Snapshot, blockHash *BlockHash) *MsgDeSoBlock {
	hashKey := BlockHashToBlockKey(blockHash)

	blockBytes, err := DBGetWithTxn(txn, snap, hashKey)
	if err != nil {
		return nil
	}

	blockRet := NewMessage(MsgTypeBlock).(*MsgDeSoBlock)
	if err := blockRet.FromBytes(blockBytes); err != nil {
		return nil
	}

	return blockRet
}

func GetBlock(blockHash *BlockHash, handle *badger.DB, snap *Snapshot) (*MsgDeSoBlock, error) {
	hashKey := BlockHashToBlockKey(blockHash)
	var blockRet *MsgDeSoBlock
	err := handle.View(func(txn *badger.Txn) error {
		blockBytes, err := DBGetWithTxn(txn, snap, hashKey)
		if err != nil {
			return err
		}

		ret := NewMessage(MsgTypeBlock).(*MsgDeSoBlock)
		if err := ret.FromBytes(blockBytes); err != nil {
			return err
		}
		blockRet = ret
		return nil
	})
	if err != nil {
		return nil, err
	}

	return blockRet, nil
}

func PutBlockWithTxn(txn *badger.Txn, snap *Snapshot, desoBlock *MsgDeSoBlock) error {
	if desoBlock.Header == nil {
		return fmt.Errorf("PutBlockWithTxn: Header was nil in block %v", desoBlock)
	}
	blockHash, err := desoBlock.Header.Hash()
	if err != nil {
		return errors.Wrapf(err, "PutBlockWithTxn: Problem hashing header: ")
	}
	blockKey := BlockHashToBlockKey(blockHash)
	data, err := desoBlock.ToBytes(false)
	if err != nil {
		return err
	}
	// First check to see if the block is already in the db.
	if _, err := DBGetWithTxn(txn, snap, blockKey); err == nil {
		// err == nil means the block already exists in the db so
		// no need to store it.
		return nil
	}
	// If the block is not in the db then set it.
	if err := DBSetWithTxn(txn, snap, blockKey, data); err != nil {
		return err
	}

	// Index the block reward. Used for deducting immature block rewards from user balances.
	if len(desoBlock.Txns) == 0 {
		return fmt.Errorf("PutBlockWithTxn: Got block without any txns %v", desoBlock)
	}
	blockRewardTxn := desoBlock.Txns[0]
	if blockRewardTxn.TxnMeta.GetTxnType() != TxnTypeBlockReward {
		return fmt.Errorf("PutBlockWithTxn: Got block without block reward as first txn %v", desoBlock)
	}
	// It's possible the block reward is split across multiple public keys.
	pubKeyToBlockRewardMap := make(map[PkMapKey]uint64)
	for _, bro := range desoBlock.Txns[0].TxOutputs {
		pkMapKey := MakePkMapKey(bro.PublicKey)
		if _, hasKey := pubKeyToBlockRewardMap[pkMapKey]; !hasKey {
			pubKeyToBlockRewardMap[pkMapKey] = bro.AmountNanos
		} else {
			pubKeyToBlockRewardMap[pkMapKey] += bro.AmountNanos
		}
	}
	for pkMapKeyIter, blockReward := range pubKeyToBlockRewardMap {
		pkMapKey := pkMapKeyIter

		blockRewardKey := PublicKeyBlockHashToBlockRewardKey(pkMapKey[:], blockHash)
		if err := DBSetWithTxn(txn, snap, blockRewardKey, EncodeUint64(blockReward)); err != nil {
			return err
		}
	}

	return nil
}

func PutBlock(handle *badger.DB, snap *Snapshot, desoBlock *MsgDeSoBlock) error {
	err := handle.Update(func(txn *badger.Txn) error {
		return PutBlockWithTxn(txn, snap, desoBlock)
	})
	if err != nil {
		return err
	}

	return nil
}

func DeleteBlockReward(handle *badger.DB, snap *Snapshot, desoBlock *MsgDeSoBlock) error {
	return handle.Update(func(txn *badger.Txn) error {
		return DeleteBlockRewardWithTxn(txn, snap, desoBlock)
	})
}

func DeleteBlockRewardWithTxn(txn *badger.Txn, snap *Snapshot, desoBlock *MsgDeSoBlock) error {
	blockHash, err := desoBlock.Header.Hash()
	if err != nil {
		return errors.Wrapf(err, "DeleteBlockRewardWithTxn: Problem hashing header: ")
	}

	// Index the block reward. Used for deducting immature block rewards from user balances.
	if len(desoBlock.Txns) == 0 {
		return fmt.Errorf("DeleteBlockRewardWithTxn: Got block without any txns %v", desoBlock)
	}
	blockRewardTxn := desoBlock.Txns[0]
	if blockRewardTxn.TxnMeta.GetTxnType() != TxnTypeBlockReward {
		return fmt.Errorf("DeleteBlockRewardWithTxn: Got block without block reward as first txn %v", desoBlock)
	}
	// It's possible the block reward is split across multiple public keys.
	blockRewardPublicKeys := make(map[PkMapKey]bool)
	for _, bro := range desoBlock.Txns[0].TxOutputs {
		pkMapKey := MakePkMapKey(bro.PublicKey)
		blockRewardPublicKeys[pkMapKey] = true
	}
	for pkMapKeyIter := range blockRewardPublicKeys {
		pkMapKey := pkMapKeyIter

		blockRewardKey := PublicKeyBlockHashToBlockRewardKey(pkMapKey[:], blockHash)
		if err := DBDeleteWithTxn(txn, snap, blockRewardKey); err != nil {
			return err
		}
	}

	return nil
}

func DbGetBlockRewardForPublicKeyBlockHashWithTxn(txn *badger.Txn, snap *Snapshot, publicKey []byte, blockHash *BlockHash,
) (_balance uint64, _err error) {
	key := PublicKeyBlockHashToBlockRewardKey(publicKey, blockHash)
	desoBalanceBytes, err := DBGetWithTxn(txn, snap, key)
	if err != nil {
		return uint64(0), nil
	}
	return DecodeUint64(desoBalanceBytes), nil
}

func DbGetBlockRewardForPublicKeyBlockHash(db *badger.DB, snap *Snapshot, publicKey []byte, blockHash *BlockHash,
) (_balance uint64, _err error) {
	ret := uint64(0)
	dbErr := db.View(func(txn *badger.Txn) error {
		var err error
		ret, err = DbGetBlockRewardForPublicKeyBlockHashWithTxn(txn, snap, publicKey, blockHash)
		if err != nil {
			return errors.Wrap(err, "DbGetBlockRewardForPublicKeyBlockHash: ")
		}
		return nil
	})
	if dbErr != nil {
		return uint64(0), dbErr
	}
	return ret, nil
}

func _heightHashToNodeIndexPrefix(bitcoinNodes bool) []byte {
	prefix := append([]byte{}, Prefixes.PrefixHeightHashToNodeInfo...)
	if bitcoinNodes {
		prefix = append([]byte{}, Prefixes.PrefixBitcoinHeightHashToNodeInfo...)
	}

	return prefix
}

func _heightHashToNodeIndexKey(height uint32, hash *BlockHash, bitcoinNodes bool) []byte {
	prefix := _heightHashToNodeIndexPrefix(bitcoinNodes)

	heightBytes := make([]byte, 4)
	binary.BigEndian.PutUint32(heightBytes[:], height)
	key := append(prefix, heightBytes[:]...)
	key = append(key, hash[:]...)

	return key
}

func GetHeightHashToNodeInfoWithTxn(txn *badger.Txn, snap *Snapshot,
	height uint32, hash *BlockHash, bitcoinNodes bool) *BlockNode {

	key := _heightHashToNodeIndexKey(height, hash, bitcoinNodes)
	nodeBytes, err := DBGetWithTxn(txn, snap, key)
	if err != nil {
		return nil
	}

	var blockNode *BlockNode
	blockNode, err = DeserializeBlockNode(nodeBytes)
	if err != nil {
		return nil
	}
	return blockNode
}

func GetHeightHashToNodeInfo(handle *badger.DB, snap *Snapshot,
	height uint32, hash *BlockHash, bitcoinNodes bool) *BlockNode {

	var blockNode *BlockNode
	handle.View(func(txn *badger.Txn) error {
		blockNode = GetHeightHashToNodeInfoWithTxn(txn, snap, height, hash, bitcoinNodes)
		return nil
	})
	return blockNode
}

func PutHeightHashToNodeInfoWithTxn(txn *badger.Txn, snap *Snapshot,
	node *BlockNode, bitcoinNodes bool) error {

	key := _heightHashToNodeIndexKey(node.Height, node.Hash, bitcoinNodes)
	serializedNode, err := SerializeBlockNode(node)
	if err != nil {
		return errors.Wrapf(err, "PutHeightHashToNodeInfoWithTxn: Problem serializing node")
	}

	if err := DBSetWithTxn(txn, snap, key, serializedNode); err != nil {
		return err
	}
	return nil
}

func PutHeightHashToNodeInfo(handle *badger.DB, snap *Snapshot, node *BlockNode, bitcoinNodes bool) error {
	err := handle.Update(func(txn *badger.Txn) error {
		return PutHeightHashToNodeInfoWithTxn(txn, snap, node, bitcoinNodes)
	})

	if err != nil {
		return err
	}

	return nil
}

func DbDeleteHeightHashToNodeInfoWithTxn(txn *badger.Txn, snap *Snapshot,
	node *BlockNode, bitcoinNodes bool) error {

	return DBDeleteWithTxn(txn, snap, _heightHashToNodeIndexKey(node.Height, node.Hash, bitcoinNodes))
}

func DbBulkDeleteHeightHashToNodeInfo(handle *badger.DB, snap *Snapshot,
	nodes []*BlockNode, bitcoinNodes bool) error {

	err := handle.Update(func(txn *badger.Txn) error {
		for _, nn := range nodes {
			if err := DbDeleteHeightHashToNodeInfoWithTxn(txn, snap, nn, bitcoinNodes); err != nil {
				return err
			}
		}
		return nil
	})

	if err != nil {
		return err
	}

	return nil
}

// InitDbWithGenesisBlock initializes the database to contain only the genesis
// block.
func InitDbWithDeSoGenesisBlock(params *DeSoParams, handle *badger.DB,
	eventManager *EventManager, snap *Snapshot) error {
	// Construct a node for the genesis block. Its height is zero and it has
	// no parents. Its difficulty should be set to the initial
	// difficulty specified in the parameters and it should be assumed to be
	// valid and stored by the end of this function.
	genesisBlock := params.GenesisBlock
	diffTarget := MustDecodeHexBlockHash(params.MinDifficultyTargetHex)
	blockHash := MustDecodeHexBlockHash(params.GenesisBlockHashHex)
	genesisNode := NewBlockNode(
		nil, // Parent
		blockHash,
		0, // Height
		diffTarget,
		BytesToBigint(ExpectedWorkForBlockHash(diffTarget)[:]), // CumWork
		genesisBlock.Header, // Header
		StatusHeaderValidated|StatusBlockProcessed|StatusBlockStored|StatusBlockValidated, // Status
	)

	// Set the fields in the db to reflect the current state of our chain.
	//
	// Set the best hash to the genesis block in the db since its the only node
	// we're currently aware of. Set it for both the header chain and the block
	// chain.
	if snap != nil {
		snap.PrepareAncestralRecordsFlush()
	}

	if err := PutBestHash(handle, snap, blockHash, ChainTypeDeSoBlock); err != nil {
		return errors.Wrapf(err, "InitDbWithGenesisBlock: Problem putting genesis block hash into db for block chain")
	}
	// Add the genesis block to the (hash -> block) index.
	if err := PutBlock(handle, snap, genesisBlock); err != nil {
		return errors.Wrapf(err, "InitDbWithGenesisBlock: Problem putting genesis block into db")
	}
	// Add the genesis block to the (height, hash -> node info) index in the db.
	if err := PutHeightHashToNodeInfo(handle, snap, genesisNode, false /*bitcoinNodes*/); err != nil {
		return errors.Wrapf(err, "InitDbWithGenesisBlock: Problem putting (height, hash -> node) in db")
	}
	if err := DbPutNanosPurchased(handle, snap, params.DeSoNanosPurchasedAtGenesis); err != nil {
		return errors.Wrapf(err, "InitDbWithGenesisBlock: Problem putting genesis block hash into db for block chain")
	}
	if err := DbPutGlobalParamsEntry(handle, snap, 0, InitialGlobalParamsEntry); err != nil {
		return errors.Wrapf(err, "InitDbWithGenesisBlock: Problem putting GlobalParamsEntry into db for block chain")
	}

	if snap != nil {
		snap.StartAncestralRecordsFlush(true)
	}

	// We apply seed transactions here. This step is useful for setting
	// up the blockchain with a particular set of transactions, e.g. when
	// hard forking the chain.
	//
	// TODO: Right now there's an issue where if we hit an error during this
	// step of the initialization, the next time we run the program it will
	// think things are initialized because we set the best block hash at the
	// top. We should fix this at some point so that an error in this step
	// wipes out the best hash.
	utxoView, err := NewUtxoView(handle, params, nil, snap)
	if err != nil {
		return fmt.Errorf(
			"InitDbWithDeSoGenesisBlock: Error initializing UtxoView")
	}

	// Add the seed balances to the view.
	for index, txOutput := range params.SeedBalances {
		outputKey := UtxoKey{
			TxID:  BlockHash{},
			Index: uint32(index),
		}
		utxoEntry := UtxoEntry{
			AmountNanos: txOutput.AmountNanos,
			PublicKey:   txOutput.PublicKey,
			BlockHeight: 0,
			// Just make this a normal transaction so that we don't have to wait for
			// the block reward maturity.
			UtxoType: UtxoTypeOutput,
			UtxoKey:  &outputKey,
		}

		if _, err = utxoView._addDESO(txOutput.AmountNanos, txOutput.PublicKey, &utxoEntry, 0); err != nil {
			return fmt.Errorf("InitDbWithDeSoGenesisBlock: Error adding "+
				"seed balance at index %v ; output: %v: %v", index, txOutput, err)
		}
	}

	// Add the seed txns to the view
	utxoOpsForBlock := [][]*UtxoOperation{}
	for txnIndex, txnHex := range params.SeedTxns {
		txnBytes, err := hex.DecodeString(txnHex)
		if err != nil {
			return fmt.Errorf(
				"InitDbWithDeSoGenesisBlock: Error decoding seed "+
					"txn HEX: %v, txn index: %v, txn hex: %v",
				err, txnIndex, txnHex)
		}
		txn := &MsgDeSoTxn{}
		if err := txn.FromBytes(txnBytes); err != nil {
			return fmt.Errorf(
				"InitDbWithDeSoGenesisBlock: Error decoding seed "+
					"txn BYTES: %v, txn index: %v, txn hex: %v",
				err, txnIndex, txnHex)
		}
		// Important: ignoreUtxos makes it so that the inputs/outputs aren't
		// processed, which is important.
		// Set txnSizeBytes to 0 here as the minimum network fee is 0 at genesis block, so there is no need to serialize
		// these transactions to check if they meet the minimum network fee requirement.
		var utxoOpsForTxn []*UtxoOperation
		utxoOpsForTxn, _, _, _, err = utxoView.ConnectTransaction(
			txn, txn.Hash(), 0, 0 /*blockHeight*/, false /*verifySignatures*/, true /*ignoreUtxos*/)
		if err != nil {
			return fmt.Errorf(
				"InitDbWithDeSoGenesisBlock: Error connecting transaction: %v, "+
					"txn index: %v, txn hex: %v",
				err, txnIndex, txnHex)
		}
		utxoOpsForBlock = append(utxoOpsForBlock, utxoOpsForTxn)
	}

	// If we have an event manager, initialize the genesis block with the current
	// state of the view.
	if eventManager != nil {
		eventManager.blockConnected(&BlockEvent{
			Block:    genesisBlock,
			UtxoView: utxoView,
			UtxoOps:  utxoOpsForBlock,
		})
	}

	// Flush all the data in the view.
	err = utxoView.FlushToDb(0)
	if err != nil {
		return fmt.Errorf(
			"InitDbWithDeSoGenesisBlock: Error flushing seed txns to DB: %v", err)
	}

	return nil
}

// GetBlockTipHeight fetches the current block tip height from the database.
func GetBlockTipHeight(handle *badger.DB, bitcoinNodes bool) (uint64, error) {
	var blockHeight uint64
	prefix := _heightHashToNodeIndexPrefix(bitcoinNodes)
	// Seek prefix will look for the block node with the largest block height. We populate the maximal possible
	// uint32 and iterate backwards.
	seekPrefix := append(prefix, []byte{0xff, 0xff, 0xff, 0xff}...)

	err := handle.View(func(txn *badger.Txn) error {
		opts := badger.DefaultIteratorOptions
		opts.Reverse = true
		nodeIterator := txn.NewIterator(opts)
		defer nodeIterator.Close()

		// Fetch a single blocknode and then return.
		nodeIterator.Seek(seekPrefix)
		if !nodeIterator.ValidForPrefix(prefix) {
			return fmt.Errorf("No block nodes were found in the database")
		}

		item := nodeIterator.Item()
		err := item.Value(func(blockNodeBytes []byte) error {
			blockNode, err := DeserializeBlockNode(blockNodeBytes)
			if err != nil {
				return err
			}
			blockHeight = uint64(blockNode.Height)
			return nil
		})
		return err
	})
	return blockHeight, err
}

func GetBlockIndex(handle *badger.DB, bitcoinNodes bool) (map[BlockHash]*BlockNode, error) {
	blockIndex := make(map[BlockHash]*BlockNode)

	prefix := _heightHashToNodeIndexPrefix(bitcoinNodes)

	err := handle.View(func(txn *badger.Txn) error {
		opts := badger.DefaultIteratorOptions
		nodeIterator := txn.NewIterator(opts)
		defer nodeIterator.Close()
		for nodeIterator.Seek(prefix); nodeIterator.ValidForPrefix(prefix); nodeIterator.Next() {
			var blockNode *BlockNode

			// Don't bother checking the key. We assume that the key lines up
			// with what we've stored in the value in terms of (height, block hash).
			item := nodeIterator.Item()
			err := item.Value(func(blockNodeBytes []byte) error {
				// Deserialize the block node.
				var err error
				// TODO: There is room for optimization here by pre-allocating a
				// contiguous list of block nodes and then populating that list
				// rather than having each blockNode be a stand-alone allocation.
				blockNode, err = DeserializeBlockNode(blockNodeBytes)
				if err != nil {
					return err
				}
				return nil
			})
			if err != nil {
				return err
			}

			// If we got here it means we read a blockNode successfully. Store it
			// into our node index.
			blockIndex[*blockNode.Hash] = blockNode

			// Find the parent of this block, which should already have been read
			// in and connect it. Skip the genesis block, which has height 0. Also
			// skip the block if its PrevBlockHash is empty, which will be true for
			// the BitcoinStartBlockNode.
			//
			// TODO: There is room for optimization here by keeping a reference to
			// the last node we've iterated over and checking if that node is the
			// parent. Doing this would avoid an expensive hashmap check to get
			// the parent by its block hash.
			if blockNode.Height == 0 || (*blockNode.Header.PrevBlockHash == BlockHash{}) {
				continue
			}
			if parent, ok := blockIndex[*blockNode.Header.PrevBlockHash]; ok {
				// We found the parent node so connect it.
				blockNode.Parent = parent
			} else {
				// In this case we didn't find the parent so error. There shouldn't
				// be any unconnectedTxns in our block index.
				return fmt.Errorf("GetBlockIndex: Could not find parent for blockNode: %+v", blockNode)
			}
		}
		return nil
	})
	if err != nil {
		return nil, errors.Wrapf(err, "GetBlockIndex: Problem reading block index from db")
	}

	return blockIndex, nil
}

func GetBestChain(tipNode *BlockNode, blockIndex map[BlockHash]*BlockNode) ([]*BlockNode, error) {
	reversedBestChain := []*BlockNode{}
	for tipNode != nil {
		if (tipNode.Status&StatusBlockValidated) == 0 &&
			(tipNode.Status&StatusBitcoinHeaderValidated) == 0 {

			return nil, fmt.Errorf("GetBestChain: Invalid node found in main chain: %+v", tipNode)
		}

		reversedBestChain = append(reversedBestChain, tipNode)
		tipNode = tipNode.Parent
	}

	bestChain := make([]*BlockNode, len(reversedBestChain))
	for ii := 0; ii < len(reversedBestChain); ii++ {
		bestChain[ii] = reversedBestChain[len(reversedBestChain)-1-ii]
	}

	return bestChain, nil
}

// RandomBytes returns a []byte with random values.
func RandomBytes(numBytes int32) []byte {
	randomBytes := make([]byte, numBytes)
	_, err := rand.Read(randomBytes)
	if err != nil {
		glog.Errorf("Problem reading random bytes: %v", err)
	}
	return randomBytes
}

// RandomBytesHex returns a hex string representing numBytes of
// entropy.
func RandomBytesHex(numBytes int32) string {
	return hex.EncodeToString(RandomBytes(numBytes))
}

// RandInt64 returns a random 64-bit int.
func RandInt64(max int64) int64 {
	val, err := rand.Int(rand.Reader, big.NewInt(math.MaxInt64))
	if err != nil {
		glog.Errorf("Problem generating random int64: %v", err)
	}
	return val.Int64()
}

// RandInt32 returns a random 32-bit int.
func RandInt32(max int32) int32 {
	val, err := rand.Int(rand.Reader, big.NewInt(math.MaxInt32))
	if err != nil {
		glog.Errorf("Problem generating random int32: %v", err)
	}
	if val.Int64() > math.MaxInt32 {
		glog.Errorf("Generated a random number out of range: %d (max: %d)", val.Int64(), math.MaxInt32)
	}
	// This cast is OK since we initialized the number to be
	// < MaxInt32 above.
	return int32(val.Int64())
}

// PPrintJSON prints a JSON object but pretty.
func PPrintJSON(xx interface{}) {
	yy, _ := json.MarshalIndent(xx, "", "  ")
	log.Println(string(yy))
}

func BlocksPerDuration(duration time.Duration, timeBetweenBlocks time.Duration) uint32 {
	return uint32(int64(duration) / int64(timeBetweenBlocks))
}

func PkToString(pk []byte, params *DeSoParams) string {
	return Base58CheckEncode(pk, false, params)
}

func PrivToString(priv []byte, params *DeSoParams) string {
	return Base58CheckEncode(priv, true, params)
}

func PkToStringMainnet(pk []byte) string {
	return Base58CheckEncode(pk, false, &DeSoMainnetParams)
}

func PkToStringBoth(pk []byte) string {
	return PkToStringMainnet(pk) + ":" + PkToStringTestnet(pk)
}

func PkToStringTestnet(pk []byte) string {
	return Base58CheckEncode(pk, false, &DeSoTestnetParams)
}

func DbGetTxindexTip(handle *badger.DB, snap *Snapshot) *BlockHash {
	return _getBlockHashForPrefix(handle, snap, Prefixes.PrefixTransactionIndexTip)
}

func DbPutTxindexTipWithTxn(txn *badger.Txn, snap *Snapshot, tipHash *BlockHash) error {
	return DBSetWithTxn(txn, snap, Prefixes.PrefixTransactionIndexTip, tipHash[:])
}

func DbPutTxindexTip(handle *badger.DB, snap *Snapshot, tipHash *BlockHash) error {
	return handle.Update(func(txn *badger.Txn) error {
		return DbPutTxindexTipWithTxn(txn, snap, tipHash)
	})
}

func _DbTxindexPublicKeyNextIndexPrefix(publicKey []byte) []byte {
	return append(append([]byte{}, Prefixes.PrefixPublicKeyToNextIndex...), publicKey...)
}

func DbTxindexPublicKeyPrefix(publicKey []byte) []byte {
	return append(append([]byte{}, Prefixes.PrefixPublicKeyIndexToTransactionIDs...), publicKey...)
}

func DbTxindexPublicKeyIndexToTxnKey(publicKey []byte, index uint32) []byte {
	prefix := DbTxindexPublicKeyPrefix(publicKey)
	return append(prefix, _EncodeUint32(index)...)
}

func DbGetTxindexTxnsForPublicKeyWithTxn(txn *badger.Txn, publicKey []byte) []*BlockHash {
	txIDs := []*BlockHash{}
	_, valsFound, err := _enumerateKeysForPrefixWithTxn(txn, DbTxindexPublicKeyPrefix(publicKey))
	if err != nil {
		return txIDs
	}
	for _, txIDBytes := range valsFound {
		blockHash := &BlockHash{}
		copy(blockHash[:], txIDBytes[:])
		txIDs = append(txIDs, blockHash)
	}

	return txIDs
}

func DbGetTxindexTxnsForPublicKey(handle *badger.DB, publicKey []byte) []*BlockHash {
	txIDs := []*BlockHash{}
	handle.Update(func(txn *badger.Txn) error {
		txIDs = DbGetTxindexTxnsForPublicKeyWithTxn(txn, publicKey)
		return nil
	})
	return txIDs
}

func _DbGetTxindexNextIndexForPublicKeBySeekWithTxn(txn *badger.Txn, publicKey []byte) uint64 {
	dbPrefixx := DbTxindexPublicKeyPrefix(publicKey)

	opts := badger.DefaultIteratorOptions

	opts.PrefetchValues = false

	// Go in reverse order.
	opts.Reverse = true

	it := txn.NewIterator(opts)
	defer it.Close()
	// Since we iterate backwards, the prefix must be bigger than all possible
	// counts that could actually exist. We use four bytes since the index is
	// encoded as a 32-bit big-endian byte slice, which will be four bytes long.
	maxBigEndianUint32Bytes := []byte{0xFF, 0xFF, 0xFF, 0xFF}
	prefix := append([]byte{}, dbPrefixx...)
	prefix = append(prefix, maxBigEndianUint32Bytes...)
	for it.Seek(prefix); it.ValidForPrefix(dbPrefixx); it.Next() {
		countKey := it.Item().Key()

		// Strip the prefix off the key and check its length. If it contains
		// a big-endian uint32 then it should be at least four bytes.
		countKey = countKey[len(dbPrefixx):]
		if len(countKey) < len(maxBigEndianUint32Bytes) {
			glog.Errorf("DbGetTxindexNextIndexForPublicKey: Invalid public key "+
				"index key length %d should be at least %d",
				len(countKey), len(maxBigEndianUint32Bytes))
			return 0
		}

		countVal := DecodeUint32(countKey[:len(maxBigEndianUint32Bytes)])
		return uint64(countVal + 1)
	}
	// If we get here it means we didn't find anything in the db so return zero.
	return 0
}

func DbGetTxindexNextIndexForPublicKey(handle *badger.DB, snap *Snapshot, publicKey []byte) *uint64 {
	var nextIndex *uint64
	handle.View(func(txn *badger.Txn) error {
		nextIndex = _DbGetTxindexNextIndexForPublicKeyWithTxn(txn, snap, publicKey)
		return nil
	})
	return nextIndex
}

func _DbGetTxindexNextIndexForPublicKeyWithTxn(txn *badger.Txn, snap *Snapshot, publicKey []byte) *uint64 {
	key := _DbTxindexPublicKeyNextIndexPrefix(publicKey)
	valBytes, err := DBGetWithTxn(txn, snap, key)
	if err != nil {
		// If we haven't seen this public key yet, we won't have a next index for this key yet, so return 0.
		if errors.Is(err, badger.ErrKeyNotFound) {
			nextIndexVal := _DbGetTxindexNextIndexForPublicKeBySeekWithTxn(txn, publicKey)
			return &nextIndexVal
		} else {
			return nil
		}
	}
	nextIndexVal, bytesRead := Uvarint(valBytes)
	if bytesRead <= 0 {
		return nil
	}
	return &nextIndexVal

}

func DbPutTxindexNextIndexForPublicKeyWithTxn(txn *badger.Txn, snap *Snapshot,
	publicKey []byte, nextIndex uint64) error {

	key := _DbTxindexPublicKeyNextIndexPrefix(publicKey)
	valBuf := UintToBuf(nextIndex)

	return DBSetWithTxn(txn, snap, key, valBuf)
}

func DbDeleteTxindexNextIndexForPublicKeyWithTxn(txn *badger.Txn, snap *Snapshot, publicKey []byte) error {
	key := _DbTxindexPublicKeyNextIndexPrefix(publicKey)
	return DBDeleteWithTxn(txn, snap, key)
}

func DbPutTxindexPublicKeyToTxnMappingSingleWithTxn(txn *badger.Txn, snap *Snapshot,
	publicKey []byte, txID *BlockHash) error {

	nextIndex := _DbGetTxindexNextIndexForPublicKeyWithTxn(txn, snap, publicKey)
	if nextIndex == nil {
		return fmt.Errorf("Error getting next index")
	}
	key := DbTxindexPublicKeyIndexToTxnKey(publicKey, uint32(*nextIndex))
	err := DbPutTxindexNextIndexForPublicKeyWithTxn(txn, snap, publicKey, uint64(*nextIndex+1))
	if err != nil {
		return err
	}
	return DBSetWithTxn(txn, snap, key, txID[:])
}

func DbDeleteTxindexPublicKeyToTxnMappingSingleWithTxn(txn *badger.Txn,
	snap *Snapshot, publicKey []byte, txID *BlockHash) error {

	// Get all the mappings corresponding to the public key passed in.
	// TODO: This is inefficient but reorgs are rare so whatever.
	txIDsInDB := DbGetTxindexTxnsForPublicKeyWithTxn(txn, publicKey)
	numMappingsInDB := len(txIDsInDB)

	// Loop over the list of txIDs and delete the one
	// corresponding to the passed-in transaction. Note we can assume that
	// only one occurrence exists in the list.
	// TODO: Looping backwards would be more efficient.
	for ii, singleTxID := range txIDsInDB {
		if *singleTxID == *txID {
			// If we get here it means the transaction we need to delete is at
			// this index.
			txIDsInDB = append(txIDsInDB[:ii], txIDsInDB[ii+1:]...)
			break
		}
	}

	// Delete all the mappings from the db.
	for pkIndex := 0; pkIndex < numMappingsInDB; pkIndex++ {
		key := DbTxindexPublicKeyIndexToTxnKey(publicKey, uint32(pkIndex))
		if err := DBDeleteWithTxn(txn, snap, key); err != nil {
			return err
		}
	}

	// Delete the next index for this public key
	err := DbDeleteTxindexNextIndexForPublicKeyWithTxn(txn, snap, publicKey)
	if err != nil {
		return err
	}

	// Re-add all the mappings to the db except the one we just deleted.
	for _, singleTxID := range txIDsInDB {
		if err := DbPutTxindexPublicKeyToTxnMappingSingleWithTxn(txn, snap, publicKey, singleTxID); err != nil {
			return err
		}
	}

	// At this point the db should contain all transactions except the one
	// that was deleted.
	return nil
}

func DbTxindexTxIDKey(txID *BlockHash) []byte {
	return append(append([]byte{}, Prefixes.PrefixTransactionIDToMetadata...), txID[:]...)
}

type AffectedPublicKey struct {
	PublicKeyBase58Check string
	// Metadata about how this public key was affected by the transaction.
	Metadata string
}

func (pk *AffectedPublicKey) RawEncodeWithoutMetadata(blockHeight uint64, skipMetadata ...bool) []byte {
	var data []byte

	data = append(data, EncodeByteArray([]byte(pk.PublicKeyBase58Check))...)
	data = append(data, EncodeByteArray([]byte(pk.Metadata))...)
	return data
}

func (pk *AffectedPublicKey) RawDecodeWithoutMetadata(blockHeight uint64, rr *bytes.Reader) error {

	publicKeyBase58CheckBytes, err := DecodeByteArray(rr)
	if err != nil {
		return errors.Wrapf(err, "AffectedPublicKey.Decode: problem reading PublicKeyBase58Check")
	}
	pk.PublicKeyBase58Check = string(publicKeyBase58CheckBytes)

	metadataBytes, err := DecodeByteArray(rr)
	if err != nil {
		return errors.Wrapf(err, "AffectedPublicKey.Decode: problem reading Metadata")
	}
	pk.Metadata = string(metadataBytes)

	return nil
}

func (pk *AffectedPublicKey) GetVersionByte(blockHeight uint64) byte {
	return 0
}

func (pk *AffectedPublicKey) GetEncoderType() EncoderType {
	return EncoderTypeAffectedPublicKey
}

type BasicTransferTxindexMetadata struct {
	TotalInputNanos  uint64
	TotalOutputNanos uint64
	FeeNanos         uint64
	UtxoOpsDump      string
	UtxoOps          []*UtxoOperation
	DiamondLevel     int64
	PostHashHex      string
}

func (txnMeta *BasicTransferTxindexMetadata) RawEncodeWithoutMetadata(blockHeight uint64, skipMetadata ...bool) []byte {
	var data []byte

	data = append(data, UintToBuf(txnMeta.TotalInputNanos)...)
	data = append(data, UintToBuf(txnMeta.TotalOutputNanos)...)
	data = append(data, UintToBuf(txnMeta.FeeNanos)...)
	data = append(data, EncodeByteArray([]byte(txnMeta.UtxoOpsDump))...)
	data = append(data, UintToBuf(uint64(len(txnMeta.UtxoOps)))...)
	for _, utxoOp := range txnMeta.UtxoOps {
		data = append(data, EncodeToBytes(blockHeight, utxoOp, skipMetadata...)...)
	}
	data = append(data, UintToBuf(uint64(txnMeta.DiamondLevel))...)
	data = append(data, EncodeByteArray([]byte(txnMeta.PostHashHex))...)
	return data
}

func (txnMeta *BasicTransferTxindexMetadata) RawDecodeWithoutMetadata(blockHeight uint64, rr *bytes.Reader) error {
	var err error

	txnMeta.TotalInputNanos, err = ReadUvarint(rr)
	if err != nil {
		return errors.Wrapf(err, "BasicTransferTxindexMetadata.Decode: Problem reading TotalInputNanos")
	}

	txnMeta.TotalOutputNanos, err = ReadUvarint(rr)
	if err != nil {
		return errors.Wrapf(err, "BasicTransferTxindexMetadata.Decode: Problem reading TotalOutputNanos")
	}

	txnMeta.FeeNanos, err = ReadUvarint(rr)
	if err != nil {
		return errors.Wrapf(err, "BasicTransferTxindexMetadata.Decode: Problem reading FeeNanos")
	}

	utxoOpsDump, err := DecodeByteArray(rr)
	if err != nil {
		return errors.Wrapf(err, "BasicTransferTxindexMetadata.Decode: Problem reading UtxoOpsDump")
	}
	txnMeta.UtxoOpsDump = string(utxoOpsDump)

	lenUtxoOps, err := ReadUvarint(rr)
	if err != nil {
		return errors.Wrapf(err, "BasicTransferTxindexMetadata.Decode: Problem reading len of UtxoOps")
	}
	for ; lenUtxoOps > 0; lenUtxoOps-- {
		utxoOp := &UtxoOperation{}
		if exists, err := DecodeFromBytes(utxoOp, rr); !exists || err != nil {
			return errors.Wrapf(err, "BasicTransferTxindexMetadata.Decode: Problem reading UtxoOps")
		}
		txnMeta.UtxoOps = append(txnMeta.UtxoOps, utxoOp)
	}

	uint64DiamondLevel, err := ReadUvarint(rr)
	if err != nil {
		return errors.Wrapf(err, "BasicTransferTxindexMetadata.Decode: Problem reading DiamondLevel")
	}
	txnMeta.DiamondLevel = int64(uint64DiamondLevel)

	postHashBytes, err := DecodeByteArray(rr)
	if err != nil {
		return errors.Wrapf(err, "BasicTransferTxindexMetadata.Decode: Problem reading PostHashHex")
	}
	txnMeta.PostHashHex = string(postHashBytes)

	return nil
}

func (txnMeta *BasicTransferTxindexMetadata) GetVersionByte(blockHeight uint64) byte {
	return 0
}

func (txnMeta *BasicTransferTxindexMetadata) GetEncoderType() EncoderType {
	return EncoderTypeBasicTransferTxindexMetadata
}

type BitcoinExchangeTxindexMetadata struct {
	BitcoinSpendAddress string
	// DeSoOutputPubKeyBase58Check = TransactorPublicKeyBase58Check
	SatoshisBurned uint64
	// NanosCreated = 0 OR TotalOutputNanos+FeeNanos
	NanosCreated uint64
	// TotalNanosPurchasedBefore = TotalNanosPurchasedAfter - NanosCreated
	TotalNanosPurchasedBefore uint64
	TotalNanosPurchasedAfter  uint64
	BitcoinTxnHash            string
}

func (txnMeta *BitcoinExchangeTxindexMetadata) RawEncodeWithoutMetadata(blockHeight uint64, skipMetadata ...bool) []byte {
	var data []byte

	data = append(data, EncodeByteArray([]byte(txnMeta.BitcoinSpendAddress))...)
	data = append(data, UintToBuf(txnMeta.SatoshisBurned)...)
	data = append(data, UintToBuf(txnMeta.NanosCreated)...)
	data = append(data, UintToBuf(txnMeta.TotalNanosPurchasedBefore)...)
	data = append(data, UintToBuf(txnMeta.TotalNanosPurchasedAfter)...)
	data = append(data, EncodeByteArray([]byte(txnMeta.BitcoinTxnHash))...)
	return data
}

func (txnMeta *BitcoinExchangeTxindexMetadata) RawDecodeWithoutMetadata(blockHeight uint64, rr *bytes.Reader) error {
	var err error

	bitcoinSpendAddressBytes, err := DecodeByteArray(rr)
	if err != nil {
		return errors.Wrapf(err, "BitcoinExchangeTxindexMetadata.Decode: problem decoding BitcoinSpendAddress")
	}
	txnMeta.BitcoinSpendAddress = string(bitcoinSpendAddressBytes)

	txnMeta.SatoshisBurned, err = ReadUvarint(rr)
	if err != nil {
		return errors.Wrapf(err, "BitcoinExchangeTxindexMetadata.Decode: problem decoding SatoshisBurned")
	}

	txnMeta.NanosCreated, err = ReadUvarint(rr)
	if err != nil {
		return errors.Wrapf(err, "BitcoinExchangeTxindexMetadata.Decode: problem decoding NanosCreated")
	}

	txnMeta.TotalNanosPurchasedBefore, err = ReadUvarint(rr)
	if err != nil {
		return errors.Wrapf(err, "BitcoinExchangeTxindexMetadata.Decode: problem decoding TotalNanosPurchasedBefore")
	}
	txnMeta.TotalNanosPurchasedAfter, err = ReadUvarint(rr)
	if err != nil {
		return errors.Wrapf(err, "BitcoinExchangeTxindexMetadata.Decode: problem decoding TotalNanosPurchasedAfter")
	}

	bitcoinTxnHashBytes, err := DecodeByteArray(rr)
	if err != nil {
		return errors.Wrapf(err, "BitcoinExchangeTxindexMetadata.Decode: problem decoding BitcoinTxnHash")
	}
	txnMeta.BitcoinTxnHash = string(bitcoinTxnHashBytes)

	return nil
}

func (txnMeta *BitcoinExchangeTxindexMetadata) GetVersionByte(blockHeight uint64) byte {
	return 0
}

func (txnMeta *BitcoinExchangeTxindexMetadata) GetEncoderType() EncoderType {
	return EncoderTypeBitcoinExchangeTxindexMetadata
}

type CreatorCoinTxindexMetadata struct {
	OperationType string
	// TransactorPublicKeyBase58Check = TransactorPublicKeyBase58Check
	// CreatorPublicKeyBase58Check in AffectedPublicKeys

	// Differs depending on OperationType.
	DeSoToSellNanos        uint64
	CreatorCoinToSellNanos uint64
	DeSoToAddNanos         uint64

	// Rosetta needs to know how much DESO was added or removed so it can
	// model the change to the total deso locked in the creator coin
	DESOLockedNanosDiff int64
}

func (txnMeta *CreatorCoinTxindexMetadata) RawEncodeWithoutMetadata(blockHeight uint64, skipMetadata ...bool) []byte {
	var data []byte

	data = append(data, EncodeByteArray([]byte(txnMeta.OperationType))...)
	data = append(data, UintToBuf(txnMeta.DeSoToSellNanos)...)
	data = append(data, UintToBuf(txnMeta.CreatorCoinToSellNanos)...)
	data = append(data, UintToBuf(txnMeta.DeSoToAddNanos)...)
	data = append(data, UintToBuf(uint64(txnMeta.DESOLockedNanosDiff))...)
	return data
}

func (txnMeta *CreatorCoinTxindexMetadata) RawDecodeWithoutMetadata(blockHeight uint64, rr *bytes.Reader) error {
	var err error

	operationTypeBytes, err := DecodeByteArray(rr)
	if err != nil {
		return errors.Wrapf(err, "CreatorCoinTxindexMetadata.Decode: Problem reading OperationType")
	}
	txnMeta.OperationType = string(operationTypeBytes)

	txnMeta.DeSoToSellNanos, err = ReadUvarint(rr)
	if err != nil {
		return errors.Wrapf(err, "CreatorCoinTxindexMetadata.Decode: Problem reading DeSoToSellNanos")
	}

	txnMeta.CreatorCoinToSellNanos, err = ReadUvarint(rr)
	if err != nil {
		return errors.Wrapf(err, "CreatorCoinTxindexMetadata.Decode: Problem reading CreatorCoinToSellNanos")
	}

	txnMeta.DeSoToAddNanos, err = ReadUvarint(rr)
	if err != nil {
		return errors.Wrapf(err, "CreatorCoinTxindexMetadata.Decode: Problem reading DeSoToAddNanos")
	}

	uint64DESOLockedNanosDiff, err := ReadUvarint(rr)
	if err != nil {
		return errors.Wrapf(err, "CreatorCoinTxindexMetadata.Decode: Problem reading uint64DESOLockedNanosDiff")
	}
	txnMeta.DESOLockedNanosDiff = int64(uint64DESOLockedNanosDiff)

	return nil
}

func (txnMeta *CreatorCoinTxindexMetadata) GetVersionByte(blockHeight uint64) byte {
	return 0
}

func (txnMeta *CreatorCoinTxindexMetadata) GetEncoderType() EncoderType {
	return EncoderTypeCreatorCoinTxindexMetadata
}

type CreatorCoinTransferTxindexMetadata struct {
	CreatorUsername            string
	CreatorCoinToTransferNanos uint64
	DiamondLevel               int64
	PostHashHex                string
}

func (txnMeta *CreatorCoinTransferTxindexMetadata) RawEncodeWithoutMetadata(blockHeight uint64, skipMetadata ...bool) []byte {
	var data []byte

	data = append(data, EncodeByteArray([]byte(txnMeta.CreatorUsername))...)
	data = append(data, UintToBuf(txnMeta.CreatorCoinToTransferNanos)...)
	data = append(data, UintToBuf(uint64(txnMeta.DiamondLevel))...)
	data = append(data, EncodeByteArray([]byte(txnMeta.PostHashHex))...)
	return data
}

func (txnMeta *CreatorCoinTransferTxindexMetadata) RawDecodeWithoutMetadata(blockHeight uint64, rr *bytes.Reader) error {
	var err error

	creatorUsernameBytes, err := DecodeByteArray(rr)
	if err != nil {
		return errors.Wrapf(err, "CreatorCoinTransferTxindexMetadata.Decode: problem reading CreatorUsername")
	}
	txnMeta.CreatorUsername = string(creatorUsernameBytes)

	txnMeta.CreatorCoinToTransferNanos, err = ReadUvarint(rr)
	if err != nil {
		return errors.Wrapf(err, "CreatorCoinTransferTxindexMetadata.Decode: problem reading CreatorCoinToTransferNanos")
	}

	uint64DiamondLevel, err := ReadUvarint(rr)
	if err != nil {
		return errors.Wrapf(err, "CreatorCoinTransferTxindexMetadata.Decode: problem reading DiamondLevel")
	}
	txnMeta.DiamondLevel = int64(uint64DiamondLevel)

	postHashHexBytes, err := DecodeByteArray(rr)
	if err != nil {
		return errors.Wrapf(err, "CreatorCoinTransferTxindexMetadata.Decode: problem reading PostHashHex")
	}
	txnMeta.PostHashHex = string(postHashHexBytes)

	return nil
}

func (txnMeta *CreatorCoinTransferTxindexMetadata) GetVersionByte(blockHeight uint64) byte {
	return 0
}

func (txnMeta *CreatorCoinTransferTxindexMetadata) GetEncoderType() EncoderType {
	return EncoderTypeCreatorCoinTransferTxindexMetadata
}

type DAOCoinTransferTxindexMetadata struct {
	CreatorUsername        string
	DAOCoinToTransferNanos uint256.Int
}

func (txnMeta *DAOCoinTransferTxindexMetadata) RawEncodeWithoutMetadata(blockHeight uint64, skipMetadata ...bool) []byte {
	var data []byte

	data = append(data, EncodeByteArray([]byte(txnMeta.CreatorUsername))...)
	data = append(data, EncodeUint256(&txnMeta.DAOCoinToTransferNanos)...)
	return data
}

func (txnMeta *DAOCoinTransferTxindexMetadata) RawDecodeWithoutMetadata(blockHeight uint64, rr *bytes.Reader) error {
	var err error

	creatorUsernameBytes, err := DecodeByteArray(rr)
	if err != nil {
		return errors.Wrapf(err, "DAOCoinTransferTxindexMetadata.Decode: Problem reading CreatorUsername")
	}
	txnMeta.CreatorUsername = string(creatorUsernameBytes)

	DAOCoinToTransferNanos, err := DecodeUint256(rr)
	if err != nil {
		return errors.Wrapf(err, "DAOCoinTransferTxindexMetadata.Decode: Problem reading DAOCoinToTransferNanos")
	}
	txnMeta.DAOCoinToTransferNanos = *DAOCoinToTransferNanos
	return nil
}

func (txnMeta *DAOCoinTransferTxindexMetadata) GetVersionByte(blockHeight uint64) byte {
	return 0
}

func (txnMeta *DAOCoinTransferTxindexMetadata) GetEncoderType() EncoderType {
	return EncoderTypeDAOCoinTransferTxindexMetadata
}

type DAOCoinTxindexMetadata struct {
	CreatorUsername           string
	OperationType             string
	CoinsToMintNanos          *uint256.Int
	CoinsToBurnNanos          *uint256.Int
	TransferRestrictionStatus string
}

func (txnMeta *DAOCoinTxindexMetadata) RawEncodeWithoutMetadata(blockHeight uint64, skipMetadata ...bool) []byte {
	var data []byte

	data = append(data, EncodeByteArray([]byte(txnMeta.CreatorUsername))...)
	data = append(data, EncodeByteArray([]byte(txnMeta.OperationType))...)

	data = append(data, EncodeUint256(txnMeta.CoinsToMintNanos)...)
	data = append(data, EncodeUint256(txnMeta.CoinsToBurnNanos)...)

	data = append(data, EncodeByteArray([]byte(txnMeta.TransferRestrictionStatus))...)
	return data
}

func (txnMeta *DAOCoinTxindexMetadata) RawDecodeWithoutMetadata(blockHeight uint64, rr *bytes.Reader) error {
	var err error

	creatorUsernameBytes, err := DecodeByteArray(rr)
	if err != nil {
		return errors.Wrapf(err, "DAOCoinTxindexMetadata.Decode: problem reading CreatorUsername")
	}
	txnMeta.CreatorUsername = string(creatorUsernameBytes)

	operationTypeBytes, err := DecodeByteArray(rr)
	if err != nil {
		return errors.Wrapf(err, "DAOCoinTxindexMetadata.Decode: problem reading OperationType")
	}
	txnMeta.OperationType = string(operationTypeBytes)

	txnMeta.CoinsToMintNanos, err = DecodeUint256(rr)
	if err != nil {
		return errors.Wrapf(err, "DAOCoinTxindexMetadata.Decode: problem reading CoinsToMintNanos")
	}

	txnMeta.CoinsToBurnNanos, err = DecodeUint256(rr)
	if err != nil {
		return errors.Wrapf(err, "DAOCoinTxindexMetadata.Decode: problem reading CoinsToBurnNanos")
	}

	transferRestrictionStatusBytes, err := DecodeByteArray(rr)
	if err != nil {
		return errors.Wrapf(err, "DAOCoinTxindexMetadata.Decode: problem reading TransferRestrictionStatus")
	}
	txnMeta.TransferRestrictionStatus = string(transferRestrictionStatusBytes)

	return nil
}

func (txnMeta *DAOCoinTxindexMetadata) GetVersionByte(blockHeight uint64) byte {
	return 0
}

func (txnMeta *DAOCoinTxindexMetadata) GetEncoderType() EncoderType {
	return EncoderTypeDAOCoinTxindexMetadata
}

type FilledDAOCoinLimitOrderMetadata struct {
	TransactorPublicKeyBase58Check string
	BuyingDAOCoinCreatorPublicKey  string
	SellingDAOCoinCreatorPublicKey string
	CoinQuantityInBaseUnitsBought  *uint256.Int
	CoinQuantityInBaseUnitsSold    *uint256.Int
	IsFulfilled                    bool
}

func (orderMeta *FilledDAOCoinLimitOrderMetadata) RawEncodeWithoutMetadata(blockHeight uint64, skipMetadata ...bool) []byte {
	var data []byte

	data = append(data, EncodeByteArray([]byte(orderMeta.TransactorPublicKeyBase58Check))...)
	data = append(data, EncodeByteArray([]byte(orderMeta.BuyingDAOCoinCreatorPublicKey))...)
	data = append(data, EncodeByteArray([]byte(orderMeta.SellingDAOCoinCreatorPublicKey))...)
	data = append(data, EncodeUint256(orderMeta.CoinQuantityInBaseUnitsBought)...)
	data = append(data, EncodeUint256(orderMeta.CoinQuantityInBaseUnitsSold)...)
	data = append(data, BoolToByte(orderMeta.IsFulfilled))

	return data
}

func (orderMeta *FilledDAOCoinLimitOrderMetadata) RawDecodeWithoutMetadata(blockHeight uint64, rr *bytes.Reader) error {

	// TransactorPublicKeyBase58Check
	transactorPublicKeyBase58Check, err := DecodeByteArray(rr)
	if err != nil {
		return errors.Wrapf(err, "FilledDAOCoinLimitOrderMetadata.Decode: Problem reading TransactorPublicKeyBase58Check")
	}
	orderMeta.TransactorPublicKeyBase58Check = string(transactorPublicKeyBase58Check)

	// BuyingDAOCoinCreatorPublicKey
	buyingDAOCoinCreatorPublicKey, err := DecodeByteArray(rr)
	if err != nil {
		return errors.Wrapf(err, "TransactorPublicKeyBase58Check.Decode: Problem reading BuyingDAOCoinCreatorPublicKey")
	}
	orderMeta.BuyingDAOCoinCreatorPublicKey = string(buyingDAOCoinCreatorPublicKey)

	// SellingDAOCoinCreatorPublicKey
	sellingDAOCoinCreatorPublicKey, err := DecodeByteArray(rr)
	if err != nil {
		return errors.Wrapf(err, "FilledDAOCoinLimitOrderMetadata.Decode: Problem reading SellingDAOCoinCreatorPublicKey")
	}
	orderMeta.SellingDAOCoinCreatorPublicKey = string(sellingDAOCoinCreatorPublicKey)

	// CoinQuantityInBaseUnitsBought
	orderMeta.CoinQuantityInBaseUnitsBought, err = DecodeUint256(rr)
	if err != nil {
		return errors.Wrapf(err, "FilledDAOCoinLimitOrderMetadata.Decode: Problem reading CoinQuantityInBaseUnitsBought")
	}

	// CoinQuantityInBaseUnitsSold
	orderMeta.CoinQuantityInBaseUnitsSold, err = DecodeUint256(rr)
	if err != nil {
		return errors.Wrapf(err, "FilledDAOCoinLimitOrderMetadata.Decode: Problem reading CoinQuantityInBaseUnitsSold")
	}

	orderMeta.IsFulfilled, err = ReadBoolByte(rr)
	if err != nil {
		return errors.Wrapf(err, "FilledDAOCoinLimitOrderMetadata.Decode: Problem reading IsFulfilled")
	}
	return nil
}

func (orderMeta *FilledDAOCoinLimitOrderMetadata) GetVersionByte(blockHeight uint64) byte {
	return byte(0)
}

func (orderMeta *FilledDAOCoinLimitOrderMetadata) GetEncoderType() EncoderType {
	return EncoderTypeFilledDAOCoinLimitOrderMetadata
}

type DAOCoinLimitOrderTxindexMetadata struct {
	BuyingDAOCoinCreatorPublicKey             string
	SellingDAOCoinCreatorPublicKey            string
	ScaledExchangeRateCoinsToSellPerCoinToBuy *uint256.Int
	QuantityToFillInBaseUnits                 *uint256.Int
	FilledDAOCoinLimitOrdersMetadata          []*FilledDAOCoinLimitOrderMetadata
}

func (daoMeta *DAOCoinLimitOrderTxindexMetadata) RawEncodeWithoutMetadata(blockHeight uint64, skipMetadata ...bool) []byte {
	var data []byte

	data = append(data, EncodeByteArray([]byte(daoMeta.BuyingDAOCoinCreatorPublicKey))...)
	data = append(data, EncodeByteArray([]byte(daoMeta.SellingDAOCoinCreatorPublicKey))...)
	data = append(data, EncodeUint256(daoMeta.ScaledExchangeRateCoinsToSellPerCoinToBuy)...)
	data = append(data, EncodeUint256(daoMeta.QuantityToFillInBaseUnits)...)

	data = append(data, UintToBuf(uint64(len(daoMeta.FilledDAOCoinLimitOrdersMetadata)))...)
	for _, order := range daoMeta.FilledDAOCoinLimitOrdersMetadata {
		data = append(data, EncodeToBytes(blockHeight, order)...)
	}
	return data
}

func (daoMeta *DAOCoinLimitOrderTxindexMetadata) RawDecodeWithoutMetadata(blockHeight uint64, rr *bytes.Reader) error {

	buyingDAOCoinCreatorPublicKey, err := DecodeByteArray(rr)
	if err != nil {
		return errors.Wrapf(err, "DAOCoinLimitOrderTxindexMetadata.Decode: Problem reading BuyingDAOCoinCreatorPublicKey")
	}
	daoMeta.BuyingDAOCoinCreatorPublicKey = string(buyingDAOCoinCreatorPublicKey)

	sellingDAOCoinCreatorPublicKey, err := DecodeByteArray(rr)
	if err != nil {
		return errors.Wrapf(err, "DAOCoinLimitOrderTxindexMetadata.Decode: Problem reading SellingDAOCoinCreatorPublicKey")
	}
	daoMeta.SellingDAOCoinCreatorPublicKey = string(sellingDAOCoinCreatorPublicKey)

	daoMeta.ScaledExchangeRateCoinsToSellPerCoinToBuy, err = DecodeUint256(rr)
	if err != nil {
		return errors.Wrapf(err, "DAOCoinLimitOrderTxindexMetadata.Decode: Problem reading ScaledExchangeRateCoinsToSellPerCoinToBuy")
	}

	daoMeta.QuantityToFillInBaseUnits, err = DecodeUint256(rr)
	if err != nil {
		return errors.Wrapf(err, "DAOCoinLimitOrderTxindexMetadata.Decode: Problem reading QuantityToFillInBaseUnits")
	}

	lenFilledDAOCoinLimitOrdersMetadata, err := ReadUvarint(rr)
	if err != nil {
		return errors.Wrapf(err, "DAOCoinLimitOrderTxindexMetadata.Decode: Problem reading len lenFilledDAOCoinLimitOrdersMetadata")
	}
	for ; lenFilledDAOCoinLimitOrdersMetadata > 0; lenFilledDAOCoinLimitOrdersMetadata-- {
		filledDAOCoinLimitOrderMetadata := &FilledDAOCoinLimitOrderMetadata{}
		if exist, err := DecodeFromBytes(filledDAOCoinLimitOrderMetadata, rr); !exist || err != nil {
			return errors.Wrapf(err, "DAOCoinLimitOrderTxindexMetadata.Decode: Problem reading len FilledDAOCoinLimitOrdersMetadata")
		}
		daoMeta.FilledDAOCoinLimitOrdersMetadata = append(daoMeta.FilledDAOCoinLimitOrdersMetadata, filledDAOCoinLimitOrderMetadata)
	}
	return nil
}

func (daoMeta *DAOCoinLimitOrderTxindexMetadata) GetVersionByte(blockHeight uint64) byte {
	return byte(0)
}

func (daoMeta *DAOCoinLimitOrderTxindexMetadata) GetEncoderType() EncoderType {
	return EncoderTypeDAOCoinLimitOrderTxindexMetadata
}

type UpdateProfileTxindexMetadata struct {
	ProfilePublicKeyBase58Check string

	NewUsername    string
	NewDescription string
	NewProfilePic  string

	NewCreatorBasisPoints uint64

	NewStakeMultipleBasisPoints uint64

	IsHidden bool
}

func (txnMeta *UpdateProfileTxindexMetadata) RawEncodeWithoutMetadata(blockHeight uint64, skipMetadata ...bool) []byte {
	var data []byte

	data = append(data, EncodeByteArray([]byte(txnMeta.ProfilePublicKeyBase58Check))...)
	data = append(data, EncodeByteArray([]byte(txnMeta.NewUsername))...)
	data = append(data, EncodeByteArray([]byte(txnMeta.NewDescription))...)
	data = append(data, EncodeByteArray([]byte(txnMeta.NewProfilePic))...)
	data = append(data, UintToBuf(txnMeta.NewCreatorBasisPoints)...)
	data = append(data, UintToBuf(txnMeta.NewStakeMultipleBasisPoints)...)
	data = append(data, BoolToByte(txnMeta.IsHidden))

	return data
}

func (txnMeta *UpdateProfileTxindexMetadata) RawDecodeWithoutMetadata(blockHeight uint64, rr *bytes.Reader) error {
	var err error

	profilePublicKeyBase58CheckBytes, err := DecodeByteArray(rr)
	if err != nil {
		return errors.Wrapf(err, "UpdateProfileTxindexMetadata.Decode: problem reading ProfilePublicKeyBase58Check")
	}
	txnMeta.ProfilePublicKeyBase58Check = string(profilePublicKeyBase58CheckBytes)

	newUsernameBytes, err := DecodeByteArray(rr)
	if err != nil {
		return errors.Wrapf(err, "UpdateProfileTxindexMetadata.Decode: problem reading NewUsername")
	}
	txnMeta.NewUsername = string(newUsernameBytes)

	newDescriptionBytes, err := DecodeByteArray(rr)
	if err != nil {
		return errors.Wrapf(err, "UpdateProfileTxindexMetadata.Decode: problem reading NewDescription")
	}
	txnMeta.NewDescription = string(newDescriptionBytes)

	newProfilePicBytes, err := DecodeByteArray(rr)
	if err != nil {
		return errors.Wrapf(err, "UpdateProfileTxindexMetadata.Decode: problem reading NewProfilePic")
	}
	txnMeta.NewProfilePic = string(newProfilePicBytes)

	txnMeta.NewCreatorBasisPoints, err = ReadUvarint(rr)
	if err != nil {
		return errors.Wrapf(err, "UpdateProfileTxindexMetadata.Decode: problem reading NewCreatorBasisPoints")
	}

	txnMeta.NewStakeMultipleBasisPoints, err = ReadUvarint(rr)
	if err != nil {
		return errors.Wrapf(err, "UpdateProfileTxindexMetadata.Decode: problem reading NewStakeMultipleBasisPoints")
	}

	txnMeta.IsHidden, err = ReadBoolByte(rr)
	if err != nil {
		return errors.Wrapf(err, "UpdateProfileTxindexMetadata.Decode: problem reading IsHidden")
	}
	return nil
}

func (txnMeta *UpdateProfileTxindexMetadata) GetVersionByte(blockHeight uint64) byte {
	return 0
}

func (txnMeta *UpdateProfileTxindexMetadata) GetEncoderType() EncoderType {
	return EncoderTypeUpdateProfileTxindexMetadata
}

type SubmitPostTxindexMetadata struct {
	PostHashBeingModifiedHex string
	// PosterPublicKeyBase58Check = TransactorPublicKeyBase58Check

	// If this is a reply to an existing post, then the ParentPostHashHex
	ParentPostHashHex string
	// ParentPosterPublicKeyBase58Check in AffectedPublicKeys

	// The profiles that are mentioned are in the AffectedPublicKeys
	// MentionedPublicKeyBase58Check in AffectedPublicKeys
}

func (txnMeta *SubmitPostTxindexMetadata) RawEncodeWithoutMetadata(blockHeight uint64, skipMetadata ...bool) []byte {
	var data []byte

	data = append(data, EncodeByteArray([]byte(txnMeta.PostHashBeingModifiedHex))...)
	data = append(data, EncodeByteArray([]byte(txnMeta.ParentPostHashHex))...)
	return data
}

func (txnMeta *SubmitPostTxindexMetadata) RawDecodeWithoutMetadata(blockHeight uint64, rr *bytes.Reader) error {
	postHashBeingModifiedHexBytes, err := DecodeByteArray(rr)
	if err != nil {
		return errors.Wrapf(err, "SubmitPostTxindexMetadata.Decode: problem reading PostHashBeingModifiedHex")
	}
	txnMeta.PostHashBeingModifiedHex = string(postHashBeingModifiedHexBytes)

	parentPostHashHexBytes, err := DecodeByteArray(rr)
	if err != nil {
		return errors.Wrapf(err, "SubmitPostTxindexMetadata.Decode: problem reading ParentPostHashHex")
	}
	txnMeta.ParentPostHashHex = string(parentPostHashHexBytes)

	return nil
}

func (txnMeta *SubmitPostTxindexMetadata) GetVersionByte(blockHeight uint64) byte {
	return 0
}

func (txnMeta *SubmitPostTxindexMetadata) GetEncoderType() EncoderType {
	return EncoderTypeSubmitPostTxindexMetadata
}

type LikeTxindexMetadata struct {
	// LikerPublicKeyBase58Check = TransactorPublicKeyBase58Check
	IsUnlike bool

	PostHashHex string
	// PosterPublicKeyBase58Check in AffectedPublicKeys
}

func (txnMeta *LikeTxindexMetadata) RawEncodeWithoutMetadata(blockHeight uint64, skipMetadata ...bool) []byte {
	var data []byte

	data = append(data, BoolToByte(txnMeta.IsUnlike))
	data = append(data, EncodeByteArray([]byte(txnMeta.PostHashHex))...)
	return data
}

func (txnMeta *LikeTxindexMetadata) RawDecodeWithoutMetadata(blockHeight uint64, rr *bytes.Reader) error {
	var err error

	txnMeta.IsUnlike, err = ReadBoolByte(rr)
	if err != nil {
		return errors.Wrapf(err, "LikeTxindexMetadata.Decode: Emptry IsUnlike")
	}
	postHashHexBytes, err := DecodeByteArray(rr)
	if err != nil {
		return errors.Wrapf(err, "LikeTxindexMetadata.Decode: problem reading PostHashHex")
	}
	txnMeta.PostHashHex = string(postHashHexBytes)

	return nil
}

func (txnMeta *LikeTxindexMetadata) GetVersionByte(blockHeight uint64) byte {
	return 0
}

func (txnMeta *LikeTxindexMetadata) GetEncoderType() EncoderType {
	return EncoderTypeLikeTxindexMetadata
}

type FollowTxindexMetadata struct {
	// FollowerPublicKeyBase58Check = TransactorPublicKeyBase58Check
	// FollowedPublicKeyBase58Check in AffectedPublicKeys

	IsUnfollow bool
}

func (txnMeta *FollowTxindexMetadata) RawEncodeWithoutMetadata(blockHeight uint64, skipMetadata ...bool) []byte {
	var data []byte

	data = append(data, BoolToByte(txnMeta.IsUnfollow))
	return data
}

func (txnMeta *FollowTxindexMetadata) RawDecodeWithoutMetadata(blockHeight uint64, rr *bytes.Reader) error {
	var err error
	txnMeta.IsUnfollow, err = ReadBoolByte(rr)
	if err != nil {
		return errors.Wrapf(err, "FollowTxindexMetadata.Decode: Problem reading IsUnfollow")
	}
	return nil
}

func (txnMeta *FollowTxindexMetadata) GetVersionByte(blockHeight uint64) byte {
	return 0
}

func (txnMeta *FollowTxindexMetadata) GetEncoderType() EncoderType {
	return EncoderTypeFollowTxindexMetadata
}

type PrivateMessageTxindexMetadata struct {
	// SenderPublicKeyBase58Check = TransactorPublicKeyBase58Check
	// RecipientPublicKeyBase58Check in AffectedPublicKeys

	TimestampNanos uint64
}

func (txnMeta *PrivateMessageTxindexMetadata) RawEncodeWithoutMetadata(blockHeight uint64, skipMetadata ...bool) []byte {
	var data []byte

	data = append(data, UintToBuf(txnMeta.TimestampNanos)...)
	return data
}

func (txnMeta *PrivateMessageTxindexMetadata) RawDecodeWithoutMetadata(blockHeight uint64, rr *bytes.Reader) error {
	var err error

	txnMeta.TimestampNanos, err = ReadUvarint(rr)
	if err != nil {
		return errors.Wrapf(err, "PrivateMessageTxindexMetadata.Decode: Problem reading TimestampNanos")
	}
	return nil
}

func (txnMeta *PrivateMessageTxindexMetadata) GetVersionByte(blockHeight uint64) byte {
	return 0
}

func (txnMeta *PrivateMessageTxindexMetadata) GetEncoderType() EncoderType {
	return EncoderTypePrivateMessageTxindexMetadata
}

type SwapIdentityTxindexMetadata struct {
	// ParamUpdater = TransactorPublicKeyBase58Check

	FromPublicKeyBase58Check string
	ToPublicKeyBase58Check   string

	// Rosetta needs this information to track creator coin balances
	FromDeSoLockedNanos uint64
	ToDeSoLockedNanos   uint64
}

func (txnMeta *SwapIdentityTxindexMetadata) RawEncodeWithoutMetadata(blockHeight uint64, skipMetadata ...bool) []byte {
	var data []byte

	data = append(data, EncodeByteArray([]byte(txnMeta.FromPublicKeyBase58Check))...)
	data = append(data, EncodeByteArray([]byte(txnMeta.ToPublicKeyBase58Check))...)
	data = append(data, UintToBuf(txnMeta.FromDeSoLockedNanos)...)
	data = append(data, UintToBuf(txnMeta.ToDeSoLockedNanos)...)
	return data
}

func (txnMeta *SwapIdentityTxindexMetadata) RawDecodeWithoutMetadata(blockHeight uint64, rr *bytes.Reader) error {
	var err error

	fromPublicKeyBase58CheckBytes, err := DecodeByteArray(rr)
	if err != nil {
		return errors.Wrapf(err, "SwapIdentityTxindexMetadata.Decode: Problem reading FromPublicKeyBase58Check")
	}
	txnMeta.FromPublicKeyBase58Check = string(fromPublicKeyBase58CheckBytes)

	toPublicKeyBase58CheckBytes, err := DecodeByteArray(rr)
	if err != nil {
		return errors.Wrapf(err, "SwapIdentityTxindexMetadata.Decode: Problem reading ToPublicKeyBase58Check")
	}
	txnMeta.ToPublicKeyBase58Check = string(toPublicKeyBase58CheckBytes)

	txnMeta.FromDeSoLockedNanos, err = ReadUvarint(rr)
	if err != nil {
		return errors.Wrapf(err, "SwapIdentityTxindexMetadata.Decode: Problem reading FromDeSoLockedNanos")
	}
	txnMeta.ToDeSoLockedNanos, err = ReadUvarint(rr)
	if err != nil {
		return errors.Wrapf(err, "SwapIdentityTxindexMetadata.Decode: Problem reading ToDeSoLockedNanos")
	}
	return nil
}

func (txnMeta *SwapIdentityTxindexMetadata) GetVersionByte(blockHeight uint64) byte {
	return 0
}

func (txnMeta *SwapIdentityTxindexMetadata) GetEncoderType() EncoderType {
	return EncoderTypeSwapIdentityTxindexMetadata
}

type NFTRoyaltiesMetadata struct {
	CreatorCoinRoyaltyNanos     uint64
	CreatorRoyaltyNanos         uint64
	CreatorPublicKeyBase58Check string
	// We omit the maps when empty to save some space.
	AdditionalCoinRoyaltiesMap map[string]uint64 `json:",omitempty"`
	AdditionalDESORoyaltiesMap map[string]uint64 `json:",omitempty"`
}

func (txnMeta *NFTRoyaltiesMetadata) RawEncodeWithoutMetadata(blockHeight uint64, skipMetadata ...bool) []byte {
	var data []byte

	data = append(data, UintToBuf(txnMeta.CreatorRoyaltyNanos)...)
	data = append(data, UintToBuf(txnMeta.CreatorRoyaltyNanos)...)
	data = append(data, EncodeByteArray([]byte(txnMeta.CreatorPublicKeyBase58Check))...)
	data = append(data, EncodeMapStringUint64(txnMeta.AdditionalCoinRoyaltiesMap)...)
	data = append(data, EncodeMapStringUint64(txnMeta.AdditionalDESORoyaltiesMap)...)
	return data
}

func (txnMeta *NFTRoyaltiesMetadata) RawDecodeWithoutMetadata(blockHeight uint64, rr *bytes.Reader) error {
	var err error

	txnMeta.CreatorCoinRoyaltyNanos, err = ReadUvarint(rr)
	if err != nil {
		return errors.Wrapf(err, "NFTRoyaltiesMetadata.Decode: Problem reading CreatorCoinRoyaltyNanos")
	}
	txnMeta.CreatorRoyaltyNanos, err = ReadUvarint(rr)
	if err != nil {
		return errors.Wrapf(err, "NFTRoyaltiesMetadata.Decode: Problem reading CreatorRoyaltyNanos")
	}
	creatorPublicKeyBase58CheckBytes, err := DecodeByteArray(rr)
	if err != nil {
		return errors.Wrapf(err, "NFTRoyaltiesMetadata.Decode: Problem reading CreatorPublicKeyBase58Check")
	}
	txnMeta.CreatorPublicKeyBase58Check = string(creatorPublicKeyBase58CheckBytes)

	txnMeta.AdditionalCoinRoyaltiesMap, err = DecodeMapStringUint64(rr)
	if err != nil {
		return errors.Wrapf(err, "NFTRoyaltiesMetadata.Decode: Problem reading AdditionalCoinRoyaltiesMap")
	}
	txnMeta.AdditionalDESORoyaltiesMap, err = DecodeMapStringUint64(rr)
	if err != nil {
		return errors.Wrapf(err, "NFTRoyaltiesMetadata.Decode: Problem reading AdditionalDESORoyaltiesMap")
	}
	return nil
}

func (txnMeta *NFTRoyaltiesMetadata) GetVersionByte(blockHeight uint64) byte {
	return 0
}

func (txnMeta *NFTRoyaltiesMetadata) GetEncoderType() EncoderType {
	return EncoderTypeNFTRoyaltiesMetadata
}

type NFTBidTxindexMetadata struct {
	NFTPostHashHex            string
	SerialNumber              uint64
	BidAmountNanos            uint64
	IsBuyNowBid               bool
	OwnerPublicKeyBase58Check string
	// We omit the empty object here as a bid that doesn't trigger a "buy now" operation will have no royalty metadata
	NFTRoyaltiesMetadata *NFTRoyaltiesMetadata `json:",omitempty"`
}

func (txnMeta *NFTBidTxindexMetadata) RawEncodeWithoutMetadata(blockHeight uint64, skipMetadata ...bool) []byte {
	var data []byte

	data = append(data, EncodeByteArray([]byte(txnMeta.NFTPostHashHex))...)
	data = append(data, UintToBuf(txnMeta.SerialNumber)...)
	data = append(data, UintToBuf(txnMeta.BidAmountNanos)...)
	data = append(data, BoolToByte(txnMeta.IsBuyNowBid))
	data = append(data, EncodeByteArray([]byte(txnMeta.OwnerPublicKeyBase58Check))...)
	data = append(data, EncodeToBytes(blockHeight, txnMeta.NFTRoyaltiesMetadata, skipMetadata...)...)
	return data
}

func (txnMeta *NFTBidTxindexMetadata) RawDecodeWithoutMetadata(blockHeight uint64, rr *bytes.Reader) error {
	var err error

	NFTPostHashHexBytes, err := DecodeByteArray(rr)
	if err != nil {
		return errors.Wrapf(err, "NFTBidTxindexMetadata.Decode: Problem reading NFTPostHashHex")
	}
	txnMeta.NFTPostHashHex = string(NFTPostHashHexBytes)

	txnMeta.SerialNumber, err = ReadUvarint(rr)
	if err != nil {
		return errors.Wrapf(err, "NFTBidTxindexMetadata.Decode: Problem reading SerialNumber")
	}
	txnMeta.BidAmountNanos, err = ReadUvarint(rr)
	if err != nil {
		return errors.Wrapf(err, "NFTBidTxindexMetadata.Decode: Problem reading BidAmountNanos")
	}
	txnMeta.IsBuyNowBid, err = ReadBoolByte(rr)
	if err != nil {
		return errors.Wrapf(err, "NFTBidTxindexMetadata.Decode: Problem reading IsBuyNowBid")
	}

	ownerPublicKeyBase58CheckBytes, err := DecodeByteArray(rr)
	if err != nil {
		return errors.Wrapf(err, "NFTBidTxindexMetadata.Decode: Problem reading OwnerPublicKeyBase58Check")
	}
	txnMeta.OwnerPublicKeyBase58Check = string(ownerPublicKeyBase58CheckBytes)

	txnMeta.NFTRoyaltiesMetadata = &NFTRoyaltiesMetadata{}
	if exists, err := DecodeFromBytes(txnMeta.NFTRoyaltiesMetadata, rr); !exists || err != nil {
		return errors.Wrapf(err, "NFTBidTxindexMetadata.Decode: Problem reading NFTRoyaltiesMetadata")
	}

	return nil
}

func (txnMeta *NFTBidTxindexMetadata) GetVersionByte(blockHeight uint64) byte {
	return 0
}

func (txnMeta *NFTBidTxindexMetadata) GetEncoderType() EncoderType {
	return EncoderTypeNFTBidTxindexMetadata
}

type AcceptNFTBidTxindexMetadata struct {
	NFTPostHashHex       string
	SerialNumber         uint64
	BidAmountNanos       uint64
	NFTRoyaltiesMetadata *NFTRoyaltiesMetadata
}

func (txnMeta *AcceptNFTBidTxindexMetadata) RawEncodeWithoutMetadata(blockHeight uint64, skipMetadata ...bool) []byte {
	var data []byte

	data = append(data, EncodeByteArray([]byte(txnMeta.NFTPostHashHex))...)
	data = append(data, UintToBuf(txnMeta.SerialNumber)...)
	data = append(data, UintToBuf(txnMeta.BidAmountNanos)...)
	data = append(data, EncodeToBytes(blockHeight, txnMeta.NFTRoyaltiesMetadata, skipMetadata...)...)

	return data
}

func (txnMeta *AcceptNFTBidTxindexMetadata) RawDecodeWithoutMetadata(blockHeight uint64, rr *bytes.Reader) error {
	var err error

	NFTPostHashHexBytes, err := DecodeByteArray(rr)
	if err != nil {
		return errors.Wrapf(err, "AcceptNFTBidTxindexMetadata.Decode: problem reading NFTPostHashHex")
	}
	txnMeta.NFTPostHashHex = string(NFTPostHashHexBytes)

	txnMeta.SerialNumber, err = ReadUvarint(rr)
	if err != nil {
		return errors.Wrapf(err, "AcceptNFTBidTxindexMetadata.Decode: problem reading SerialNumber")
	}
	txnMeta.BidAmountNanos, err = ReadUvarint(rr)
	if err != nil {
		return errors.Wrapf(err, "AcceptNFTBidTxindexMetadata.Decode: problem reading BidAmountNanos")
	}
	txnMeta.NFTRoyaltiesMetadata = &NFTRoyaltiesMetadata{}
	if exists, err := DecodeFromBytes(txnMeta.NFTRoyaltiesMetadata, rr); !exists || err != nil {
		return errors.Wrapf(err, "AcceptNFTBidTxindexMetadata.Decode: problem reading NFTRoyaltiesMetadata")
	}
	return nil
}

func (txnMeta *AcceptNFTBidTxindexMetadata) GetVersionByte(blockHeight uint64) byte {
	return 0
}

func (txnMeta *AcceptNFTBidTxindexMetadata) GetEncoderType() EncoderType {
	return EncoderTypeAcceptNFTBidTxindexMetadata
}

type NFTTransferTxindexMetadata struct {
	NFTPostHashHex string
	SerialNumber   uint64
}

func (txnMeta *NFTTransferTxindexMetadata) RawEncodeWithoutMetadata(blockHeight uint64, skipMetadata ...bool) []byte {
	var data []byte

	data = append(data, EncodeByteArray([]byte(txnMeta.NFTPostHashHex))...)
	data = append(data, UintToBuf(txnMeta.SerialNumber)...)

	return data
}

func (txnMeta *NFTTransferTxindexMetadata) RawDecodeWithoutMetadata(blockHeight uint64, rr *bytes.Reader) error {
	var err error

	NFTPostHashHexBytes, err := DecodeByteArray(rr)
	if err != nil {
		return errors.Wrapf(err, "NFTTransferTxindexMetadata.Decode: problem reading NFTPostHashHex")
	}
	txnMeta.NFTPostHashHex = string(NFTPostHashHexBytes)

	txnMeta.SerialNumber, err = ReadUvarint(rr)
	if err != nil {
		return errors.Wrapf(err, "NFTTransferTxindexMetadata.Decode: problem reading SerialNumber")
	}

	return nil
}

func (txnMeta *NFTTransferTxindexMetadata) GetVersionByte(blockHeight uint64) byte {
	return 0
}

func (txnMeta *NFTTransferTxindexMetadata) GetEncoderType() EncoderType {
	return EncoderTypeNFTTransferTxindexMetadata
}

type AcceptNFTTransferTxindexMetadata struct {
	NFTPostHashHex string
	SerialNumber   uint64
}

func (txnMeta *AcceptNFTTransferTxindexMetadata) RawEncodeWithoutMetadata(blockHeight uint64, skipMetadata ...bool) []byte {
	var data []byte

	data = append(data, EncodeByteArray([]byte(txnMeta.NFTPostHashHex))...)
	data = append(data, UintToBuf(txnMeta.SerialNumber)...)
	return data
}

func (txnMeta *AcceptNFTTransferTxindexMetadata) RawDecodeWithoutMetadata(blockHeight uint64, rr *bytes.Reader) error {
	var err error

	NFTPostHashHex, err := DecodeByteArray(rr)
	if err != nil {
		return errors.Wrapf(err, "AcceptNFTTransferTxindexMetadata.Decode: problem reading NFTPostHashHex")
	}
	txnMeta.NFTPostHashHex = string(NFTPostHashHex)

	txnMeta.SerialNumber, err = ReadUvarint(rr)
	if err != nil {
		return errors.Wrapf(err, "AcceptNFTTransferTxindexMetadata.Decode: problem reading SerialNumber")
	}
	return nil
}

func (txnMeta *AcceptNFTTransferTxindexMetadata) GetVersionByte(blockHeight uint64) byte {
	return 0
}

func (txnMeta *AcceptNFTTransferTxindexMetadata) GetEncoderType() EncoderType {
	return EncoderTypeAcceptNFTTransferTxindexMetadata
}

type BurnNFTTxindexMetadata struct {
	NFTPostHashHex string
	SerialNumber   uint64
}

func (txnMeta *BurnNFTTxindexMetadata) RawEncodeWithoutMetadata(blockHeight uint64, skipMetadata ...bool) []byte {
	var data []byte

	data = append(data, EncodeByteArray([]byte(txnMeta.NFTPostHashHex))...)
	data = append(data, UintToBuf(txnMeta.SerialNumber)...)

	return data
}

func (txnMeta *BurnNFTTxindexMetadata) RawDecodeWithoutMetadata(blockHeight uint64, rr *bytes.Reader) error {
	var err error

	NFTPostHashHex, err := DecodeByteArray(rr)
	if err != nil {
		return errors.Wrapf(err, "BurnNFTTxindexMetadata.Decode: problem reading NFTPostHashHex")
	}
	txnMeta.NFTPostHashHex = string(NFTPostHashHex)

	txnMeta.SerialNumber, err = ReadUvarint(rr)
	if err != nil {
		return errors.Wrapf(err, "BurnNFTTxindexMetadata.Decode: problem reading SerialNumber")
	}
	return nil
}

func (txnMeta *BurnNFTTxindexMetadata) GetVersionByte(blockHeight uint64) byte {
	return 0
}

func (txnMeta *BurnNFTTxindexMetadata) GetEncoderType() EncoderType {
	return EncoderTypeBurnNFTTxindexMetadata
}

type CreateNFTTxindexMetadata struct {
	NFTPostHashHex             string
	AdditionalCoinRoyaltiesMap map[string]uint64 `json:",omitempty"`
	AdditionalDESORoyaltiesMap map[string]uint64 `json:",omitempty"`
}

func (txnMeta *CreateNFTTxindexMetadata) RawEncodeWithoutMetadata(blockHeight uint64, skipMetadata ...bool) []byte {
	var data []byte

	data = append(data, EncodeByteArray([]byte(txnMeta.NFTPostHashHex))...)
	data = append(data, EncodeMapStringUint64(txnMeta.AdditionalCoinRoyaltiesMap)...)
	data = append(data, EncodeMapStringUint64(txnMeta.AdditionalDESORoyaltiesMap)...)

	return data
}

func (txnMeta *CreateNFTTxindexMetadata) RawDecodeWithoutMetadata(blockHeight uint64, rr *bytes.Reader) error {
	var err error

	NFTPostHashHexBytes, err := DecodeByteArray(rr)
	if err != nil {
		return errors.Wrapf(err, "CreateNFTTxindexMetadata.Decode: problem reading NFTPostHashHex")
	}
	txnMeta.NFTPostHashHex = string(NFTPostHashHexBytes)

	txnMeta.AdditionalCoinRoyaltiesMap, err = DecodeMapStringUint64(rr)
	if err != nil {
		return errors.Wrapf(err, "CreateNFTTxindexMetadata.Decode: problem reading AdditionalCoinRoyaltiesMap")
	}
	txnMeta.AdditionalDESORoyaltiesMap, err = DecodeMapStringUint64(rr)
	if err != nil {
		return errors.Wrapf(err, "CreateNFTTxindexMetadata.Decode: problem reading AdditionalDESORoyaltiesMap")
	}

	return nil
}

func (txnMeta *CreateNFTTxindexMetadata) GetVersionByte(blockHeight uint64) byte {
	return 0
}

func (txnMeta *CreateNFTTxindexMetadata) GetEncoderType() EncoderType {
	return EncoderTypeCreateNFTTxindexMetadata
}

type UpdateNFTTxindexMetadata struct {
	NFTPostHashHex string
	IsForSale      bool
}

func (txnMeta *UpdateNFTTxindexMetadata) RawEncodeWithoutMetadata(blockHeight uint64, skipMetadata ...bool) []byte {
	var data []byte

	data = append(data, EncodeByteArray([]byte(txnMeta.NFTPostHashHex))...)
	data = append(data, BoolToByte(txnMeta.IsForSale))

	return data
}

func (txnMeta *UpdateNFTTxindexMetadata) RawDecodeWithoutMetadata(blockHeight uint64, rr *bytes.Reader) error {
	var err error

	NFTPostHashHexBytes, err := DecodeByteArray(rr)
	if err != nil {
		return errors.Wrapf(err, "UpdateNFTTxindexMetadata.Decode: Problem reading NFTPostHashHex")
	}
	txnMeta.NFTPostHashHex = string(NFTPostHashHexBytes)
	txnMeta.IsForSale, err = ReadBoolByte(rr)
	if err != nil {
		return errors.Wrapf(err, "UpdateNFTTxindexMetadata.Decode: Problem reading IsForSale")

	}
	return nil
}

func (txnMeta *UpdateNFTTxindexMetadata) GetVersionByte(blockHeight uint64) byte {
	return 0
}

func (txnMeta *UpdateNFTTxindexMetadata) GetEncoderType() EncoderType {
	return EncoderTypeUpdateNFTTxindexMetadata
}

type TransactionMetadata struct {
	BlockHashHex    string
	TxnIndexInBlock uint64
	TxnType         string
	// All transactions have a public key who executed the transaction and some
	// public keys that are affected by the transaction. Notifications are created
	// for the affected public keys. _getPublicKeysForTxn uses this to set entries in the
	// database.
	TransactorPublicKeyBase58Check string
	AffectedPublicKeys             []*AffectedPublicKey

	// We store these outputs so we don't have to load the full transaction from disk
	// when looking up output amounts
	TxnOutputs []*DeSoOutput

	BasicTransferTxindexMetadata         *BasicTransferTxindexMetadata         `json:",omitempty"`
	BitcoinExchangeTxindexMetadata       *BitcoinExchangeTxindexMetadata       `json:",omitempty"`
	CreatorCoinTxindexMetadata           *CreatorCoinTxindexMetadata           `json:",omitempty"`
	CreatorCoinTransferTxindexMetadata   *CreatorCoinTransferTxindexMetadata   `json:",omitempty"`
	UpdateProfileTxindexMetadata         *UpdateProfileTxindexMetadata         `json:",omitempty"`
	SubmitPostTxindexMetadata            *SubmitPostTxindexMetadata            `json:",omitempty"`
	LikeTxindexMetadata                  *LikeTxindexMetadata                  `json:",omitempty"`
	FollowTxindexMetadata                *FollowTxindexMetadata                `json:",omitempty"`
	PrivateMessageTxindexMetadata        *PrivateMessageTxindexMetadata        `json:",omitempty"`
	SwapIdentityTxindexMetadata          *SwapIdentityTxindexMetadata          `json:",omitempty"`
	NFTBidTxindexMetadata                *NFTBidTxindexMetadata                `json:",omitempty"`
	AcceptNFTBidTxindexMetadata          *AcceptNFTBidTxindexMetadata          `json:",omitempty"`
	NFTTransferTxindexMetadata           *NFTTransferTxindexMetadata           `json:",omitempty"`
	AcceptNFTTransferTxindexMetadata     *AcceptNFTTransferTxindexMetadata     `json:",omitempty"`
	BurnNFTTxindexMetadata               *BurnNFTTxindexMetadata               `json:",omitempty"`
	DAOCoinTxindexMetadata               *DAOCoinTxindexMetadata               `json:",omitempty"`
	DAOCoinTransferTxindexMetadata       *DAOCoinTransferTxindexMetadata       `json:",omitempty"`
	CreateNFTTxindexMetadata             *CreateNFTTxindexMetadata             `json:",omitempty"`
	UpdateNFTTxindexMetadata             *UpdateNFTTxindexMetadata             `json:",omitempty"`
	DAOCoinLimitOrderTxindexMetadata     *DAOCoinLimitOrderTxindexMetadata     `json:",omitempty"`
	CreateUserAssociationTxindexMetadata *CreateUserAssociationTxindexMetadata `json:",omitempty"`
	DeleteUserAssociationTxindexMetadata *DeleteUserAssociationTxindexMetadata `json:",omitempty"`
	CreatePostAssociationTxindexMetadata *CreatePostAssociationTxindexMetadata `json:",omitempty"`
	DeletePostAssociationTxindexMetadata *DeletePostAssociationTxindexMetadata `json:",omitempty"`
	AccessGroupTxindexMetadata           *AccessGroupTxindexMetadata           `json:",omitempty"`
	AccessGroupMembersTxindexMetadata    *AccessGroupMembersTxindexMetadata    `json:",omitempty"`
	NewMessageTxindexMetadata            *NewMessageTxindexMetadata            `json:",omitempty"`
	RegisterAsValidatorTxindexMetadata   *RegisterAsValidatorTxindexMetadata   `json:",omitempty"`
	UnregisterAsValidatorTxindexMetadata *UnregisterAsValidatorTxindexMetadata `json:",omitempty"`
	StakeTxindexMetadata                 *StakeTxindexMetadata                 `json:",omitempty"`
	UnstakeTxindexMetadata               *UnstakeTxindexMetadata               `json:",omitempty"`
	UnlockStakeTxindexMetadata           *UnlockStakeTxindexMetadata           `json:",omitempty"`
	UnjailValidatorTxindexMetadata       *UnjailValidatorTxindexMetadata       `json:",omitempty"`
}

func (txnMeta *TransactionMetadata) RawEncodeWithoutMetadata(blockHeight uint64, skipMetadata ...bool) []byte {
	var data []byte

	data = append(data, EncodeByteArray([]byte(txnMeta.BlockHashHex))...)
	data = append(data, UintToBuf(txnMeta.TxnIndexInBlock)...)
	data = append(data, EncodeByteArray([]byte(txnMeta.TxnType))...)
	data = append(data, EncodeByteArray([]byte(txnMeta.TransactorPublicKeyBase58Check))...)

	data = append(data, UintToBuf(uint64(len(txnMeta.AffectedPublicKeys)))...)
	for _, affectedKey := range txnMeta.AffectedPublicKeys {
		data = append(data, EncodeToBytes(blockHeight, affectedKey, skipMetadata...)...)
	}

	data = append(data, UintToBuf(uint64(len(txnMeta.TxnOutputs)))...)
	for _, output := range txnMeta.TxnOutputs {
		data = append(data, EncodeToBytes(blockHeight, output, skipMetadata...)...)
	}

	// encoding BasicTransferTxindexMetadata
	data = append(data, EncodeToBytes(blockHeight, txnMeta.BasicTransferTxindexMetadata, skipMetadata...)...)
	// encoding BitcoinExchangeTxindexMetadata
	data = append(data, EncodeToBytes(blockHeight, txnMeta.BitcoinExchangeTxindexMetadata, skipMetadata...)...)
	// encoding CreatorCoinTxindexMetadata
	data = append(data, EncodeToBytes(blockHeight, txnMeta.CreatorCoinTxindexMetadata, skipMetadata...)...)
	// encoding CreatorCoinTransferTxindexMetadata
	data = append(data, EncodeToBytes(blockHeight, txnMeta.CreatorCoinTransferTxindexMetadata, skipMetadata...)...)
	// encoding UpdateProfileTxindexMetadata
	data = append(data, EncodeToBytes(blockHeight, txnMeta.UpdateProfileTxindexMetadata, skipMetadata...)...)
	// encoding SubmitPostTxindexMetadata
	data = append(data, EncodeToBytes(blockHeight, txnMeta.SubmitPostTxindexMetadata, skipMetadata...)...)
	// encoding LikeTxindexMetadata
	data = append(data, EncodeToBytes(blockHeight, txnMeta.LikeTxindexMetadata, skipMetadata...)...)
	// encoding FollowTxindexMetadata
	data = append(data, EncodeToBytes(blockHeight, txnMeta.FollowTxindexMetadata, skipMetadata...)...)
	// encoding PrivateMessageTxindexMetadata
	data = append(data, EncodeToBytes(blockHeight, txnMeta.PrivateMessageTxindexMetadata, skipMetadata...)...)
	// encoding SwapIdentityTxindexMetadata
	data = append(data, EncodeToBytes(blockHeight, txnMeta.SwapIdentityTxindexMetadata, skipMetadata...)...)
	// encoding NFTBidTxindexMetadata
	data = append(data, EncodeToBytes(blockHeight, txnMeta.NFTBidTxindexMetadata, skipMetadata...)...)
	// encoding AcceptNFTBidTxindexMetadata
	data = append(data, EncodeToBytes(blockHeight, txnMeta.AcceptNFTBidTxindexMetadata, skipMetadata...)...)
	// encoding NFTTransferTxindexMetadata
	data = append(data, EncodeToBytes(blockHeight, txnMeta.NFTTransferTxindexMetadata, skipMetadata...)...)
	// encoding AcceptNFTTransferTxindexMetadata
	data = append(data, EncodeToBytes(blockHeight, txnMeta.AcceptNFTTransferTxindexMetadata, skipMetadata...)...)
	// encoding BurnNFTTxindexMetadata
	data = append(data, EncodeToBytes(blockHeight, txnMeta.BurnNFTTxindexMetadata, skipMetadata...)...)
	// encoding DAOCoinTxindexMetadata
	data = append(data, EncodeToBytes(blockHeight, txnMeta.DAOCoinTxindexMetadata, skipMetadata...)...)
	// encoding DAOCoinTransferTxindexMetadata
	data = append(data, EncodeToBytes(blockHeight, txnMeta.DAOCoinTransferTxindexMetadata, skipMetadata...)...)
	// encoding CreateNFTTxindexMetadata
	data = append(data, EncodeToBytes(blockHeight, txnMeta.CreateNFTTxindexMetadata, skipMetadata...)...)
	// encoding UpdateNFTTxindexMetadata
	data = append(data, EncodeToBytes(blockHeight, txnMeta.UpdateNFTTxindexMetadata, skipMetadata...)...)
	// encoding DAOCoinLimitOrderTxindexMetadata
	data = append(data, EncodeToBytes(blockHeight, txnMeta.DAOCoinLimitOrderTxindexMetadata, skipMetadata...)...)

	if MigrationTriggered(blockHeight, AssociationsAndAccessGroupsMigration) {
		// encoding CreateUserAssociationTxindexMetadata
		data = append(data, EncodeToBytes(blockHeight, txnMeta.CreateUserAssociationTxindexMetadata, skipMetadata...)...)
		// encoding DeleteUserAssociationTxindexMetadata
		data = append(data, EncodeToBytes(blockHeight, txnMeta.DeleteUserAssociationTxindexMetadata, skipMetadata...)...)
		// encoding CreatePostAssociationTxindexMetadata
		data = append(data, EncodeToBytes(blockHeight, txnMeta.CreatePostAssociationTxindexMetadata, skipMetadata...)...)
		// encoding DeletePostAssociationTxindexMetadata
		data = append(data, EncodeToBytes(blockHeight, txnMeta.DeletePostAssociationTxindexMetadata, skipMetadata...)...)
	}

	if MigrationTriggered(blockHeight, AssociationsAndAccessGroupsMigration) {
		// encoding AccessGroupTxindexMetadata
		data = append(data, EncodeToBytes(blockHeight, txnMeta.AccessGroupTxindexMetadata, skipMetadata...)...)
		// encoding AccessGroupMembersTxindexMetadata
		data = append(data, EncodeToBytes(blockHeight, txnMeta.AccessGroupMembersTxindexMetadata, skipMetadata...)...)
		// encoding NewMessageTxindexMetadata
		data = append(data, EncodeToBytes(blockHeight, txnMeta.NewMessageTxindexMetadata, skipMetadata...)...)
	}

	if MigrationTriggered(blockHeight, ProofOfStakeNewTxnTypesMigration) {
		// encoding RegisterAsValidatorTxindexMetadata
		data = append(data, EncodeToBytes(blockHeight, txnMeta.RegisterAsValidatorTxindexMetadata, skipMetadata...)...)
		// encoding UnregisterAsValidatorTxindexMetadata
		data = append(data, EncodeToBytes(blockHeight, txnMeta.UnregisterAsValidatorTxindexMetadata, skipMetadata...)...)
		// encoding StakeTxindexMetadata
		data = append(data, EncodeToBytes(blockHeight, txnMeta.StakeTxindexMetadata, skipMetadata...)...)
		// encoding UnstakeTxindexMetadata
		data = append(data, EncodeToBytes(blockHeight, txnMeta.UnstakeTxindexMetadata, skipMetadata...)...)
		// encoding UnlockStakeTxindexMetadata
		data = append(data, EncodeToBytes(blockHeight, txnMeta.UnlockStakeTxindexMetadata, skipMetadata...)...)
		// encoding UnjailValidatorTxindexMetadata
		data = append(data, EncodeToBytes(blockHeight, txnMeta.UnjailValidatorTxindexMetadata, skipMetadata...)...)
	}

	return data
}

func (txnMeta *TransactionMetadata) RawDecodeWithoutMetadata(blockHeight uint64, rr *bytes.Reader) error {
	var err error

	blockHashHexBytes, err := DecodeByteArray(rr)
	if err != nil {
		return errors.Wrapf(err, "TransactionMetadata.Decode: problem reading BlockHashHexBytes")
	}
	txnMeta.BlockHashHex = string(blockHashHexBytes)

	txnMeta.TxnIndexInBlock, err = ReadUvarint(rr)
	if err != nil {
		return errors.Wrapf(err, "TransactionMetadata.Decode: problem reading TxnIndexInBlock")
	}

	txnTypeBytes, err := DecodeByteArray(rr)
	if err != nil {
		return errors.Wrapf(err, "TransactionMetadata.Decode: problem reading TxnType")
	}
	txnMeta.TxnType = string(txnTypeBytes)

	transactorPublicKeyBase58CheckBytes, err := DecodeByteArray(rr)
	if err != nil {
		return errors.Wrapf(err, "TransactionMetadata.Decode: problem reading TransactorPublicKeyBase58Check")
	}
	txnMeta.TransactorPublicKeyBase58Check = string(transactorPublicKeyBase58CheckBytes)

	lenAffectedPublicKeys, err := ReadUvarint(rr)
	if err != nil {
		return errors.Wrapf(err, "TransactionMetadata.Decode: problem reading len AffectedPublicKeys")
	}
	for ; lenAffectedPublicKeys > 0; lenAffectedPublicKeys-- {
		affectedPublicKey := &AffectedPublicKey{}
		if exists, err := DecodeFromBytes(affectedPublicKey, rr); !exists || err != nil {
			return errors.Wrapf(err, "TransactionMetadata.Decode: problem reading AffectedPublicKey")
		}
		txnMeta.AffectedPublicKeys = append(txnMeta.AffectedPublicKeys, affectedPublicKey)
	}

	lenTxnOutputs, err := ReadUvarint(rr)
	if err != nil {
		return errors.Wrapf(err, "TransactionMetadata.Decode: problem reading len TxnOutputs")
	}
	for ; lenTxnOutputs > 0; lenTxnOutputs-- {
		txnOutput := &DeSoOutput{}
		if exists, err := DecodeFromBytes(txnOutput, rr); !exists || err != nil {
			return errors.Wrapf(err, "TransactionMetadata.Decode: problem reading TxnOutput")
		}
		txnMeta.TxnOutputs = append(txnMeta.TxnOutputs, txnOutput)
	}

	// decoding BasicTransferTxindexMetadata
	CopyBasicTransferTxindexMetadata := &BasicTransferTxindexMetadata{}
	if exist, err := DecodeFromBytes(CopyBasicTransferTxindexMetadata, rr); exist && err == nil {
		txnMeta.BasicTransferTxindexMetadata = CopyBasicTransferTxindexMetadata
	} else if err != nil {
		return errors.Wrapf(err, "TransactionMetadata.Decode: Problem reading BasicTransferTxindexMetadata")
	}
	// decoding BitcoinExchangeTxindexMetadata
	CopyBitcoinExchangeTxindexMetadata := &BitcoinExchangeTxindexMetadata{}
	if exist, err := DecodeFromBytes(CopyBitcoinExchangeTxindexMetadata, rr); exist && err == nil {
		txnMeta.BitcoinExchangeTxindexMetadata = CopyBitcoinExchangeTxindexMetadata
	} else if err != nil {
		return errors.Wrapf(err, "TransactionMetadata.Decode: Problem reading BitcoinExchangeTxindexMetadata")
	}
	// decoding CreatorCoinTxindexMetadata
	CopyCreatorCoinTxindexMetadata := &CreatorCoinTxindexMetadata{}
	if exist, err := DecodeFromBytes(CopyCreatorCoinTxindexMetadata, rr); exist && err == nil {
		txnMeta.CreatorCoinTxindexMetadata = CopyCreatorCoinTxindexMetadata
	} else if err != nil {
		return errors.Wrapf(err, "TransactionMetadata.Decode: Problem reading CreatorCoinTxindexMetadata")
	}
	// decoding CreatorCoinTransferTxindexMetadata
	CopyCreatorCoinTransferTxindexMetadata := &CreatorCoinTransferTxindexMetadata{}
	if exist, err := DecodeFromBytes(CopyCreatorCoinTransferTxindexMetadata, rr); exist && err == nil {
		txnMeta.CreatorCoinTransferTxindexMetadata = CopyCreatorCoinTransferTxindexMetadata
	} else if err != nil {
		return errors.Wrapf(err, "TransactionMetadata.Decode: Problem reading CreatorCoinTransferTxindexMetadata")
	}
	// decoding UpdateProfileTxindexMetadata
	CopyUpdateProfileTxindexMetadata := &UpdateProfileTxindexMetadata{}
	if exist, err := DecodeFromBytes(CopyUpdateProfileTxindexMetadata, rr); exist && err == nil {
		txnMeta.UpdateProfileTxindexMetadata = CopyUpdateProfileTxindexMetadata
	} else if err != nil {
		return errors.Wrapf(err, "TransactionMetadata.Decode: Problem reading UpdateProfileTxindexMetadata")
	}
	// decoding SubmitPostTxindexMetadata
	CopySubmitPostTxindexMetadata := &SubmitPostTxindexMetadata{}
	if exist, err := DecodeFromBytes(CopySubmitPostTxindexMetadata, rr); exist && err == nil {
		txnMeta.SubmitPostTxindexMetadata = CopySubmitPostTxindexMetadata
	} else if err != nil {
		return errors.Wrapf(err, "TransactionMetadata.Decode: Problem reading SubmitPostTxindexMetadata")
	}
	// decoding LikeTxindexMetadata
	CopyLikeTxindexMetadata := &LikeTxindexMetadata{}
	if exist, err := DecodeFromBytes(CopyLikeTxindexMetadata, rr); exist && err == nil {
		txnMeta.LikeTxindexMetadata = CopyLikeTxindexMetadata
	} else if err != nil {
		return errors.Wrapf(err, "TransactionMetadata.Decode: Problem reading LikeTxindexMetadata")
	}
	// decoding FollowTxindexMetadata
	CopyFollowTxindexMetadata := &FollowTxindexMetadata{}
	if exist, err := DecodeFromBytes(CopyFollowTxindexMetadata, rr); exist && err == nil {
		txnMeta.FollowTxindexMetadata = CopyFollowTxindexMetadata
	} else if err != nil {
		return errors.Wrapf(err, "TransactionMetadata.Decode: Problem reading FollowTxindexMetadata")
	}
	// decoding PrivateMessageTxindexMetadata
	CopyPrivateMessageTxindexMetadata := &PrivateMessageTxindexMetadata{}
	if exist, err := DecodeFromBytes(CopyPrivateMessageTxindexMetadata, rr); exist && err == nil {
		txnMeta.PrivateMessageTxindexMetadata = CopyPrivateMessageTxindexMetadata
	} else if err != nil {
		return errors.Wrapf(err, "TransactionMetadata.Decode: Problem reading PrivateMessageTxindexMetadata")
	}
	// decoding SwapIdentityTxindexMetadata
	CopySwapIdentityTxindexMetadata := &SwapIdentityTxindexMetadata{}
	if exist, err := DecodeFromBytes(CopySwapIdentityTxindexMetadata, rr); exist && err == nil {
		txnMeta.SwapIdentityTxindexMetadata = CopySwapIdentityTxindexMetadata
	} else if err != nil {
		return errors.Wrapf(err, "TransactionMetadata.Decode: Problem reading SwapIdentityTxindexMetadata")
	}
	// decoding NFTBidTxindexMetadata
	CopyNFTBidTxindexMetadata := &NFTBidTxindexMetadata{}
	if exist, err := DecodeFromBytes(CopyNFTBidTxindexMetadata, rr); exist && err == nil {
		txnMeta.NFTBidTxindexMetadata = CopyNFTBidTxindexMetadata
	} else if err != nil {
		return errors.Wrapf(err, "TransactionMetadata.Decode: Problem reading NFTBidTxindexMetadata")
	}
	// decoding AcceptNFTBidTxindexMetadata
	CopyAcceptNFTBidTxindexMetadata := &AcceptNFTBidTxindexMetadata{}
	if exist, err := DecodeFromBytes(CopyAcceptNFTBidTxindexMetadata, rr); exist && err == nil {
		txnMeta.AcceptNFTBidTxindexMetadata = CopyAcceptNFTBidTxindexMetadata
	} else if err != nil {
		return errors.Wrapf(err, "TransactionMetadata.Decode: Problem reading AcceptNFTBidTxindexMetadata")
	}
	// decoding NFTTransferTxindexMetadata
	CopyNFTTransferTxindexMetadata := &NFTTransferTxindexMetadata{}
	if exist, err := DecodeFromBytes(CopyNFTTransferTxindexMetadata, rr); exist && err == nil {
		txnMeta.NFTTransferTxindexMetadata = CopyNFTTransferTxindexMetadata
	} else if err != nil {
		return errors.Wrapf(err, "TransactionMetadata.Decode: Problem reading NFTTransferTxindexMetadata")
	}
	// decoding AcceptNFTTransferTxindexMetadata
	CopyAcceptNFTTransferTxindexMetadata := &AcceptNFTTransferTxindexMetadata{}
	if exist, err := DecodeFromBytes(CopyAcceptNFTTransferTxindexMetadata, rr); exist && err == nil {
		txnMeta.AcceptNFTTransferTxindexMetadata = CopyAcceptNFTTransferTxindexMetadata
	} else if err != nil {
		return errors.Wrapf(err, "TransactionMetadata.Decode: Problem reading AcceptNFTTransferTxindexMetadata")
	}
	// decoding BurnNFTTxindexMetadata
	CopyBurnNFTTxindexMetadata := &BurnNFTTxindexMetadata{}
	if exist, err := DecodeFromBytes(CopyBurnNFTTxindexMetadata, rr); exist && err == nil {
		txnMeta.BurnNFTTxindexMetadata = CopyBurnNFTTxindexMetadata
	} else if err != nil {
		return errors.Wrapf(err, "TransactionMetadata.Decode: Problem reading BurnNFTTxindexMetadata")
	}
	// decoding DAOCoinTxindexMetadata
	CopyDAOCoinTxindexMetadata := &DAOCoinTxindexMetadata{}
	if exist, err := DecodeFromBytes(CopyDAOCoinTxindexMetadata, rr); exist && err == nil {
		txnMeta.DAOCoinTxindexMetadata = CopyDAOCoinTxindexMetadata
	} else if err != nil {
		return errors.Wrapf(err, "TransactionMetadata.Decode: Problem reading DAOCoinTxindexMetadata")
	}
	// decoding DAOCoinTransferTxindexMetadata
	CopyDAOCoinTransferTxindexMetadata := &DAOCoinTransferTxindexMetadata{}
	if exist, err := DecodeFromBytes(CopyDAOCoinTransferTxindexMetadata, rr); exist && err == nil {
		txnMeta.DAOCoinTransferTxindexMetadata = CopyDAOCoinTransferTxindexMetadata
	} else if err != nil {
		return errors.Wrapf(err, "TransactionMetadata.Decode: Problem reading DAOCoinTransferTxindexMetadata")
	}
	// decoding CreateNFTTxindexMetadata
	CopyCreateNFTTxindexMetadata := &CreateNFTTxindexMetadata{}
	if exist, err := DecodeFromBytes(CopyCreateNFTTxindexMetadata, rr); exist && err == nil {
		txnMeta.CreateNFTTxindexMetadata = CopyCreateNFTTxindexMetadata
	} else if err != nil {
		return errors.Wrapf(err, "TransactionMetadata.Decode: Problem reading CreateNFTTxindexMetadata")
	}
	// decoding UpdateNFTTxindexMetadata
	CopyUpdateNFTTxindexMetadata := &UpdateNFTTxindexMetadata{}
	if exist, err := DecodeFromBytes(CopyUpdateNFTTxindexMetadata, rr); exist && err == nil {
		txnMeta.UpdateNFTTxindexMetadata = CopyUpdateNFTTxindexMetadata
	} else if err != nil {
		return errors.Wrapf(err, "TransactionMetadata.Decode: Problem reading UpdateNFTTxindexMetadata")
	}
	// decoding DAOCoinLimitOrderTxindexMetadata
	CopyDAOCoinLimitOrderTxindexMetadata := &DAOCoinLimitOrderTxindexMetadata{}
	if exist, err := DecodeFromBytes(CopyDAOCoinLimitOrderTxindexMetadata, rr); exist && err == nil {
		txnMeta.DAOCoinLimitOrderTxindexMetadata = CopyDAOCoinLimitOrderTxindexMetadata
	} else if err != nil {
		return errors.Wrapf(err, "TransactionMetadata.Decode: Problem reading DAOCoinLimitOrderTxindexMetadata")
	}

	if MigrationTriggered(blockHeight, AssociationsAndAccessGroupsMigration) {
		// decoding CreateUserAssociationTxindexMetadata
		CopyCreateUserAssociationTxindexMetadata := &CreateUserAssociationTxindexMetadata{}
		if exist, err := DecodeFromBytes(CopyCreateUserAssociationTxindexMetadata, rr); exist && err == nil {
			txnMeta.CreateUserAssociationTxindexMetadata = CopyCreateUserAssociationTxindexMetadata
		} else {
			return errors.Wrapf(err, "TransactionMetadata.Decode: Problem reading CreateUserAssociationTxindexMetadata")
		}
		// decoding DeleteUserAssociationTxindexMetadata
		CopyDeleteUserAssociationTxindexMetadata := &DeleteUserAssociationTxindexMetadata{}
		if exist, err := DecodeFromBytes(CopyDeleteUserAssociationTxindexMetadata, rr); exist && err == nil {
			txnMeta.DeleteUserAssociationTxindexMetadata = CopyDeleteUserAssociationTxindexMetadata
		} else {
			return errors.Wrapf(err, "TransactionMetadata.Decode: Problem reading DeleteUserAssociationTxindexMetadata")
		}
		// decoding CreatePostAssociationTxindexMetadata
		CopyCreatePostAssociationTxindexMetadata := &CreatePostAssociationTxindexMetadata{}
		if exist, err := DecodeFromBytes(CopyCreatePostAssociationTxindexMetadata, rr); exist && err == nil {
			txnMeta.CreatePostAssociationTxindexMetadata = CopyCreatePostAssociationTxindexMetadata
		} else {
			return errors.Wrapf(err, "TransactionMetadata.Decode: Problem reading CreatePostAssociationTxindexMetadata")
		}
		// decoding DeletePostAssociationTxindexMetadata
		CopyDeletePostAssociationTxindexMetadata := &DeletePostAssociationTxindexMetadata{}
		if exist, err := DecodeFromBytes(CopyDeletePostAssociationTxindexMetadata, rr); exist && err == nil {
			txnMeta.DeletePostAssociationTxindexMetadata = CopyDeletePostAssociationTxindexMetadata
		} else {
			return errors.Wrapf(err, "TransactionMetadata.Decode: Problem reading DeletePostAssociationTxindexMetadata")
		}
	}

	if MigrationTriggered(blockHeight, AssociationsAndAccessGroupsMigration) {
		// decoding AccessGroupTxindexMetadata
		CopyAccessGroupTxindexMetadata := &AccessGroupTxindexMetadata{}
		if exist, err := DecodeFromBytes(CopyAccessGroupTxindexMetadata, rr); exist && err == nil {
			txnMeta.AccessGroupTxindexMetadata = CopyAccessGroupTxindexMetadata
		} else {
			return errors.Wrapf(err, "TransactionMetadata.Decode: Problem reading AccessGroupTxindexMetadata")
		}
		// decoding AccessGroupMembersTxindexMetadata
		CopyAccessGroupMembersTxindexMetadata := &AccessGroupMembersTxindexMetadata{}
		if exist, err := DecodeFromBytes(CopyAccessGroupMembersTxindexMetadata, rr); exist && err == nil {
			txnMeta.AccessGroupMembersTxindexMetadata = CopyAccessGroupMembersTxindexMetadata
		} else {
			return errors.Wrapf(err, "TransactionMetadata.Decode: Problem reading AccessGroupMembersTxindexMetadata")
		}
		// decoding NewMessageTxindexMetadata
		CopyNewMessageTxindexMetadata := &NewMessageTxindexMetadata{}
		if exist, err := DecodeFromBytes(CopyNewMessageTxindexMetadata, rr); exist && err == nil {
			txnMeta.NewMessageTxindexMetadata = CopyNewMessageTxindexMetadata
		} else {
			return errors.Wrapf(err, "TransactionMetadata.Decode: Problem reading NewMessageTxindexMetadata")
		}
	}

	if MigrationTriggered(blockHeight, ProofOfStakeNewTxnTypesMigration) {
		// decoding RegisterAsValidatorTxindexMetadata
		if txnMeta.RegisterAsValidatorTxindexMetadata, err = DecodeDeSoEncoder(&RegisterAsValidatorTxindexMetadata{}, rr); err != nil {
			return errors.Wrapf(err, "TransactionMetadata.Decode: Problem reading RegisterAsValidatorTxindexMetadata: ")
		}
		// decoding UnregisterAsValidatorTxindexMetadata
		if txnMeta.UnregisterAsValidatorTxindexMetadata, err = DecodeDeSoEncoder(&UnregisterAsValidatorTxindexMetadata{}, rr); err != nil {
			return errors.Wrapf(err, "TransactionMetadata.Decode: Problem reading UnregisterAsValidatorTxindexMetadata: ")
		}
		// decoding StakeTxindexMetadata
		if txnMeta.StakeTxindexMetadata, err = DecodeDeSoEncoder(&StakeTxindexMetadata{}, rr); err != nil {
			return errors.Wrapf(err, "TransactionMetadata.Decode: Problem reading StakeTxindexMetadata: ")
		}
		// decoding UnstakeTxindexMetadata
		if txnMeta.UnstakeTxindexMetadata, err = DecodeDeSoEncoder(&UnstakeTxindexMetadata{}, rr); err != nil {
			return errors.Wrapf(err, "TransactionMetadata.Decode: Problem reading UnstakeTxindexMetadata: ")
		}
		// decoding UnlockStakeTxindexMetadata
		if txnMeta.UnlockStakeTxindexMetadata, err = DecodeDeSoEncoder(&UnlockStakeTxindexMetadata{}, rr); err != nil {
			return errors.Wrapf(err, "TransactionMetadata.Decode: Problem reading UnlockStakeTxindexMetadata: ")
		}
		// decoding UnjailValidatorTxindexMetadata
		if txnMeta.UnjailValidatorTxindexMetadata, err = DecodeDeSoEncoder(&UnjailValidatorTxindexMetadata{}, rr); err != nil {
			return errors.Wrapf(err, "TransactionMetadata.Decode: Problem reading UnjailValidatorTxindexMetadata: ")
		}
	}

	return nil
}

func (txnMeta *TransactionMetadata) GetVersionByte(blockHeight uint64) byte {
	return GetMigrationVersion(blockHeight, AssociationsAndAccessGroupsMigration, ProofOfStakeNewTxnTypesMigration)
}

func (txnMeta *TransactionMetadata) GetEncoderType() EncoderType {
	return EncoderTypeTransactionMetadata
}

func DBCheckTxnExistenceWithTxn(txn *badger.Txn, snap *Snapshot, txID *BlockHash) bool {
	key := DbTxindexTxIDKey(txID)
	_, err := DBGetWithTxn(txn, snap, key)
	if err != nil {
		return false
	}
	return true
}

func DbCheckTxnExistence(handle *badger.DB, snap *Snapshot, txID *BlockHash) bool {
	var exists bool
	handle.View(func(txn *badger.Txn) error {
		exists = DBCheckTxnExistenceWithTxn(txn, snap, txID)
		return nil
	})
	return exists
}

func DbGetTxindexTransactionRefByTxIDWithTxn(txn *badger.Txn, snap *Snapshot, txID *BlockHash) *TransactionMetadata {
	key := DbTxindexTxIDKey(txID)
	valObj := &TransactionMetadata{}

	valBytes, err := DBGetWithTxn(txn, snap, key)
	if err != nil {
		return nil
	}
	rr := bytes.NewReader(valBytes)
	if exists, err := DecodeFromBytes(valObj, rr); !exists || err != nil {
		return nil
	}
	return valObj
}

func DbGetTxindexTransactionRefByTxID(handle *badger.DB, snap *Snapshot, txID *BlockHash) *TransactionMetadata {
	var valObj *TransactionMetadata
	handle.View(func(txn *badger.Txn) error {
		valObj = DbGetTxindexTransactionRefByTxIDWithTxn(txn, snap, txID)
		return nil
	})
	return valObj
}
func DbPutTxindexTransactionWithTxn(txn *badger.Txn, snap *Snapshot, blockHeight uint64,
	txID *BlockHash, txnMeta *TransactionMetadata) error {

	key := append(append([]byte{}, Prefixes.PrefixTransactionIDToMetadata...), txID[:]...)
	return DBSetWithTxn(txn, snap, key, EncodeToBytes(blockHeight, txnMeta))
}

func DbPutTxindexTransaction(handle *badger.DB, snap *Snapshot, blockHeight uint64,
	txID *BlockHash, txnMeta *TransactionMetadata) error {

	return handle.Update(func(txn *badger.Txn) error {
		return DbPutTxindexTransactionWithTxn(txn, snap, blockHeight, txID, txnMeta)
	})
}

func _getPublicKeysForTxn(
	txn *MsgDeSoTxn, txnMeta *TransactionMetadata, params *DeSoParams) map[PkMapKey]bool {

	// Collect the public keys in the transaction.
	publicKeys := make(map[PkMapKey]bool)

	// TODO: For AddStake transactions, we don't have a way of getting the implicit
	// outputs. This means that if you get paid from someone else staking to a post
	// after you, the output won't be explicitly included in the transaction, and so
	// it won't be added to our index. We should fix this at some point. I think the
	// "right way" to fix this problem is to index UTXOs rather than transactions (or
	// in addition to them).
	// TODO(updated): We can fix this by populating AffectedPublicKeys

	// Add the TransactorPublicKey
	{
		res, _, err := Base58CheckDecode(txnMeta.TransactorPublicKeyBase58Check)
		if err != nil {
			glog.Errorf("_getPublicKeysForTxn: Error decoding "+
				"TransactorPublicKeyBase58Check: %v %v",
				txnMeta.TransactorPublicKeyBase58Check, err)
		} else {
			publicKeys[MakePkMapKey(res)] = true
		}
	}

	// Add each AffectedPublicKey
	for _, affectedPk := range txnMeta.AffectedPublicKeys {
		res, _, err := Base58CheckDecode(affectedPk.PublicKeyBase58Check)
		if err != nil {
			glog.Errorf("_getPublicKeysForTxn: Error decoding AffectedPublicKey: %v %v %v",
				affectedPk.PublicKeyBase58Check, affectedPk.Metadata, err)
		} else {
			publicKeys[MakePkMapKey(res)] = true
		}
	}

	return publicKeys
}

func DbPutTxindexTransactionMappingsWithTxn(txn *badger.Txn, snap *Snapshot, blockHeight uint64,
	desoTxn *MsgDeSoTxn, params *DeSoParams, txnMeta *TransactionMetadata) error {

	txID := desoTxn.Hash()

	if err := DbPutTxindexTransactionWithTxn(txn, snap, blockHeight, txID, txnMeta); err != nil {
		return fmt.Errorf("Problem adding txn to txindex transaction index: %v", err)
	}

	// Get the public keys involved with this transaction.
	publicKeys := _getPublicKeysForTxn(desoTxn, txnMeta, params)

	// For each public key found, add the txID from its list.
	for pkFoundIter := range publicKeys {
		pkFound := pkFoundIter

		// Simply add a new entry for each of the public keys found.
		if err := DbPutTxindexPublicKeyToTxnMappingSingleWithTxn(txn, snap, pkFound[:], txID); err != nil {
			return err
		}
	}

	// If we get here, it means everything went smoothly.
	return nil
}

func DbPutTxindexTransactionMappings(handle *badger.DB, snap *Snapshot, blockHeight uint64,
	desoTxn *MsgDeSoTxn, params *DeSoParams, txnMeta *TransactionMetadata) error {

	return handle.Update(func(txn *badger.Txn) error {
		return DbPutTxindexTransactionMappingsWithTxn(
			txn, snap, blockHeight, desoTxn, params, txnMeta)
	})
}

func DbDeleteTxindexTransactionMappingsWithTxn(txn *badger.Txn, snap *Snapshot, blockHeight uint64,
	desoTxn *MsgDeSoTxn, params *DeSoParams) error {

	txID := desoTxn.Hash()

	// If the txnMeta isn't in the db then that's an error.
	txnMeta := DbGetTxindexTransactionRefByTxIDWithTxn(txn, snap, txID)
	if txnMeta == nil {
		return fmt.Errorf("DbDeleteTxindexTransactionMappingsWithTxn: Missing txnMeta for txID %v", txID)
	}

	// Get the public keys involved with this transaction.
	publicKeys := _getPublicKeysForTxn(desoTxn, txnMeta, params)

	// For each public key found, delete the txID mapping from the db.
	for pkFoundIter := range publicKeys {
		pkFound := pkFoundIter
		if err := DbDeleteTxindexPublicKeyToTxnMappingSingleWithTxn(txn, snap, pkFound[:], txID); err != nil {
			return err
		}
	}

	// Delete the metadata
	transactionIndexKey := DbTxindexTxIDKey(txID)
	if err := DBDeleteWithTxn(txn, snap, transactionIndexKey); err != nil {
		return fmt.Errorf("Problem deleting transaction index key: %v", err)
	}

	// If we get here, it means everything went smoothly.
	return nil
}

func DbDeleteTxindexTransactionMappings(handle *badger.DB, snap *Snapshot, blockHeight uint64,
	desoTxn *MsgDeSoTxn, params *DeSoParams) error {

	return handle.Update(func(txn *badger.Txn) error {
		return DbDeleteTxindexTransactionMappingsWithTxn(txn, snap, blockHeight, desoTxn, params)
	})
}

// DbGetTxindexFullTransactionByTxID
// TODO: This makes lookups inefficient when blocks are large. Shouldn't be a
// problem for a while, but keep an eye on it.
func DbGetTxindexFullTransactionByTxID(txindexDBHandle *badger.DB, snap *Snapshot,
	blockchainDBHandle *badger.DB, txID *BlockHash) (
	_txn *MsgDeSoTxn, _txnMeta *TransactionMetadata) {

	var txnFound *MsgDeSoTxn
	var txnMeta *TransactionMetadata
	err := txindexDBHandle.View(func(txn *badger.Txn) error {
		txnMeta = DbGetTxindexTransactionRefByTxIDWithTxn(txn, snap, txID)
		if txnMeta == nil {
			return fmt.Errorf("DbGetTxindexFullTransactionByTxID: Transaction not found")
		}
		blockHashBytes, err := hex.DecodeString(txnMeta.BlockHashHex)
		if err != nil {
			return fmt.Errorf("DbGetTxindexFullTransactionByTxID: Error parsing block "+
				"hash hex: %v %v", txnMeta.BlockHashHex, err)
		}
		blockHash := &BlockHash{}
		copy(blockHash[:], blockHashBytes)
		blockFound, err := GetBlock(blockHash, blockchainDBHandle, snap)
		if blockFound == nil || err != nil {
			return fmt.Errorf("DbGetTxindexFullTransactionByTxID: Block corresponding to txn not found")
		}

		txnFound = blockFound.Txns[txnMeta.TxnIndexInBlock]
		return nil
	})
	if err != nil {
		return nil, nil
	}

	return txnFound, txnMeta
}

// =======================================================================================
// DeSo app code start
// =======================================================================================

func _dbKeyForPostEntryHash(postHash *BlockHash) []byte {
	// Make a copy to avoid multiple calls to this function re-using the same slice.
	prefixCopy := append([]byte{}, Prefixes.PrefixPostHashToPostEntry...)
	key := append(prefixCopy, postHash[:]...)
	return key
}
func _dbKeyForPublicKeyPostHash(publicKey []byte, postHash *BlockHash) []byte {
	// Make a copy to avoid multiple calls to this function re-using the same slice.
	key := append([]byte{}, Prefixes.PrefixPosterPublicKeyPostHash...)
	key = append(key, publicKey...)
	key = append(key, postHash[:]...)
	return key
}
func _dbKeyForPosterPublicKeyTimestampPostHash(publicKey []byte, timestampNanos uint64, postHash *BlockHash) []byte {
	// Make a copy to avoid multiple calls to this function re-using the same slice.
	key := append([]byte{}, Prefixes.PrefixPosterPublicKeyTimestampPostHash...)
	key = append(key, publicKey...)
	key = append(key, EncodeUint64(timestampNanos)...)
	key = append(key, postHash[:]...)
	return key
}
func _dbKeyForTstampPostHash(tstampNanos uint64, postHash *BlockHash) []byte {
	// Make a copy to avoid multiple calls to this function re-using the same slice.
	key := append([]byte{}, Prefixes.PrefixTstampNanosPostHash...)
	key = append(key, EncodeUint64(tstampNanos)...)
	key = append(key, postHash[:]...)
	return key
}
func _dbKeyForCreatorBpsPostHash(creatorBps uint64, postHash *BlockHash) []byte {
	key := append([]byte{}, Prefixes.PrefixCreatorBpsPostHash...)
	key = append(key, EncodeUint64(creatorBps)...)
	key = append(key, postHash[:]...)
	return key
}
func _dbKeyForStakeMultipleBpsPostHash(stakeMultipleBps uint64, postHash *BlockHash) []byte {
	key := append([]byte{}, Prefixes.PrefixMultipleBpsPostHash...)
	key = append(key, EncodeUint64(stakeMultipleBps)...)
	key = append(key, postHash[:]...)
	return key
}
func _dbKeyForCommentParentStakeIDToPostHash(
	stakeID []byte, tstampNanos uint64, postHash *BlockHash) []byte {
	key := append([]byte{}, Prefixes.PrefixCommentParentStakeIDToPostHash...)
	key = append(key, stakeID[:]...)
	key = append(key, EncodeUint64(tstampNanos)...)
	key = append(key, postHash[:]...)
	return key
}

func DBGetPostEntryByPostHashWithTxn(txn *badger.Txn, snap *Snapshot,
	postHash *BlockHash) *PostEntry {

	key := _dbKeyForPostEntryHash(postHash)
	postEntryBytes, err := DBGetWithTxn(txn, snap, key)
	if err != nil {
		return nil
	}

	postEntryObj := &PostEntry{}
	rr := bytes.NewReader(postEntryBytes)
	DecodeFromBytes(postEntryObj, rr)
	return postEntryObj
}

func DBGetPostEntryByPostHash(db *badger.DB, snap *Snapshot, postHash *BlockHash) *PostEntry {
	var ret *PostEntry
	db.View(func(txn *badger.Txn) error {
		ret = DBGetPostEntryByPostHashWithTxn(txn, snap, postHash)
		return nil
	})
	return ret
}

func DBDeletePostEntryMappingsWithTxn(txn *badger.Txn, snap *Snapshot,
	postHash *BlockHash, params *DeSoParams) error {

	// First pull up the mapping that exists for the post hash passed in.
	// If one doesn't exist then there's nothing to do.
	postEntry := DBGetPostEntryByPostHashWithTxn(txn, snap, postHash)
	if postEntry == nil {
		return nil
	}

	// When a post exists, delete the mapping for the post.
	if err := DBDeleteWithTxn(txn, snap, _dbKeyForPostEntryHash(postHash)); err != nil {
		return errors.Wrapf(err, "DbDeletePostEntryMappingsWithTxn: Deleting "+
			"post mapping for post hash %v", postHash)
	}

	// If the post is a comment we store it in a separate index. Comments are
	// technically posts but they really should be treated as their own entity.
	// The only reason they're not actually implemented that way is so that we
	// get code re-use.
	isComment := len(postEntry.ParentStakeID) == HashSizeBytes
	if isComment {
		// Extend the parent stake ID, which is a block hash, to 33 bytes, which
		// is the length of a public key and the standard length we use for this
		// key.
		extendedStakeID := append([]byte{}, postEntry.ParentStakeID...)
		extendedStakeID = append(extendedStakeID, 0x00)
		parentStakeIDKey := _dbKeyForCommentParentStakeIDToPostHash(
			extendedStakeID, postEntry.TimestampNanos, postEntry.PostHash)
		if err := DBDeleteWithTxn(txn, snap, parentStakeIDKey); err != nil {

			return errors.Wrapf(err, "DbDeletePostEntryMappingsWithTxn: Problem "+
				"deleting mapping for comment: %v: %v", postEntry, err)
		}
	} else {
		if err := DBDeleteWithTxn(txn, snap, _dbKeyForPosterPublicKeyTimestampPostHash(
			postEntry.PosterPublicKey, postEntry.TimestampNanos, postEntry.PostHash)); err != nil {

			return errors.Wrapf(err, "DbDeletePostEntryMappingsWithTxn: Deleting "+
				"public key mapping for post hash %v: %v", postHash, err)
		}
		if err := DBDeleteWithTxn(txn, snap, _dbKeyForTstampPostHash(
			postEntry.TimestampNanos, postEntry.PostHash)); err != nil {

			return errors.Wrapf(err, "DbDeletePostEntryMappingsWithTxn: Deleting "+
				"tstamp mapping for post hash %v: %v", postHash, err)
		}
		if err := DBDeleteWithTxn(txn, snap, _dbKeyForCreatorBpsPostHash(
			postEntry.CreatorBasisPoints, postEntry.PostHash)); err != nil {

			return errors.Wrapf(err, "DbDeletePostEntryMappingsWithTxn: Deleting "+
				"creatorBps mapping for post hash %v: %v", postHash, err)
		}
		if err := DBDeleteWithTxn(txn, snap, _dbKeyForStakeMultipleBpsPostHash(
			postEntry.StakeMultipleBasisPoints, postEntry.PostHash)); err != nil {

			return errors.Wrapf(err, "DbDeletePostEntryMappingsWithTxn: Deleting "+
				"stakeMultiple mapping for post hash %v: %v", postHash, err)
		}
	}

	// Delete the repost entries for the post.
	if IsVanillaRepost(postEntry) {
		if err := DBDeleteWithTxn(txn, snap,
			_dbKeyForReposterPubKeyRepostedPostHashToRepostPostHash(postEntry.PosterPublicKey, *postEntry.RepostedPostHash, *postEntry.PostHash)); err != nil {
			return errors.Wrapf(err, "DbDeletePostEntryMappingsWithTxn: Error problem deleting mapping for repostPostHash to ReposterPubKey: %v", err)
		}
		if err := DBDeleteWithTxn(txn, snap,
			_dbKeyForRepostedPostHashReposterPubKey(postEntry.RepostedPostHash, postEntry.PosterPublicKey)); err != nil {
			return errors.Wrapf(err, "DbDeletePostEntryMappingsWithTxn: Error problem adding "+
				"mapping for _dbKeyForRepostedPostHashReposterPubKey: %v", err)
		}
	} else if IsQuotedRepost(postEntry) {
		// Put quoted repost stuff.
		if err := DBDeleteWithTxn(txn, snap,
			_dbKeyForRepostedPostHashReposterPubKeyRepostPostHash(
				postEntry.RepostedPostHash, postEntry.PosterPublicKey, postEntry.PostHash)); err != nil {
			return errors.Wrapf(err, "DbDeletePostEntryMappingsWithTxn: Error problem adding "+
				"mapping for _dbKeyForRepostedPostHashReposterPubKeyRepostPostHash: %v", err)

		}
	}

	return nil
}

func DBDeletePostEntryMappings(handle *badger.DB, snap *Snapshot,
	postHash *BlockHash, params *DeSoParams) error {

	return handle.Update(func(txn *badger.Txn) error {
		return DBDeletePostEntryMappingsWithTxn(txn, snap, postHash, params)
	})
}

func DBPutPostEntryMappingsWithTxn(txn *badger.Txn, snap *Snapshot, blockHeight uint64,
	postEntry *PostEntry, params *DeSoParams) error {

	if err := DBSetWithTxn(txn, snap, _dbKeyForPostEntryHash(
		postEntry.PostHash), EncodeToBytes(blockHeight, postEntry)); err != nil {

		return errors.Wrapf(err, "DbPutPostEntryMappingsWithTxn: Problem "+
			"adding mapping for post: %v", postEntry.PostHash)
	}

	// If the post is a comment we store it in a separate index. Comments are
	// technically posts but they really should be treated as their own entity.
	// The only reason they're not actually implemented that way is so that we
	// get code re-use.
	isComment := len(postEntry.ParentStakeID) != 0
	if isComment {
		// Extend the parent stake ID, which is a block hash, to 33 bytes, which
		// is the length of a public key and the standard length we use for this
		// key.
		extendedStakeID := append([]byte{}, postEntry.ParentStakeID...)
		if len(extendedStakeID) == HashSizeBytes {
			extendedStakeID = append(extendedStakeID, 0x00)
		}
		if len(extendedStakeID) != btcec.PubKeyBytesLenCompressed {
			return fmt.Errorf("DbPutPostEntryMappingsWithTxn: extended "+
				"ParentStakeID %#v must have length %v",
				extendedStakeID, btcec.PubKeyBytesLenCompressed)
		}
		parentStakeIDKey := _dbKeyForCommentParentStakeIDToPostHash(
			extendedStakeID, postEntry.TimestampNanos, postEntry.PostHash)
		if err := DBSetWithTxn(txn, snap, parentStakeIDKey, []byte{}); err != nil {

			return errors.Wrapf(err, "DbPutPostEntryMappingsWithTxn: Problem "+
				"adding mapping for comment: %v: %v", postEntry, err)
		}

	} else {
		if err := DBSetWithTxn(txn, snap, _dbKeyForPosterPublicKeyTimestampPostHash(
			postEntry.PosterPublicKey, postEntry.TimestampNanos, postEntry.PostHash), []byte{}); err != nil {

			return errors.Wrapf(err, "DbPutPostEntryMappingsWithTxn: Problem "+
				"adding mapping for public key: %v: %v", postEntry, err)
		}
		if err := DBSetWithTxn(txn, snap, _dbKeyForTstampPostHash(
			postEntry.TimestampNanos, postEntry.PostHash), []byte{}); err != nil {

			return errors.Wrapf(err, "DbPutPostEntryMappingsWithTxn: Problem "+
				"adding mapping for tstamp: %v", postEntry)
		}
		if err := DBSetWithTxn(txn, snap, _dbKeyForCreatorBpsPostHash(
			postEntry.CreatorBasisPoints, postEntry.PostHash), []byte{}); err != nil {

			return errors.Wrapf(err, "DbPutPostEntryMappingsWithTxn: Problem "+
				"adding mapping for creatorBps: %v", postEntry)
		}
		if err := DBSetWithTxn(txn, snap, _dbKeyForStakeMultipleBpsPostHash(
			postEntry.StakeMultipleBasisPoints, postEntry.PostHash), []byte{}); err != nil {

			return errors.Wrapf(err, "DbPutPostEntryMappingsWithTxn: Problem "+
				"adding mapping for stakeMultipleBps: %v", postEntry)
		}
	}
	// We treat reposting the same for both comments and posts.
	// We only store repost entry mappings for vanilla reposts
	if IsVanillaRepost(postEntry) {
		repostEntry := RepostEntry{
			RepostPostHash:   postEntry.PostHash,
			RepostedPostHash: postEntry.RepostedPostHash,
			ReposterPubKey:   postEntry.PosterPublicKey,
		}
		if err := DbPutRepostMappingsWithTxn(txn, snap, blockHeight, repostEntry); err != nil {
			return errors.Wrapf(err, "DbPutPostEntryMappingsWithTxn: Error problem adding mapping for repostPostHash to ReposterPubKey: %v", err)
		}
		if err := DBSetWithTxn(txn, snap,
			_dbKeyForRepostedPostHashReposterPubKey(postEntry.RepostedPostHash, postEntry.PosterPublicKey),
			[]byte{}); err != nil {
			return errors.Wrapf(err, "DbPutPostEntryMappingsWithTxn: Error problem adding "+
				"mapping for _dbKeyForRepostedPostHashReposterPubKey: %v", err)
		}
	} else if IsQuotedRepost(postEntry) {
		// Put quoted repost stuff.
		if err := DBSetWithTxn(txn, snap,
			_dbKeyForRepostedPostHashReposterPubKeyRepostPostHash(
				postEntry.RepostedPostHash, postEntry.PosterPublicKey, postEntry.PostHash),
			[]byte{}); err != nil {
			return errors.Wrapf(err, "DbPutPostEntryMappingsWithTxn: Error problem adding "+
				"mapping for _dbKeyForRepostedPostHashReposterPubKeyRepostPostHash: %v", err)
		}
	}
	return nil
}

func DBPutPostEntryMappings(handle *badger.DB, snap *Snapshot, blockHeight uint64,
	postEntry *PostEntry, params *DeSoParams) error {

	return handle.Update(func(txn *badger.Txn) error {
		return DBPutPostEntryMappingsWithTxn(txn, snap, blockHeight, postEntry, params)
	})
}

// Specifying minTimestampNanos gives you all posts after minTimestampNanos
// Pass minTimestampNanos = 0 && maxTimestampNanos = 0 if you want all posts
// Setting maxTimestampNanos = 0, will default maxTimestampNanos to the current time.
func DBGetAllPostsAndCommentsForPublicKeyOrderedByTimestamp(handle *badger.DB,
	snap *Snapshot, publicKey []byte, fetchEntries bool, minTimestampNanos uint64, maxTimestampNanos uint64) (
	_tstamps []uint64, _postAndCommentHashes []*BlockHash, _postAndCommentEntries []*PostEntry, _err error) {

	tstampsFetched := []uint64{}
	postAndCommentHashesFetched := []*BlockHash{}
	postAndCommentEntriesFetched := []*PostEntry{}
	dbPrefixx := append([]byte{}, Prefixes.PrefixPosterPublicKeyTimestampPostHash...)
	dbPrefixx = append(dbPrefixx, publicKey...)

	err := handle.View(func(txn *badger.Txn) error {
		opts := badger.DefaultIteratorOptions

		opts.PrefetchValues = false

		// Go in reverse order since a larger count is better.
		opts.Reverse = true

		it := txn.NewIterator(opts)
		defer it.Close()
		// Since we iterate backwards, the prefix must be bigger than all possible
		// timestamps that could actually exist. We use eight bytes since the timestamp is
		// encoded as a 64-bit big-endian byte slice, which will be eight bytes long.
		maxBigEndianUint64Bytes := []byte{0xFF, 0xFF, 0xFF, 0xFF, 0xFF, 0xFF, 0xFF, 0xFF}
		prefix := append(dbPrefixx, maxBigEndianUint64Bytes...)

		// If we have a maxTimeStamp, we use that instead of the maxBigEndianUint64.
		if maxTimestampNanos != 0 {
			prefix = append(dbPrefixx, EncodeUint64(maxTimestampNanos)...)
		}

		for it.Seek(prefix); it.ValidForPrefix(dbPrefixx); it.Next() {
			rawKey := it.Item().Key()

			// Key should be
			// [prefix][posterPublicKey][Timestamp][PostHash]

			// Pull out the relevant fields
			timestampSizeBytes := 8
			keyWithoutPrefix := rawKey[1:]
			//posterPublicKey := keyWithoutPrefix[:HashSizeBytes]
			publicKeySizeBytes := HashSizeBytes + 1
			tstampNanos := DecodeUint64(keyWithoutPrefix[publicKeySizeBytes:(publicKeySizeBytes + timestampSizeBytes)])

			postHash := &BlockHash{}
			copy(postHash[:], keyWithoutPrefix[(publicKeySizeBytes+timestampSizeBytes):])

			if tstampNanos < minTimestampNanos {
				break
			}

			tstampsFetched = append(tstampsFetched, tstampNanos)
			postAndCommentHashesFetched = append(postAndCommentHashesFetched, postHash)
		}
		return nil
	})
	if err != nil {
		return nil, nil, nil, err
	}

	if !fetchEntries {
		return tstampsFetched, postAndCommentHashesFetched, nil, nil
	}

	for _, postHash := range postAndCommentHashesFetched {
		postEntry := DBGetPostEntryByPostHash(handle, snap, postHash)
		if postEntry == nil {
			return nil, nil, nil, fmt.Errorf("DBGetPostEntryByPostHash: "+
				"PostHash %v does not have corresponding entry", postHash)
		}
		postAndCommentEntriesFetched = append(postAndCommentEntriesFetched, postEntry)
	}

	return tstampsFetched, postAndCommentHashesFetched, postAndCommentEntriesFetched, nil
}

// DBGetAllPostsByTstamp returns all the posts in the db with the newest
// posts first.
//
// TODO(performance): This currently fetches all posts. We should implement
// some kind of pagination instead though.
func DBGetAllPostsByTstamp(handle *badger.DB, snap *Snapshot, fetchEntries bool) (
	_tstamps []uint64, _postHashes []*BlockHash, _postEntries []*PostEntry, _err error) {

	tstampsFetched := []uint64{}
	postHashesFetched := []*BlockHash{}
	postEntriesFetched := []*PostEntry{}
	dbPrefixx := append([]byte{}, Prefixes.PrefixTstampNanosPostHash...)

	err := handle.View(func(txn *badger.Txn) error {
		opts := badger.DefaultIteratorOptions

		opts.PrefetchValues = false

		// Go in reverse order since a larger count is better.
		opts.Reverse = true

		it := txn.NewIterator(opts)
		defer it.Close()
		// Since we iterate backwards, the prefix must be bigger than all possible
		// timestamps that could actually exist. We use eight bytes since the timestamp is
		// encoded as a 64-bit big-endian byte slice, which will be eight bytes long.
		maxBigEndianUint64Bytes := []byte{0xFF, 0xFF, 0xFF, 0xFF, 0xFF, 0xFF, 0xFF, 0xFF}
		prefix := append(dbPrefixx, maxBigEndianUint64Bytes...)
		for it.Seek(prefix); it.ValidForPrefix(dbPrefixx); it.Next() {
			rawKey := it.Item().Key()

			// Strip the prefix off the key and check its length. If it contains
			// a big-endian uint64 then it should be at least eight bytes.
			tstampPostHashKey := rawKey[1:]
			uint64BytesLen := len(maxBigEndianUint64Bytes)
			if len(tstampPostHashKey) != uint64BytesLen+HashSizeBytes {
				return fmt.Errorf("DBGetAllPostsByTstamp: Invalid key "+
					"length %d should be at least %d", len(tstampPostHashKey),
					uint64BytesLen+HashSizeBytes)
			}

			tstampNanos := DecodeUint64(tstampPostHashKey[:uint64BytesLen])

			// Appended to the tstamp should be the post hash so extract it here.
			postHash := &BlockHash{}
			copy(postHash[:], tstampPostHashKey[uint64BytesLen:])

			tstampsFetched = append(tstampsFetched, tstampNanos)
			postHashesFetched = append(postHashesFetched, postHash)
		}
		return nil
	})
	if err != nil {
		return nil, nil, nil, err
	}

	if !fetchEntries {
		return tstampsFetched, postHashesFetched, nil, nil
	}

	for _, postHash := range postHashesFetched {
		postEntry := DBGetPostEntryByPostHash(handle, snap, postHash)
		if postEntry == nil {
			return nil, nil, nil, fmt.Errorf("DBGetPostEntryByPostHash: "+
				"PostHash %v does not have corresponding entry", postHash)
		}
		postEntriesFetched = append(postEntriesFetched, postEntry)
	}

	return tstampsFetched, postHashesFetched, postEntriesFetched, nil
}

// DBGetCommentPostHashesForParentStakeID returns all the comments, which are indexed by their
// stake ID rather than by their timestamp.
//
// TODO(performance): This currently fetches all comments. We should implement
// something where we only get the comments for particular posts instead.
func DBGetCommentPostHashesForParentStakeID(
	handle *badger.DB, snap *Snapshot, stakeIDXXX []byte, fetchEntries bool) (
	_tstamps []uint64, _commentPostHashes []*BlockHash, _commentPostEntryes []*PostEntry, _err error) {

	tstampsFetched := []uint64{}
	commentPostHashes := []*BlockHash{}
	commentEntriesFetched := []*PostEntry{}
	dbPrefixx := append([]byte{}, Prefixes.PrefixCommentParentStakeIDToPostHash...)
	dbPrefixx = append(dbPrefixx, stakeIDXXX...)

	err := handle.View(func(txn *badger.Txn) error {
		opts := badger.DefaultIteratorOptions

		opts.PrefetchValues = false

		it := txn.NewIterator(opts)
		defer it.Close()
		// Since we iterate backwards, the prefix must be bigger than all possible
		// counts that could actually exist. We use eight bytes since the count is
		// encoded as a 64-bit big-endian byte slice, which will be eight bytes long.
		maxBigEndianUint64Bytes := []byte{0xFF, 0xFF, 0xFF, 0xFF, 0xFF, 0xFF, 0xFF, 0xFF}
		//prefix := append(dbPrefixx, maxBigEndianUint64Bytes...)
		prefix := dbPrefixx
		for it.Seek(prefix); it.ValidForPrefix(dbPrefixx); it.Next() {
			rawKey := it.Item().Key()

			// Strip the prefix off the key and check its length. It should contain
			// a 33-byte stake id, an 8 byte tstamp, and a 32 byte comment hash.
			stakeIDTstampPostHashKey := rawKey[1:]
			uint64BytesLen := len(maxBigEndianUint64Bytes)
			if len(stakeIDTstampPostHashKey) != btcec.PubKeyBytesLenCompressed+uint64BytesLen+HashSizeBytes {
				return fmt.Errorf("DBGetCommentPostHashesForParentStakeID: Invalid key "+
					"length %d should be at least %d", len(stakeIDTstampPostHashKey),
					btcec.PubKeyBytesLenCompressed+uint64BytesLen+HashSizeBytes)
			}

			//stakeID := stakeIDTstampPostHashKey[:btcec.PubKeyBytesLenCompressed]
			tstampNanos := DecodeUint64(stakeIDTstampPostHashKey[btcec.PubKeyBytesLenCompressed : btcec.PubKeyBytesLenCompressed+uint64BytesLen])

			commentPostHashBytes := stakeIDTstampPostHashKey[btcec.PubKeyBytesLenCompressed+uint64BytesLen:]
			commentPostHash := &BlockHash{}
			copy(commentPostHash[:], commentPostHashBytes)

			//stakeIDsFetched = append(stakeIDsFetched, stakeID)
			tstampsFetched = append(tstampsFetched, tstampNanos)
			commentPostHashes = append(commentPostHashes, commentPostHash)
		}
		return nil
	})
	if err != nil {
		return nil, nil, nil, err
	}

	if !fetchEntries {
		return tstampsFetched, commentPostHashes, nil, nil
	}

	for _, postHash := range commentPostHashes {
		postEntry := DBGetPostEntryByPostHash(handle, snap, postHash)
		if postEntry == nil {
			return nil, nil, nil, fmt.Errorf("DBGetCommentPostHashesForParentStakeID: "+
				"PostHash %v does not have corresponding entry", postHash)
		}
		commentEntriesFetched = append(commentEntriesFetched, postEntry)
	}

	return tstampsFetched, commentPostHashes, commentEntriesFetched, nil
}

// =======================================================================================
// NFTEntry db functions
// =======================================================================================
func _dbKeyForNFTPostHashSerialNumber(nftPostHash *BlockHash, serialNumber uint64) []byte {
	// Make a copy to avoid multiple calls to this function re-using the same slice.
	prefixCopy := append([]byte{}, Prefixes.PrefixPostHashSerialNumberToNFTEntry...)
	key := append(prefixCopy, nftPostHash[:]...)
	key = append(key, EncodeUint64(serialNumber)...)
	return key
}

func _dbKeyForPKIDIsForSaleBidAmountNanosNFTPostHashSerialNumber(pkid *PKID, isForSale bool, bidAmountNanos uint64, nftPostHash *BlockHash, serialNumber uint64) []byte {
	prefixCopy := append([]byte{}, Prefixes.PrefixPKIDIsForSaleBidAmountNanosPostHashSerialNumberToNFTEntry...)
	key := append(prefixCopy, pkid[:]...)
	key = append(key, BoolToByte(isForSale))
	key = append(key, EncodeUint64(bidAmountNanos)...)
	key = append(key, nftPostHash[:]...)
	key = append(key, EncodeUint64(serialNumber)...)
	return key
}

func DBGetNFTEntryByPostHashSerialNumberWithTxn(txn *badger.Txn, snap *Snapshot,
	postHash *BlockHash, serialNumber uint64) *NFTEntry {

	key := _dbKeyForNFTPostHashSerialNumber(postHash, serialNumber)
	nftEntryBytes, err := DBGetWithTxn(txn, snap, key)
	if err != nil {
		return nil
	}

	nftEntryObj := &NFTEntry{}
	rr := bytes.NewReader(nftEntryBytes)
	DecodeFromBytes(nftEntryObj, rr)
	return nftEntryObj
}

func DBGetNFTEntryByPostHashSerialNumber(db *badger.DB, snap *Snapshot,
	postHash *BlockHash, serialNumber uint64) *NFTEntry {

	var ret *NFTEntry
	db.View(func(txn *badger.Txn) error {
		ret = DBGetNFTEntryByPostHashSerialNumberWithTxn(txn, snap, postHash, serialNumber)
		return nil
	})
	return ret
}

func DBDeleteNFTMappingsWithTxn(txn *badger.Txn, snap *Snapshot,
	nftPostHash *BlockHash, serialNumber uint64) error {

	// First pull up the mapping that exists for the post / serial # passed in.
	// If one doesn't exist then there's nothing to do.
	nftEntry := DBGetNFTEntryByPostHashSerialNumberWithTxn(txn, snap, nftPostHash, serialNumber)
	if nftEntry == nil {
		return nil
	}

	// When an nftEntry exists, delete the mapping.
	if err := DBDeleteWithTxn(txn, snap,
		_dbKeyForPKIDIsForSaleBidAmountNanosNFTPostHashSerialNumber(
			nftEntry.OwnerPKID, nftEntry.IsForSale, nftEntry.LastAcceptedBidAmountNanos, nftPostHash, serialNumber)); err != nil {
		return errors.Wrapf(err, "DbDeleteNFTMappingsWithTxn: Deleting "+
			"nft mapping for pkid %v post hash %v serial number %d", nftEntry.OwnerPKID, nftPostHash, serialNumber)
	}

	// When an nftEntry exists, delete the mapping.
	if err := DBDeleteWithTxn(txn, snap,
		_dbKeyForNFTPostHashSerialNumber(nftPostHash, serialNumber)); err != nil {
		return errors.Wrapf(err, "DbDeleteNFTMappingsWithTxn: Deleting "+
			"nft mapping for post hash %v serial number %d", nftPostHash, serialNumber)
	}

	return nil
}

func DBDeleteNFTMappings(
	handle *badger.DB, snap *Snapshot, postHash *BlockHash, serialNumber uint64) error {

	return handle.Update(func(txn *badger.Txn) error {
		return DBDeleteNFTMappingsWithTxn(txn, snap, postHash, serialNumber)
	})
}

func DBPutNFTEntryMappingsWithTxn(txn *badger.Txn, snap *Snapshot, blockHeight uint64, nftEntry *NFTEntry) error {
	nftEntryBytes := EncodeToBytes(blockHeight, nftEntry)

	if err := DBSetWithTxn(txn, snap, _dbKeyForNFTPostHashSerialNumber(
		nftEntry.NFTPostHash, nftEntry.SerialNumber), nftEntryBytes); err != nil {

		return errors.Wrapf(err, "DbPutNFTEntryMappingsWithTxn: Problem "+
			"adding mapping for post: %v, serial number: %d", nftEntry.NFTPostHash, nftEntry.SerialNumber)
	}

	if err := DBSetWithTxn(txn, snap, _dbKeyForPKIDIsForSaleBidAmountNanosNFTPostHashSerialNumber(
		nftEntry.OwnerPKID, nftEntry.IsForSale, nftEntry.LastAcceptedBidAmountNanos, nftEntry.NFTPostHash, nftEntry.SerialNumber), nftEntryBytes); err != nil {
		return errors.Wrapf(err, "DbPutNFTEntryMappingsWithTxn: Problem "+
			"adding mapping for pkid: %v, post: %v, serial number: %d", nftEntry.OwnerPKID, nftEntry.NFTPostHash, nftEntry.SerialNumber)
	}

	return nil
}

func DBPutNFTEntryMappings(handle *badger.DB, snap *Snapshot, blockHeight uint64, nftEntry *NFTEntry) error {

	return handle.Update(func(txn *badger.Txn) error {
		return DBPutNFTEntryMappingsWithTxn(txn, snap, blockHeight, nftEntry)
	})
}

// DBGetNFTEntriesForPostHash gets NFT Entries *from the DB*. Does not include mempool txns.
func DBGetNFTEntriesForPostHash(handle *badger.DB, nftPostHash *BlockHash) (_nftEntries []*NFTEntry) {
	nftEntries := []*NFTEntry{}
	prefix := append([]byte{}, Prefixes.PrefixPostHashSerialNumberToNFTEntry...)
	keyPrefix := append(prefix, nftPostHash[:]...)
	_, entryByteStringsFound := _enumerateKeysForPrefix(handle, keyPrefix)
	for _, byteString := range entryByteStringsFound {
		currentEntry := &NFTEntry{}
		rr := bytes.NewReader(byteString)
		DecodeFromBytes(currentEntry, rr)
		nftEntries = append(nftEntries, currentEntry)
	}
	return nftEntries
}

// =======================================================================================
// NFTOwnership db functions
// NOTE: This index is not essential to running the protocol and should be computed
// outside of the protocol layer once update to the creation of TxIndex are complete.
// =======================================================================================

func DBGetNFTEntryByNFTOwnershipDetailsWithTxn(txn *badger.Txn, snap *Snapshot, ownerPKID *PKID,
	isForSale bool, bidAmountNanos uint64, postHash *BlockHash, serialNumber uint64) *NFTEntry {

	key := _dbKeyForPKIDIsForSaleBidAmountNanosNFTPostHashSerialNumber(ownerPKID, isForSale, bidAmountNanos, postHash, serialNumber)
	nftEntryBytes, err := DBGetWithTxn(txn, snap, key)
	if err != nil {
		return nil
	}

	nftEntryObj := &NFTEntry{}
	rr := bytes.NewReader(nftEntryBytes)
	DecodeFromBytes(nftEntryObj, rr)
	return nftEntryObj
}

func DBGetNFTEntryByNFTOwnershipDetails(db *badger.DB, snap *Snapshot, ownerPKID *PKID,
	isForSale bool, bidAmountNanos uint64, postHash *BlockHash, serialNumber uint64) *NFTEntry {

	var ret *NFTEntry
	db.View(func(txn *badger.Txn) error {
		ret = DBGetNFTEntryByNFTOwnershipDetailsWithTxn(txn, snap, ownerPKID, isForSale, bidAmountNanos, postHash, serialNumber)
		return nil
	})
	return ret
}

// DBGetNFTEntriesForPKID gets NFT Entries *from the DB*. Does not include mempool txns.
func DBGetNFTEntriesForPKID(handle *badger.DB, ownerPKID *PKID) (_nftEntries []*NFTEntry) {
	var nftEntries []*NFTEntry
	prefix := append([]byte{}, Prefixes.PrefixPKIDIsForSaleBidAmountNanosPostHashSerialNumberToNFTEntry...)
	keyPrefix := append(prefix, ownerPKID[:]...)
	_, entryByteStringsFound := _enumerateKeysForPrefix(handle, keyPrefix)
	for _, byteString := range entryByteStringsFound {
		currentEntry := &NFTEntry{}
		rr := bytes.NewReader(byteString)
		DecodeFromBytes(currentEntry, rr)
		nftEntries = append(nftEntries, currentEntry)
	}
	return nftEntries
}

// =======================================================================================
// AcceptedNFTBidEntries db functions
// NOTE: This index is not essential to running the protocol and should be computed
// outside of the protocol layer once update to the creation of TxIndex are complete.
// =======================================================================================
func _dbKeyForPostHashSerialNumberToAcceptedBidEntries(nftPostHash *BlockHash, serialNumber uint64) []byte {
	prefixCopy := append([]byte{}, Prefixes.PrefixPostHashSerialNumberToAcceptedBidEntries...)
	key := append(prefixCopy, nftPostHash[:]...)
	key = append(key, EncodeUint64(serialNumber)...)
	return key
}

// TODO: are we sure we want to pass a pointer to an array here?
func DBPutAcceptedNFTBidEntriesMappingWithTxn(txn *badger.Txn, snap *Snapshot, blockHeight uint64,
	nftKey NFTKey, nftBidEntries *[]*NFTBidEntry) error {

	nftBidEntryBundle := &NFTBidEntryBundle{
		nftBidEntryBundle: *nftBidEntries,
	}
	if err := DBSetWithTxn(txn, snap, _dbKeyForPostHashSerialNumberToAcceptedBidEntries(
		&nftKey.NFTPostHash, nftKey.SerialNumber), EncodeToBytes(blockHeight, nftBidEntryBundle)); err != nil {

		return errors.Wrapf(err, "DBPutAcceptedNFTBidEntriesMappingWithTxn: Problem "+
			"adding accepted bid mapping for post: %v, serial number: %d", nftKey.NFTPostHash, nftKey.SerialNumber)
	}
	return nil
}

func DBPutAcceptedNFTBidEntriesMapping(handle *badger.DB, snap *Snapshot, blockHeight uint64,
	nftKey NFTKey, nftBidEntries *[]*NFTBidEntry) error {

	return handle.Update(func(txn *badger.Txn) error {
		return DBPutAcceptedNFTBidEntriesMappingWithTxn(txn, snap, blockHeight, nftKey, nftBidEntries)
	})
}

func DBGetAcceptedNFTBidEntriesByPostHashSerialNumberWithTxn(txn *badger.Txn, snap *Snapshot,
	postHash *BlockHash, serialNumber uint64) *[]*NFTBidEntry {

	key := _dbKeyForPostHashSerialNumberToAcceptedBidEntries(postHash, serialNumber)
	nftBidEntriesBytes, err := DBGetWithTxn(txn, snap, key)
	if err != nil {
		return nil
	}

	nftBidEntriesBundle := &NFTBidEntryBundle{}
	rr := bytes.NewReader(nftBidEntriesBytes)
	if exists, err := DecodeFromBytes(nftBidEntriesBundle, rr); !exists || err != nil {
		glog.Errorf("DBGetAcceptedNFTBidEntriesByPostHashSerialNumberWithTxn: Problem reading NFTBidEntryBundle, error: (%v)", err)
		return nil
	}
	return &nftBidEntriesBundle.nftBidEntryBundle
}

func DBGetAcceptedNFTBidEntriesByPostHashSerialNumber(db *badger.DB, snap *Snapshot,
	postHash *BlockHash, serialNumber uint64) *[]*NFTBidEntry {

	var ret *[]*NFTBidEntry
	db.View(func(txn *badger.Txn) error {
		ret = DBGetAcceptedNFTBidEntriesByPostHashSerialNumberWithTxn(txn, snap, postHash, serialNumber)
		return nil
	})
	return ret
}

func DBDeleteAcceptedNFTBidEntriesMappingsWithTxn(txn *badger.Txn, snap *Snapshot,
	nftPostHash *BlockHash, serialNumber uint64) error {

	// First check to see if there is an existing mapping. If one doesn't exist, there's nothing to do.
	nftBidEntries := DBGetAcceptedNFTBidEntriesByPostHashSerialNumberWithTxn(txn, snap, nftPostHash, serialNumber)
	if nftBidEntries == nil {
		return nil
	}

	// When an nftEntry exists, delete both mapping.
	if err := DBDeleteWithTxn(txn, snap,
		_dbKeyForPostHashSerialNumberToAcceptedBidEntries(nftPostHash, serialNumber)); err != nil {
		return errors.Wrapf(err, "DBDeleteAcceptedNFTBidEntriesMappingsWithTxn: Deleting "+
			"accepted nft bid mapping for post hash %v serial number %d", nftPostHash, serialNumber)
	}

	return nil
}

func DBDeleteAcceptedNFTBidMappings(handle *badger.DB, snap *Snapshot,
	postHash *BlockHash, serialNumber uint64) error {

	return handle.Update(func(txn *badger.Txn) error {
		return DBDeleteAcceptedNFTBidEntriesMappingsWithTxn(txn, snap, postHash, serialNumber)
	})
}

// =======================================================================================
// NFTBidEntry db functions
// =======================================================================================

func _dbKeyForNFTPostHashSerialNumberBidNanosBidderPKID(bidEntry *NFTBidEntry) []byte {
	// Make a copy to avoid multiple calls to this function re-using the same slice.
	prefixCopy := append([]byte{}, Prefixes.PrefixPostHashSerialNumberBidNanosBidderPKID...)
	key := append(prefixCopy, bidEntry.NFTPostHash[:]...)
	key = append(key, EncodeUint64(bidEntry.SerialNumber)...)
	key = append(key, EncodeUint64(bidEntry.BidAmountNanos)...)
	key = append(key, bidEntry.BidderPKID[:]...)
	return key
}

func _dbKeyForNFTBidderPKIDPostHashSerialNumber(
	bidderPKID *PKID, nftPostHash *BlockHash, serialNumber uint64) []byte {
	// Make a copy to avoid multiple calls to this function re-using the same slice.
	prefixCopy := append([]byte{}, Prefixes.PrefixBidderPKIDPostHashSerialNumberToBidNanos...)
	key := append(prefixCopy, bidderPKID[:]...)
	key = append(key, nftPostHash[:]...)
	key = append(key, EncodeUint64(serialNumber)...)
	return key
}

func _dbSeekKeyForNFTBids(nftHash *BlockHash, serialNumber uint64) []byte {
	// Make a copy to avoid multiple calls to this function re-using the same slice.
	prefixCopy := append([]byte{}, Prefixes.PrefixPostHashSerialNumberBidNanosBidderPKID...)
	key := append(prefixCopy, nftHash[:]...)
	key = append(key, EncodeUint64(serialNumber)...)
	return key
}

func DBGetNFTBidEntryForNFTBidKeyWithTxn(txn *badger.Txn, snap *Snapshot,
	nftBidKey *NFTBidKey) *NFTBidEntry {

	key := _dbKeyForNFTBidderPKIDPostHashSerialNumber(
		&nftBidKey.BidderPKID, &nftBidKey.NFTPostHash, nftBidKey.SerialNumber)

	nftBidBytes, err := DBGetWithTxn(txn, snap, key)
	if err != nil {
		return nil
	}

	// If we get here then it means we actually had a bid amount for this key in the DB.
	nftBidAmountNanos := DecodeUint64(nftBidBytes)

	nftBidEntry := &NFTBidEntry{
		BidderPKID:     &nftBidKey.BidderPKID,
		NFTPostHash:    &nftBidKey.NFTPostHash,
		SerialNumber:   nftBidKey.SerialNumber,
		BidAmountNanos: nftBidAmountNanos,
	}

	return nftBidEntry
}

func DBGetNFTBidEntryForNFTBidKey(db *badger.DB, snap *Snapshot, nftBidKey *NFTBidKey) *NFTBidEntry {
	var ret *NFTBidEntry
	db.View(func(txn *badger.Txn) error {
		ret = DBGetNFTBidEntryForNFTBidKeyWithTxn(txn, snap, nftBidKey)
		return nil
	})
	return ret
}

func DBDeleteNFTBidMappingsWithTxn(txn *badger.Txn, snap *Snapshot, nftBidKey *NFTBidKey) error {

	// First check to see if there is an existing mapping. If one doesn't exist, there's nothing to do.
	nftBidEntry := DBGetNFTBidEntryForNFTBidKeyWithTxn(txn, snap, nftBidKey)
	if nftBidEntry == nil {
		return nil
	}

	// When an nftEntry exists, delete both mapping.
	if err := DBDeleteWithTxn(txn, snap, _dbKeyForNFTPostHashSerialNumberBidNanosBidderPKID(nftBidEntry)); err != nil {
		return errors.Wrapf(err, "DbDeleteNFTBidMappingsWithTxn: Deleting "+
			"nft bid mapping for nftBidKey %v", nftBidKey)
	}

	// When an nftEntry exists, delete both mapping.
	if err := DBDeleteWithTxn(txn, snap, _dbKeyForNFTBidderPKIDPostHashSerialNumber(
		nftBidEntry.BidderPKID, nftBidEntry.NFTPostHash, nftBidEntry.SerialNumber)); err != nil {
		return errors.Wrapf(err, "DbDeleteNFTBidMappingsWithTxn: Deleting "+
			"nft bid mapping for nftBidKey %v", nftBidKey)
	}

	return nil
}

func DBDeleteNFTBidMappings(handle *badger.DB, snap *Snapshot, nftBidKey *NFTBidKey) error {

	return handle.Update(func(txn *badger.Txn) error {
		return DBDeleteNFTBidMappingsWithTxn(txn, snap, nftBidKey)
	})
}

func DBPutNFTBidEntryMappingsWithTxn(txn *badger.Txn, snap *Snapshot, nftBidEntry *NFTBidEntry) error {
	// We store two indexes for NFT bids. (1) sorted by bid amount nanos in the key and
	// (2) sorted by the bidder PKID. Both come in handy.

	// Put the first index --> []byte{} (no data needs to be stored since it all info is in the key)
	if err := DBSetWithTxn(txn, snap,
		_dbKeyForNFTPostHashSerialNumberBidNanosBidderPKID(nftBidEntry), []byte{}); err != nil {

		return errors.Wrapf(err, "DbPutNFTBidEntryMappingsWithTxn: Problem "+
			"adding mapping to BidderPKID for bid entry: %v", nftBidEntry)
	}

	// Put the second index --> BidAmountNanos
	if err := DBSetWithTxn(txn, snap, _dbKeyForNFTBidderPKIDPostHashSerialNumber(
		nftBidEntry.BidderPKID, nftBidEntry.NFTPostHash, nftBidEntry.SerialNumber,
	), EncodeUint64(nftBidEntry.BidAmountNanos)); err != nil {

		return errors.Wrapf(err, "DbPutNFTBidEntryMappingsWithTxn: Problem "+
			"adding mapping to BidAmountNanos for bid entry: %v", nftBidEntry)
	}

	return nil
}

func DBPutNFTBidEntryMappings(handle *badger.DB, snap *Snapshot, nftEntry *NFTBidEntry) error {

	return handle.Update(func(txn *badger.Txn) error {
		return DBPutNFTBidEntryMappingsWithTxn(txn, snap, nftEntry)
	})
}

func DBGetNFTBidEntriesForPKID(handle *badger.DB, bidderPKID *PKID) (_nftBidEntries []*NFTBidEntry) {
	nftBidEntries := []*NFTBidEntry{}
	{
		prefix := append([]byte{}, Prefixes.PrefixBidderPKIDPostHashSerialNumberToBidNanos...)
		keyPrefix := append(prefix, bidderPKID[:]...)
		keysFound, valuesFound := _enumerateKeysForPrefix(handle, keyPrefix)
		bidderPKIDLength := len(bidderPKID[:])
		for ii, keyFound := range keysFound {

			postHashStartIdx := 1 + bidderPKIDLength           // The length of prefix + length of PKID
			postHashEndIdx := postHashStartIdx + HashSizeBytes // Add the length of the bid amount (uint64).

			// Cut the bid amount out of the key and decode.
			postHashBytes := keyFound[postHashStartIdx:postHashEndIdx]

			nftHash := &BlockHash{}
			copy(nftHash[:], postHashBytes)

			serialNumber := DecodeUint64(keyFound[postHashEndIdx:])

			bidAmountNanos := DecodeUint64(valuesFound[ii])

			currentEntry := &NFTBidEntry{
				NFTPostHash:    nftHash,
				SerialNumber:   serialNumber,
				BidderPKID:     bidderPKID,
				BidAmountNanos: bidAmountNanos,
			}
			nftBidEntries = append(nftBidEntries, currentEntry)
		}
	}
	return nftBidEntries
}

// Get NFT bid Entries *from the DB*. Does not include mempool txns.
func DBGetNFTBidEntries(handle *badger.DB, nftPostHash *BlockHash, serialNumber uint64,
) (_nftBidEntries []*NFTBidEntry) {
	nftBidEntries := []*NFTBidEntry{}
	{
		prefix := append([]byte{}, Prefixes.PrefixPostHashSerialNumberBidNanosBidderPKID...)
		keyPrefix := append(prefix, nftPostHash[:]...)
		keyPrefix = append(keyPrefix, EncodeUint64(serialNumber)...)
		keysFound, _ := _enumerateKeysForPrefix(handle, keyPrefix)
		for _, keyFound := range keysFound {
			bidAmountStartIdx := 1 + HashSizeBytes + 8 // The length of prefix + the post hash + the serial #.
			bidAmountEndIdx := bidAmountStartIdx + 8   // Add the length of the bid amount (uint64).

			// Cut the bid amount out of the key and decode.
			bidAmountBytes := keyFound[bidAmountStartIdx:bidAmountEndIdx]
			bidAmountNanos := DecodeUint64(bidAmountBytes)

			// Cut the pkid bytes out of the keys
			bidderPKIDBytes := keyFound[bidAmountEndIdx:]

			// Construct the bidder PKID.
			bidderPKID := PublicKeyToPKID(bidderPKIDBytes)

			currentEntry := &NFTBidEntry{
				NFTPostHash:    nftPostHash,
				SerialNumber:   serialNumber,
				BidderPKID:     bidderPKID,
				BidAmountNanos: bidAmountNanos,
			}
			nftBidEntries = append(nftBidEntries, currentEntry)
		}
	}
	return nftBidEntries
}

func DBGetNFTBidEntriesPaginated(
	handle *badger.DB,
	nftHash *BlockHash,
	serialNumber uint64,
	startEntry *NFTBidEntry,
	limit int,
	reverse bool,
) (_bidEntries []*NFTBidEntry) {
	seekKey := _dbSeekKeyForNFTBids(nftHash, serialNumber)
	startKey := seekKey
	if startEntry != nil {
		startKey = _dbKeyForNFTPostHashSerialNumberBidNanosBidderPKID(startEntry)
	}
	// The key length consists of: (1 prefix byte) + (BlockHash) + (2 x uint64) + (PKID)
	maxKeyLen := 1 + HashSizeBytes + 16 + btcec.PubKeyBytesLenCompressed
	keysBytes, _, _ := DBGetPaginatedKeysAndValuesForPrefix(
		handle,
		startKey,
		seekKey,
		maxKeyLen,
		limit,
		reverse,
		false)
	// TODO: We should probably handle the err case for this function.

	// Chop up the keyBytes into bid entries.
	var bidEntries []*NFTBidEntry
	for _, keyBytes := range keysBytes {
		serialNumStartIdx := 1 + HashSizeBytes
		bidAmountStartIdx := serialNumStartIdx + 8
		bidderPKIDStartIdx := bidAmountStartIdx + 8

		nftHashBytes := keyBytes[1:serialNumStartIdx]
		serialNumberBytes := keyBytes[serialNumStartIdx:bidAmountStartIdx]
		bidAmountBytes := keyBytes[bidAmountStartIdx:bidderPKIDStartIdx]
		bidderPKIDBytes := keyBytes[bidderPKIDStartIdx:]

		nftHash := &BlockHash{}
		copy(nftHash[:], nftHashBytes)
		serialNumber := DecodeUint64(serialNumberBytes)
		bidAmount := DecodeUint64(bidAmountBytes)
		bidderPKID := &PKID{}
		copy(bidderPKID[:], bidderPKIDBytes)

		bidEntry := &NFTBidEntry{
			NFTPostHash:    nftHash,
			SerialNumber:   serialNumber,
			BidAmountNanos: bidAmount,
			BidderPKID:     bidderPKID,
		}

		bidEntries = append(bidEntries, bidEntry)
	}

	return bidEntries
}

// ======================================================================================
// Authorize derived key functions
//  	<prefix_id, owner pub key [33]byte, derived pub key [33]byte> -> <DerivedKeyEntry>
// ======================================================================================

func _dbKeyForOwnerToDerivedKeyMapping(
	ownerPublicKey PublicKey, derivedPublicKey PublicKey) []byte {
	// Make a copy to avoid multiple calls to this function re-using the same slice.
	prefixCopy := append([]byte{}, Prefixes.PrefixAuthorizeDerivedKey...)
	key := append(prefixCopy, ownerPublicKey[:]...)
	key = append(key, derivedPublicKey[:]...)
	return key
}

func _dbSeekPrefixForDerivedKeyMappings(
	ownerPublicKey PublicKey) []byte {
	// Make a copy to avoid multiple calls to this function re-using the same slice.
	prefixCopy := append([]byte{}, Prefixes.PrefixAuthorizeDerivedKey...)
	key := append(prefixCopy, ownerPublicKey[:]...)
	return key
}

func DBPutDerivedKeyMappingWithTxn(txn *badger.Txn, snap *Snapshot, blockHeight uint64,
	ownerPublicKey PublicKey, derivedPublicKey PublicKey, derivedKeyEntry *DerivedKeyEntry) error {

	key := _dbKeyForOwnerToDerivedKeyMapping(ownerPublicKey, derivedPublicKey)

	return DBSetWithTxn(txn, snap, key, EncodeToBytes(blockHeight, derivedKeyEntry))
}

func DBPutDerivedKeyMapping(handle *badger.DB, snap *Snapshot, blockHeight uint64,
	ownerPublicKey PublicKey, derivedPublicKey PublicKey, derivedKeyEntry *DerivedKeyEntry) error {

	return handle.Update(func(txn *badger.Txn) error {
		return DBPutDerivedKeyMappingWithTxn(txn, snap, blockHeight, ownerPublicKey, derivedPublicKey, derivedKeyEntry)
	})
}

func DBGetOwnerToDerivedKeyMappingWithTxn(txn *badger.Txn, snap *Snapshot,
	ownerPublicKey PublicKey, derivedPublicKey PublicKey) *DerivedKeyEntry {

	key := _dbKeyForOwnerToDerivedKeyMapping(ownerPublicKey, derivedPublicKey)
	derivedKeyBytes, err := DBGetWithTxn(txn, snap, key)
	if err != nil {
		return nil
	}

	derivedKeyEntry := &DerivedKeyEntry{}
	rr := bytes.NewReader(derivedKeyBytes)
	DecodeFromBytes(derivedKeyEntry, rr)
	return derivedKeyEntry
}

func DBGetOwnerToDerivedKeyMapping(db *badger.DB, snap *Snapshot,
	ownerPublicKey PublicKey, derivedPublicKey PublicKey) *DerivedKeyEntry {

	var derivedKeyEntry *DerivedKeyEntry
	db.View(func(txn *badger.Txn) error {
		derivedKeyEntry = DBGetOwnerToDerivedKeyMappingWithTxn(txn, snap, ownerPublicKey, derivedPublicKey)
		return nil
	})
	return derivedKeyEntry
}

func DBDeleteDerivedKeyMappingWithTxn(txn *badger.Txn, snap *Snapshot,
	ownerPublicKey PublicKey, derivedPublicKey PublicKey) error {

	// When a mapping exists, delete it.
	if err := DBDeleteWithTxn(txn, snap, _dbKeyForOwnerToDerivedKeyMapping(ownerPublicKey, derivedPublicKey)); err != nil {
		return errors.Wrapf(err, "DBDeleteDerivedKeyMappingWithTxn: Deleting "+
			"ownerPublicKey %s and derivedPublicKey %s failed",
			PkToStringMainnet(ownerPublicKey[:]), PkToStringMainnet(derivedPublicKey[:]))
	}

	return nil
}

func DBDeleteDerivedKeyMapping(handle *badger.DB, snap *Snapshot,
	ownerPublicKey PublicKey, derivedPublicKey PublicKey) error {
	return handle.Update(func(txn *badger.Txn) error {
		return DBDeleteDerivedKeyMappingWithTxn(txn, snap, ownerPublicKey, derivedPublicKey)
	})
}

func DBGetAllOwnerToDerivedKeyMappings(handle *badger.DB, ownerPublicKey PublicKey) (
	_entries []*DerivedKeyEntry, _err error) {

	prefix := _dbSeekPrefixForDerivedKeyMappings(ownerPublicKey)
	_, valsFound := _enumerateKeysForPrefix(handle, prefix)

	var derivedEntries []*DerivedKeyEntry
	for _, keyBytes := range valsFound {
		derivedKeyEntry := &DerivedKeyEntry{}
		rr := bytes.NewReader(keyBytes)
		DecodeFromBytes(derivedKeyEntry, rr)
		derivedEntries = append(derivedEntries, derivedKeyEntry)
	}

	return derivedEntries, nil
}

// ======================================================================================
// Profile code
// ======================================================================================
func _dbKeyForPKIDToProfileEntry(pkid *PKID) []byte {
	prefixCopy := append([]byte{}, Prefixes.PrefixPKIDToProfileEntry...)
	key := append(prefixCopy, pkid[:]...)
	return key
}
func _dbKeyForProfileUsernameToPKID(nonLowercaseUsername []byte) []byte {
	// Make a copy to avoid multiple calls to this function re-using the same slice.
	key := append([]byte{}, Prefixes.PrefixProfileUsernameToPKID...)
	// Always lowercase the username when we use it as a key in our db. This allows
	// us to check uniqueness in a case-insensitive way.
	lowercaseUsername := []byte(strings.ToLower(string(nonLowercaseUsername)))
	key = append(key, lowercaseUsername...)
	return key
}

// This is the key we use to sort profiles by their amount of DeSo locked
func _dbKeyForCreatorDeSoLockedNanosCreatorPKID(desoLockedNanos uint64, pkid *PKID) []byte {
	key := append([]byte{}, Prefixes.PrefixCreatorDeSoLockedNanosCreatorPKID...)
	key = append(key, EncodeUint64(desoLockedNanos)...)
	key = append(key, pkid[:]...)
	return key
}

func DbPrefixForCreatorDeSoLockedNanosCreatorPKID() []byte {
	return append([]byte{}, Prefixes.PrefixCreatorDeSoLockedNanosCreatorPKID...)
}

func DBGetPKIDForUsernameWithTxn(txn *badger.Txn,
	snap *Snapshot, username []byte) *PKID {

	key := _dbKeyForProfileUsernameToPKID(username)
	profileBytes, err := DBGetWithTxn(txn, snap, key)
	if err != nil {
		return nil
	}

	return PublicKeyToPKID(profileBytes)
}

func DBGetPKIDForUsername(db *badger.DB, snap *Snapshot, username []byte) *PKID {
	var ret *PKID
	db.View(func(txn *badger.Txn) error {
		ret = DBGetPKIDForUsernameWithTxn(txn, snap, username)
		return nil
	})
	return ret
}

func DBGetProfileEntryForUsernameWithTxn(txn *badger.Txn,
	snap *Snapshot, username []byte) *ProfileEntry {

	pkid := DBGetPKIDForUsernameWithTxn(txn, snap, username)
	if pkid == nil {
		return nil
	}

	return DBGetProfileEntryForPKIDWithTxn(txn, snap, pkid)
}

func DBGetProfileEntryForUsername(db *badger.DB, snap *Snapshot, username []byte) *ProfileEntry {
	var ret *ProfileEntry
	db.View(func(txn *badger.Txn) error {
		ret = DBGetProfileEntryForUsernameWithTxn(txn, snap, username)
		return nil
	})
	return ret
}

func DBGetProfileEntryForPKIDWithTxn(txn *badger.Txn, snap *Snapshot,
	pkid *PKID) *ProfileEntry {

	key := _dbKeyForPKIDToProfileEntry(pkid)
	profileEntryBytes, err := DBGetWithTxn(txn, snap, key)
	if err != nil {
		return nil
	}

	profileEntryObj := &ProfileEntry{}
	rr := bytes.NewReader(profileEntryBytes)
	DecodeFromBytes(profileEntryObj, rr)
	return profileEntryObj
}

func DBGetProfileEntryForPKID(db *badger.DB, snap *Snapshot, pkid *PKID) *ProfileEntry {
	var ret *ProfileEntry
	db.View(func(txn *badger.Txn) error {
		ret = DBGetProfileEntryForPKIDWithTxn(txn, snap, pkid)
		return nil
	})
	return ret
}

func DBDeleteProfileEntryMappingsWithTxn(txn *badger.Txn, snap *Snapshot,
	pkid *PKID, params *DeSoParams) error {

	// First pull up the mapping that exists for the profile pub key passed in.
	// If one doesn't exist then there's nothing to do.
	profileEntry := DBGetProfileEntryForPKIDWithTxn(txn, snap, pkid)
	if profileEntry == nil {
		return nil
	}

	// When a profile exists, delete the pkid mapping for the profile.
	if err := DBDeleteWithTxn(txn, snap, _dbKeyForPKIDToProfileEntry(pkid)); err != nil {
		return errors.Wrapf(err, "DbDeleteProfileEntryMappingsWithTxn: Deleting "+
			"profile mapping for profile PKID: %v",
			PkToString(pkid[:], params))
	}

	if err := DBDeleteWithTxn(txn, snap,
		_dbKeyForProfileUsernameToPKID(profileEntry.Username)); err != nil {

		return errors.Wrapf(err, "DbDeleteProfileEntryMappingsWithTxn: Deleting "+
			"username mapping for profile username %v", string(profileEntry.Username))
	}

	// The coin deso mapping
	if err := DBDeleteWithTxn(txn, snap,
		_dbKeyForCreatorDeSoLockedNanosCreatorPKID(
			profileEntry.CreatorCoinEntry.DeSoLockedNanos, pkid)); err != nil {

		return errors.Wrapf(err, "DbDeleteProfileEntryMappingsWithTxn: Deleting "+
			"coin mapping for profile username %v", string(profileEntry.Username))
	}

	return nil
}

func DBPutProfileEntryMappingsWithTxn(txn *badger.Txn, snap *Snapshot, blockHeight uint64,
	profileEntry *ProfileEntry, pkid *PKID, params *DeSoParams) error {

	// Set the main PKID -> profile entry mapping.
	if err := DBSetWithTxn(txn, snap, _dbKeyForPKIDToProfileEntry(pkid),
		EncodeToBytes(blockHeight, profileEntry)); err != nil {

		return errors.Wrapf(err, "DbPutProfileEntryMappingsWithTxn: Problem "+
			"adding mapping for profile: %v", PkToString(pkid[:], params))
	}

	// Username
	if err := DBSetWithTxn(txn, snap,
		_dbKeyForProfileUsernameToPKID(profileEntry.Username),
		pkid[:]); err != nil {

		return errors.Wrapf(err, "DbPutProfileEntryMappingsWithTxn: Problem "+
			"adding mapping for profile with username: %v", string(profileEntry.Username))
	}

	// The coin deso mapping
	if err := DBSetWithTxn(txn, snap,
		_dbKeyForCreatorDeSoLockedNanosCreatorPKID(
			profileEntry.CreatorCoinEntry.DeSoLockedNanos, pkid), []byte{}); err != nil {

		return errors.Wrapf(err, "DbPutProfileEntryMappingsWithTxn: Problem "+
			"adding mapping for profile coin: ")
	}

	return nil
}

func DBPutProfileEntryMappings(handle *badger.DB, snap *Snapshot, blockHeight uint64,
	profileEntry *ProfileEntry, pkid *PKID, params *DeSoParams) error {

	return handle.Update(func(txn *badger.Txn) error {
		return DBPutProfileEntryMappingsWithTxn(txn, snap, blockHeight, profileEntry, pkid, params)
	})
}

// DBGetAllProfilesByCoinValue returns all the profiles in the db with the
// highest coin values first.
//
// TODO(performance): This currently fetches all profiles. We should implement
// some kind of pagination instead though.
func DBGetAllProfilesByCoinValue(handle *badger.DB, snap *Snapshot, fetchEntries bool) (
	_lockedDeSoNanos []uint64, _profilePKIDs []*PKID,
	_profileEntries []*ProfileEntry, _err error) {

	lockedDeSoNanosFetched := []uint64{}
	profilePublicKeysFetched := []*PKID{}
	profileEntriesFetched := []*ProfileEntry{}
	dbPrefixx := append([]byte{}, Prefixes.PrefixCreatorDeSoLockedNanosCreatorPKID...)

	err := handle.View(func(txn *badger.Txn) error {
		opts := badger.DefaultIteratorOptions

		opts.PrefetchValues = false

		// Go in reverse order since a larger count is better.
		opts.Reverse = true

		it := txn.NewIterator(opts)
		defer it.Close()
		// Since we iterate backwards, the prefix must be bigger than all possible
		// counts that could actually exist. We use eight bytes since the count is
		// encoded as a 64-bit big-endian byte slice, which will be eight bytes long.
		maxBigEndianUint64Bytes := []byte{0xFF, 0xFF, 0xFF, 0xFF, 0xFF, 0xFF, 0xFF, 0xFF}
		prefix := append(dbPrefixx, maxBigEndianUint64Bytes...)
		for it.Seek(prefix); it.ValidForPrefix(dbPrefixx); it.Next() {
			rawKey := it.Item().Key()

			// Strip the prefix off the key and check its length. If it contains
			// a big-endian uint64 then it should be at least eight bytes.
			lockedDeSoPubKeyConcatKey := rawKey[1:]
			uint64BytesLen := len(maxBigEndianUint64Bytes)
			expectedLength := uint64BytesLen + btcec.PubKeyBytesLenCompressed
			if len(lockedDeSoPubKeyConcatKey) != expectedLength {
				return fmt.Errorf("DBGetAllProfilesByLockedDeSo: Invalid key "+
					"length %d should be at least %d", len(lockedDeSoPubKeyConcatKey),
					expectedLength)
			}

			lockedDeSoNanos := DecodeUint64(lockedDeSoPubKeyConcatKey[:uint64BytesLen])

			// Appended to the stake should be the profile pub key so extract it here.
			profilePKID := make([]byte, btcec.PubKeyBytesLenCompressed)
			copy(profilePKID[:], lockedDeSoPubKeyConcatKey[uint64BytesLen:])

			lockedDeSoNanosFetched = append(lockedDeSoNanosFetched, lockedDeSoNanos)
			profilePublicKeysFetched = append(profilePublicKeysFetched, PublicKeyToPKID(profilePKID))
		}
		return nil
	})
	if err != nil {
		return nil, nil, nil, err
	}

	if !fetchEntries {
		return lockedDeSoNanosFetched, profilePublicKeysFetched, nil, nil
	}

	for _, profilePKID := range profilePublicKeysFetched {
		profileEntry := DBGetProfileEntryForPKID(handle, snap, profilePKID)
		if profileEntry == nil {
			return nil, nil, nil, fmt.Errorf("DBGetAllProfilesByLockedDeSo: "+
				"ProfilePubKey %v does not have corresponding entry",
				PkToStringBoth(profilePKID[:]))
		}
		profileEntriesFetched = append(profileEntriesFetched, profileEntry)
	}

	return lockedDeSoNanosFetched, profilePublicKeysFetched, profileEntriesFetched, nil
}

// =====================================================================================
//
//	Coin balance entry code - Supports both creator coins and DAO coins
//
// =====================================================================================
func _dbGetPrefixForHODLerPKIDCreatorPKIDToBalanceEntry(isDAOCoin bool) []byte {
	if isDAOCoin {
		return Prefixes.PrefixHODLerPKIDCreatorPKIDToDAOCoinBalanceEntry
	} else {
		return Prefixes.PrefixHODLerPKIDCreatorPKIDToBalanceEntry
	}
}

func _dbGetPrefixForCreatorPKIDHODLerPKIDToBalanceEntry(isDAOCoin bool) []byte {
	if isDAOCoin {
		return Prefixes.PrefixCreatorPKIDHODLerPKIDToDAOCoinBalanceEntry
	} else {
		return Prefixes.PrefixCreatorPKIDHODLerPKIDToBalanceEntry
	}
}

func _dbKeyForHODLerPKIDCreatorPKIDToBalanceEntry(hodlerPKID *PKID, creatorPKID *PKID, isDAOCoin bool) []byte {
	key := append([]byte{}, _dbGetPrefixForHODLerPKIDCreatorPKIDToBalanceEntry(isDAOCoin)...)
	key = append(key, hodlerPKID[:]...)
	key = append(key, creatorPKID[:]...)
	return key
}
func _dbKeyForCreatorPKIDHODLerPKIDToBalanceEntry(creatorPKID *PKID, hodlerPKID *PKID, isDAOCoin bool) []byte {
	key := append([]byte{}, _dbGetPrefixForCreatorPKIDHODLerPKIDToBalanceEntry(isDAOCoin)...)
	key = append(key, creatorPKID[:]...)
	key = append(key, hodlerPKID[:]...)
	return key
}

func DBGetBalanceEntryForHODLerAndCreatorPKIDsWithTxn(txn *badger.Txn, snap *Snapshot,
	hodlerPKID *PKID, creatorPKID *PKID, isDAOCoin bool) *BalanceEntry {

	key := _dbKeyForHODLerPKIDCreatorPKIDToBalanceEntry(hodlerPKID, creatorPKID, isDAOCoin)
	balanceEntryBytes, err := DBGetWithTxn(txn, snap, key)
	if err != nil {
		return &BalanceEntry{
			HODLerPKID:   hodlerPKID.NewPKID(),
			CreatorPKID:  creatorPKID.NewPKID(),
			BalanceNanos: *uint256.NewInt(),
		}
	}
	balanceEntryObj := &BalanceEntry{}
	rr := bytes.NewReader(balanceEntryBytes)
	DecodeFromBytes(balanceEntryObj, rr)
	return balanceEntryObj
}

func DBGetBalanceEntryForHODLerAndCreatorPKIDs(handle *badger.DB, snap *Snapshot,
	hodlerPKID *PKID, creatorPKID *PKID, isDAOCoin bool) *BalanceEntry {

	var ret *BalanceEntry
	handle.View(func(txn *badger.Txn) error {
		ret = DBGetBalanceEntryForHODLerAndCreatorPKIDsWithTxn(
			txn, snap, hodlerPKID, creatorPKID, isDAOCoin)
		return nil
	})
	return ret
}

func DBGetBalanceEntryForCreatorPKIDAndHODLerPubKeyWithTxn(txn *badger.Txn, snap *Snapshot,
	creatorPKID *PKID, hodlerPKID *PKID, isDAOCoin bool) *BalanceEntry {

	key := _dbKeyForCreatorPKIDHODLerPKIDToBalanceEntry(creatorPKID, hodlerPKID, isDAOCoin)
	balanceEntryBytes, err := DBGetWithTxn(txn, snap, key)
	if err != nil {
		return nil
	}
	balanceEntryObj := &BalanceEntry{}
	rr := bytes.NewReader(balanceEntryBytes)
	DecodeFromBytes(balanceEntryObj, rr)

	return balanceEntryObj
}

func DBDeleteBalanceEntryMappingsWithTxn(txn *badger.Txn, snap *Snapshot,
	hodlerPKID *PKID, creatorPKID *PKID, isDAOCoin bool) error {

	// First pull up the mappings that exists for the keys passed in.
	// If one doesn't exist then there's nothing to do.
	balanceEntry := DBGetBalanceEntryForHODLerAndCreatorPKIDsWithTxn(
		txn, snap, hodlerPKID, creatorPKID, isDAOCoin)
	if balanceEntry == nil {
		return nil
	}

	// When an entry exists, delete the mappings for it.
	if err := DBDeleteWithTxn(txn, snap, _dbKeyForHODLerPKIDCreatorPKIDToBalanceEntry(hodlerPKID, creatorPKID, isDAOCoin)); err != nil {
		return errors.Wrapf(err, "DBDeleteBalanceEntryMappingsWithTxn: Deleting "+
			"mappings with keys: %v %v",
			PkToStringBoth(hodlerPKID[:]), PkToStringBoth(creatorPKID[:]))
	}
	if err := DBDeleteWithTxn(txn, snap, _dbKeyForCreatorPKIDHODLerPKIDToBalanceEntry(creatorPKID, hodlerPKID, isDAOCoin)); err != nil {
		return errors.Wrapf(err, "DBDeleteBalanceEntryMappingsWithTxn: Deleting "+
			"mappings with keys: %v %v",
			PkToStringBoth(hodlerPKID[:]), PkToStringBoth(creatorPKID[:]))
	}

	// Note: We don't update the CreatorDeSoLockedNanosCreatorPubKeyIIndex
	// because we expect that the caller is keeping the individual holdings in
	// sync with the "total" coins stored in the profile.

	return nil
}

func DBDeleteBalanceEntryMappings(handle *badger.DB, snap *Snapshot,
	hodlerPKID *PKID, creatorPKID *PKID, isDAOCoin bool) error {

	return handle.Update(func(txn *badger.Txn) error {
		return DBDeleteBalanceEntryMappingsWithTxn(
			txn, snap, hodlerPKID, creatorPKID, isDAOCoin)
	})
}

func DBPutBalanceEntryMappingsWithTxn(txn *badger.Txn, snap *Snapshot, blockHeight uint64,
	balanceEntry *BalanceEntry, isDAOCoin bool) error {

	// If the balance is zero, then there is no point in storing this entry.
	// We already placeholder a "zero" balance entry in connect logic.
	if balanceEntry.BalanceNanos.Eq(uint256.NewInt()) && !balanceEntry.HasPurchased {
		return nil
	}

	balanceEntryBytes := EncodeToBytes(blockHeight, balanceEntry)
	// Set the forward direction for the HODLer
	if err := DBSetWithTxn(txn, snap, _dbKeyForHODLerPKIDCreatorPKIDToBalanceEntry(
		balanceEntry.HODLerPKID, balanceEntry.CreatorPKID, isDAOCoin),
		balanceEntryBytes); err != nil {

		return errors.Wrapf(err, "DBPutBalanceEntryMappingsWithTxn: Problem "+
			"adding forward mappings for pub keys: %v %v",
			PkToStringBoth(balanceEntry.HODLerPKID[:]),
			PkToStringBoth(balanceEntry.CreatorPKID[:]))
	}

	// Set the reverse direction for the creator
	if err := DBSetWithTxn(txn, snap, _dbKeyForCreatorPKIDHODLerPKIDToBalanceEntry(
		balanceEntry.CreatorPKID, balanceEntry.HODLerPKID, isDAOCoin),
		balanceEntryBytes); err != nil {

		return errors.Wrapf(err, "DBPutBalanceEntryMappingsWithTxn: Problem "+
			"adding reverse mappings for pub keys: %v %v",
			PkToStringBoth(balanceEntry.HODLerPKID[:]),
			PkToStringBoth(balanceEntry.CreatorPKID[:]))
	}

	return nil
}

func DBPutBalanceEntryMappings(handle *badger.DB, snap *Snapshot, blockHeight uint64,
	balanceEntry *BalanceEntry, isDAOCoin bool) error {

	return handle.Update(func(txn *badger.Txn) error {
		return DBPutBalanceEntryMappingsWithTxn(
			txn, snap, blockHeight, balanceEntry, isDAOCoin)
	})
}

// GetSingleBalanceEntryFromPublicKeys fetches a single balance entry of a holder's creator or DAO coin.
// Returns nil if the balance entry never existed.
// TODO: This is suboptimal, shouldn't be passing UtxoView
func GetSingleBalanceEntryFromPublicKeys(holder []byte, creator []byte, utxoView *UtxoView, isDAOCoin bool) (*BalanceEntry, error) {
	holderPKIDEntry := utxoView.GetPKIDForPublicKey(holder)
	if holderPKIDEntry == nil || holderPKIDEntry.isDeleted {
		return nil, fmt.Errorf("DbGetSingleBalanceEntryFromPublicKeys: holderPKID was nil or deleted; this should never happen")
	}
	holderPKID := holderPKIDEntry.PKID
	creatorPKIDEntry := utxoView.GetPKIDForPublicKey(creator)
	if creatorPKIDEntry == nil || creatorPKIDEntry.isDeleted {
		return nil, fmt.Errorf("DbGetSingleBalanceEntryFromPublicKeys: creatorPKID was nil or deleted; this should never happen")
	}
	creatorPKID := creatorPKIDEntry.PKID

	// Check if there's a balance entry in the view
	balanceEntryMapKey := MakeBalanceEntryKey(holderPKID, creatorPKID)
	balanceEntryFromView := utxoView.GetHODLerPKIDCreatorPKIDToBalanceEntryMap(isDAOCoin)[balanceEntryMapKey]
	if balanceEntryFromView != nil {
		return balanceEntryFromView, nil
	}

	// Check if there's a balance entry in the database
	balanceEntryFromDb := DbGetBalanceEntry(utxoView.Handle, utxoView.Snapshot, holderPKID, creatorPKID, isDAOCoin)
	return balanceEntryFromDb, nil
}

// DbGetBalanceEntry returns a balance entry from the database
func DbGetBalanceEntry(db *badger.DB, snap *Snapshot,
	holder *PKID, creator *PKID, isDAOCoin bool) *BalanceEntry {
	var ret *BalanceEntry
	db.View(func(txn *badger.Txn) error {
		ret = DbGetHolderPKIDCreatorPKIDToBalanceEntryWithTxn(txn, snap, holder, creator, isDAOCoin)
		return nil
	})
	return ret
}

func DbGetHolderPKIDCreatorPKIDToBalanceEntryWithTxn(txn *badger.Txn, snap *Snapshot,
	holder *PKID, creator *PKID, isDAOCoin bool) *BalanceEntry {

	key := _dbKeyForCreatorPKIDHODLerPKIDToBalanceEntry(creator, holder, isDAOCoin)
	balanceEntryBytes, err := DBGetWithTxn(txn, snap, key)
	if err != nil {
		return &BalanceEntry{
			HODLerPKID:   holder.NewPKID(),
			CreatorPKID:  creator.NewPKID(),
			BalanceNanos: *uint256.NewInt(),
		}
	}

	balanceEntryObj := &BalanceEntry{}
	rr := bytes.NewReader(balanceEntryBytes)
	DecodeFromBytes(balanceEntryObj, rr)
	return balanceEntryObj
}

// DbGetBalanceEntriesYouHold fetches the BalanceEntries that the passed in pkid holds.
func DbGetBalanceEntriesYouHold(db *badger.DB, snap *Snapshot, pkid *PKID, filterOutZeroBalances bool, isDAOCoin bool) ([]*BalanceEntry, error) {
	// Get the balance entries for the coins that *you hold*
	balanceEntriesYouHodl := []*BalanceEntry{}
	{
		prefix := _dbGetPrefixForHODLerPKIDCreatorPKIDToBalanceEntry(isDAOCoin)
		keyPrefix := append(prefix, pkid[:]...)
		_, entryByteStringsFound := _enumerateKeysForPrefix(db, keyPrefix)
		for _, byteString := range entryByteStringsFound {
			currentEntry := &BalanceEntry{}
			rr := bytes.NewReader(byteString)
			DecodeFromBytes(currentEntry, rr)
			if filterOutZeroBalances && currentEntry.BalanceNanos.IsZero() {
				continue
			}
			balanceEntriesYouHodl = append(balanceEntriesYouHodl, currentEntry)
		}
	}

	return balanceEntriesYouHodl, nil
}

// DbGetBalanceEntriesHodlingYou fetches the BalanceEntries that hold the pkid passed in.
func DbGetBalanceEntriesHodlingYou(db *badger.DB, snap *Snapshot, pkid *PKID, filterOutZeroBalances bool, isDAOCoin bool) ([]*BalanceEntry, error) {
	// Get the balance entries for the coins that *hold you*
	balanceEntriesThatHodlYou := []*BalanceEntry{}
	{
		prefix := _dbGetPrefixForCreatorPKIDHODLerPKIDToBalanceEntry(isDAOCoin)
		keyPrefix := append(prefix, pkid[:]...)
		_, entryByteStringsFound := _enumerateKeysForPrefix(db, keyPrefix)
		for _, byteString := range entryByteStringsFound {
			currentEntry := &BalanceEntry{}
			rr := bytes.NewReader(byteString)
			DecodeFromBytes(currentEntry, rr)
			if filterOutZeroBalances && currentEntry.BalanceNanos.IsZero() {
				continue
			}
			balanceEntriesThatHodlYou = append(balanceEntriesThatHodlYou, currentEntry)
		}
	}

	return balanceEntriesThatHodlYou, nil
}

// =====================================================================================
// End coin balance entry code
// =====================================================================================

// startPrefix specifies a point in the DB at which the iteration should start.
// It doesn't have to map to an exact key because badger will just binary search
// and start right before/after that location.
//
// validForPrefix helps determine when the iteration should stop. The iteration
// stops at the last entry that has this prefix. Setting it to
// an empty byte string would cause the iteration to seek to the beginning of the db,
// whereas setting it to one of the Prefix bytes would cause the iteration to stop
// at the last entry with that prefix.
//
// maxKeyLen is required so we can pad the key with FF in the case the user wants
// to seek backwards. This is required due to a quirk of badgerdb. It is ignored
// if reverse == false.
//
// numToFetch specifies the number of entries to fetch. If set to zero then it
// fetches all entries that match the validForPrefix passed in.
func DBGetPaginatedKeysAndValuesForPrefixWithTxn(
	txn *badger.Txn, startPrefix []byte, validForPrefix []byte,
	maxKeyLen int, numToFetch int, reverse bool, fetchValues bool) (

	_keysFound [][]byte, _valsFound [][]byte, _err error) {

	keysFound := [][]byte{}
	valsFound := [][]byte{}

	opts := badger.DefaultIteratorOptions

	opts.PrefetchValues = fetchValues

	// Optionally go in reverse order.
	opts.Reverse = reverse

	it := txn.NewIterator(opts)
	defer it.Close()
	prefix := startPrefix
	if reverse {
		// When we iterate backwards, the prefix must be bigger than all possible
		// keys that could actually exist with this prefix. We achieve this by
		// padding the end of the dbPrefixx passed in up to the key length.
		prefix = make([]byte, maxKeyLen)
		for ii := 0; ii < maxKeyLen; ii++ {
			if ii < len(startPrefix) {
				prefix[ii] = startPrefix[ii]
			} else {
				prefix[ii] = 0xFF
			}
		}
	}
	for it.Seek(prefix); it.ValidForPrefix(validForPrefix); it.Next() {
		keyCopy := it.Item().KeyCopy(nil)
		if maxKeyLen != 0 && len(keyCopy) != maxKeyLen {
			return nil, nil, fmt.Errorf(
				"DBGetPaginatedKeysAndValuesForPrefixWithTxn: Invalid key length %v != %v",
				len(keyCopy), maxKeyLen)
		}

		var valCopy []byte
		if fetchValues {
			var err error
			valCopy, err = it.Item().ValueCopy(nil)
			if err != nil {
				return nil, nil, fmt.Errorf("DBGetPaginatedKeysAndValuesForPrefixWithTxn: "+
					"Error fetching value: %v", err)
			}
		}

		keysFound = append(keysFound, keyCopy)
		valsFound = append(valsFound, valCopy)

		if numToFetch != 0 && len(keysFound) == numToFetch {
			break
		}
	}

	// Return whatever we found.
	return keysFound, valsFound, nil
}

func DBGetPaginatedKeysAndValuesForPrefix(
	db *badger.DB, startPrefix []byte, validForPrefix []byte,
	keyLen int, numToFetch int, reverse bool, fetchValues bool) (
	_keysFound [][]byte, _valsFound [][]byte, _err error) {

	keysFound := [][]byte{}
	valsFound := [][]byte{}

	dbErr := db.View(func(txn *badger.Txn) error {
		var err error
		keysFound, valsFound, err = DBGetPaginatedKeysAndValuesForPrefixWithTxn(
			txn, startPrefix, validForPrefix, keyLen,
			numToFetch, reverse, fetchValues)
		if err != nil {
			return fmt.Errorf("DBGetPaginatedKeysAndValuesForPrefix: %v", err)
		}
		return nil
	})
	if dbErr != nil {
		return nil, nil, dbErr
	}

	return keysFound, valsFound, nil
}

func DBGetPaginatedPostsOrderedByTime(
	db *badger.DB, snap *Snapshot, startPostTimestampNanos uint64,
	startPostHash *BlockHash, numToFetch int, fetchPostEntries bool, reverse bool) (
	_postHashes []*BlockHash, _tstampNanos []uint64, _postEntries []*PostEntry,
	_err error) {

	startPostPrefix := append([]byte{}, Prefixes.PrefixTstampNanosPostHash...)

	if startPostTimestampNanos > 0 {
		startTstampBytes := EncodeUint64(startPostTimestampNanos)
		startPostPrefix = append(startPostPrefix, startTstampBytes...)
	}

	if startPostHash != nil {
		startPostPrefix = append(startPostPrefix, startPostHash[:]...)
	}

	// We fetch in reverse to get the latest posts.
	maxUint64Tstamp := []byte{0xFF, 0xFF, 0xFF, 0xFF, 0xFF, 0xFF, 0xFF, 0xFF}
	postIndexKeys, _, err := DBGetPaginatedKeysAndValuesForPrefix(
		db, startPostPrefix, Prefixes.PrefixTstampNanosPostHash, /*validForPrefix*/
		len(Prefixes.PrefixTstampNanosPostHash)+len(maxUint64Tstamp)+HashSizeBytes, /*keyLen*/
		numToFetch, reverse /*reverse*/, false /*fetchValues*/)
	if err != nil {
		return nil, nil, nil, fmt.Errorf("DBGetPaginatedPostsOrderedByTime: %v", err)
	}

	// Cut the post hashes and timestamps out of the returned keys.
	postHashes := []*BlockHash{}
	tstamps := []uint64{}
	startTstampIndex := len(Prefixes.PrefixTstampNanosPostHash)
	hashStartIndex := len(Prefixes.PrefixTstampNanosPostHash) + len(maxUint64Tstamp)
	hashEndIndex := hashStartIndex + HashSizeBytes
	for _, postKeyBytes := range postIndexKeys {
		currentPostHash := &BlockHash{}
		copy(currentPostHash[:], postKeyBytes[hashStartIndex:hashEndIndex])
		postHashes = append(postHashes, currentPostHash)

		tstamps = append(tstamps, DecodeUint64(
			postKeyBytes[startTstampIndex:hashStartIndex]))
	}

	// Fetch the PostEntries if desired.
	var postEntries []*PostEntry
	if fetchPostEntries {
		for _, postHash := range postHashes {
			postEntry := DBGetPostEntryByPostHash(db, snap, postHash)
			if postEntry == nil {
				return nil, nil, nil, fmt.Errorf("DBGetPaginatedPostsOrderedByTime: "+
					"PostHash %v does not have corresponding entry", postHash)
			}
			postEntries = append(postEntries, postEntry)
		}
	}

	return postHashes, tstamps, postEntries, nil
}

func DBGetProfilesByUsernamePrefixAndDeSoLocked(db *badger.DB,
	snap *Snapshot, usernamePrefix string, utxoView *UtxoView) (
	_profileEntries []*ProfileEntry, _err error) {

	startPrefix := append([]byte{}, Prefixes.PrefixProfileUsernameToPKID...)
	lowercaseUsernamePrefixString := strings.ToLower(usernamePrefix)
	lowercaseUsernamePrefix := []byte(lowercaseUsernamePrefixString)
	startPrefix = append(startPrefix, lowercaseUsernamePrefix...)

	_, pkidsFound, err := DBGetPaginatedKeysAndValuesForPrefix(
		db /*db*/, startPrefix, /*startPrefix*/
		startPrefix /*validForPrefix*/, 0, /*keyLen (ignored when reverse == false)*/
		0 /*numToFetch (zero fetches all)*/, false, /*reverse*/
		true /*fetchValues*/)
	if err != nil {
		return nil, fmt.Errorf("DBGetProfilesByUsernamePrefixAndDeSoLocked: %v", err)
	}

	// Have to do this to convert the PKIDs back into public keys
	// TODO: We should clean things up around public keys vs PKIDs
	pubKeysMap := make(map[PkMapKey][]byte)
	for _, pkidBytesIter := range pkidsFound {
		pkidBytes := pkidBytesIter
		if len(pkidBytes) != btcec.PubKeyBytesLenCompressed {
			continue
		}
		pkid := &PKID{}
		copy(pkid[:], pkidBytes)
		pubKey := DBGetPublicKeyForPKID(db, snap, pkid)
		if len(pubKey) != 0 {
			pubKeysMap[MakePkMapKey(pubKey)] = pubKey
		}
	}

	for username, profileEntry := range utxoView.ProfileUsernameToProfileEntry {
		if strings.HasPrefix(string(username[:]), lowercaseUsernamePrefixString) {
			pkMapKey := MakePkMapKey(profileEntry.PublicKey)
			pubKeysMap[pkMapKey] = profileEntry.PublicKey
		}
	}

	// Sigh.. convert the public keys *back* into PKIDs...
	profilesFound := []*ProfileEntry{}
	for _, pkIter := range pubKeysMap {
		pk := pkIter
		pkid := utxoView.GetPKIDForPublicKey(pk).PKID
		profile := utxoView.GetProfileEntryForPKID(pkid)
		// Double-check that a username matches the prefix.
		// If a user had the handle "elon" and then changed to "jeff" and that transaction hadn't mined yet,
		// we would return the profile for "jeff" when we search for "elon" which is incorrect.
		if profile != nil && strings.HasPrefix(strings.ToLower(string(profile.Username[:])), lowercaseUsernamePrefixString) {
			profilesFound = append(profilesFound, profile)
		}
	}

	// If there is no error, sort and return numToFetch. Username searches are always
	// sorted by coin value.
	sort.Slice(profilesFound, func(ii, jj int) bool {
		return profilesFound[ii].CreatorCoinEntry.DeSoLockedNanos > profilesFound[jj].CreatorCoinEntry.DeSoLockedNanos
	})

	return profilesFound, nil
}

// DBGetPaginatedProfilesByDeSoLocked returns up to 'numToFetch' profiles from the db.
func DBGetPaginatedProfilesByDeSoLocked(
	db *badger.DB, snap *Snapshot, startDeSoLockedNanos uint64,
	startProfilePubKeyy []byte, numToFetch int, fetchProfileEntries bool) (
	_profilePublicKeys [][]byte, _profileEntries []*ProfileEntry, _err error) {

	// Convert the start public key to a PKID.
	pkidEntry := DBGetPKIDEntryForPublicKey(db, snap, startProfilePubKeyy)

	startProfilePrefix := append([]byte{}, Prefixes.PrefixCreatorDeSoLockedNanosCreatorPKID...)
	var startDeSoLockedBytes []byte
	if pkidEntry != nil {
		startDeSoLockedBytes = EncodeUint64(startDeSoLockedNanos)
		startProfilePrefix = append(startProfilePrefix, startDeSoLockedBytes...)
		startProfilePrefix = append(startProfilePrefix, pkidEntry.PKID[:]...)
	} else {
		// If no pub key is provided, we just max out deso locked and start at the top of the list.
		maxBigEndianUint64Bytes := []byte{0xFF, 0xFF, 0xFF, 0xFF, 0xFF, 0xFF, 0xFF, 0xFF}
		startDeSoLockedBytes = maxBigEndianUint64Bytes
		startProfilePrefix = append(startProfilePrefix, startDeSoLockedBytes...)
	}

	keyLen := len(Prefixes.PrefixCreatorDeSoLockedNanosCreatorPKID) + len(startDeSoLockedBytes) + btcec.PubKeyBytesLenCompressed
	// We fetch in reverse to get the profiles with the most DeSo locked.
	profileIndexKeys, _, err := DBGetPaginatedKeysAndValuesForPrefix(
		db, startProfilePrefix, Prefixes.PrefixCreatorDeSoLockedNanosCreatorPKID, /*validForPrefix*/
		keyLen /*keyLen*/, numToFetch,
		true /*reverse*/, false /*fetchValues*/)
	if err != nil {
		return nil, nil, fmt.Errorf("DBGetPaginatedProfilesByDeSoLocked: %v", err)
	}

	// Cut the pkids out of the returned keys.
	profilePKIDs := [][]byte{}
	startPKIDIndex := len(Prefixes.PrefixCreatorDeSoLockedNanosCreatorPKID) + len(startDeSoLockedBytes)
	endPKIDIndex := startPKIDIndex + btcec.PubKeyBytesLenCompressed
	for _, profileKeyBytes := range profileIndexKeys {
		currentPKID := make([]byte, btcec.PubKeyBytesLenCompressed)
		copy(currentPKID[:], profileKeyBytes[startPKIDIndex:endPKIDIndex][:])
		profilePKIDs = append(profilePKIDs, currentPKID)
	}

	profilePubKeys := [][]byte{}
	for _, pkidBytesIter := range profilePKIDs {
		pkidBytes := pkidBytesIter
		pkid := &PKID{}
		copy(pkid[:], pkidBytes)
		profilePubKeys = append(profilePubKeys, DBGetPublicKeyForPKID(db, snap, pkid))
	}

	if !fetchProfileEntries {
		return profilePubKeys, nil, nil
	}

	// Fetch the ProfileEntries if desired.
	var profileEntries []*ProfileEntry
	for _, profilePKID := range profilePKIDs {
		pkid := &PKID{}
		copy(pkid[:], profilePKID)
		profileEntry := DBGetProfileEntryForPKID(db, snap, pkid)
		if profileEntry == nil {
			return nil, nil, fmt.Errorf("DBGetAllProfilesByLockedDeSo: "+
				"ProfilePKID %v does not have corresponding entry",
				PkToStringBoth(profilePKID))
		}
		profileEntries = append(profileEntries, profileEntry)
	}

	return profilePubKeys, profileEntries, nil
}

// ---------------------------------------------
// DAO coin limit order
// ---------------------------------------------

func DBKeyForDAOCoinLimitOrder(order *DAOCoinLimitOrderEntry) []byte {
	key := DBPrefixKeyForDAOCoinLimitOrder(order)
	key = append(key, EncodeUint256(order.ScaledExchangeRateCoinsToSellPerCoinToBuy)...)
	// Store MaxUint32 - block height to guarantee FIFO
	// orders as we seek in reverse order.
	key = append(key, _EncodeUint32(math.MaxUint32-order.BlockHeight)...)
	key = append(key, order.OrderID.ToBytes()...)
	return key
}

func DBPrefixKeyForDAOCoinLimitOrder(order *DAOCoinLimitOrderEntry) []byte {
	key := append([]byte{}, Prefixes.PrefixDAOCoinLimitOrder...)
	key = append(key, order.BuyingDAOCoinCreatorPKID.ToBytes()...)
	key = append(key, order.SellingDAOCoinCreatorPKID.ToBytes()...)
	return key
}

func DBKeyForDAOCoinLimitOrderByTransactorPKID(order *DAOCoinLimitOrderEntry) []byte {
	key := append([]byte{}, Prefixes.PrefixDAOCoinLimitOrderByTransactorPKID...)
	key = append(key, order.TransactorPKID.ToBytes()...)
	key = append(key, order.BuyingDAOCoinCreatorPKID.ToBytes()...)
	key = append(key, order.SellingDAOCoinCreatorPKID.ToBytes()...)
	key = append(key, order.OrderID.ToBytes()...)
	return key
}

func DBKeyForDAOCoinLimitOrderByOrderID(order *DAOCoinLimitOrderEntry) []byte {
	key := append([]byte{}, Prefixes.PrefixDAOCoinLimitOrderByOrderID...)
	key = append(key, order.OrderID.ToBytes()...)
	return key
}

func DBGetDAOCoinLimitOrder(handle *badger.DB, snap *Snapshot, orderID *BlockHash) (
	*DAOCoinLimitOrderEntry, error) {

	var ret *DAOCoinLimitOrderEntry
	var err error

	handle.View(func(txn *badger.Txn) error {
		ret, err = DBGetDAOCoinLimitOrderWithTxn(txn, snap, orderID)
		return nil
	})

	return ret, err
}

func DBGetDAOCoinLimitOrderWithTxn(txn *badger.Txn, snap *Snapshot, orderID *BlockHash) (
	_order *DAOCoinLimitOrderEntry, _err error) {

	key := append([]byte{}, Prefixes.PrefixDAOCoinLimitOrderByOrderID...)
	key = append(key, orderID.ToBytes()...)
	orderBytes, err := DBGetWithTxn(txn, snap, key)
	if err != nil {
		// We don't want to error if the key isn't found.
		// Instead, we just want to return nil.
		if err == badger.ErrKeyNotFound {
			return nil, nil
		}

		return nil, errors.Wrapf(err, "DBGetDAOCoinLimitOrder: problem getting limit order")
	}

	order := &DAOCoinLimitOrderEntry{}
	rr := bytes.NewReader(orderBytes)
	if exist, err := DecodeFromBytes(order, rr); !exist || err != nil {
		return nil, errors.Wrapf(err, "DBGetDAOCoinLimitOrder: problem decoding limit order")
	}

	return order, nil
}

func DBGetMatchingDAOCoinLimitOrders(
	txn *badger.Txn, inputOrder *DAOCoinLimitOrderEntry, lastSeenOrder *DAOCoinLimitOrderEntry,
	orderEntriesInView map[DAOCoinLimitOrderMapKey]bool) ([]*DAOCoinLimitOrderEntry, error) {

	queryOrder := inputOrder.Copy()
	queryQuantityToFill := queryOrder.QuantityToFillInBaseUnits.Clone()

	// Convert the input BID order to the ASK order to query for.
	// Note that we seek in reverse for the best matching orders.
	//   * Swap BuyingDAOCoinCreatorPKID and SellingDAOCoinCreatorPKID.
	//   * Set ScaledExchangeRateCoinsToSellPerCoinToBuy to MaxUint256.
	//   * Set BlockHeight to 0 as this becomes math.MaxUint32 in the key.
	//   * Set OrderID to MaxBlockHash.
	queryOrder.BuyingDAOCoinCreatorPKID = inputOrder.SellingDAOCoinCreatorPKID
	queryOrder.SellingDAOCoinCreatorPKID = inputOrder.BuyingDAOCoinCreatorPKID
	queryOrder.ScaledExchangeRateCoinsToSellPerCoinToBuy = MaxUint256.Clone()
	queryOrder.BlockHeight = uint32(0)
	queryOrder.OrderID = maxHash.NewBlockHash()

	key := DBKeyForDAOCoinLimitOrder(queryOrder)
	prefixKey := DBPrefixKeyForDAOCoinLimitOrder(queryOrder)

	// If passed a last seen order, start seeking from there.
	var startKey []byte
	if lastSeenOrder != nil {
		startKey = DBKeyForDAOCoinLimitOrder(lastSeenOrder)
		key = startKey
	}

	// Go in reverse order to find the highest prices first.
	// We break once we hit the input order's inverted scaled
	// price or the input order's quantity is fulfilled.
	opts := badger.DefaultIteratorOptions
	opts.Reverse = true
	iterator := txn.NewIterator(opts)
	defer iterator.Close()

	// Seek first matching order.
	matchingOrders := []*DAOCoinLimitOrderEntry{}

	for iterator.Seek(key); iterator.ValidForPrefix(prefixKey) && queryQuantityToFill.GtUint64(0); iterator.Next() {
		// If picking up from where you left off, skip the first order which
		// has already been processed previously.
		if len(startKey) != 0 && bytes.Equal(key, startKey) {
			startKey = nil
			continue
		}

		matchingOrderBytes, err := iterator.Item().ValueCopy(nil)
		if err != nil {
			return nil, errors.Wrapf(err, "DBGetMatchingDAOCoinLimitOrders: problem getting limit order")
		}

		matchingOrder := &DAOCoinLimitOrderEntry{}
		rr := bytes.NewReader(matchingOrderBytes)
		if exist, err := DecodeFromBytes(matchingOrder, rr); !exist || err != nil {
			return nil, errors.Wrapf(err, "DBGetMatchingDAOCoinLimitOrders: problem decoding limit order")
		}

		// Skip if order is already in the view.
		if _, exists := orderEntriesInView[matchingOrder.ToMapKey()]; exists {
			continue
		}

		// Validate matching order's price.
		if !inputOrder.IsValidMatchingOrderPrice(matchingOrder) {
			break
		}

		// Calculate how the transactor's quantity to fill will change
		// after being matched with this order. If the transactor still
		// has quantity to fill, we loop.
		queryQuantityToFill, _, _, _, err = _calculateDAOCoinsTransferredInLimitOrderMatch(
			matchingOrder, queryOrder.OperationType, queryQuantityToFill)
		if err != nil {
			return nil, errors.Wrapf(err, "DBGetMatchingDAOCoinLimitOrders: ")
		}

		matchingOrders = append(matchingOrders, matchingOrder)
	}

	return matchingOrders, nil
}

func DBGetAllDAOCoinLimitOrders(handle *badger.DB) ([]*DAOCoinLimitOrderEntry, error) {
	// Get all DAO Coin limit orders.
	key := append([]byte{}, Prefixes.PrefixDAOCoinLimitOrder...)
	return _DBGetAllDAOCoinLimitOrdersByPrefix(handle, key)
}

func DBGetAllDAOCoinLimitOrdersForThisDAOCoinPair(
	handle *badger.DB,
	buyingDAOCoinCreatorPKID *PKID,
	sellingDAOCoinCreatorPKID *PKID) ([]*DAOCoinLimitOrderEntry, error) {

	// Get all DAO coin limit orders for this DAO coin pair.
	key := append([]byte{}, Prefixes.PrefixDAOCoinLimitOrder...)
	key = append(key, buyingDAOCoinCreatorPKID.ToBytes()...)
	key = append(key, sellingDAOCoinCreatorPKID.ToBytes()...)
	return _DBGetAllDAOCoinLimitOrdersByPrefix(handle, key)
}

func DBGetAllDAOCoinLimitOrdersForThisTransactor(handle *badger.DB, transactorPKID *PKID) ([]*DAOCoinLimitOrderEntry, error) {
	// Get all DAO coin limit orders for this transactor.
	key := append([]byte{}, Prefixes.PrefixDAOCoinLimitOrderByTransactorPKID...)
	key = append(key, transactorPKID[:]...)
	return _DBGetAllDAOCoinLimitOrdersByPrefix(handle, key)
}

func _DBGetAllDAOCoinLimitOrdersByPrefix(handle *badger.DB, prefixKey []byte) ([]*DAOCoinLimitOrderEntry, error) {
	// Get all DAO coin limit orders containing this prefix.
	_, valsFound := _enumerateKeysForPrefix(handle, prefixKey)
	orders := []*DAOCoinLimitOrderEntry{}

	// Cast resulting values from bytes to order entries.
	for _, valBytes := range valsFound {
		order := &DAOCoinLimitOrderEntry{}
		rr := bytes.NewReader(valBytes)
		if exist, err := DecodeFromBytes(order, rr); !exist || err != nil {
			return nil, errors.Wrapf(err, "DBGetAllDAOCoinLimitOrdersByPrefixKey: problem getting limit orders")
		}

		orders = append(orders, order)
	}

	return orders, nil
}

func DBPutDAOCoinLimitOrderWithTxn(txn *badger.Txn, snap *Snapshot, order *DAOCoinLimitOrderEntry, blockHeight uint64) error {
	if order == nil {
		return nil
	}

	orderBytes := EncodeToBytes(blockHeight, order)
	// Store in index: PrefixDAOCoinLimitOrderByTransactorPKID
	key := DBKeyForDAOCoinLimitOrder(order)

	if err := DBSetWithTxn(txn, snap, key, orderBytes); err != nil {
		return errors.Wrapf(err, "DBPutDAOCoinLimitOrderWithTxn: problem storing limit order")
	}

	// Store in index: PrefixDAOCoinLimitOrderByTransactorPKID
	key = DBKeyForDAOCoinLimitOrderByTransactorPKID(order)
	if err := DBSetWithTxn(txn, snap, key, orderBytes); err != nil {
		return errors.Wrapf(err, "DBPutDAOCoinLimitOrderWithTxn: problem storing limit order")
	}

	// Store in index: PrefixDAOCoinLimitOrderByOrderID
	key = DBKeyForDAOCoinLimitOrderByOrderID(order)
	if err := DBSetWithTxn(txn, snap, key, orderBytes); err != nil {
		return errors.Wrapf(err, "DBPutDAOCoinLimitOrderWithTxn: problem storing order in index PrefixDAOCoinLimitOrderByOrderID")
	}

	return nil
}

func DBDeleteDAOCoinLimitOrderWithTxn(txn *badger.Txn, snap *Snapshot, order *DAOCoinLimitOrderEntry) error {
	if order == nil {
		return nil
	}

	// Delete from index: PrefixDAOCoinLimitOrder
	key := DBKeyForDAOCoinLimitOrder(order)
	if err := DBDeleteWithTxn(txn, snap, key); err != nil {
		return errors.Wrapf(err, "DBDeleteDAOCoinLimitOrderWithTxn: problem deleting limit order")
	}

	// Delete from index: PrefixDAOCoinLimitOrderByTransactorPKID
	key = DBKeyForDAOCoinLimitOrderByTransactorPKID(order)
	if err := DBDeleteWithTxn(txn, snap, key); err != nil {
		return errors.Wrapf(err, "DBDeleteDAOCoinLimitOrderWithTxn: problem deleting limit order")
	}

	// Delete from index: PrefixDAOCoinLimitOrderByOrderID
	key = DBKeyForDAOCoinLimitOrderByOrderID(order)
	if err := DBDeleteWithTxn(txn, snap, key); err != nil {
		return errors.Wrapf(err, "DBDeleteDAOCoinLimitOrderWithTxn: problem deleting order from index PrefixDAOCoinLimitOrderByOrderID")
	}

	return nil
}

// -------------------------------------------------------------------------------------
// Mempool Txn mapping funcions
// <prefix_id, txn hash BlockHash> -> <*MsgDeSoTxn>
// -------------------------------------------------------------------------------------

func _dbKeyForMempoolTxn(mempoolTx *MempoolTx) []byte {
	// Make a copy to avoid multiple calls to this function re-using the same slice.
	prefixCopy := append([]byte{}, Prefixes.PrefixMempoolTxnHashToMsgDeSoTxn...)
	timeAddedBytes := EncodeUint64(uint64(mempoolTx.Added.UnixNano()))
	key := append(prefixCopy, timeAddedBytes...)
	key = append(key, mempoolTx.Hash[:]...)

	return key
}

func DbPutMempoolTxnWithTxn(txn *badger.Txn, snap *Snapshot, blockHeight uint64, mempoolTx *MempoolTx) error {

	mempoolTxnBytes, err := mempoolTx.Tx.ToBytes(false /*preSignatureBool*/)
	if err != nil {
		return errors.Wrapf(err, "DbPutMempoolTxnWithTxn: Problem encoding mempoolTxn to bytes.")
	}

	if err := DBSetWithTxn(txn, snap, _dbKeyForMempoolTxn(mempoolTx), mempoolTxnBytes); err != nil {
		return errors.Wrapf(err, "DbPutMempoolTxnWithTxn: Problem putting mapping for txn hash: %s", mempoolTx.Hash.String())
	}

	return nil
}

func DbPutMempoolTxn(handle *badger.DB, snap *Snapshot, blockHeight uint64, mempoolTx *MempoolTx) error {

	return handle.Update(func(txn *badger.Txn) error {
		return DbPutMempoolTxnWithTxn(txn, snap, blockHeight, mempoolTx)
	})
}

func DbGetMempoolTxnWithTxn(txn *badger.Txn, snap *Snapshot, mempoolTx *MempoolTx) *MsgDeSoTxn {

	mempoolTxnObj := &MsgDeSoTxn{}
	mempoolTxnBytes, err := DBGetWithTxn(txn, snap, _dbKeyForMempoolTxn(mempoolTx))
	if err != nil {
		return nil
	}

	err = mempoolTxnObj.FromBytes(mempoolTxnBytes)
	if err != nil {
		return nil
	}
	return mempoolTxnObj
}

func DbGetMempoolTxn(db *badger.DB, snap *Snapshot, mempoolTx *MempoolTx) *MsgDeSoTxn {
	var ret *MsgDeSoTxn
	db.View(func(txn *badger.Txn) error {
		ret = DbGetMempoolTxnWithTxn(txn, snap, mempoolTx)
		return nil
	})
	return ret
}

func DbGetAllMempoolTxnsSortedByTimeAdded(handle *badger.DB) (_mempoolTxns []*MsgDeSoTxn, _error error) {
	_, valuesFound := _enumerateKeysForPrefix(handle, Prefixes.PrefixMempoolTxnHashToMsgDeSoTxn)

	mempoolTxns := []*MsgDeSoTxn{}
	for _, mempoolTxnBytes := range valuesFound {
		mempoolTxn := &MsgDeSoTxn{}
		err := mempoolTxn.FromBytes(mempoolTxnBytes)
		if err != nil {
			return nil, errors.Wrapf(err, "DbGetAllMempoolTxnsSortedByTimeAdded: failed to decode mempoolTxnBytes.")
		}
		mempoolTxns = append(mempoolTxns, mempoolTxn)
	}

	// We don't need to sort the transactions because the DB keys include the time added and
	// are therefore retrieved from badger in order.

	return mempoolTxns, nil
}

func DbDeleteAllMempoolTxnsWithTxn(txn *badger.Txn, snap *Snapshot) error {
	txnKeysFound, _, err := _enumerateKeysForPrefixWithTxn(txn, Prefixes.PrefixMempoolTxnHashToMsgDeSoTxn)
	if err != nil {
		return errors.Wrapf(err, "DbDeleteAllMempoolTxnsWithTxn: ")
	}

	for _, txnKey := range txnKeysFound {
		err := DbDeleteMempoolTxnKeyWithTxn(txn, snap, txnKey)
		if err != nil {
			return errors.Wrapf(err, "DbDeleteAllMempoolTxMappings: Deleting mempool txnKey failed.")
		}
	}

	return nil
}

func FlushMempoolToDbWithTxn(txn *badger.Txn, snap *Snapshot, blockHeight uint64, allTxns []*MempoolTx) error {
	for _, mempoolTx := range allTxns {
		err := DbPutMempoolTxnWithTxn(txn, snap, blockHeight, mempoolTx)
		if err != nil {
			return errors.Wrapf(err, "FlushMempoolToDb: Putting "+
				"mempool tx hash %s failed.", mempoolTx.Hash.String())
		}
	}

	return nil
}

func FlushMempoolToDb(handle *badger.DB, snap *Snapshot, blockHeight uint64, allTxns []*MempoolTx) error {
	err := handle.Update(func(txn *badger.Txn) error {
		return FlushMempoolToDbWithTxn(txn, snap, blockHeight, allTxns)
	})
	if err != nil {
		return err
	}

	return nil
}

func DbDeleteAllMempoolTxns(handle *badger.DB, snap *Snapshot) error {
	handle.Update(func(txn *badger.Txn) error {
		return DbDeleteAllMempoolTxnsWithTxn(txn, snap)
	})

	return nil
}

func DbDeleteMempoolTxnWithTxn(txn *badger.Txn, snap *Snapshot, mempoolTx *MempoolTx) error {

	// When a mapping exists, delete it.
	if err := DBDeleteWithTxn(txn, snap, _dbKeyForMempoolTxn(mempoolTx)); err != nil {
		return errors.Wrapf(err, "DbDeleteMempoolTxMappingWithTxn: Deleting "+
			"mempool tx key failed.")
	}

	return nil
}

func DbDeleteMempoolTxn(handle *badger.DB, snap *Snapshot, mempoolTx *MempoolTx) error {
	return handle.Update(func(txn *badger.Txn) error {
		return DbDeleteMempoolTxnWithTxn(txn, snap, mempoolTx)
	})
}

func DbDeleteMempoolTxnKey(handle *badger.DB, snap *Snapshot, txnKey []byte) error {
	return handle.Update(func(txn *badger.Txn) error {
		return DbDeleteMempoolTxnKeyWithTxn(txn, snap, txnKey)
	})
}

func DbDeleteMempoolTxnKeyWithTxn(txn *badger.Txn, snap *Snapshot, txnKey []byte) error {

	// When a mapping exists, delete it.
	if err := DBDeleteWithTxn(txn, snap, txnKey); err != nil {
		return errors.Wrapf(err, "DbDeleteMempoolTxMappingWithTxn: Deleting "+
			"mempool tx key failed.")
	}

	return nil
}

func LogDBSummarySnapshot(db *badger.DB) {
	keyCountMap := make(map[byte]int)
	for prefixByte := byte(0); prefixByte < byte(40); prefixByte++ {
		keysForPrefix, _ := EnumerateKeysForPrefix(db, []byte{prefixByte})
		keyCountMap[prefixByte] = len(keysForPrefix)
	}
	glog.Info(spew.Printf("LogDBSummarySnapshot: Current DB summary snapshot: %v", keyCountMap))
}

func StartDBSummarySnapshots(db *badger.DB) {
	// Periodically count the number of keys for each prefix in the DB and log.
	go func() {
		for {
			// Figure out how many keys there are for each prefix and log.
			glog.Info("StartDBSummarySnapshots: Counting DB keys...")
			LogDBSummarySnapshot(db)
			time.Sleep(30 * time.Second)
		}
	}()
}

const (
	// PerformanceMemTableSize is 3072 MB. Increases the maximum
	// amount of data we can commit in a single transaction.
	PerformanceMemTableSize = 3072 << 20

	// PerformanceLogValueSize is 256 MB.
	PerformanceLogValueSize = 256 << 20
)

// PerformanceBadgerOptions are performance geared
// BadgerDB options that use much more RAM than the
// default settings.
func PerformanceBadgerOptions(dir string) badger.Options {
	opts := badger.DefaultOptions(dir)

	// Use an extended table size for larger commits.
	opts.MemTableSize = PerformanceMemTableSize
	opts.ValueLogFileSize = PerformanceLogValueSize

	return opts
}

// ---------------------------------------------
// Associations
// ---------------------------------------------

func DBKeyForUserAssociationByPrefix(associationEntry *UserAssociationEntry, prefixType []byte) ([]byte, error) {
	if bytes.Equal(prefixType, Prefixes.PrefixUserAssociationByID) {
		return DBKeyForUserAssociationByID(associationEntry), nil
	}
	if bytes.Equal(prefixType, Prefixes.PrefixUserAssociationByTransactor) {
		return DBKeyForUserAssociationByTransactor(associationEntry), nil
	}
	if bytes.Equal(prefixType, Prefixes.PrefixUserAssociationByTargetUser) {
		return DBKeyForUserAssociationByTargetUser(associationEntry), nil
	}
	if bytes.Equal(prefixType, Prefixes.PrefixUserAssociationByUsers) {
		return DBKeyForUserAssociationByUsers(associationEntry), nil
	}
	return nil, errors.New("invalid user association prefix type")
}

func DBKeyForUserAssociationByID(associationEntry *UserAssociationEntry) []byte {
	// AssociationID
	var key []byte
	key = append(key, Prefixes.PrefixUserAssociationByID...)
	key = append(key, associationEntry.AssociationID.ToBytes()...)
	return key
}

func DBKeyForUserAssociationByTransactor(associationEntry *UserAssociationEntry) []byte {
	// TransactorPKID, AssociationType, AssociationValue, TargetUserPKID
	var key []byte
	key = append(key, Prefixes.PrefixUserAssociationByTransactor...)
	key = append(key, associationEntry.TransactorPKID.ToBytes()...)
	key = append(key, bytes.ToLower(associationEntry.AssociationType)...)
	key = append(key, AssociationNullTerminator) // Null terminator byte for AssociationType which can vary in length
	key = append(key, associationEntry.AssociationValue...)
	key = append(key, AssociationNullTerminator) // Null terminator byte for AssociationValue which can vary in length
	key = append(key, associationEntry.TargetUserPKID.ToBytes()...)
	key = append(key, associationEntry.AppPKID.ToBytes()...)
	return key
}

func DBKeyForUserAssociationByTargetUser(associationEntry *UserAssociationEntry) []byte {
	// TargetUserPKID, AssociationType, AssociationValue, TransactorPKID
	var key []byte
	key = append(key, Prefixes.PrefixUserAssociationByTargetUser...)
	key = append(key, associationEntry.TargetUserPKID.ToBytes()...)
	key = append(key, bytes.ToLower(associationEntry.AssociationType)...)
	key = append(key, AssociationNullTerminator) // Null terminator byte for AssociationType which can vary in length
	key = append(key, associationEntry.AssociationValue...)
	key = append(key, AssociationNullTerminator) // Null terminator byte for AssociationValue which can vary in length
	key = append(key, associationEntry.TransactorPKID.ToBytes()...)
	key = append(key, associationEntry.AppPKID.ToBytes()...)
	return key
}

func DBKeyForUserAssociationByUsers(associationEntry *UserAssociationEntry) []byte {
	// TransactorPKID, TargetUserPKID, AssociationType, AssociationValue
	var key []byte
	key = append(key, Prefixes.PrefixUserAssociationByUsers...)
	key = append(key, associationEntry.TransactorPKID.ToBytes()...)
	key = append(key, associationEntry.TargetUserPKID.ToBytes()...)
	key = append(key, bytes.ToLower(associationEntry.AssociationType)...)
	key = append(key, AssociationNullTerminator) // Null terminator byte for AssociationType which can vary in length
	key = append(key, associationEntry.AssociationValue...)
	key = append(key, AssociationNullTerminator) // Null terminator byte for AssociationValue which can vary in length
	key = append(key, associationEntry.AppPKID.ToBytes()...)
	return key
}

func DBKeyForPostAssociationByPrefix(associationEntry *PostAssociationEntry, prefixType []byte) ([]byte, error) {
	if bytes.Equal(prefixType, Prefixes.PrefixPostAssociationByID) {
		return DBKeyForPostAssociationByID(associationEntry), nil
	}
	if bytes.Equal(prefixType, Prefixes.PrefixPostAssociationByTransactor) {
		return DBKeyForPostAssociationByTransactor(associationEntry), nil
	}
	if bytes.Equal(prefixType, Prefixes.PrefixPostAssociationByPost) {
		return DBKeyForPostAssociationByPost(associationEntry), nil
	}
	if bytes.Equal(prefixType, Prefixes.PrefixPostAssociationByType) {
		return DBKeyForPostAssociationByType(associationEntry), nil
	}
	return nil, errors.New("invalid post association prefix type")
}

func DBKeyForPostAssociationByID(associationEntry *PostAssociationEntry) []byte {
	// AssociationID
	var key []byte
	key = append(key, Prefixes.PrefixPostAssociationByID...)
	key = append(key, associationEntry.AssociationID.ToBytes()...)
	return key
}

func DBKeyForPostAssociationByTransactor(associationEntry *PostAssociationEntry) []byte {
	// TransactorPKID, AssociationType, AssociationValue, PostHash
	var key []byte
	key = append(key, Prefixes.PrefixPostAssociationByTransactor...)
	key = append(key, associationEntry.TransactorPKID.ToBytes()...)
	key = append(key, bytes.ToLower(associationEntry.AssociationType)...)
	key = append(key, AssociationNullTerminator) // Null terminator byte for AssociationType which can vary in length
	key = append(key, associationEntry.AssociationValue...)
	key = append(key, AssociationNullTerminator) // Null terminator byte for AssociationValue which can vary in length
	key = append(key, associationEntry.PostHash.ToBytes()...)
	key = append(key, associationEntry.AppPKID.ToBytes()...)
	return key
}

func DBKeyForPostAssociationByPost(associationEntry *PostAssociationEntry) []byte {
	// PostHash, AssociationType, AssociationValue, TransactorPKID
	var key []byte
	key = append(key, Prefixes.PrefixPostAssociationByPost...)
	key = append(key, associationEntry.PostHash.ToBytes()...)
	key = append(key, bytes.ToLower(associationEntry.AssociationType)...)
	key = append(key, AssociationNullTerminator) // Null terminator byte for AssociationType which can vary in length
	key = append(key, associationEntry.AssociationValue...)
	key = append(key, AssociationNullTerminator) // Null terminator byte for AssociationValue which can vary in length
	key = append(key, associationEntry.TransactorPKID.ToBytes()...)
	key = append(key, associationEntry.AppPKID.ToBytes()...)
	return key
}

func DBKeyForPostAssociationByType(associationEntry *PostAssociationEntry) []byte {
	// AssociationType, AssociationValue, PostHash, TransactorPKID
	var key []byte
	key = append(key, Prefixes.PrefixPostAssociationByType...)
	key = append(key, bytes.ToLower(associationEntry.AssociationType)...)
	key = append(key, AssociationNullTerminator) // Null terminator byte for AssociationType which can vary in length
	key = append(key, associationEntry.AssociationValue...)
	key = append(key, AssociationNullTerminator) // Null terminator byte for AssociationValue which can vary in length
	key = append(key, associationEntry.PostHash.ToBytes()...)
	key = append(key, associationEntry.TransactorPKID.ToBytes()...)
	key = append(key, associationEntry.AppPKID.ToBytes()...)
	return key
}

func DBGetUserAssociationByID(handle *badger.DB, snap *Snapshot, associationID *BlockHash) (*UserAssociationEntry, error) {
	var ret *UserAssociationEntry
	var err error
	handle.View(func(txn *badger.Txn) error {
		ret, err = DBGetUserAssociationByIDWithTxn(txn, snap, associationID)
		return nil
	})
	return ret, err
}

func DBGetUserAssociationByIDWithTxn(txn *badger.Txn, snap *Snapshot, associationID *BlockHash) (*UserAssociationEntry, error) {
	// Retrieve association entry from db.
	key := DBKeyForUserAssociationByID(&UserAssociationEntry{AssociationID: associationID})
	associationBytes, err := DBGetWithTxn(txn, snap, key)
	if err != nil {
		// We don't want to error if the key isn't found. Instead, return nil.
		if err == badger.ErrKeyNotFound {
			return nil, nil
		}
		return nil, errors.Wrapf(err, "DBGetUserAssociationByID: problem retrieving association entry")
	}

	// Decode association entry from bytes.
	associationEntry := &UserAssociationEntry{}
	rr := bytes.NewReader(associationBytes)
	if exist, err := DecodeFromBytes(associationEntry, rr); !exist || err != nil {
		return nil, errors.Wrapf(err, "DBGetUserAssociationByID: problem decoding association entry")
	}
	return associationEntry, nil
}

func DBGetPostAssociationByID(handle *badger.DB, snap *Snapshot, associationID *BlockHash) (*PostAssociationEntry, error) {
	var ret *PostAssociationEntry
	var err error
	handle.View(func(txn *badger.Txn) error {
		ret, err = DBGetPostAssociationByIDWithTxn(txn, snap, associationID)
		return nil
	})
	return ret, err
}

func DBGetPostAssociationByIDWithTxn(txn *badger.Txn, snap *Snapshot, associationID *BlockHash) (*PostAssociationEntry, error) {
	// Retrieve association entry from db.
	key := DBKeyForPostAssociationByID(&PostAssociationEntry{AssociationID: associationID})
	associationBytes, err := DBGetWithTxn(txn, snap, key)
	if err != nil {
		// We don't want to error if the key isn't found. Instead, return nil.
		if err == badger.ErrKeyNotFound {
			return nil, nil
		}
		return nil, errors.Wrapf(err, "DBGetPostAssociationByID: problem retrieving association entry")
	}

	// Decode association entry from bytes.
	associationEntry := &PostAssociationEntry{}
	rr := bytes.NewReader(associationBytes)
	if exist, err := DecodeFromBytes(associationEntry, rr); !exist || err != nil {
		return nil, errors.Wrapf(err, "DBGetPostAssociationByID: problem decoding association entry")
	}
	return associationEntry, nil
}

func DBGetUserAssociationByAttributes(handle *badger.DB, snap *Snapshot, queryEntry *UserAssociationEntry) (*UserAssociationEntry, error) {
	var ret *UserAssociationEntry
	var err error
	handle.View(func(txn *badger.Txn) error {
		ret, err = DBGetUserAssociationByAttributesWithTxn(txn, snap, queryEntry)
		return nil
	})
	return ret, err
}

func DBGetUserAssociationByAttributesWithTxn(txn *badger.Txn, snap *Snapshot, queryEntry *UserAssociationEntry) (*UserAssociationEntry, error) {
	// Retrieve association ID from db.
	key := DBKeyForUserAssociationByTransactor(queryEntry)
	associationBytes, err := DBGetWithTxn(txn, snap, key)
	if err != nil {
		// We don't want to error if the key isn't found. Instead, return nil.
		if err == badger.ErrKeyNotFound {
			return nil, nil
		}
		return nil, errors.Wrapf(err, "DBGetUserAssociationByAttributes: problem retrieving association ID")
	}

	// Decode ID.
	associationID := &BlockHash{}
	rr := bytes.NewReader(associationBytes)
	if exist, err := DecodeFromBytes(associationID, rr); !exist || err != nil {
		return nil, errors.Wrapf(err, "DBGetUserAssociationByAttributes: problem decoding association ID")
	}

	// Retrieve association entry from db by ID.
	return DBGetUserAssociationByIDWithTxn(txn, snap, associationID)
}

func DBGetPostAssociationByAttributes(handle *badger.DB, snap *Snapshot, queryEntry *PostAssociationEntry) (*PostAssociationEntry, error) {
	var ret *PostAssociationEntry
	var err error
	handle.View(func(txn *badger.Txn) error {
		ret, err = DBGetPostAssociationByAttributesWithTxn(txn, snap, queryEntry)
		return nil
	})
	return ret, err
}

func DBGetPostAssociationByAttributesWithTxn(txn *badger.Txn, snap *Snapshot, queryEntry *PostAssociationEntry) (*PostAssociationEntry, error) {
	// Retrieve association ID from db.
	key := DBKeyForPostAssociationByTransactor(queryEntry)
	associationBytes, err := DBGetWithTxn(txn, snap, key)
	if err != nil {
		// We don't want to error if the key isn't found. Instead, return nil.
		if err == badger.ErrKeyNotFound {
			return nil, nil
		}
		return nil, errors.Wrapf(err, "DBGetPostAssociationByAttributes: problem retrieving association ID")
	}

	// Decode ID.
	associationID := &BlockHash{}
	rr := bytes.NewReader(associationBytes)
	if exist, err := DecodeFromBytes(associationID, rr); !exist || err != nil {
		return nil, errors.Wrapf(err, "DBGetPostAssociationByAttributes: problem decoding association ID")
	}

	// Retrieve association entry from db by ID.
	return DBGetPostAssociationByIDWithTxn(txn, snap, associationID)
}

func DBGetUserAssociationsByAttributes(
	handle *badger.DB,
	snap *Snapshot,
	associationQuery *UserAssociationQuery,
	utxoViewAssociationIds *Set[BlockHash],
) ([]*UserAssociationEntry, []byte, error) {
	// Query for association IDs by input query params.
	associationIds, prefixType, err := DBGetUserAssociationIdsByAttributes(
		handle, snap, associationQuery, utxoViewAssociationIds,
	)
	if err != nil {
		return nil, nil, errors.Wrapf(err, "DBGetUserAssociationsByAttributes: ")
	}

	// Map from association IDs to association entries.
	associationEntries, err := MapSet(associationIds, func(associationID BlockHash) (*UserAssociationEntry, error) {
		// Retrieve association entry from db by ID.
		return DBGetUserAssociationByID(handle, snap, &associationID)
	})
	if err != nil {
		return nil, nil, errors.Wrapf(err, "DBGetUserAssociationsByAttributes: problem retrieving association entry by ID: ")
	}
	return associationEntries, prefixType, nil
}

func DBGetUserAssociationIdsByAttributes(
	handle *badger.DB,
	snap *Snapshot,
	associationQuery *UserAssociationQuery,
	utxoViewAssociationIds *Set[BlockHash],
) (*Set[BlockHash], []byte, error) {
	// Construct key based on input query params.
	var prefixType []byte
	var keyPrefix []byte
	var err error

	// TransactorPKID + TargetUserPKID
	if associationQuery.TransactorPKID != nil {
		if associationQuery.TargetUserPKID != nil {
			// PrefixUserAssociationByUsers: TransactorPKID, TargetUserPKID, AssociationType, AssociationValue
			prefixType = Prefixes.PrefixUserAssociationByUsers
			keyPrefix = append(keyPrefix, Prefixes.PrefixUserAssociationByUsers...)
			keyPrefix = append(keyPrefix, associationQuery.TransactorPKID.ToBytes()...)
			keyPrefix = append(keyPrefix, associationQuery.TargetUserPKID.ToBytes()...)
		} else {
			// PrefixUserAssociationByTransactor: TransactorPKID, AssociationType, AssociationValue, TargetUserPKID
			prefixType = Prefixes.PrefixUserAssociationByTransactor
			keyPrefix = append(keyPrefix, Prefixes.PrefixUserAssociationByTransactor...)
			keyPrefix = append(keyPrefix, associationQuery.TransactorPKID.ToBytes()...)
		}
	} else if associationQuery.TargetUserPKID != nil {
		// PrefixUserAssociationByTargetUser: TargetUserPKID, AssociationType, AssociationValue, TransactorPKID
		prefixType = Prefixes.PrefixUserAssociationByTargetUser
		keyPrefix = append(keyPrefix, Prefixes.PrefixUserAssociationByTargetUser...)
		keyPrefix = append(keyPrefix, associationQuery.TargetUserPKID.ToBytes()...)
	} else {
		// TransactorPKID == nil, TargetUserPKID == nil
		return nil, nil, errors.New("DBGetUserAssociationIdsByAttributes: invalid query params: missing Transactor or TargetUser")
	}

	// AssociationType
	if len(associationQuery.AssociationType) > 0 {
		keyPrefix = append(keyPrefix, bytes.ToLower(associationQuery.AssociationType)...)
		keyPrefix = append(keyPrefix, AssociationNullTerminator) // Null terminator byte for AssociationType which can vary in length
	} else if len(associationQuery.AssociationValue) > 0 || len(associationQuery.AssociationValuePrefix) > 0 {
		// AssociationType == "", (AssociationValue != "" || AssociationValuePrefix != "")
		return nil, nil, errors.New("DBGetUserAssociationIdsByAttributes: invalid query params: missing AssociationType")
	} else if len(associationQuery.AssociationTypePrefix) > 0 {
		keyPrefix = append(keyPrefix, bytes.ToLower(associationQuery.AssociationTypePrefix)...)
	}

	// AssociationValue
	if len(associationQuery.AssociationValue) > 0 {
		keyPrefix = append(keyPrefix, associationQuery.AssociationValue...)
		keyPrefix = append(keyPrefix, AssociationNullTerminator) // Null terminator byte for AssociationValue which can vary in length
	} else if len(associationQuery.AssociationValuePrefix) > 0 {
		keyPrefix = append(keyPrefix, associationQuery.AssociationValuePrefix...)
	}

	// AppPKID
	if associationQuery.AppPKID != nil {
		if associationQuery.TransactorPKID == nil ||
			associationQuery.TargetUserPKID == nil ||
			len(associationQuery.AssociationType) == 0 ||
			len(associationQuery.AssociationValue) == 0 {
			return nil, nil, errors.New("DBGetUserAssociationIdsByAttributes: invalid query params: querying by App requires all other parameters")
		}
		keyPrefix = append(keyPrefix, associationQuery.AppPKID.ToBytes()...)
	}

	// Convert LastSeenAssociationID to LastSeenKey.
	var lastSeenKey []byte
	if associationQuery.LastSeenAssociationID != nil {
		lastSeenKey, err = _dbUserAssociationIdToKey(handle, snap, associationQuery.LastSeenAssociationID, prefixType)
		if err != nil {
			return nil, nil, errors.Wrapf(err, "DBGetUserAssociationIdsByAttributes: ")
		}
	}

	// Map UTXO view AssociationIDs to keys.
	utxoViewAssociationKeys := NewSet([]string{})
	err = utxoViewAssociationIds.ForEach(func(associationID BlockHash) error {
		utxoViewAssociationKey, innerErr := _dbUserAssociationIdToKey(handle, snap, &associationID, prefixType)
		if innerErr != nil {
			return innerErr
		}
		if utxoViewAssociationKey != nil {
			utxoViewAssociationKeys.Add(string(utxoViewAssociationKey))
		}
		return nil
	})
	if err != nil {
		return nil, nil, errors.Wrapf(err, "DBGetUserAssociationIdsByAttributes: ")
	}

	// Scan for all association IDs with the given key prefix.
	_, valsFound, err := EnumerateKeysForPrefixWithLimitOffsetOrder(
		handle,
		keyPrefix,
		associationQuery.Limit,
		lastSeenKey,
		associationQuery.SortDescending,
		utxoViewAssociationKeys,
	)

	// Cast resulting values from bytes to association IDs.
	associationIds := NewSet([]BlockHash{})
	for _, valBytes := range valsFound {
		associationID := &BlockHash{}
		rr := bytes.NewReader(valBytes)
		if exist, err := DecodeFromBytes(associationID, rr); !exist || err != nil {
			return nil, nil, errors.Wrapf(err, "DBGetUserAssociationIdsByAttributes: problem decoding association id: ")
		}
		associationIds.Add(*associationID)
	}
	return associationIds, prefixType, nil
}

func DBGetPostAssociationsByAttributes(
	handle *badger.DB,
	snap *Snapshot,
	associationQuery *PostAssociationQuery,
	utxoViewAssociationIds *Set[BlockHash],
) ([]*PostAssociationEntry, []byte, error) {
	// Query for association IDs by input query params.
	associationIds, prefixType, err := DBGetPostAssociationIdsByAttributes(
		handle, snap, associationQuery, utxoViewAssociationIds,
	)
	if err != nil {
		return nil, nil, errors.Wrapf(err, "DBGetPostAssociationsByAttributes: ")
	}

	// Map from association IDs to association entries.
	associationEntries, err := MapSet(associationIds, func(associationID BlockHash) (*PostAssociationEntry, error) {
		// Retrieve association entry from db by ID.
		return DBGetPostAssociationByID(handle, snap, &associationID)
	})
	if err != nil {
		return nil, nil, errors.Wrapf(err, "DBGetPostAssociationsByAttributes: problem retrieving association entry by ID: ")
	}
	return associationEntries, prefixType, nil
}

func DBGetPostAssociationIdsByAttributes(
	handle *badger.DB,
	snap *Snapshot,
	associationQuery *PostAssociationQuery,
	utxoViewAssociationIds *Set[BlockHash],
) (*Set[BlockHash], []byte, error) {
	// Construct key based on input query params.
	var prefixType []byte
	var keyPrefix []byte
	var err error

	if associationQuery.TransactorPKID != nil {
		// PrefixPostAssociationByTransactor: TransactorPKID, AssociationType, AssociationValue, PostHash
		// TransactorPKID != nil
		prefixType = Prefixes.PrefixPostAssociationByTransactor

		// TransactorPKID
		keyPrefix = append(keyPrefix, Prefixes.PrefixPostAssociationByTransactor...)
		keyPrefix = append(keyPrefix, associationQuery.TransactorPKID.ToBytes()...)

		// AssociationType
		if len(associationQuery.AssociationType) > 0 {
			keyPrefix = append(keyPrefix, bytes.ToLower(associationQuery.AssociationType)...)
			keyPrefix = append(keyPrefix, AssociationNullTerminator) // Null terminator byte for AssociationType which can vary in length
		} else if len(associationQuery.AssociationValue) > 0 ||
			len(associationQuery.AssociationValuePrefix) > 0 ||
			associationQuery.PostHash != nil {
			// AssociationType == "", (AssociationValue != "" || AssociationValuePrefix != "" || PostHash != nil)
			return nil, nil, errors.New("DBGetPostAssociationIdsByAttributes: invalid query params: missing AssociationType")
		} else if len(associationQuery.AssociationTypePrefix) > 0 {
			keyPrefix = append(keyPrefix, bytes.ToLower(associationQuery.AssociationTypePrefix)...)
		}

		// AssociationValue
		if len(associationQuery.AssociationValue) > 0 {
			keyPrefix = append(keyPrefix, associationQuery.AssociationValue...)
			keyPrefix = append(keyPrefix, AssociationNullTerminator) // Null terminator byte for AssociationValue which can vary in length
		} else if associationQuery.PostHash != nil {
			// AssociationValue == "", PostHash != nil
			return nil, nil, errors.New("DBGetPostAssociationIdsByAttributes: invalid query params: missing AssociationValue")
		} else if len(associationQuery.AssociationValuePrefix) > 0 {
			keyPrefix = append(keyPrefix, associationQuery.AssociationValuePrefix...)
		}

		// PostHash
		if associationQuery.PostHash != nil {
			keyPrefix = append(keyPrefix, associationQuery.PostHash.ToBytes()...)
		}

	} else if associationQuery.PostHash != nil {
		// PrefixPostAssociationByPost: PostHash, AssociationType, AssociationValue, TransactorPKID
		// TransactorPKID == nil, PostHash != nil
		prefixType = Prefixes.PrefixPostAssociationByPost

		// PostHash
		keyPrefix = append(keyPrefix, Prefixes.PrefixPostAssociationByPost...)
		keyPrefix = append(keyPrefix, associationQuery.PostHash.ToBytes()...)

		// AssociationType
		if len(associationQuery.AssociationType) > 0 {
			keyPrefix = append(keyPrefix, bytes.ToLower(associationQuery.AssociationType)...)
			keyPrefix = append(keyPrefix, AssociationNullTerminator) // Null terminator byte for AssociationType which can vary in length
		} else if len(associationQuery.AssociationValue) > 0 || len(associationQuery.AssociationValuePrefix) > 0 {
			// AssociationType == "", (AssociationValue != "" || AssociationValuePrefix != "")
			return nil, nil, errors.New("DBGetPostAssociationIdsByAttributes: invalid query params: missing AssociationType")
		} else if len(associationQuery.AssociationTypePrefix) > 0 {
			keyPrefix = append(keyPrefix, bytes.ToLower(associationQuery.AssociationTypePrefix)...)
		}

		// AssociationValue
		if len(associationQuery.AssociationValue) > 0 {
			keyPrefix = append(keyPrefix, associationQuery.AssociationValue...)
			keyPrefix = append(keyPrefix, AssociationNullTerminator) // Null terminator byte for AssociationValue which can vary in length
		} else if len(associationQuery.AssociationValuePrefix) > 0 {
			keyPrefix = append(keyPrefix, []byte(associationQuery.AssociationValuePrefix)...)
		}

	} else {
		// PrefixPostAssociationByType: AssociationType, AssociationValue, PostHash, TransactorPKID
		// TransactorPKID == nil, PostHash == nil
		prefixType = Prefixes.PrefixPostAssociationByType
		keyPrefix = append(keyPrefix, Prefixes.PrefixPostAssociationByType...)

		// AssociationType
		if len(associationQuery.AssociationType) > 0 {
			keyPrefix = append(keyPrefix, bytes.ToLower(associationQuery.AssociationType)...)
			keyPrefix = append(keyPrefix, AssociationNullTerminator) // Null terminator byte for AssociationType which can vary in length
		} else if len(associationQuery.AssociationValue) > 0 || len(associationQuery.AssociationValuePrefix) > 0 {
			// AssociationType == "", (AssociationValue != "" || AssociationValuePrefix != "")
			return nil, nil, errors.New("DBGetPostAssociationIdsByAttributes: invalid query params: missing AssociationType")
		} else if len(associationQuery.AssociationTypePrefix) > 0 {
			keyPrefix = append(keyPrefix, bytes.ToLower(associationQuery.AssociationTypePrefix)...)
		}

		// AssociationValue
		if len(associationQuery.AssociationValue) > 0 {
			keyPrefix = append(keyPrefix, associationQuery.AssociationValue...)
			keyPrefix = append(keyPrefix, AssociationNullTerminator) // Null terminator byte for AssociationValue which can vary in length
		} else if len(associationQuery.AssociationValuePrefix) > 0 {
			keyPrefix = append(keyPrefix, associationQuery.AssociationValuePrefix...)
		}
	}

	// AppPKID
	if associationQuery.AppPKID != nil {
		if associationQuery.TransactorPKID == nil ||
			associationQuery.PostHash == nil ||
			len(associationQuery.AssociationType) == 0 ||
			len(associationQuery.AssociationValue) == 0 {
			return nil, nil, errors.New("DBGetPostAssociationIdsByAttributes: invalid query params: querying by App requires all other parameters")
		}
		keyPrefix = append(keyPrefix, associationQuery.AppPKID.ToBytes()...)
	}

	// Convert LastSeenAssociationID to LastSeenKey.
	var lastSeenKey []byte
	if associationQuery.LastSeenAssociationID != nil {
		lastSeenKey, err = _dbPostAssociationIdToKey(handle, snap, associationQuery.LastSeenAssociationID, prefixType)
		if err != nil {
			return nil, nil, errors.Wrapf(err, "DBGetPostAssociationIdsByAttributes: ")
		}
	}

	// Map UTXO view AssociationIDs to keys.
	utxoViewAssociationKeys := NewSet([]string{})
	err = utxoViewAssociationIds.ForEach(func(associationID BlockHash) error {
		utxoViewAssociationKey, innerErr := _dbPostAssociationIdToKey(handle, snap, &associationID, prefixType)
		if innerErr != nil {
			return innerErr
		}
		if utxoViewAssociationKey != nil {
			utxoViewAssociationKeys.Add(string(utxoViewAssociationKey))
		}
		return nil
	})
	if err != nil {
		return nil, nil, errors.Wrapf(err, "DBGetPostAssociationIdsByAttributes: ")
	}

	// Scan for all association IDs with the given key prefix.
	_, valsFound, err := EnumerateKeysForPrefixWithLimitOffsetOrder(
		handle,
		keyPrefix,
		associationQuery.Limit,
		lastSeenKey,
		associationQuery.SortDescending,
		utxoViewAssociationKeys,
	)
	if err != nil {
		return nil, nil, errors.Wrapf(err, "DBGetPostAssociationsIdsByAttributes: ")
	}

	// Cast resulting values from bytes to association IDs.
	associationIds := NewSet([]BlockHash{})
	for _, valBytes := range valsFound {
		associationID := &BlockHash{}
		rr := bytes.NewReader(valBytes)
		if exist, err := DecodeFromBytes(associationID, rr); !exist || err != nil {
			return nil, nil, errors.Wrapf(err, "DBGetPostAssociationIdsByAttributes: problem decoding association id: ")
		}
		associationIds.Add(*associationID)
	}
	return associationIds, prefixType, nil
}

func _dbUserAssociationIdToKey(
	handle *badger.DB,
	snap *Snapshot,
	associationID *BlockHash,
	prefixType []byte,
) ([]byte, error) {
	// Converts a UserAssociationID to a db key.
	associationEntry, err := DBGetUserAssociationByID(handle, snap, associationID)
	if err != nil {
		return nil, err
	}
	if associationEntry == nil {
		return nil, nil
	}
	return DBKeyForUserAssociationByPrefix(associationEntry, prefixType)
}

func _dbPostAssociationIdToKey(
	handle *badger.DB,
	snap *Snapshot,
	associationID *BlockHash,
	prefixType []byte,
) ([]byte, error) {
	// Converts a PostAssociationID to a db key.
	associationEntry, err := DBGetPostAssociationByID(handle, snap, associationID)
	if err != nil {
		return nil, err
	}
	if associationEntry == nil {
		return nil, nil
	}
	return DBKeyForPostAssociationByPrefix(associationEntry, prefixType)
}

func DBPutUserAssociationWithTxn(
	txn *badger.Txn,
	snap *Snapshot,
	associationEntry *UserAssociationEntry,
	blockHeight uint64,
) error {
	if associationEntry == nil {
		return nil
	}
	associationEntryBytes := EncodeToBytes(blockHeight, associationEntry)
	associationIDBytes := EncodeToBytes(blockHeight, associationEntry.AssociationID)

	// Store entry in index: PrefixUserAssociationByID.
	key := DBKeyForUserAssociationByID(associationEntry)
	if err := DBSetWithTxn(txn, snap, key, associationEntryBytes); err != nil {
		return errors.Wrapf(
			err, "DBPutUserAssociationWithTxn: problem storing user association in index PrefixUserAssociationByID",
		)
	}

	// Store ID in index: PrefixUserAssociationByTransactor.
	key = DBKeyForUserAssociationByTransactor(associationEntry)
	if err := DBSetWithTxn(txn, snap, key, associationIDBytes); err != nil {
		return errors.Wrapf(
			err, "DBPutUserAssociationWithTxn: problem storing user association in index PrefixUserAssociationByTransactor",
		)
	}

	// Store ID in index: PrefixUserAssociationByTargetUser.
	key = DBKeyForUserAssociationByTargetUser(associationEntry)
	if err := DBSetWithTxn(txn, snap, key, associationIDBytes); err != nil {
		return errors.Wrapf(
			err, "DBPutUserAssociationWithTxn: problem storing user association in index PrefixUserAssociationByTargetUser",
		)
	}

	// Store ID in index: PrefixUserAssociationByUsers.
	key = DBKeyForUserAssociationByUsers(associationEntry)
	if err := DBSetWithTxn(txn, snap, key, associationIDBytes); err != nil {
		return errors.Wrapf(
			err, "DBPutUserAssociationWithTxn: problem storing user association in index PrefixUserAssociationByUsers")
	}
	return nil
}

func DBDeleteUserAssociationWithTxn(txn *badger.Txn, snap *Snapshot, associationEntry *UserAssociationEntry) error {
	if associationEntry == nil {
		return nil
	}

	// Delete from index: PrefixUserAssociationByID.
	key := DBKeyForUserAssociationByID(associationEntry)
	if err := DBDeleteWithTxn(txn, snap, key); err != nil {
		return errors.Wrapf(
			err, "DBDeleteUserAssociationWithTxn: problem deleting user association from index PrefixUserAssociationByID",
		)
	}

	// Delete from index: PrefixUserAssociationByTransactor.
	key = DBKeyForUserAssociationByTransactor(associationEntry)
	if err := DBDeleteWithTxn(txn, snap, key); err != nil {
		return errors.Wrapf(
			err, "DBDeleteUserAssociationWithTxn: problem deleting user association from index PrefixUserAssociationByTransactor",
		)
	}

	// Delete from index: PrefixUserAssociationByTargetUser.
	key = DBKeyForUserAssociationByTargetUser(associationEntry)
	if err := DBDeleteWithTxn(txn, snap, key); err != nil {
		return errors.Wrapf(
			err, "DBDeleteUserAssociationWithTxn: problem deleting user association from index PrefixUserAssociationByTargetUser",
		)
	}

	// Delete from index: PrefixUserAssociationByUsers.
	key = DBKeyForUserAssociationByUsers(associationEntry)
	if err := DBDeleteWithTxn(txn, snap, key); err != nil {
		return errors.Wrapf(
			err, "DBDeleteUserAssociationWithTxn: problem deleting user association from index PrefixUserAssociationByUsers",
		)
	}
	return nil
}

func DBPutPostAssociationWithTxn(
	txn *badger.Txn,
	snap *Snapshot,
	associationEntry *PostAssociationEntry,
	blockHeight uint64,
) error {
	if associationEntry == nil {
		return nil
	}
	associationEntryBytes := EncodeToBytes(blockHeight, associationEntry)
	associationIDBytes := EncodeToBytes(blockHeight, associationEntry.AssociationID)

	// Store entry in index: PrefixPostAssociationByID.
	key := DBKeyForPostAssociationByID(associationEntry)
	if err := DBSetWithTxn(txn, snap, key, associationEntryBytes); err != nil {
		return errors.Wrapf(
			err, "DBPutPostAssociationWithTxn: problem storing post association in index PrefixPostAssociationByID",
		)
	}

	// Store ID in index: PrefixPostAssociationByTransactor.
	key = DBKeyForPostAssociationByTransactor(associationEntry)
	if err := DBSetWithTxn(txn, snap, key, associationIDBytes); err != nil {
		return errors.Wrapf(
			err, "DBPutPostAssociationWithTxn: problem storing post association in index PrefixPostAssociationByTransactor",
		)
	}

	// Store ID in index: PrefixPostAssociationByPost.
	key = DBKeyForPostAssociationByPost(associationEntry)
	if err := DBSetWithTxn(txn, snap, key, associationIDBytes); err != nil {
		return errors.Wrapf(
			err, "DBPutPostAssociationWithTxn: problem storing post association in index PrefixPostAssociationByPost",
		)
	}

	// Store ID in index: PrefixPostAssociationByType.
	key = DBKeyForPostAssociationByType(associationEntry)
	if err := DBSetWithTxn(txn, snap, key, associationIDBytes); err != nil {
		return errors.Wrapf(
			err, "DBPutPostAssociationWithTxn: problem storing post association in index PrefixPostAssociationByType",
		)
	}
	return nil
}

func DBDeletePostAssociationWithTxn(txn *badger.Txn, snap *Snapshot, associationEntry *PostAssociationEntry) error {
	if associationEntry == nil {
		return nil
	}

	// Delete from index: PrefixPostAssociationByID.
	key := DBKeyForPostAssociationByID(associationEntry)
	if err := DBDeleteWithTxn(txn, snap, key); err != nil {
		return errors.Wrapf(
			err, "DBDeletePostAssociationWithTxn: problem deleting post association from index PrefixPostAssociationByID",
		)
	}

	// Delete from index: PrefixPostAssociationByTransactor.
	key = DBKeyForPostAssociationByTransactor(associationEntry)
	if err := DBDeleteWithTxn(txn, snap, key); err != nil {
		return errors.Wrapf(
			err, "DBDeletePostAssociationWithTxn: problem deleting post association from index PrefixPostAssociationByTransactor",
		)
	}

	// Delete from index: PrefixPostAssociationByPost.
	key = DBKeyForPostAssociationByPost(associationEntry)
	if err := DBDeleteWithTxn(txn, snap, key); err != nil {
		return errors.Wrapf(
			err, "DBDeletePostAssociationWithTxn: problem deleting post association from index PrefixPostAssociationByPost",
		)
	}

	// Delete from index: PrefixPostAssociationByType.
	key = DBKeyForPostAssociationByType(associationEntry)
	if err := DBDeleteWithTxn(txn, snap, key); err != nil {
		return errors.Wrapf(
			err, "DBDeletePostAssociationWithTxn: problem deleting post association from index PrefixPostAssociationByType",
		)
	}
	return nil
}

// -------------------------------------------------------------------------------------
// DeSo nonce mapping functions
// -------------------------------------------------------------------------------------

func _dbKeyForTransactorNonceEntry(nonce *DeSoNonce, pkid *PKID) []byte {
	// Make a copy to avoid multiple calls to this function re-using the same slice.
	prefixCopy := append([]byte{}, Prefixes.PrefixNoncePKIDIndex...)
	key := append(prefixCopy, EncodeUint64(nonce.ExpirationBlockHeight)...)
	key = append(key, pkid.ToBytes()...)
	key = append(key, EncodeUint64(nonce.PartialID)...)
	return key
}

func _dbPrefixForNonceEntryIndexWithBlockHeight(blockHeight uint64) []byte {
	prefixCopy := append([]byte{}, Prefixes.PrefixNoncePKIDIndex...)
	return append(prefixCopy, EncodeUint64(blockHeight)...)
}

func DbGetTransactorNonceEntryWithTxn(txn *badger.Txn, nonce *DeSoNonce, pkid *PKID) (*TransactorNonceEntry, error) {
	key := _dbKeyForTransactorNonceEntry(nonce, pkid)
	_, err := txn.Get(key)
	if err == badger.ErrKeyNotFound {
		return nil, nil
	}
	if err != nil {
		return nil, err
	}
	return &TransactorNonceEntry{
		Nonce:          nonce,
		TransactorPKID: pkid,
	}, nil
}

func DbGetTransactorNonceEntry(db *badger.DB, nonce *DeSoNonce, pkid *PKID) (*TransactorNonceEntry, error) {
	var ret *TransactorNonceEntry
	dbErr := db.View(func(txn *badger.Txn) error {
		var err error
		ret, err = DbGetTransactorNonceEntryWithTxn(txn, nonce, pkid)
		return errors.Wrap(err, "DbGetTransactorNonceEntry: ")
	})
	if dbErr != nil {
		return nil, dbErr
	}
	return ret, nil
}

func DbPutTransactorNonceEntryWithTxn(txn *badger.Txn, snap *Snapshot, nonce *DeSoNonce, pkid *PKID) error {
	return errors.Wrap(DBSetWithTxn(txn, snap, _dbKeyForTransactorNonceEntry(nonce, pkid), []byte{}),
		"DbPutTransactorNonceEntryWithTxn: Problem setting nonce")
}

func DbPutTransactorNonceEntry(handle *badger.DB, snap *Snapshot, nonce *DeSoNonce, pkid *PKID) error {
	return handle.Update(func(txn *badger.Txn) error {
		return DbPutTransactorNonceEntryWithTxn(txn, snap, nonce, pkid)
	})
}

func DbDeleteTransactorNonceEntryWithTxn(txn *badger.Txn, snap *Snapshot, nonce *DeSoNonce, pkid *PKID) error {
	return errors.Wrap(
		DBDeleteWithTxn(txn, snap, _dbKeyForTransactorNonceEntry(nonce, pkid)),
		"DbDeleteTransactorNonceEntryWithTxn: Problem deleting nonce")
}

func DbGetTransactorNonceEntriesToExpireAtBlockHeight(handle *badger.DB, blockHeight uint64) ([]*TransactorNonceEntry, error) {
	var ret []*TransactorNonceEntry
	err := handle.View(func(txn *badger.Txn) error {
		ret = DbGetTransactorNonceEntriesToExpireAtBlockHeightWithTxn(txn, blockHeight)
		return nil
	})
	return ret, err
}

func DbGetTransactorNonceEntriesToExpireAtBlockHeightWithTxn(txn *badger.Txn, blockHeight uint64) []*TransactorNonceEntry {
	startPrefix := _dbKeyForTransactorNonceEntry(&DeSoNonce{ExpirationBlockHeight: blockHeight, PartialID: math.MaxUint64}, &MaxPKID)
	endPrefix := append([]byte{}, Prefixes.PrefixNoncePKIDIndex...)
	opts := badger.DefaultIteratorOptions
	opts.Reverse = true
	nodeIterator := txn.NewIterator(opts)
	defer nodeIterator.Close()
	var transactorNonceEntries []*TransactorNonceEntry
	for nodeIterator.Seek(startPrefix); nodeIterator.ValidForPrefix(endPrefix); nodeIterator.Next() {
		transactorNonceEntries = append(transactorNonceEntries,
			TransactorNonceKeyToTransactorNonceEntry(nodeIterator.Item().Key()))
	}
	return transactorNonceEntries
}

func DbGetAllTransactorNonceEntries(handle *badger.DB) []*TransactorNonceEntry {
	keys, _ := EnumerateKeysForPrefix(handle, Prefixes.PrefixNoncePKIDIndex)
	nonceEntries := []*TransactorNonceEntry{}
	for _, key := range keys {
		// Convert key to nonce entry.
		nonceEntries = append(nonceEntries, TransactorNonceKeyToTransactorNonceEntry(key))
	}
	return nonceEntries
}

func TransactorNonceKeyToTransactorNonceEntry(key []byte) *TransactorNonceEntry {
	keyWithoutPrefix := key[1:]
	lenEncodedUint64 := 8
	expirationHeight := DecodeUint64(keyWithoutPrefix[:lenEncodedUint64])
	pkid := &PKID{}
	pkidEndIdx := lenEncodedUint64 + PublicKeyLenCompressed
	copy(pkid[:], keyWithoutPrefix[lenEncodedUint64:pkidEndIdx])
	partialID := DecodeUint64(keyWithoutPrefix[pkidEndIdx:])
	return &TransactorNonceEntry{
		Nonce: &DeSoNonce{
			ExpirationBlockHeight: expirationHeight,
			PartialID:             partialID,
		},
		TransactorPKID: pkid,
	}
}

// -------------------------------------------------------------------------------------
// Badger seek functions
// -------------------------------------------------------------------------------------

func EnumerateKeysForPrefixWithLimitOffsetOrder(
	db *badger.DB,
	prefix []byte,
	limit int,
	lastSeenKey []byte,
	sortDescending bool,
	skipKeys *Set[string],
) ([][]byte, [][]byte, error) {
	keysFound := [][]byte{}
	valsFound := [][]byte{}

	dbErr := db.View(func(txn *badger.Txn) error {
		var err error
		keysFound, valsFound, err = _enumerateKeysForPrefixWithLimitOffsetOrderWithTxn(
			txn, prefix, limit, lastSeenKey, sortDescending, skipKeys,
		)
		return err
	})
	if dbErr != nil {
		return nil, nil, errors.Wrapf(
			dbErr,
			"EnumerateKeysForPrefixWithLimitOffsetOrder: problem fetching keys and values from db: ",
		)
	}

	return keysFound, valsFound, nil
}

func _enumerateKeysForPrefixWithLimitOffsetOrderWithTxn(
	txn *badger.Txn,
	prefix []byte,
	limit int,
	lastSeenKey []byte,
	sortDescending bool,
	skipKeys *Set[string],
) ([][]byte, [][]byte, error) {
	keysFound := [][]byte{}
	valsFound := [][]byte{}

	// If provided, start at the last seen key.
	startingKey := prefix
	haveSeenLastSeenKey := true
	if lastSeenKey != nil {
		startingKey = lastSeenKey
		haveSeenLastSeenKey = false
		if limit > 0 {
			// Need to increment limit by one (if non-zero) since
			// we include the lastSeenKey/lastSeenValue.
			limit += 1
		}
	}

	opts := badger.DefaultIteratorOptions
	// Search keys in reverse order if sort DESC.
	if sortDescending {
		opts.Reverse = true
		startingKey = append(startingKey, 0xff)
	}
	nodeIterator := txn.NewIterator(opts)
	defer nodeIterator.Close()

	for nodeIterator.Seek(startingKey); nodeIterator.ValidForPrefix(prefix); nodeIterator.Next() {
		// Break if at or beyond limit.
		if limit > 0 && len(keysFound) >= limit {
			break
		}
		key := nodeIterator.Item().Key()
		// Skip if key is before the last seen key. The caller
		// needs to filter out the lastSeenKey in the view as
		// we return any key >= the lastSeenKey.
		if !haveSeenLastSeenKey {
			if !bytes.Equal(key, lastSeenKey) {
				continue
			}
			haveSeenLastSeenKey = true
		}
		// Skip if key is included in the set of skipKeys.
		if skipKeys.Includes(string(key)) {
			continue
		}
		// Copy key.
		keyCopy := make([]byte, len(key))
		copy(keyCopy[:], key[:])
		// Copy value.
		valCopy, err := nodeIterator.Item().ValueCopy(nil)
		if err != nil {
			return nil, nil, err
		}
		// Append found entry to return slices.
		keysFound = append(keysFound, keyCopy)
		valsFound = append(valsFound, valCopy)
	}
	return keysFound, valsFound, nil
}<|MERGE_RESOLUTION|>--- conflicted
+++ resolved
@@ -4223,20 +4223,6 @@
 	return binary.BigEndian.Uint64(scoreBytes)
 }
 
-<<<<<<< HEAD
-func EncodeUint16(num uint16) []byte {
-	numBytes := make([]byte, 2)
-	binary.BigEndian.PutUint16(numBytes, num)
-	return numBytes
-}
-
-func DecodeUint16(numBytes []byte) uint16 {
-	return binary.BigEndian.Uint16(numBytes)
-}
-
-func ReadUint16(rr *bytes.Reader) (uint16, error) {
-	var numBytes [2]byte
-=======
 func EncodeUint8(num uint8) []byte {
 	return []byte{num}
 }
@@ -4247,16 +4233,11 @@
 
 func ReadUint8(rr *bytes.Reader) (uint8, error) {
 	var numBytes [1]byte
->>>>>>> df5ddd80
 	_, err := io.ReadFull(rr, numBytes[:])
 	if err != nil {
 		return 0, err
 	}
-<<<<<<< HEAD
-	return DecodeUint16(numBytes[:]), nil
-=======
 	return DecodeUint8(numBytes[:]), nil
->>>>>>> df5ddd80
 }
 
 func DbPutNanosPurchasedWithTxn(txn *badger.Txn, snap *Snapshot, nanosPurchased uint64) error {
