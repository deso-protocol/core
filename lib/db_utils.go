--- conflicted
+++ resolved
@@ -469,21 +469,6 @@
 	// It's worth noting that two of these entries are stored for each Dm thread, one being the inverse of the other.
 	PrefixDmThreadIndex []byte `prefix_id:"[76]" is_state:"true"`
 
-<<<<<<< HEAD
-	// PrefixValidatorByPKID: Retrieve a validator by PKID.
-	// Prefix, ValidatorPKID -> ValidatorEntry
-	PrefixValidatorByPKID []byte `prefix_id:"[77]" is_state:"true"`
-
-	// PrefixValidatorByStake: Retrieve the top N validators by stake.
-	// Prefix, TotalStakeAmountNanos, MaxUint64 - RegisteredAtBlockHeight, ValidatorPKID -> ValidatorPKID
-	PrefixValidatorByStake []byte `prefix_id:"[78]" is_state:"true"`
-
-	// PrefixGlobalStakeAmountNanos: Retrieve the cumulative stake across all validators.
-	// Prefix -> *uint256.Int
-	PrefixGlobalStakeAmountNanos []byte `prefix_id:"[79]" is_state:"true"`
-
-	// NEXT_TAG: 80
-=======
 	// PrefixNoncePKIDIndex is used to track unexpired nonces. Each nonce is uniquely identified by its expiration block
 	// height, the PKID of the user who created it, and a partial ID that is unique to the nonce. The partial ID is any
 	// random uint64.
@@ -491,9 +476,19 @@
 	// 	<prefix, expirationBlockHeight, PKID, partialID> -> <>
 	PrefixNoncePKIDIndex []byte `prefix_id:"[77]" is_state:"true"`
 
-	// NEXT_TAG: 78
->>>>>>> 8fa1b7fe
-
+	// PrefixValidatorByPKID: Retrieve a validator by PKID.
+	// Prefix, ValidatorPKID -> ValidatorEntry
+	PrefixValidatorByPKID []byte `prefix_id:"[78]" is_state:"true"`
+
+	// PrefixValidatorByStake: Retrieve the top N validators by stake.
+	// Prefix, TotalStakeAmountNanos, MaxUint64 - RegisteredAtBlockHeight, ValidatorPKID -> ValidatorPKID
+	PrefixValidatorByStake []byte `prefix_id:"[79]" is_state:"true"`
+
+	// PrefixGlobalStakeAmountNanos: Retrieve the cumulative stake across all validators.
+	// Prefix -> *uint256.Int
+	PrefixGlobalStakeAmountNanos []byte `prefix_id:"[80]" is_state:"true"`
+
+	// NEXT_TAG: 81
 }
 
 // StatePrefixToDeSoEncoder maps each state prefix to a DeSoEncoder type that is stored under that prefix.
@@ -692,19 +687,17 @@
 	} else if bytes.Equal(prefix, Prefixes.PrefixDmThreadIndex) {
 		// prefix_id:"[76]"
 		return true, &DmThreadEntry{}
-<<<<<<< HEAD
+	} else if bytes.Equal(prefix, Prefixes.PrefixNoncePKIDIndex) {
+		// prefix_id:"[77]"
+		return false, nil
 	} else if bytes.Equal(prefix, Prefixes.PrefixValidatorByPKID) {
-		// prefix_id:"[77]"
+		// prefix_id:"[78]"
 		return true, &ValidatorEntry{}
 	} else if bytes.Equal(prefix, Prefixes.PrefixValidatorByStake) {
-		// prefix_id:"[78]"
+		// prefix_id:"[79]"
 		return true, &PKID{}
 	} else if bytes.Equal(prefix, Prefixes.PrefixGlobalStakeAmountNanos) {
-		// prefix_id:"[79]"
-=======
-	} else if bytes.Equal(prefix, Prefixes.PrefixNoncePKIDIndex) {
-		// prefix_id:"[77]"
->>>>>>> 8fa1b7fe
+		// prefix_id:"[80]"
 		return false, nil
 	}
 
