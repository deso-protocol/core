package lib

import (
	"bytes"
	"crypto/rand"
	"encoding/binary"
	"encoding/gob"
	"encoding/hex"
	"encoding/json"
	"fmt"
	"io"
	"log"
	"math"
	"math/big"
	"path/filepath"
	"reflect"
	"sort"
	"strings"
	"time"

	"github.com/btcsuite/btcd/btcec"
	"github.com/davecgh/go-spew/spew"
	"github.com/dgraph-io/badger/v3"
	"github.com/golang/glog"
	"github.com/pkg/errors"
)

// This file contains all of the functions that interact with the database.

const (
	// badgerDbFolder is the subfolder in the config dir where we
	// store the badgerdb database by default.
	badgerDbFolder = "badgerdb"
)

var (
	// The key prefixes for the key-value database. To store a particular
	// type of data, we create a key prefix and store all those types of
	// data with a key prefixed by that key prefix.
	// Bitcoin does a similar thing that you can see at this link:
	// https://bitcoin.stackexchange.com/questions/28168/what-are-the-keys-used-in-the-blockchain-leveldb-ie-what-are-the-keyvalue-pair

	// The prefix for the block index:
	// Key format: <hash BlockHash>
	// Value format: serialized MsgBitCloutBlock
	_PrefixBlockHashToBlock = []byte{0}

	// The prefix for the node index that we use to reconstruct the block tree.
	// Storing the height in big-endian byte order allows us to read in all the
	// blocks in height-sorted order from the db and construct the block tree by connecting
	// nodes to their parents as we go.
	//
	// Key format: <height uint32 (big-endian), hash BlockHash>
	// Value format: serialized BlockNode
	_PrefixHeightHashToNodeInfo        = []byte{1}
	_PrefixBitcoinHeightHashToNodeInfo = []byte{2}

	// We store the hash of the node that is the current tip of the main chain.
	// This key is used to look it up.
	// Value format: BlockHash
	_KeyBestBitCloutBlockHash = []byte{3}

	_KeyBestBitcoinHeaderHash = []byte{4}

	// Utxo table.
	// <txid BlockHash, output_index uint64> -> UtxoEntry
	_PrefixUtxoKeyToUtxoEntry = []byte{5}
	// <prefix, pubKey [33]byte, utxoKey< txid BlockHash, index uint32 >> -> <>
	_PrefixPubKeyUtxoKey = []byte{7}
	// The number of utxo entries in the database.
	_KeyUtxoNumEntries = []byte{8}
	// Utxo operations table.
	// This table contains, for each blockhash on the main chain, the UtxoOperations
	// that were applied by this block. To roll back the block, one must loop through
	// the UtxoOperations for a particular block backwards and invert them.
	//
	// < hash *BlockHash > -> < serialized []UtxoOperation using gob encoding >
	_PrefixBlockHashToUtxoOperations = []byte{9}

	// The below are mappings related to the validation of BitcoinExchange transactions.
	//
	// The number of nanos that has been purchased thus far.
	_KeyNanosPurchased = []byte{10}
	// How much Bitcoin is work in USD cents.
	_KeyUSDCentsPerBitcoinExchangeRate = []byte{27}
	// <key> -> <GlobalParamsEntry gob serialized>
	_KeyGlobalParams = []byte{40}

	// The prefix for the Bitcoin TxID map. If a key is set for a TxID that means this
	// particular TxID has been processed as part of a BitcoinExchange transaction. If
	// no key is set for a TxID that means it has not been processed (and thus it can be
	// used to create new nanos).
	// <BitcoinTxID BlockHash> -> <nothing>
	_PrefixBitcoinBurnTxIDs = []byte{11}

	// Messages are indexed by the public key of their senders and receivers. If
	// a message sends from pkFrom to pkTo then there will be two separate entries,
	// one for pkFrom and one for pkTo. The exact format is as follows:
	// <public key (33 bytes) || uint64 big-endian> -> < SenderPublicKey || RecipientPublicKey || EncryptedText >
	_PrefixPublicKeyTimestampToPrivateMessage = []byte{12}

	// Tracks the tip of the transaction index. This is used to determine
	// which blocks need to be processed in order to update the index.
	_KeyTransactionIndexTip = []byte{14}
	// <prefix, transactionID BlockHash> -> <TransactionMetadata struct>
	_PrefixTransactionIDToMetadata = []byte{15}
	// <prefix, publicKey []byte, index uint32> -> <txid BlockHash>
	_PrefixPublicKeyIndexToTransactionIDs = []byte{16}
	// <prefx, publicKey []byte> -> <index uint32>
	_PrefixPublicKeyToNextIndex = []byte{42}

	// Main post index.
	// <prefix, PostHash BlockHash> -> PostEntry
	_PrefixPostHashToPostEntry = []byte{17}

	// Post sorts
	// <prefix, publicKey [33]byte, PostHash> -> <>
	_PrefixPosterPublicKeyPostHash = []byte{18}

	// <prefix, tstampNanos uint64, PostHash> -> <>
	_PrefixTstampNanosPostHash = []byte{19}
	// <prefix, creatorbps uint64, PostHash> -> <>
	_PrefixCreatorBpsPostHash = []byte{20}
	// <prefix, multiplebps uint64, PostHash> -> <>
	_PrefixMultipleBpsPostHash = []byte{21}

	// Comments are just posts that have their ParentStakeID set, and
	// so we have a separate index that allows us to return all the
	// comments for a given StakeID
	// <prefix, parent stakeID [33]byte, tstampnanos uint64, post hash> -> <>
	_PrefixCommentParentStakeIDToPostHash = []byte{22}

	// Main profile index
	// <prefix, PKID [33]byte> -> ProfileEntry
	_PrefixPKIDToProfileEntry = []byte{23}

	// Profile sorts
	// For username, we set the PKID as a value since the username is not fixed width.
	// We always lowercase usernames when using them as map keys in order to make
	// all uniqueness checks case-insensitive
	// <prefix, username> -> <PKID>
	_PrefixProfileUsernameToPKID = []byte{25}
	// This allows us to sort the profiles by the value of their coin (since
	// the amount of BitClout locked in a profile is proportional to coin price).
	_PrefixCreatorBitCloutLockedNanosCreatorPKID = []byte{32}

	// The StakeID is a post hash for posts and a public key for users.
	// <StakeIDType | AmountNanos uint64 | StakeID [var]byte> -> <>
	_PrefixStakeIDTypeAmountStakeIDIndex = []byte{26}

	// Prefixes for follows:
	// <prefix, follower PKID [33]byte, followed PKID [33]byte> -> <>
	// <prefix, followed PKID [33]byte, follower PKID [33]byte> -> <>
	_PrefixFollowerPKIDToFollowedPKID = []byte{28}
	_PrefixFollowedPKIDToFollowerPKID = []byte{29}

	// Prefixes for likes:
	// <prefix, user pub key [33]byte, liked post hash [32]byte> -> <>
	// <prefix, post hash [32]byte, user pub key [33]byte> -> <>
	_PrefixLikerPubKeyToLikedPostHash = []byte{30}
	_PrefixLikedPostHashToLikerPubKey = []byte{31}

	// Prefixes for creator coin fields:
	// <prefix, HODLer PKID [33]byte, creator PKID [33]byte> -> <BalanceEntry>
	// <prefix, creator PKID [33]byte, HODLer PKID [33]byte> -> <BalanceEntry>
	_PrefixHODLerPKIDCreatorPKIDToBalanceEntry = []byte{33}
	_PrefixCreatorPKIDHODLerPKIDToBalanceEntry = []byte{34}

	_PrefixPosterPublicKeyTimestampPostHash = []byte{35}

	// If no mapping exists for a particular public key, then the PKID is simply
	// the public key itself.
	// <[33]byte> -> <PKID [33]byte>
	_PrefixPublicKeyToPKID = []byte{36}
	// <PKID [33]byte> -> <PublicKey [33]byte>
	_PrefixPKIDToPublicKey = []byte{37}

	// Prefix for storing mempool transactions in badger. These stored transactions are
	// used to restore the state of a node after it is shutdown.
	// <prefix, tx hash BlockHash> -> <*MsgBitCloutTxn>
	_PrefixMempoolTxnHashToMsgBitCloutTxn = []byte{38}

	// Prefixes for Reclouts:
	// <prefix, user pub key [39]byte, reclouted post hash [39]byte> -> RecloutEntry
	_PrefixReclouterPubKeyRecloutedPostHashToRecloutPostHash = []byte{39}

	// Prefixes for diamonds:
	//  <prefix, DiamondReceiverPKID [33]byte, DiamondSenderPKID [33]byte, posthash> -> <gob-encoded DiamondEntry>
	//  <prefix, DiamondSenderPKID [33]byte, DiamondReceiverPKID [33]byte, posthash> -> <gob-encoded DiamondEntry>
	_PrefixDiamondReceiverPKIDDiamondSenderPKIDPostHash = []byte{41}
	_PrefixDiamondSenderPKIDDiamondReceiverPKIDPostHash = []byte{43}

	// Public keys that have been restricted from signing blocks.
	// <prefix, ForbiddenPublicKey [33]byte> -> <>
	_PrefixForbiddenBlockSignaturePubKeys = []byte{44}

	// These indexes are used in order to fetch the pub keys of users that liked or diamonded a post.
	// 		Reclouts: <prefix, RecloutedPostHash, ReclouterPubKey> -> <>
	// 		Quote Reclouts: <prefix, RecloutedPostHash, ReclouterPubKey, RecloutPostHash> -> <>
	// 		Diamonds: <prefix, DiamondedPostHash, DiamonderPubKey [33]byte> -> <DiamondLevel (uint64)>
	_PrefixRecloutedPostHashReclouterPubKey                = []byte{45}
	_PrefixRecloutedPostHashReclouterPubKeyRecloutPostHash = []byte{46}
	_PrefixDiamondedPostHashDiamonderPKIDDiamondLevel      = []byte{47}

<<<<<<< HEAD
	// Prefix for Authorize Derived Key transactions:
	// 		<prefix, OwnerPublicKey [33]byte> -> <>
	_PrefixAuthorizeDerivedKey = []byte{48}
=======
	// Prefixes for NFT ownership:
	// 	<prefix, NFTPostHash [32]byte, SerialNumber uint64> -> NFTEntry
	_PrefixPostHashSerialNumberToNFTEntry = []byte{48}
	//  <prefix, PKID [33]byte, IsForSale bool, BidAmountNanos uint64, NFTPostHash[32]byte, SerialNumber uint64> -> NFTEntry
	_PrefixPKIDIsForSaleBidAmountNanosPostHashSerialNumberToNFTEntry = []byte{49}

	// Prefixes for NFT bids:
	//  <prefix, NFTPostHash [32]byte, SerialNumber uint64, BidNanos uint64, PKID [33]byte> -> <>
	_PrefixPostHashSerialNumberBidNanosBidderPKID = []byte{50}
	//  <BidderPKID [33]byte, NFTPostHash [32]byte, SerialNumber uint64> -> <BidNanos uint64>
	_PrefixBidderPKIDPostHashSerialNumberToBidNanos = []byte{51}

	// Prefix for NFT accepted bid entries:
	//   - Note: this index uses a slice to track the history of winning bids for an NFT. It is
	//     not core to consensus and should not be relied upon as it could get inefficient.
	//   - Schema: <prefix>, NFTPostHash [32]byte, SerialNumber uint64 -> []NFTBidEntry
	_PrefixPostHashSerialNumberToAcceptedBidEntries = []byte{54}

	// <prefix, PublicKey [33]byte> -> uint64
	_PrefixPublicKeyToBitCloutBalanceNanos = []byte{52}
	// Block reward prefix:
	//   - This index is needed because block rewards take N blocks to mature, which means we need
	//     a way to deduct them from balance calculations until that point. Without this index, it
	//     would be impossible to figure out which of a user's UTXOs have yet to mature.
	//   - Schema: <hash BlockHash> -> <pubKey [33]byte, uint64 blockRewardNanos>
	_PrefixPublicKeyBlockHashToBlockReward = []byte{53}
>>>>>>> 0c15ca56

	// TODO: This process is a bit error-prone. We should come up with a test or
	// something to at least catch cases where people have two prefixes with the
	// same ID.
<<<<<<< HEAD
	// NEXT_TAG: 49
=======
	// NEXT_TAG: 55
>>>>>>> 0c15ca56
)

// A PKID is an ID associated with a public key. In the DB, various fields are
// indexed using the PKID rather than the user's public key directly in order to
// create one layer of indirection between the public key and the user's data. This
// makes it easy for the user to transfer certain data to a new public key.
type PKID [33]byte

func PublicKeyToPKID(publicKey []byte) *PKID {
	if len(publicKey) == 0 {
		return nil
	}
	pkid := &PKID{}
	copy(pkid[:], publicKey)
	return pkid
}

func PKIDToPublicKey(pkid *PKID) []byte {
	if pkid == nil {
		return nil
	}
	return pkid[:]
}

func DBGetPKIDEntryForPublicKeyWithTxn(txn *badger.Txn, publicKey []byte) *PKIDEntry {
	if len(publicKey) == 0 {
		return nil
	}

	prefix := append([]byte{}, _PrefixPublicKeyToPKID...)
	pkidItem, err := txn.Get(append(prefix, publicKey...))

	if err != nil {
		// If we don't have a mapping from public key to PKID in the db,
		// then we use the public key itself as the PKID. Doing this makes
		// it so that the PKID is generally the *first* public key that the
		// user ever associated with a particular piece of data.
		return &PKIDEntry{
			PKID:      PublicKeyToPKID(publicKey),
			PublicKey: publicKey,
		}
	}

	// If we get here then it means we actually had a PKID in the DB.
	// So return that pkid.
	pkidEntryObj := &PKIDEntry{}
	err = pkidItem.Value(func(valBytes []byte) error {
		return gob.NewDecoder(bytes.NewReader(valBytes)).Decode(pkidEntryObj)
	})
	if err != nil {
		glog.Errorf("DBGetPKIDEntryForPublicKeyWithTxn: Problem reading "+
			"PKIDEntry for public key %s",
			PkToStringMainnet(publicKey))
		return nil
	}
	return pkidEntryObj
}

func DBGetPKIDEntryForPublicKey(db *badger.DB, publicKey []byte) *PKIDEntry {
	var pkid *PKIDEntry
	db.View(func(txn *badger.Txn) error {
		pkid = DBGetPKIDEntryForPublicKeyWithTxn(txn, publicKey)
		return nil
	})
	return pkid
}

func DBGetPublicKeyForPKIDWithTxn(txn *badger.Txn, pkidd *PKID) []byte {
	prefix := append([]byte{}, _PrefixPKIDToPublicKey...)
	pkidItem, err := txn.Get(append(prefix, pkidd[:]...))

	if err != nil {
		// If we don't have a mapping in the db then return the pkid itself
		// as the public key.
		return pkidd[:]
	}

	// If we get here then it means we actually had a public key mapping in the DB.
	// So return that public key.
	pkRet, err := pkidItem.ValueCopy(nil)
	if err != nil {
		// If we had a problem reading the mapping then log an error and return nil.
		glog.Errorf("DBGetPublicKeyForPKIDWithTxn: Problem reading "+
			"public key for pkid %s",
			PkToStringMainnet(pkidd[:]))
		return nil
	}

	return pkRet
}

func DBGetPublicKeyForPKID(db *badger.DB, pkidd *PKID) []byte {
	var publicKey []byte
	db.View(func(txn *badger.Txn) error {
		publicKey = DBGetPublicKeyForPKIDWithTxn(txn, pkidd)
		return nil
	})
	return publicKey
}

func DBPutPKIDMappingsWithTxn(
	txn *badger.Txn, publicKey []byte, pkidEntry *PKIDEntry, params *BitCloutParams) error {

	// Set the main pub key -> pkid mapping.
	{
		pkidDataBuf := bytes.NewBuffer([]byte{})
		gob.NewEncoder(pkidDataBuf).Encode(pkidEntry)

		prefix := append([]byte{}, _PrefixPublicKeyToPKID...)
		pubKeyToPkidKey := append(prefix, publicKey...)
		if err := txn.Set(pubKeyToPkidKey, pkidDataBuf.Bytes()); err != nil {

			return errors.Wrapf(err, "DBPutPKIDMappingsWithTxn: Problem "+
				"adding mapping for pkid: %v public key: %v",
				PkToString(pkidEntry.PKID[:], params), PkToString(publicKey, params))
		}
	}

	// Set the reverse mapping: pkid -> pub key
	{
		prefix := append([]byte{}, _PrefixPKIDToPublicKey...)
		pkidToPubKey := append(prefix, pkidEntry.PKID[:]...)
		if err := txn.Set(pkidToPubKey, publicKey); err != nil {

			return errors.Wrapf(err, "DBPutPKIDMappingsWithTxn: Problem "+
				"adding mapping for pkid: %v public key: %v",
				PkToString(pkidEntry.PKID[:], params), PkToString(publicKey, params))
		}
	}

	return nil
}

func DBDeletePKIDMappingsWithTxn(
	txn *badger.Txn, publicKey []byte, params *BitCloutParams) error {

	// Look up the pkid for the public key.
	pkidEntry := DBGetPKIDEntryForPublicKeyWithTxn(txn, publicKey)

	{
		prefix := append([]byte{}, _PrefixPublicKeyToPKID...)
		pubKeyToPkidKey := append(prefix, publicKey...)
		if err := txn.Delete(pubKeyToPkidKey); err != nil {

			return errors.Wrapf(err, "DBDeletePKIDMappingsWithTxn: Problem "+
				"deleting mapping for public key: %v",
				PkToString(publicKey, params))
		}
	}

	{
		prefix := append([]byte{}, _PrefixPKIDToPublicKey...)
		pubKeyToPkidKey := append(prefix, pkidEntry.PKID[:]...)
		if err := txn.Delete(pubKeyToPkidKey); err != nil {

			return errors.Wrapf(err, "DBDeletePKIDMappingsWithTxn: Problem "+
				"deleting mapping for pkid: %v",
				PkToString(pkidEntry.PKID[:], params))
		}
	}

	return nil
}

func EnumerateKeysForPrefix(db *badger.DB, dbPrefix []byte) (_keysFound [][]byte, _valsFound [][]byte) {
	return _enumerateKeysForPrefix(db, dbPrefix)
}

// A helper function to enumerate all of the values for a particular prefix.
func _enumerateKeysForPrefix(db *badger.DB, dbPrefix []byte) (_keysFound [][]byte, _valsFound [][]byte) {
	keysFound := [][]byte{}
	valsFound := [][]byte{}

	dbErr := db.View(func(txn *badger.Txn) error {
		var err error
		keysFound, valsFound, err = _enumerateKeysForPrefixWithTxn(txn, dbPrefix)
		if err != nil {
			return err
		}
		return nil
	})
	if dbErr != nil {
		glog.Errorf("_enumerateKeysForPrefix: Problem fetching keys and values from db: %v", dbErr)
		return nil, nil
	}

	return keysFound, valsFound
}

func _enumerateKeysForPrefixWithTxn(dbTxn *badger.Txn, dbPrefix []byte) (_keysFound [][]byte, _valsFound [][]byte, _err error) {
	keysFound := [][]byte{}
	valsFound := [][]byte{}

	opts := badger.DefaultIteratorOptions
	nodeIterator := dbTxn.NewIterator(opts)
	defer nodeIterator.Close()
	prefix := dbPrefix
	for nodeIterator.Seek(prefix); nodeIterator.ValidForPrefix(prefix); nodeIterator.Next() {
		key := nodeIterator.Item().Key()
		keyCopy := make([]byte, len(key))
		copy(keyCopy[:], key[:])

		valCopy, err := nodeIterator.Item().ValueCopy(nil)
		if err != nil {
			return nil, nil, err
		}
		keysFound = append(keysFound, keyCopy)
		valsFound = append(valsFound, valCopy)
	}
	return keysFound, valsFound, nil
}

// A helper function to enumerate a limited number of the values for a particular prefix.
func _enumerateLimitedKeysReversedForPrefix(db *badger.DB, dbPrefix []byte, limit uint64) (_keysFound [][]byte, _valsFound [][]byte) {
	keysFound := [][]byte{}
	valsFound := [][]byte{}

	dbErr := db.View(func(txn *badger.Txn) error {
		var err error
		keysFound, valsFound, err = _enumerateLimitedKeysReversedForPrefixWithTxn(txn, dbPrefix, limit)
		return err
	})
	if dbErr != nil {
		glog.Errorf("_enumerateKeysForPrefix: Problem fetching keys and values from db: %v", dbErr)
		return nil, nil
	}

	return keysFound, valsFound
}

func _enumerateLimitedKeysReversedForPrefixWithTxn(dbTxn *badger.Txn, dbPrefix []byte, limit uint64) (_keysFound [][]byte, _valsFound [][]byte, _err error) {
	keysFound := [][]byte{}
	valsFound := [][]byte{}

	opts := badger.DefaultIteratorOptions

	// Go in reverse order
	opts.Reverse = true

	nodeIterator := dbTxn.NewIterator(opts)
	defer nodeIterator.Close()
	prefix := dbPrefix

	counter := uint64(0)
	for nodeIterator.Seek(append(prefix, 0xff)); nodeIterator.ValidForPrefix(prefix); nodeIterator.Next() {
		if counter == limit {
			break
		}
		counter++

		key := nodeIterator.Item().Key()
		keyCopy := make([]byte, len(key))
		copy(keyCopy[:], key[:])

		valCopy, err := nodeIterator.Item().ValueCopy(nil)
		if err != nil {
			return nil, nil, err
		}
		keysFound = append(keysFound, keyCopy)
		valsFound = append(valsFound, valCopy)
	}
	return keysFound, valsFound, nil
}

// -------------------------------------------------------------------------------------
// Bitclout balance mapping functions
// -------------------------------------------------------------------------------------

func _dbKeyForPublicKeyToBitcloutBalanceNanos(publicKey []byte) []byte {
	// Make a copy to avoid multiple calls to this function re-using the same slice.
	prefixCopy := append([]byte{}, _PrefixPublicKeyToBitCloutBalanceNanos...)
	key := append(prefixCopy, publicKey...)
	return key
}

func DbGetBitcloutBalanceNanosForPublicKeyWithTxn(txn *badger.Txn, publicKey []byte,
) (_balance uint64, _err error) {

	key := _dbKeyForPublicKeyToBitcloutBalanceNanos(publicKey)
	bitcloutBalanceItem, err := txn.Get(key)
	if err != nil {
		return uint64(0), nil
	}
	bitcloutBalanceBytes, err := bitcloutBalanceItem.ValueCopy(nil)
	if err != nil {
		return uint64(0), errors.Wrapf(
			err, "DbGetBitcloutBalanceNanosForPublicKeyWithTxn: Problem getting balance for: %s ",
			PkToStringBoth(publicKey))
	}

	bitcloutBalance := DecodeUint64(bitcloutBalanceBytes)

	return bitcloutBalance, nil
}

func DbGetBitcloutBalanceNanosForPublicKey(db *badger.DB, publicKey []byte,
) (_balance uint64, _err error) {
	ret := uint64(0)
	dbErr := db.View(func(txn *badger.Txn) error {
		var err error
		ret, err = DbGetBitcloutBalanceNanosForPublicKeyWithTxn(txn, publicKey)
		if err != nil {
			return fmt.Errorf("DbGetBitcloutBalanceNanosForPublicKey: %v", err)
		}
		return nil
	})
	if dbErr != nil {
		return ret, dbErr
	}
	return ret, nil
}

func DbPutBitcloutBalanceForPublicKeyWithTxn(
	txn *badger.Txn, publicKey []byte, balanceNanos uint64) error {

	if len(publicKey) != btcec.PubKeyBytesLenCompressed {
		return fmt.Errorf("DbPutBitcloutBalanceForPublicKeyWithTxn: Public key "+
			"length %d != %d", len(publicKey), btcec.PubKeyBytesLenCompressed)
	}

	balanceBytes := EncodeUint64(balanceNanos)

	if err := txn.Set(_dbKeyForPublicKeyToBitcloutBalanceNanos(publicKey), balanceBytes); err != nil {

		return errors.Wrapf(
			err, "DbPutBitcloutBalanceForPublicKey: Problem adding balance mapping of %d for: %s ",
			balanceNanos, PkToStringBoth(publicKey))
	}

	return nil
}

func DbPutBitcloutBalanceForPublicKey(handle *badger.DB, publicKey []byte, balanceNanos uint64) error {

	return handle.Update(func(txn *badger.Txn) error {
		return DbPutBitcloutBalanceForPublicKeyWithTxn(txn, publicKey, balanceNanos)
	})
}

func DbDeletePublicKeyToBitcloutBalanceWithTxn(txn *badger.Txn, publicKey []byte) error {

	if err := txn.Delete(_dbKeyForPublicKeyToBitcloutBalanceNanos(publicKey)); err != nil {
		return errors.Wrapf(err, "DbDeletePublicKeyToBitcloutBalanceWithTxn: Problem deleting "+
			"balance for public key %s", PkToStringMainnet(publicKey))
	}

	return nil
}

func DbDeletePublicKeyToBitcloutBalance(handle *badger.DB, publicKey []byte) error {
	return handle.Update(func(txn *badger.Txn) error {
		return DbDeletePublicKeyToBitcloutBalanceWithTxn(txn, publicKey)
	})
}

// -------------------------------------------------------------------------------------
// PrivateMessage mapping functions
// <public key (33 bytes) || uint64 big-endian> ->
// 		< SenderPublicKey || RecipientPublicKey || EncryptedText >
// -------------------------------------------------------------------------------------

func _dbKeyForMessageEntry(publicKey []byte, tstampNanos uint64) []byte {
	// Make a copy to avoid multiple calls to this function re-using the same slice.
	prefixCopy := append([]byte{}, _PrefixPublicKeyTimestampToPrivateMessage...)
	key := append(prefixCopy, publicKey...)
	key = append(key, EncodeUint64(tstampNanos)...)
	return key
}

func _dbSeekPrefixForMessagePublicKey(publicKey []byte) []byte {
	// Make a copy to avoid multiple calls to this function re-using the same slice.
	prefixCopy := append([]byte{}, _PrefixPublicKeyTimestampToPrivateMessage...)
	return append(prefixCopy, publicKey...)
}

// Note that this adds a mapping for the sender *and* the recipient.
func DbPutMessageEntryWithTxn(
	txn *badger.Txn, messageEntry *MessageEntry) error {

	if len(messageEntry.SenderPublicKey) != btcec.PubKeyBytesLenCompressed {
		return fmt.Errorf("DbPutPrivateMessageWithTxn: Sender public key "+
			"length %d != %d", len(messageEntry.SenderPublicKey), btcec.PubKeyBytesLenCompressed)
	}
	if len(messageEntry.RecipientPublicKey) != btcec.PubKeyBytesLenCompressed {
		return fmt.Errorf("DbPutPrivateMessageWithTxn: Recipient public key "+
			"length %d != %d", len(messageEntry.RecipientPublicKey), btcec.PubKeyBytesLenCompressed)
	}
	messageData := &MessageEntry{
		SenderPublicKey:    messageEntry.SenderPublicKey,
		RecipientPublicKey: messageEntry.RecipientPublicKey,
		EncryptedText:      messageEntry.EncryptedText,
		TstampNanos:        messageEntry.TstampNanos,
		Version:            messageEntry.Version,
	}

	messageDataBuf := bytes.NewBuffer([]byte{})
	gob.NewEncoder(messageDataBuf).Encode(messageData)

	if err := txn.Set(_dbKeyForMessageEntry(
		messageEntry.SenderPublicKey, messageEntry.TstampNanos), messageDataBuf.Bytes()); err != nil {

		return errors.Wrapf(err, "DbPutMessageEntryWithTxn: Problem adding mapping for sender: ")
	}
	if err := txn.Set(_dbKeyForMessageEntry(
		messageEntry.RecipientPublicKey, messageEntry.TstampNanos), messageDataBuf.Bytes()); err != nil {

		return errors.Wrapf(err, "DbPutMessageEntryWithTxn: Problem adding mapping for recipient: ")
	}

	return nil
}

func DbPutMessageEntry(handle *badger.DB, messageEntry *MessageEntry) error {

	return handle.Update(func(txn *badger.Txn) error {
		return DbPutMessageEntryWithTxn(txn, messageEntry)
	})
}

func DbGetMessageEntryWithTxn(
	txn *badger.Txn, publicKey []byte, tstampNanos uint64) *MessageEntry {

	key := _dbKeyForMessageEntry(publicKey, tstampNanos)
	privateMessageObj := &MessageEntry{}
	privateMessageItem, err := txn.Get(key)
	if err != nil {
		return nil
	}
	err = privateMessageItem.Value(func(valBytes []byte) error {
		return gob.NewDecoder(bytes.NewReader(valBytes)).Decode(privateMessageObj)
	})
	if err != nil {
		glog.Errorf("DbGetMessageEntryWithTxn: Problem reading "+
			"MessageEntry for public key %s with tstampnanos %d",
			PkToStringMainnet(publicKey), tstampNanos)
		return nil
	}
	return privateMessageObj
}

func DbGetMessageEntry(db *badger.DB, publicKey []byte, tstampNanos uint64) *MessageEntry {
	var ret *MessageEntry
	db.View(func(txn *badger.Txn) error {
		ret = DbGetMessageEntryWithTxn(txn, publicKey, tstampNanos)
		return nil
	})
	return ret
}

// Note this deletes the message for the sender *and* receiver since a mapping
// should exist for each.
func DbDeleteMessageEntryMappingsWithTxn(
	txn *badger.Txn, publicKey []byte, tstampNanos uint64) error {

	// First pull up the mapping that exists for the public key passed in.
	// If one doesn't exist then there's nothing to do.
	existingMessage := DbGetMessageEntryWithTxn(txn, publicKey, tstampNanos)
	if existingMessage == nil {
		return nil
	}

	// When a message exists, delete the mapping for the sender and receiver.
	if err := txn.Delete(_dbKeyForMessageEntry(existingMessage.SenderPublicKey, tstampNanos)); err != nil {
		return errors.Wrapf(err, "DbDeleteMessageEntryMappingsWithTxn: Deleting "+
			"sender mapping for public key %s and tstamp %d failed",
			PkToStringMainnet(existingMessage.SenderPublicKey), tstampNanos)
	}
	if err := txn.Delete(_dbKeyForMessageEntry(existingMessage.RecipientPublicKey, tstampNanos)); err != nil {
		return errors.Wrapf(err, "DbDeleteMessageEntryMappingsWithTxn: Deleting "+
			"recipient mapping for public key %s and tstamp %d failed",
			PkToStringMainnet(existingMessage.RecipientPublicKey), tstampNanos)
	}

	return nil
}

func DbDeleteMessageEntryMappings(handle *badger.DB, publicKey []byte, tstampNanos uint64) error {
	return handle.Update(func(txn *badger.Txn) error {
		return DbDeleteMessageEntryMappingsWithTxn(txn, publicKey, tstampNanos)
	})
}

func DbGetMessageEntriesForPublicKey(handle *badger.DB, publicKey []byte) (
	_privateMessages []*MessageEntry, _err error) {

	// Setting the prefix to a tstamp of zero should return all the messages
	// for the public key in sorted order since 0 << the minimum timestamp in
	// the db.
	prefix := _dbSeekPrefixForMessagePublicKey(publicKey)

	// Goes backwards to get messages in time sorted order.
	// Limit the number of keys to speed up load times.
	_, valuesFound := _enumerateKeysForPrefix(handle, prefix)

	privateMessages := []*MessageEntry{}
	for _, valBytes := range valuesFound {
		privateMessageObj := &MessageEntry{}
		if err := gob.NewDecoder(bytes.NewReader(valBytes)).Decode(privateMessageObj); err != nil {
			return nil, errors.Wrapf(
				err, "DbGetMessageEntriesForPublicKey: Problem decoding value: ")
		}

		privateMessages = append(privateMessages, privateMessageObj)
	}

	return privateMessages, nil
}

func DbGetLimitedMessageEntriesForPublicKey(handle *badger.DB, publicKey []byte) (
	_privateMessages []*MessageEntry, _err error) {

	// Setting the prefix to a tstamp of zero should return all the messages
	// for the public key in sorted order since 0 << the minimum timestamp in
	// the db.
	prefix := _dbSeekPrefixForMessagePublicKey(publicKey)

	// Goes backwards to get messages in time sorted order.
	// Limit the number of keys to speed up load times.
	_, valuesFound := _enumerateLimitedKeysReversedForPrefix(handle, prefix, uint64(MessagesToFetchPerInboxCall))

	privateMessages := []*MessageEntry{}
	for _, valBytes := range valuesFound {
		privateMessageObj := &MessageEntry{}
		if err := gob.NewDecoder(bytes.NewReader(valBytes)).Decode(privateMessageObj); err != nil {
			return nil, errors.Wrapf(
				err, "DbGetMessageEntriesForPublicKey: Problem decoding value: ")
		}

		privateMessages = append(privateMessages, privateMessageObj)
	}

	return privateMessages, nil
}

// -------------------------------------------------------------------------------------
// Forbidden block signature public key functions
// <prefix, public key> -> <>
// -------------------------------------------------------------------------------------

func _dbKeyForForbiddenBlockSignaturePubKeys(publicKey []byte) []byte {
	// Make a copy to avoid multiple calls to this function re-using the same slice.
	prefixCopy := append([]byte{}, _PrefixForbiddenBlockSignaturePubKeys...)
	key := append(prefixCopy, publicKey...)
	return key
}

func DbPutForbiddenBlockSignaturePubKeyWithTxn(txn *badger.Txn, publicKey []byte) error {

	if len(publicKey) != btcec.PubKeyBytesLenCompressed {
		return fmt.Errorf("DbPutForbiddenBlockSignaturePubKeyWithTxn: Forbidden public key "+
			"length %d != %d", len(publicKey), btcec.PubKeyBytesLenCompressed)
	}

	if err := txn.Set(_dbKeyForForbiddenBlockSignaturePubKeys(publicKey), []byte{}); err != nil {
		return errors.Wrapf(err, "DbPutForbiddenBlockSignaturePubKeyWithTxn: Problem adding mapping for sender: ")
	}

	return nil
}

func DbPutForbiddenBlockSignaturePubKey(handle *badger.DB, publicKey []byte) error {

	return handle.Update(func(txn *badger.Txn) error {
		return DbPutForbiddenBlockSignaturePubKeyWithTxn(txn, publicKey)
	})
}

func DbGetForbiddenBlockSignaturePubKeyWithTxn(txn *badger.Txn, publicKey []byte) []byte {

	key := _dbKeyForForbiddenBlockSignaturePubKeys(publicKey)
	_, err := txn.Get(key)
	if err != nil {
		return nil
	}

	// Typically we return a DB entry here but we don't store anything for this mapping.
	// We use this function instead of one returning true / false for feature consistency.
	return []byte{}
}

func DbGetForbiddenBlockSignaturePubKey(db *badger.DB, publicKey []byte) []byte {
	var ret []byte
	db.View(func(txn *badger.Txn) error {
		ret = DbGetForbiddenBlockSignaturePubKeyWithTxn(txn, publicKey)
		return nil
	})
	return ret
}

func DbDeleteForbiddenBlockSignaturePubKeyWithTxn(txn *badger.Txn, publicKey []byte) error {

	existingEntry := DbGetForbiddenBlockSignaturePubKeyWithTxn(txn, publicKey)
	if existingEntry == nil {
		return nil
	}

	if err := txn.Delete(_dbKeyForForbiddenBlockSignaturePubKeys(publicKey)); err != nil {
		return errors.Wrapf(err, "DbDeleteForbiddenBlockSignaturePubKeyWithTxn: Deleting "+
			"sender mapping for public key %s failed", PkToStringMainnet(publicKey))
	}

	return nil
}

func DbDeleteForbiddenBlockSignaturePubKey(handle *badger.DB, publicKey []byte) error {
	return handle.Update(func(txn *badger.Txn) error {
		return DbDeleteForbiddenBlockSignaturePubKeyWithTxn(txn, publicKey)
	})
}

// -------------------------------------------------------------------------------------
// Likes mapping functions
// 		<prefix, user pub key [33]byte, liked post BlockHash> -> <>
// 		<prefix, liked post BlockHash, user pub key [33]byte> -> <>
// -------------------------------------------------------------------------------------

func _dbKeyForLikerPubKeyToLikedPostHashMapping(
	userPubKey []byte, likedPostHash BlockHash) []byte {
	// Make a copy to avoid multiple calls to this function re-using the same slice.
	prefixCopy := append([]byte{}, _PrefixLikerPubKeyToLikedPostHash...)
	key := append(prefixCopy, userPubKey...)
	key = append(key, likedPostHash[:]...)
	return key
}

func _dbKeyForLikedPostHashToLikerPubKeyMapping(
	likedPostHash BlockHash, userPubKey []byte) []byte {
	// Make a copy to avoid multiple calls to this function re-using the same slice.
	prefixCopy := append([]byte{}, _PrefixLikedPostHashToLikerPubKey...)
	key := append(prefixCopy, likedPostHash[:]...)
	key = append(key, userPubKey...)
	return key
}

func _dbSeekPrefixForPostHashesYouLike(yourPubKey []byte) []byte {
	// Make a copy to avoid multiple calls to this function re-using the same slice.
	prefixCopy := append([]byte{}, _PrefixLikerPubKeyToLikedPostHash...)
	return append(prefixCopy, yourPubKey...)
}

func _dbSeekPrefixForLikerPubKeysLikingAPostHash(likedPostHash BlockHash) []byte {
	// Make a copy to avoid multiple calls to this function re-using the same slice.
	prefixCopy := append([]byte{}, _PrefixLikedPostHashToLikerPubKey...)
	return append(prefixCopy, likedPostHash[:]...)
}

// Note that this adds a mapping for the user *and* the liked post.
func DbPutLikeMappingsWithTxn(
	txn *badger.Txn, userPubKey []byte, likedPostHash BlockHash) error {

	if len(userPubKey) != btcec.PubKeyBytesLenCompressed {
		return fmt.Errorf("DbPutLikeMappingsWithTxn: User public key "+
			"length %d != %d", len(userPubKey), btcec.PubKeyBytesLenCompressed)
	}

	if err := txn.Set(_dbKeyForLikerPubKeyToLikedPostHashMapping(
		userPubKey, likedPostHash), []byte{}); err != nil {

		return errors.Wrapf(
			err, "DbPutLikeMappingsWithTxn: Problem adding user to liked post mapping: ")
	}
	if err := txn.Set(_dbKeyForLikedPostHashToLikerPubKeyMapping(
		likedPostHash, userPubKey), []byte{}); err != nil {

		return errors.Wrapf(
			err, "DbPutLikeMappingsWithTxn: Problem adding liked post to user mapping: ")
	}

	return nil
}

func DbPutLikeMappings(
	handle *badger.DB, userPubKey []byte, likedPostHash BlockHash) error {

	return handle.Update(func(txn *badger.Txn) error {
		return DbPutLikeMappingsWithTxn(txn, userPubKey, likedPostHash)
	})
}

func DbGetLikerPubKeyToLikedPostHashMappingWithTxn(
	txn *badger.Txn, userPubKey []byte, likedPostHash BlockHash) []byte {

	key := _dbKeyForLikerPubKeyToLikedPostHashMapping(userPubKey, likedPostHash)
	_, err := txn.Get(key)
	if err != nil {
		return nil
	}

	// Typically we return a DB entry here but we don't store anything for like mappings.
	// We use this function instead of one returning true / false for feature consistency.
	return []byte{}
}

func DbGetLikerPubKeyToLikedPostHashMapping(
	db *badger.DB, userPubKey []byte, likedPostHash BlockHash) []byte {
	var ret []byte
	db.View(func(txn *badger.Txn) error {
		ret = DbGetLikerPubKeyToLikedPostHashMappingWithTxn(txn, userPubKey, likedPostHash)
		return nil
	})
	return ret
}

// Note this deletes the like for the user *and* the liked post since a mapping
// should exist for each.
func DbDeleteLikeMappingsWithTxn(
	txn *badger.Txn, userPubKey []byte, likedPostHash BlockHash) error {

	// First check that a mapping exists. If one doesn't exist then there's nothing to do.
	existingMapping := DbGetLikerPubKeyToLikedPostHashMappingWithTxn(
		txn, userPubKey, likedPostHash)
	if existingMapping == nil {
		return nil
	}

	// When a message exists, delete the mapping for the sender and receiver.
	if err := txn.Delete(
		_dbKeyForLikerPubKeyToLikedPostHashMapping(userPubKey, likedPostHash)); err != nil {
		return errors.Wrapf(err, "DbDeleteLikeMappingsWithTxn: Deleting "+
			"userPubKey %s and likedPostHash %s failed",
			PkToStringBoth(userPubKey), likedPostHash)
	}
	if err := txn.Delete(
		_dbKeyForLikedPostHashToLikerPubKeyMapping(likedPostHash, userPubKey)); err != nil {
		return errors.Wrapf(err, "DbDeleteLikeMappingsWithTxn: Deleting "+
			"likedPostHash %s and userPubKey %s failed",
			PkToStringBoth(likedPostHash[:]), PkToStringBoth(userPubKey))
	}

	return nil
}

func DbDeleteLikeMappings(
	handle *badger.DB, userPubKey []byte, likedPostHash BlockHash) error {
	return handle.Update(func(txn *badger.Txn) error {
		return DbDeleteLikeMappingsWithTxn(txn, userPubKey, likedPostHash)
	})
}

func DbGetPostHashesYouLike(handle *badger.DB, yourPublicKey []byte) (
	_postHashes []*BlockHash, _err error) {

	prefix := _dbSeekPrefixForPostHashesYouLike(yourPublicKey)
	keysFound, _ := _enumerateKeysForPrefix(handle, prefix)

	postHashesYouLike := []*BlockHash{}
	for _, keyBytes := range keysFound {
		// We must slice off the first byte and userPubKey to get the likedPostHash.
		postHash := &BlockHash{}
		copy(postHash[:], keyBytes[1+btcec.PubKeyBytesLenCompressed:])
		postHashesYouLike = append(postHashesYouLike, postHash)
	}

	return postHashesYouLike, nil
}

func DbGetLikerPubKeysLikingAPostHash(handle *badger.DB, likedPostHash BlockHash) (
	_pubKeys [][]byte, _err error) {

	prefix := _dbSeekPrefixForLikerPubKeysLikingAPostHash(likedPostHash)
	keysFound, _ := _enumerateKeysForPrefix(handle, prefix)

	userPubKeys := [][]byte{}
	for _, keyBytes := range keysFound {
		// We must slice off the first byte and likedPostHash to get the userPubKey.
		userPubKey := keyBytes[1+HashSizeBytes:]
		userPubKeys = append(userPubKeys, userPubKey)
	}

	return userPubKeys, nil
}

// -------------------------------------------------------------------------------------
// Reclouts mapping functions
// 		<prefix, user pub key [33]byte, reclouted post BlockHash> -> <>
// 		<prefix, reclouted post BlockHash, user pub key [33]byte> -> <>
// -------------------------------------------------------------------------------------
//_PrefixReclouterPubKeyRecloutedPostHashToRecloutPostHash
func _dbKeyForReclouterPubKeyRecloutedPostHashToRecloutPostHash(userPubKey []byte, recloutedPostHash BlockHash) []byte {
	// Make a copy to avoid multiple calls to this function re-using the same slice.
	prefixCopy := append([]byte{}, _PrefixReclouterPubKeyRecloutedPostHashToRecloutPostHash...)
	key := append(prefixCopy, userPubKey...)
	key = append(key, recloutedPostHash[:]...)
	return key
}

//_PrefixRecloutedPostHashReclouterPubKey
func _dbKeyForRecloutedPostHashReclouterPubKey(recloutedPostHash *BlockHash, reclouterPubKey []byte) []byte {
	// Make a copy to avoid multiple calls to this function re-using the same slice.
	prefixCopy := append([]byte{}, _PrefixRecloutedPostHashReclouterPubKey...)
	key := append(prefixCopy, recloutedPostHash[:]...)
	key = append(key, reclouterPubKey...)
	return key
}

// **For quoted reclouts**
//_PrefixRecloutedPostHashReclouterPubKeyRecloutPostHash
func _dbKeyForRecloutedPostHashReclouterPubKeyRecloutPostHash(
	recloutedPostHash *BlockHash, reclouterPubKey []byte, recloutPostHash *BlockHash) []byte {
	// Make a copy to avoid multiple calls to this function re-using the same slice.
	prefixCopy := append([]byte{}, _PrefixRecloutedPostHashReclouterPubKeyRecloutPostHash...)
	key := append(prefixCopy, recloutedPostHash[:]...)
	key = append(key, reclouterPubKey...)
	key = append(key, recloutPostHash[:]...)
	return key
}

func _dbSeekPrefixForPostHashesYouReclout(yourPubKey []byte) []byte {
	// Make a copy to avoid multiple calls to this function re-using the same slice.
	prefixCopy := append([]byte{}, _PrefixReclouterPubKeyRecloutedPostHashToRecloutPostHash...)
	return append(prefixCopy, yourPubKey...)
}

// Note that this adds a mapping for the user *and* the reclouted post.
func DbPutRecloutMappingsWithTxn(
	txn *badger.Txn, userPubKey []byte, recloutedPostHash BlockHash, recloutEntry RecloutEntry) error {

	if len(userPubKey) != btcec.PubKeyBytesLenCompressed {
		return fmt.Errorf("DbPutRecloutMappingsWithTxn: User public key "+
			"length %d != %d", len(userPubKey), btcec.PubKeyBytesLenCompressed)
	}

	recloutDataBuf := bytes.NewBuffer([]byte{})
	gob.NewEncoder(recloutDataBuf).Encode(recloutEntry)

	if err := txn.Set(_dbKeyForReclouterPubKeyRecloutedPostHashToRecloutPostHash(
		userPubKey, recloutedPostHash), recloutDataBuf.Bytes()); err != nil {

		return errors.Wrapf(
			err, "DbPutRecloutMappingsWithTxn: Problem adding user to reclouted post mapping: ")
	}

	return nil
}

func DbPutRecloutMappings(
	handle *badger.DB, userPubKey []byte, recloutedPostHash BlockHash, recloutEntry RecloutEntry) error {

	return handle.Update(func(txn *badger.Txn) error {
		return DbPutRecloutMappingsWithTxn(txn, userPubKey, recloutedPostHash, recloutEntry)
	})
}

func DbGetReclouterPubKeyRecloutedPostHashToRecloutEntryWithTxn(
	txn *badger.Txn, userPubKey []byte, recloutedPostHash BlockHash) *RecloutEntry {

	key := _dbKeyForReclouterPubKeyRecloutedPostHashToRecloutPostHash(userPubKey, recloutedPostHash)
	recloutEntryObj := &RecloutEntry{}
	recloutEntryItem, err := txn.Get(key)
	if err != nil {
		return nil
	}
	err = recloutEntryItem.Value(func(valBytes []byte) error {
		return gob.NewDecoder(bytes.NewReader(valBytes)).Decode(recloutEntryObj)
	})
	if err != nil {
		glog.Errorf("DbGetReclouterPubKeyRecloutedPostHashToRecloutedPostMappingWithTxn: Problem reading "+
			"RecloutEntry for postHash %v", recloutedPostHash)
		return nil
	}
	return recloutEntryObj
}

func DbReclouterPubKeyRecloutedPostHashToRecloutEntry(
	db *badger.DB, userPubKey []byte, recloutedPostHash BlockHash) *RecloutEntry {
	var ret *RecloutEntry
	db.View(func(txn *badger.Txn) error {
		ret = DbGetReclouterPubKeyRecloutedPostHashToRecloutEntryWithTxn(txn, userPubKey, recloutedPostHash)
		return nil
	})
	return ret
}

// Note this deletes the reclout for the user *and* the reclouted post since a mapping
// should exist for each.
func DbDeleteRecloutMappingsWithTxn(
	txn *badger.Txn, userPubKey []byte, recloutedPostHash BlockHash) error {

	// First check that a mapping exists. If one doesn't exist then there's nothing to do.
	existingMapping := DbGetReclouterPubKeyRecloutedPostHashToRecloutEntryWithTxn(
		txn, userPubKey, recloutedPostHash)
	if existingMapping == nil {
		return nil
	}

	// When a reclout exists, delete the reclout entry mapping.
	if err := txn.Delete(_dbKeyForReclouterPubKeyRecloutedPostHashToRecloutPostHash(userPubKey, recloutedPostHash)); err != nil {
		return errors.Wrapf(err, "DbDeleteRecloutMappingsWithTxn: Deleting "+
			"user public key %s and reclouted post hash %s failed",
			PkToStringMainnet(userPubKey[:]), PkToStringMainnet(recloutedPostHash[:]))
	}
	return nil
}

func DbDeleteRecloutMappings(
	handle *badger.DB, userPubKey []byte, recloutedPostHash BlockHash) error {
	return handle.Update(func(txn *badger.Txn) error {
		return DbDeleteRecloutMappingsWithTxn(txn, userPubKey, recloutedPostHash)
	})
}

func DbGetPostHashesYouReclout(handle *badger.DB, yourPublicKey []byte) (
	_postHashes []*BlockHash, _err error) {

	prefix := _dbSeekPrefixForPostHashesYouReclout(yourPublicKey)
	keysFound, _ := _enumerateKeysForPrefix(handle, prefix)

	postHashesYouReclout := []*BlockHash{}
	for _, keyBytes := range keysFound {
		// We must slice off the first byte and userPubKey to get the recloutedPostHash.
		postHash := &BlockHash{}
		copy(postHash[:], keyBytes[1+btcec.PubKeyBytesLenCompressed:])
		postHashesYouReclout = append(postHashesYouReclout, postHash)
	}

	return postHashesYouReclout, nil
}

// -------------------------------------------------------------------------------------
// Follows mapping functions
// 		<prefix, follower pub key [33]byte, followed pub key [33]byte> -> <>
// 		<prefix, followed pub key [33]byte, follower pub key [33]byte> -> <>
// -------------------------------------------------------------------------------------

func _dbKeyForFollowerToFollowedMapping(
	followerPKID *PKID, followedPKID *PKID) []byte {
	// Make a copy to avoid multiple calls to this function re-using the same slice.
	prefixCopy := append([]byte{}, _PrefixFollowerPKIDToFollowedPKID...)
	key := append(prefixCopy, followerPKID[:]...)
	key = append(key, followedPKID[:]...)
	return key
}

func _dbKeyForFollowedToFollowerMapping(
	followedPKID *PKID, followerPKID *PKID) []byte {
	// Make a copy to avoid multiple calls to this function re-using the same slice.
	prefixCopy := append([]byte{}, _PrefixFollowedPKIDToFollowerPKID...)
	key := append(prefixCopy, followedPKID[:]...)
	key = append(key, followerPKID[:]...)
	return key
}

func _dbSeekPrefixForPKIDsYouFollow(yourPKID *PKID) []byte {
	// Make a copy to avoid multiple calls to this function re-using the same slice.
	prefixCopy := append([]byte{}, _PrefixFollowerPKIDToFollowedPKID...)
	return append(prefixCopy, yourPKID[:]...)
}

func _dbSeekPrefixForPKIDsFollowingYou(yourPKID *PKID) []byte {
	// Make a copy to avoid multiple calls to this function re-using the same slice.
	prefixCopy := append([]byte{}, _PrefixFollowedPKIDToFollowerPKID...)
	return append(prefixCopy, yourPKID[:]...)
}

// Note that this adds a mapping for the follower *and* the pub key being followed.
func DbPutFollowMappingsWithTxn(
	txn *badger.Txn, followerPKID *PKID, followedPKID *PKID) error {

	if len(followerPKID) != btcec.PubKeyBytesLenCompressed {
		return fmt.Errorf("DbPutFollowMappingsWithTxn: Follower PKID "+
			"length %d != %d", len(followerPKID[:]), btcec.PubKeyBytesLenCompressed)
	}
	if len(followedPKID) != btcec.PubKeyBytesLenCompressed {
		return fmt.Errorf("DbPutFollowMappingsWithTxn: Followed PKID "+
			"length %d != %d", len(followerPKID), btcec.PubKeyBytesLenCompressed)
	}

	if err := txn.Set(_dbKeyForFollowerToFollowedMapping(
		followerPKID, followedPKID), []byte{}); err != nil {

		return errors.Wrapf(
			err, "DbPutFollowMappingsWithTxn: Problem adding follower to followed mapping: ")
	}
	if err := txn.Set(_dbKeyForFollowedToFollowerMapping(
		followedPKID, followerPKID), []byte{}); err != nil {

		return errors.Wrapf(
			err, "DbPutFollowMappingsWithTxn: Problem adding followed to follower mapping: ")
	}

	return nil
}

func DbPutFollowMappings(
	handle *badger.DB, followerPKID *PKID, followedPKID *PKID) error {

	return handle.Update(func(txn *badger.Txn) error {
		return DbPutFollowMappingsWithTxn(txn, followerPKID, followedPKID)
	})
}

func DbGetFollowerToFollowedMappingWithTxn(
	txn *badger.Txn, followerPKID *PKID, followedPKID *PKID) []byte {

	key := _dbKeyForFollowerToFollowedMapping(followerPKID, followedPKID)
	_, err := txn.Get(key)
	if err != nil {
		return nil
	}

	// Typically we return a DB entry here but we don't store anything for like mappings.
	// We use this function instead of one returning true / false for feature consistency.
	return []byte{}
}

func DbGetFollowerToFollowedMapping(db *badger.DB, followerPKID *PKID, followedPKID *PKID) []byte {
	var ret []byte
	db.View(func(txn *badger.Txn) error {
		ret = DbGetFollowerToFollowedMappingWithTxn(txn, followerPKID, followedPKID)
		return nil
	})
	return ret
}

// Note this deletes the follow for the follower *and* followed since a mapping
// should exist for each.
func DbDeleteFollowMappingsWithTxn(
	txn *badger.Txn, followerPKID *PKID, followedPKID *PKID) error {

	// First check that a mapping exists for the PKIDs passed in.
	// If one doesn't exist then there's nothing to do.
	existingMapping := DbGetFollowerToFollowedMappingWithTxn(
		txn, followerPKID, followedPKID)
	if existingMapping == nil {
		return nil
	}

	// When a message exists, delete the mapping for the sender and receiver.
	if err := txn.Delete(_dbKeyForFollowerToFollowedMapping(followerPKID, followedPKID)); err != nil {
		return errors.Wrapf(err, "DbDeleteFollowMappingsWithTxn: Deleting "+
			"followerPKID %s and followedPKID %s failed",
			PkToStringMainnet(followerPKID[:]), PkToStringMainnet(followedPKID[:]))
	}
	if err := txn.Delete(_dbKeyForFollowedToFollowerMapping(followedPKID, followerPKID)); err != nil {
		return errors.Wrapf(err, "DbDeleteFollowMappingsWithTxn: Deleting "+
			"followedPKID %s and followerPKID %s failed",
			PkToStringMainnet(followedPKID[:]), PkToStringMainnet(followerPKID[:]))
	}

	return nil
}

func DbDeleteFollowMappings(
	handle *badger.DB, followerPKID *PKID, followedPKID *PKID) error {
	return handle.Update(func(txn *badger.Txn) error {
		return DbDeleteFollowMappingsWithTxn(txn, followerPKID, followedPKID)
	})
}

func DbGetPKIDsYouFollow(handle *badger.DB, yourPKID *PKID) (
	_pkids []*PKID, _err error) {

	prefix := _dbSeekPrefixForPKIDsYouFollow(yourPKID)
	keysFound, _ := _enumerateKeysForPrefix(handle, prefix)

	pkidsYouFollow := []*PKID{}
	for _, keyBytes := range keysFound {
		// We must slice off the first byte and followerPKID to get the followedPKID.
		followedPKIDBytes := keyBytes[1+btcec.PubKeyBytesLenCompressed:]
		followedPKID := &PKID{}
		copy(followedPKID[:], followedPKIDBytes)
		pkidsYouFollow = append(pkidsYouFollow, followedPKID)
	}

	return pkidsYouFollow, nil
}

func DbGetPKIDsFollowingYou(handle *badger.DB, yourPKID *PKID) (
	_pkids []*PKID, _err error) {

	prefix := _dbSeekPrefixForPKIDsFollowingYou(yourPKID)
	keysFound, _ := _enumerateKeysForPrefix(handle, prefix)

	pkidsFollowingYou := []*PKID{}
	for _, keyBytes := range keysFound {
		// We must slice off the first byte and followedPKID to get the followerPKID.
		followerPKIDBytes := keyBytes[1+btcec.PubKeyBytesLenCompressed:]
		followerPKID := &PKID{}
		copy(followerPKID[:], followerPKIDBytes)
		pkidsFollowingYou = append(pkidsFollowingYou, followerPKID)
	}

	return pkidsFollowingYou, nil
}

func DbGetPubKeysYouFollow(handle *badger.DB, yourPubKey []byte) (
	_pubKeys [][]byte, _err error) {

	// Get the PKID for the pub key
	yourPKID := DBGetPKIDEntryForPublicKey(handle, yourPubKey)
	followPKIDs, err := DbGetPKIDsYouFollow(handle, yourPKID.PKID)
	if err != nil {
		return nil, errors.Wrap(err, "DbGetPubKeysYouFollow: ")
	}

	// Convert the pkids to public keys
	followPubKeys := [][]byte{}
	for _, fpkid := range followPKIDs {
		followPk := DBGetPublicKeyForPKID(handle, fpkid)
		followPubKeys = append(followPubKeys, followPk)
	}

	return followPubKeys, nil
}

func DbGetPubKeysFollowingYou(handle *badger.DB, yourPubKey []byte) (
	_pubKeys [][]byte, _err error) {

	// Get the PKID for the pub key
	yourPKID := DBGetPKIDEntryForPublicKey(handle, yourPubKey)
	followPKIDs, err := DbGetPKIDsFollowingYou(handle, yourPKID.PKID)
	if err != nil {
		return nil, errors.Wrap(err, "DbGetPubKeysFollowingYou: ")
	}

	// Convert the pkids to public keys
	followPubKeys := [][]byte{}
	for _, fpkid := range followPKIDs {
		followPk := DBGetPublicKeyForPKID(handle, fpkid)
		followPubKeys = append(followPubKeys, followPk)
	}

	return followPubKeys, nil
}

// -------------------------------------------------------------------------------------
// Diamonds mapping functions
//  <prefix, DiamondReceiverPKID [33]byte, DiamondSenderPKID [33]byte, posthash> -> <[]byte{DiamondLevel}>
// -------------------------------------------------------------------------------------

func _dbKeyForDiamondReceiverToDiamondSenderMapping(diamondEntry *DiamondEntry) []byte {
	// Make a copy to avoid multiple calls to this function re-using the same slice.
	prefixCopy := append([]byte{}, _PrefixDiamondReceiverPKIDDiamondSenderPKIDPostHash...)
	key := append(prefixCopy, diamondEntry.ReceiverPKID[:]...)
	key = append(key, diamondEntry.SenderPKID[:]...)
	key = append(key, diamondEntry.DiamondPostHash[:]...)
	return key
}

func _dbKeyForDiamondReceiverToDiamondSenderMappingWithoutEntry(
	diamondReceiverPKID *PKID, diamondSenderPKID *PKID, diamondPostHash *BlockHash) []byte {
	// Make a copy to avoid multiple calls to this function re-using the same slice.
	prefixCopy := append([]byte{}, _PrefixDiamondReceiverPKIDDiamondSenderPKIDPostHash...)
	key := append(prefixCopy, diamondReceiverPKID[:]...)
	key = append(key, diamondSenderPKID[:]...)
	key = append(key, diamondPostHash[:]...)
	return key
}

func _dbKeyForDiamondedPostHashDiamonderPKIDDiamondLevel(diamondEntry *DiamondEntry) []byte {
	// Make a copy to avoid multiple calls to this function re-using the same slice.
	prefixCopy := append([]byte{}, _PrefixDiamondedPostHashDiamonderPKIDDiamondLevel...)
	key := append(prefixCopy, diamondEntry.DiamondPostHash[:]...)
	key = append(key, diamondEntry.SenderPKID[:]...)
	// Diamond level is an int64 in extraData but it forced to be non-negative in consensus.
	key = append(key, EncodeUint64(uint64(diamondEntry.DiamondLevel))...)
	return key
}

func _dbSeekPrefixForPKIDsThatDiamondedYou(yourPKID *PKID) []byte {
	// Make a copy to avoid multiple calls to this function re-using the same slice.
	prefixCopy := append([]byte{}, _PrefixDiamondReceiverPKIDDiamondSenderPKIDPostHash...)
	return append(prefixCopy, yourPKID[:]...)
}

func _dbKeyForDiamondSenderToDiamondReceiverMapping(diamondEntry *DiamondEntry) []byte {
	// Make a copy to avoid multiple calls to this function re-using the same slice.
	prefixCopy := append([]byte{}, _PrefixDiamondSenderPKIDDiamondReceiverPKIDPostHash...)
	key := append(prefixCopy, diamondEntry.SenderPKID[:]...)
	key = append(key, diamondEntry.ReceiverPKID[:]...)
	key = append(key, diamondEntry.DiamondPostHash[:]...)
	return key
}

func _dbKeyForDiamondSenderToDiamondReceiverMappingWithoutEntry(
	diamondReceiverPKID *PKID, diamondSenderPKID *PKID, diamondPostHash *BlockHash) []byte {
	// Make a copy to avoid multiple calls to this function re-using the same slice.
	prefixCopy := append([]byte{}, _PrefixDiamondSenderPKIDDiamondReceiverPKIDPostHash...)
	key := append(prefixCopy, diamondSenderPKID[:]...)
	key = append(key, diamondReceiverPKID[:]...)
	key = append(key, diamondPostHash[:]...)
	return key
}

func _dbSeekPrefixForPKIDsThatYouDiamonded(yourPKID *PKID) []byte {
	// Make a copy to avoid multiple calls to this function re-using the same slice.
	prefixCopy := append([]byte{}, _PrefixDiamondSenderPKIDDiamondReceiverPKIDPostHash...)
	return append(prefixCopy, yourPKID[:]...)
}

func _dbSeekPrefixForReceiverPKIDAndSenderPKID(receiverPKID *PKID, senderPKID *PKID) []byte {
	// Make a copy to avoid multiple calls to this function re-using the same slice.
	prefixCopy := append([]byte{}, _PrefixDiamondReceiverPKIDDiamondSenderPKIDPostHash...)
	key := append(prefixCopy, receiverPKID[:]...)
	return append(key, senderPKID[:]...)
}

func _DbBufForDiamondEntry(diamondEntry *DiamondEntry) []byte {
	diamondEntryBuf := bytes.NewBuffer([]byte{})
	gob.NewEncoder(diamondEntryBuf).Encode(diamondEntry)
	return diamondEntryBuf.Bytes()
}

func _DbDiamondEntryForDbBuf(buf []byte) *DiamondEntry {
	if len(buf) == 0 {
		return nil
	}
	ret := &DiamondEntry{}
	if err := gob.NewDecoder(bytes.NewReader(buf)).Decode(&ret); err != nil {
		glog.Errorf("Error decoding DiamondEntry from DB: %v", err)
		return nil
	}
	return ret
}

func DbPutDiamondMappingsWithTxn(
	txn *badger.Txn,
	diamondEntry *DiamondEntry) error {

	if len(diamondEntry.ReceiverPKID) != btcec.PubKeyBytesLenCompressed {
		return fmt.Errorf("DbPutDiamondMappingsWithTxn: Receiver PKID "+
			"length %d != %d", len(diamondEntry.ReceiverPKID[:]), btcec.PubKeyBytesLenCompressed)
	}
	if len(diamondEntry.SenderPKID) != btcec.PubKeyBytesLenCompressed {
		return fmt.Errorf("DbPutDiamondMappingsWithTxn: Sender PKID "+
			"length %d != %d", len(diamondEntry.SenderPKID), btcec.PubKeyBytesLenCompressed)
	}

	diamondEntryBytes := _DbBufForDiamondEntry(diamondEntry)
	if err := txn.Set(_dbKeyForDiamondReceiverToDiamondSenderMapping(diamondEntry), diamondEntryBytes); err != nil {
		return errors.Wrapf(
			err, "DbPutDiamondMappingsWithTxn: Problem adding receiver to giver mapping: ")
	}

	if err := txn.Set(_dbKeyForDiamondSenderToDiamondReceiverMapping(diamondEntry), diamondEntryBytes); err != nil {
		return errors.Wrapf(err, "DbPutDiamondMappingsWithTxn: Problem adding sender to receiver mapping: ")
	}

	if err := txn.Set(_dbKeyForDiamondedPostHashDiamonderPKIDDiamondLevel(diamondEntry),
		[]byte{}); err != nil {
		return errors.Wrapf(
			err, "DbPutDiamondMappingsWithTxn: Problem adding DiamondedPostHash Diamonder Diamond Level mapping: ")
	}

	return nil
}

func DbPutDiamondMappings(
	handle *badger.DB,
	diamondEntry *DiamondEntry) error {

	return handle.Update(func(txn *badger.Txn) error {
		return DbPutDiamondMappingsWithTxn(
			txn, diamondEntry)
	})
}

func DbGetDiamondMappingsWithTxn(
	txn *badger.Txn, diamondReceiverPKID *PKID, diamondSenderPKID *PKID, diamondPostHash *BlockHash) *DiamondEntry {

	key := _dbKeyForDiamondReceiverToDiamondSenderMappingWithoutEntry(
		diamondReceiverPKID, diamondSenderPKID, diamondPostHash)
	item, err := txn.Get(key)
	if err != nil {
		return nil
	}

	diamondEntryBuf, err := item.ValueCopy(nil)
	if err != nil {
		return nil
	}

	// We return the byte array stored for this diamond mapping. This mapping should only
	// hold one uint8 with a value between 1 and 5 but the caller is responsible for sanity
	// checking in order to maintain consistency with other DB functions that do not error.
	return _DbDiamondEntryForDbBuf(diamondEntryBuf)
}

func DbGetDiamondMappings(
	db *badger.DB, diamondReceiverPKID *PKID, diamondSenderPKID *PKID, diamondPostHash *BlockHash) *DiamondEntry {
	var ret *DiamondEntry
	db.View(func(txn *badger.Txn) error {
		ret = DbGetDiamondMappingsWithTxn(
			txn, diamondReceiverPKID, diamondSenderPKID, diamondPostHash)
		return nil
	})
	return ret
}

func DbDeleteDiamondMappingsWithTxn(txn *badger.Txn, diamondEntry *DiamondEntry) error {

	// First check that a mapping exists for the PKIDs passed in.
	// If one doesn't exist then there's nothing to do.
	existingMapping := DbGetDiamondMappingsWithTxn(
		txn, diamondEntry.ReceiverPKID, diamondEntry.SenderPKID, diamondEntry.DiamondPostHash)
	if existingMapping == nil {
		return nil
	}

	// When a DiamondEntry exists, delete the diamond mappings.
	if err := txn.Delete(_dbKeyForDiamondReceiverToDiamondSenderMapping(diamondEntry)); err != nil {
		return errors.Wrapf(err, "DbDeleteDiamondMappingsWithTxn: Deleting "+
			"diamondReceiverPKID %s and diamondSenderPKID %s and diamondPostHash %s failed",
			PkToStringMainnet(diamondEntry.ReceiverPKID[:]),
			PkToStringMainnet(diamondEntry.SenderPKID[:]),
			diamondEntry.DiamondPostHash.String(),
		)
	}
	// When a DiamondEntry exists, delete the diamond mappings.
	if err := txn.Delete(_dbKeyForDiamondedPostHashDiamonderPKIDDiamondLevel(diamondEntry)); err != nil {
		return errors.Wrapf(err, "DbDeleteDiamondMappingsWithTxn: Deleting "+
			"diamondedPostHash %s and diamonderPKID %s and diamondLevel %s failed",
			diamondEntry.DiamondPostHash.String(),
			PkToStringMainnet(diamondEntry.SenderPKID[:]),
			diamondEntry.DiamondPostHash.String(),
		)
	}

	if err := txn.Delete(_dbKeyForDiamondSenderToDiamondReceiverMapping(diamondEntry)); err != nil {
		return errors.Wrapf(err, "DbDeleteDiamondMappingsWithTxn: Deleting "+
			"diamondSenderPKID %s and diamondReceiverPKID %s and diamondPostHash %s failed",
			PkToStringMainnet(diamondEntry.SenderPKID[:]),
			PkToStringMainnet(diamondEntry.ReceiverPKID[:]),
			diamondEntry.DiamondPostHash.String(),
		)
	}

	return nil
}

func DbDeleteDiamondMappings(handle *badger.DB, diamondEntry *DiamondEntry) error {
	return handle.Update(func(txn *badger.Txn) error {
		return DbDeleteDiamondMappingsWithTxn(txn, diamondEntry)
	})
}

// This function returns a map of PKIDs that gave diamonds to a list of DiamondEntrys
// that contain post hashes.
func DbGetPKIDsThatDiamondedYouMap(handle *badger.DB, yourPKID *PKID, fetchYouDiamonded bool) (
	_pkidToDiamondsMap map[PKID][]*DiamondEntry, _err error) {

	prefix := _dbSeekPrefixForPKIDsThatDiamondedYou(yourPKID)
	diamondSenderStartIdx := 1 + btcec.PubKeyBytesLenCompressed
	diamondSenderEndIdx := 1 + 2*btcec.PubKeyBytesLenCompressed
	diamondReceiverStartIdx := 1
	diamondReceiverEndIdx := 1 + btcec.PubKeyBytesLenCompressed
	if fetchYouDiamonded {
		prefix = _dbSeekPrefixForPKIDsThatYouDiamonded(yourPKID)
		diamondSenderStartIdx = 1
		diamondSenderEndIdx = 1 + btcec.PubKeyBytesLenCompressed
		diamondReceiverStartIdx = 1 + btcec.PubKeyBytesLenCompressed
		diamondReceiverEndIdx = 1 + 2*btcec.PubKeyBytesLenCompressed
	}
	keysFound, valsFound := _enumerateKeysForPrefix(handle, prefix)

	pkidsToDiamondEntryMap := make(map[PKID][]*DiamondEntry)
	for ii, keyBytes := range keysFound {
		// The DiamondEntry found must not be nil.
		diamondEntry := _DbDiamondEntryForDbBuf(valsFound[ii])
		if diamondEntry == nil {
			return nil, fmt.Errorf(
				"DbGetPKIDsThatDiamondedYouMap: Found nil DiamondEntry for public key %v "+
					"and key bytes %#v when seeking; this should never happen",
				PkToStringMainnet(yourPKID[:]), keyBytes)
		}
		expectedDiamondKeyLen := 1 + 2*btcec.PubKeyBytesLenCompressed + HashSizeBytes
		if len(keyBytes) != expectedDiamondKeyLen {
			return nil, fmt.Errorf(
				"DbGetPKIDsThatDiamondedYouMap: Invalid key length %v should be %v",
				len(keyBytes), expectedDiamondKeyLen)
		}

		// Note: The code below is mainly just sanity-checking. Checking the key isn't actually
		// needed in this function, since all the information is duplicated in the entry.

		// Chop out the diamond sender PKID.
		diamondSenderPKIDBytes := keyBytes[diamondSenderStartIdx:diamondSenderEndIdx]
		diamondSenderPKID := &PKID{}
		copy(diamondSenderPKID[:], diamondSenderPKIDBytes)
		// It must match what's in the DiamondEntry
		if !reflect.DeepEqual(diamondSenderPKID, diamondEntry.SenderPKID) {
			return nil, fmt.Errorf(
				"DbGetPKIDsThatDiamondedYouMap: Sender PKID in DB %v did not "+
					"match Sender PKID in DiamondEntry %v; this should never happen",
				PkToStringBoth(diamondSenderPKID[:]), PkToStringBoth(diamondEntry.SenderPKID[:]))
		}

		// Chop out the diamond receiver PKID
		diamondReceiverPKIDBytes := keyBytes[diamondReceiverStartIdx:diamondReceiverEndIdx]
		diamondReceiverPKID := &PKID{}
		copy(diamondReceiverPKID[:], diamondReceiverPKIDBytes)
		// It must match what's in the DiamondEntry
		if !reflect.DeepEqual(diamondReceiverPKID, diamondEntry.ReceiverPKID) {
			return nil, fmt.Errorf(
				"DbGetPKIDsThatDiamondedYouMap: Receiver PKID in DB %v did not "+
					"match Receiver PKID in DiamondEntry %v; this should never happen",
				PkToStringBoth(diamondReceiverPKID[:]), PkToStringBoth(diamondEntry.ReceiverPKID[:]))
		}

		// Chop out the diamond post hash.
		diamondPostHashBytes := keyBytes[1+2*btcec.PubKeyBytesLenCompressed:]
		diamondPostHash := &BlockHash{}
		copy(diamondPostHash[:], diamondPostHashBytes)
		// It must match what's in the entry
		if *diamondPostHash != *diamondEntry.DiamondPostHash {
			return nil, fmt.Errorf(
				"DbGetPKIDsThatDiamondedYouMap: Post hash found in DB key %v "+
					"did not match post hash in DiamondEntry %v; this should never happen",
				diamondPostHash, diamondEntry.DiamondPostHash)
		}

		// If a map entry doesn't exist for this sender, create one.
		newListOfEntrys := pkidsToDiamondEntryMap[*diamondSenderPKID]
		newListOfEntrys = append(newListOfEntrys, diamondEntry)
		pkidsToDiamondEntryMap[*diamondSenderPKID] = newListOfEntrys
	}

	return pkidsToDiamondEntryMap, nil
}

// This function returns a list of DiamondEntrys given by giverPKID to receiverPKID that contain post hashes.
func DbGetDiamondEntriesForSenderToReceiver(handle *badger.DB, receiverPKID *PKID, senderPKID *PKID) (
	_diamondEntries []*DiamondEntry, _err error) {

	prefix := _dbSeekPrefixForReceiverPKIDAndSenderPKID(receiverPKID, senderPKID)
	keysFound, valsFound := _enumerateKeysForPrefix(handle, prefix)
	var diamondEntries []*DiamondEntry
	for ii, keyBytes := range keysFound {
		// The DiamondEntry found must not be nil.
		diamondEntry := _DbDiamondEntryForDbBuf(valsFound[ii])
		if diamondEntry == nil {
			return nil, fmt.Errorf(
				"DbGetDiamondEntriesForGiverToReceiver: Found nil DiamondEntry for receiver key %v "+
					"and giver key %v when seeking; this should never happen",
				PkToStringMainnet(receiverPKID[:]), PkToStringMainnet(senderPKID[:]))
		}
		expectedDiamondKeyLen := 1 + 2*btcec.PubKeyBytesLenCompressed + HashSizeBytes
		if len(keyBytes) != expectedDiamondKeyLen {
			return nil, fmt.Errorf(
				"DbGetDiamondEntriesForGiverToReceiver: Invalid key length %v should be %v",
				len(keyBytes), expectedDiamondKeyLen)
		}

		// Note: The code below is mainly just sanity-checking. Checking the key isn't actually
		// needed in this function, since all the information is duplicated in the entry.

		// Chop out the diamond sender PKID.
		diamondSenderPKIDBytes := keyBytes[1+btcec.PubKeyBytesLenCompressed : 1+2*btcec.PubKeyBytesLenCompressed]
		diamondSenderPKID := &PKID{}
		copy(diamondSenderPKID[:], diamondSenderPKIDBytes)
		// It must match what's in the DiamondEntry
		if !reflect.DeepEqual(diamondSenderPKID, diamondEntry.SenderPKID) {
			return nil, fmt.Errorf(
				"DbGetDiamondEntriesForGiverToReceiver: Sender PKID in DB %v did not "+
					"match Sender PKID in DiamondEntry %v; this should never happen",
				PkToStringBoth(diamondSenderPKID[:]), PkToStringBoth(diamondEntry.SenderPKID[:]))
		}

		// Chop out the diamond post hash.
		diamondPostHashBytes := keyBytes[1+2*btcec.PubKeyBytesLenCompressed:]
		diamondPostHash := &BlockHash{}
		copy(diamondPostHash[:], diamondPostHashBytes)
		// It must match what's in the entry
		if *diamondPostHash != *diamondEntry.DiamondPostHash {
			return nil, fmt.Errorf(
				"DbGetDiamondEntriesForGiverToReceiver: Post hash found in DB key %v "+
					"did not match post hash in DiamondEntry %v; this should never happen",
				diamondPostHash, diamondEntry.DiamondPostHash)
		}
		// Append the diamond entry to the slice
		diamondEntries = append(diamondEntries, diamondEntry)
	}
	return diamondEntries, nil
}

// -------------------------------------------------------------------------------------
// BitcoinBurnTxID mapping functions
// <BitcoinBurnTxID BlockHash> -> <>
// -------------------------------------------------------------------------------------

func _keyForBitcoinBurnTxID(bitcoinBurnTxID *BlockHash) []byte {
	// Make a copy to avoid multiple calls to this function re-using the same
	// underlying array.
	prefixCopy := append([]byte{}, _PrefixBitcoinBurnTxIDs...)
	return append(prefixCopy, bitcoinBurnTxID[:]...)
}

func DbPutBitcoinBurnTxIDWithTxn(txn *badger.Txn, bitcoinBurnTxID *BlockHash) error {
	return txn.Set(_keyForBitcoinBurnTxID(bitcoinBurnTxID), []byte{})
}

func DbExistsBitcoinBurnTxIDWithTxn(txn *badger.Txn, bitcoinBurnTxID *BlockHash) bool {
	// We don't care about the value because we're just checking to see if the key exists.
	if _, err := txn.Get(_keyForBitcoinBurnTxID(bitcoinBurnTxID)); err != nil {
		return false
	}
	return true
}

func DbExistsBitcoinBurnTxID(db *badger.DB, bitcoinBurnTxID *BlockHash) bool {
	var exists bool
	db.View(func(txn *badger.Txn) error {
		exists = DbExistsBitcoinBurnTxIDWithTxn(txn, bitcoinBurnTxID)
		return nil
	})
	return exists
}

func DbDeleteBitcoinBurnTxIDWithTxn(txn *badger.Txn, bitcoinBurnTxID *BlockHash) error {
	return txn.Delete(_keyForBitcoinBurnTxID(bitcoinBurnTxID))
}

func DbGetAllBitcoinBurnTxIDs(handle *badger.DB) (_bitcoinBurnTxIDs []*BlockHash) {
	keysFound, _ := _enumerateKeysForPrefix(handle, _PrefixBitcoinBurnTxIDs)
	bitcoinBurnTxIDs := []*BlockHash{}
	for _, key := range keysFound {
		bbtxid := &BlockHash{}
		copy(bbtxid[:], key[1:])
		bitcoinBurnTxIDs = append(bitcoinBurnTxIDs, bbtxid)
	}

	return bitcoinBurnTxIDs
}

func _getBlockHashForPrefixWithTxn(txn *badger.Txn, prefix []byte) *BlockHash {
	var ret BlockHash
	bhItem, err := txn.Get(prefix)
	if err != nil {
		return nil
	}
	_, err = bhItem.ValueCopy(ret[:])
	if err != nil {
		return nil
	}

	return &ret
}

func _getBlockHashForPrefix(handle *badger.DB, prefix []byte) *BlockHash {
	var ret *BlockHash
	err := handle.View(func(txn *badger.Txn) error {
		ret = _getBlockHashForPrefixWithTxn(txn, prefix)
		return nil
	})
	if err != nil {
		return nil
	}
	return ret
}

// GetBadgerDbPath returns the path where we store the badgerdb data.
func GetBadgerDbPath(dataDir string) string {
	return filepath.Join(dataDir, badgerDbFolder)
}

func _EncodeUint32(num uint32) []byte {
	numBytes := make([]byte, 4)
	binary.BigEndian.PutUint32(numBytes, num)
	return numBytes
}

func DecodeUint32(num []byte) uint32 {
	return binary.BigEndian.Uint32(num)
}

func EncodeUint64(num uint64) []byte {
	numBytes := make([]byte, 8)
	binary.BigEndian.PutUint64(numBytes, num)
	return numBytes
}

func DecodeUint64(scoreBytes []byte) uint64 {
	return binary.BigEndian.Uint64(scoreBytes)
}

func DbPutNanosPurchasedWithTxn(txn *badger.Txn, nanosPurchased uint64) error {
	return txn.Set(_KeyNanosPurchased, EncodeUint64(nanosPurchased))
}

func DbPutNanosPurchased(handle *badger.DB, nanosPurchased uint64) error {
	return handle.Update(func(txn *badger.Txn) error {
		return DbPutNanosPurchasedWithTxn(txn, nanosPurchased)
	})
}

func DbGetNanosPurchasedWithTxn(txn *badger.Txn) uint64 {
	nanosPurchasedItem, err := txn.Get(_KeyNanosPurchased)
	if err != nil {
		return 0
	}
	nanosPurchasedBuf, err := nanosPurchasedItem.ValueCopy(nil)
	if err != nil {
		return 0
	}

	return DecodeUint64(nanosPurchasedBuf)
}

func DbGetNanosPurchased(handle *badger.DB) uint64 {
	var nanosPurchased uint64
	handle.View(func(txn *badger.Txn) error {
		nanosPurchased = DbGetNanosPurchasedWithTxn(txn)
		return nil
	})

	return nanosPurchased
}

func DbPutGlobalParamsEntry(handle *badger.DB, globalParamsEntry GlobalParamsEntry) error {
	return handle.Update(func(txn *badger.Txn) error {
		return DbPutGlobalParamsEntryWithTxn(txn, globalParamsEntry)
	})
}

func DbPutGlobalParamsEntryWithTxn(txn *badger.Txn, globalParamsEntry GlobalParamsEntry) error {
	globalParamsDataBuf := bytes.NewBuffer([]byte{})
	err := gob.NewEncoder(globalParamsDataBuf).Encode(globalParamsEntry)
	if err != nil {
		return errors.Wrapf(err, "DbPutGlobalParamsEntryWithTxn: Problem encoding global params entry: ")
	}

	err = txn.Set(_KeyGlobalParams, globalParamsDataBuf.Bytes())
	if err != nil {
		return errors.Wrapf(err, "DbPutGlobalParamsEntryWithTxn: Problem adding global params entry to db: ")
	}
	return nil
}

func DbGetGlobalParamsEntryWithTxn(txn *badger.Txn) *GlobalParamsEntry {
	globalParamsEntryItem, err := txn.Get(_KeyGlobalParams)
	if err != nil {
		return &InitialGlobalParamsEntry
	}
	globalParamsEntryObj := &GlobalParamsEntry{}
	err = globalParamsEntryItem.Value(func(valBytes []byte) error {
		return gob.NewDecoder(bytes.NewReader(valBytes)).Decode(globalParamsEntryObj)
	})
	if err != nil {
		glog.Errorf("DbGetGlobalParamsEntryWithTxn: Problem reading "+
			"GlobalParamsEntry: %v", err)
		return &InitialGlobalParamsEntry
	}

	return globalParamsEntryObj
}

func DbGetGlobalParamsEntry(handle *badger.DB) *GlobalParamsEntry {
	var globalParamsEntry *GlobalParamsEntry
	handle.View(func(txn *badger.Txn) error {
		globalParamsEntry = DbGetGlobalParamsEntryWithTxn(txn)
		return nil
	})
	return globalParamsEntry
}

func DbPutUSDCentsPerBitcoinExchangeRateWithTxn(txn *badger.Txn, usdCentsPerBitcoinExchangeRate uint64) error {
	return txn.Set(_KeyUSDCentsPerBitcoinExchangeRate, EncodeUint64(usdCentsPerBitcoinExchangeRate))
}

func DbGetUSDCentsPerBitcoinExchangeRateWithTxn(txn *badger.Txn) uint64 {
	usdCentsPerBitcoinExchangeRateItem, err := txn.Get(_KeyUSDCentsPerBitcoinExchangeRate)
	if err != nil {
		return InitialUSDCentsPerBitcoinExchangeRate
	}
	usdCentsPerBitcoinExchangeRateBuf, err := usdCentsPerBitcoinExchangeRateItem.ValueCopy(nil)
	if err != nil {
		glog.Error("DbGetUSDCentsPerBitcoinExchangeRateWithTxn: Error parsing DB " +
			"value; this shouldn't really happen ever")
		return InitialUSDCentsPerBitcoinExchangeRate
	}

	return DecodeUint64(usdCentsPerBitcoinExchangeRateBuf)
}

func DbGetUSDCentsPerBitcoinExchangeRate(handle *badger.DB) uint64 {
	var usdCentsPerBitcoinExchangeRate uint64
	handle.View(func(txn *badger.Txn) error {
		usdCentsPerBitcoinExchangeRate = DbGetUSDCentsPerBitcoinExchangeRateWithTxn(txn)
		return nil
	})

	return usdCentsPerBitcoinExchangeRate
}

func GetUtxoNumEntriesWithTxn(txn *badger.Txn) uint64 {
	indexItem, err := txn.Get(_KeyUtxoNumEntries)
	if err != nil {
		return 0
	}
	// Get the current index.
	indexBytes, err := indexItem.ValueCopy(nil)
	if err != nil {
		return 0
	}
	numEntries := DecodeUint64(indexBytes)

	return numEntries
}

func GetUtxoNumEntries(handle *badger.DB) uint64 {
	var numEntries uint64
	handle.View(func(txn *badger.Txn) error {
		numEntries = GetUtxoNumEntriesWithTxn(txn)

		return nil
	})

	return numEntries
}

func _SerializeUtxoKey(utxoKey *UtxoKey) []byte {
	indexBytes := make([]byte, 4)
	binary.BigEndian.PutUint32(indexBytes, utxoKey.Index)
	return append(utxoKey.TxID[:], indexBytes...)

}

func _DbKeyForUtxoKey(utxoKey *UtxoKey) []byte {
	return append(append([]byte{}, _PrefixUtxoKeyToUtxoEntry...), _SerializeUtxoKey(utxoKey)...)
}

// Implements the reverse of _DbKeyForUtxoKey. This doesn't error-check
// and caller should make sure they're passing a properly-sized key to
// this function.
func _UtxoKeyFromDbKey(utxoDbKey []byte) *UtxoKey {
	// Read in the TxID, which is at the beginning.
	txIDBytes := utxoDbKey[:HashSizeBytes]
	txID := BlockHash{}
	copy(txID[:], txIDBytes)
	// Read in the index, which is encoded as a bigint at the end.
	indexBytes := utxoDbKey[HashSizeBytes:]
	indexValue := binary.BigEndian.Uint32(indexBytes)
	return &UtxoKey{
		Index: indexValue,
		TxID:  txID,
	}
}

func _DbBufForUtxoEntry(utxoEntry *UtxoEntry) []byte {
	utxoEntryBuf := bytes.NewBuffer([]byte{})
	gob.NewEncoder(utxoEntryBuf).Encode(utxoEntry)
	return utxoEntryBuf.Bytes()
}

func PutUtxoNumEntriesWithTxn(txn *badger.Txn, newNumEntries uint64) error {
	return txn.Set(_KeyUtxoNumEntries, EncodeUint64(newNumEntries))
}

func PutUtxoEntryForUtxoKeyWithTxn(txn *badger.Txn, utxoKey *UtxoKey, utxoEntry *UtxoEntry) error {
	return txn.Set(_DbKeyForUtxoKey(utxoKey), _DbBufForUtxoEntry(utxoEntry))
}

func DbGetUtxoEntryForUtxoKeyWithTxn(txn *badger.Txn, utxoKey *UtxoKey) *UtxoEntry {
	var ret UtxoEntry
	utxoDbKey := _DbKeyForUtxoKey(utxoKey)
	item, err := txn.Get(utxoDbKey)
	if err != nil {
		return nil
	}

	err = item.Value(func(valBytes []byte) error {
		// TODO: Storing with gob is very slow due to reflection. Would be
		// better if we serialized/deserialized manually.
		if err := gob.NewDecoder(bytes.NewReader(valBytes)).Decode(&ret); err != nil {
			return err
		}

		return nil
	})

	if err != nil {
		return nil
	}

	return &ret
}

func DbGetUtxoEntryForUtxoKey(handle *badger.DB, utxoKey *UtxoKey) *UtxoEntry {
	var ret *UtxoEntry
	handle.View(func(txn *badger.Txn) error {
		ret = DbGetUtxoEntryForUtxoKeyWithTxn(txn, utxoKey)
		return nil
	})

	return ret
}

func DeleteUtxoEntryForKeyWithTxn(txn *badger.Txn, utxoKey *UtxoKey) error {
	return txn.Delete(_DbKeyForUtxoKey(utxoKey))
}

func DeletePubKeyUtxoKeyMappingWithTxn(txn *badger.Txn, publicKey []byte, utxoKey *UtxoKey) error {
	if len(publicKey) != btcec.PubKeyBytesLenCompressed {
		return fmt.Errorf("DeletePubKeyUtxoKeyMappingWithTxn: Public key has improper length %d != %d", len(publicKey), btcec.PubKeyBytesLenCompressed)
	}

	keyToDelete := append(append([]byte{}, _PrefixPubKeyUtxoKey...), publicKey...)
	keyToDelete = append(keyToDelete, _SerializeUtxoKey(utxoKey)...)

	return txn.Delete(keyToDelete)
}

func DbBufForUtxoKey(utxoKey *UtxoKey) []byte {
	utxoKeyBuf := bytes.NewBuffer([]byte{})
	gob.NewEncoder(utxoKeyBuf).Encode(utxoKey)
	return utxoKeyBuf.Bytes()
}

func PutPubKeyUtxoKeyWithTxn(txn *badger.Txn, publicKey []byte, utxoKey *UtxoKey) error {
	if len(publicKey) != btcec.PubKeyBytesLenCompressed {
		return fmt.Errorf("PutPubKeyUtxoKeyWithTxn: Public key has improper length %d != %d", len(publicKey), btcec.PubKeyBytesLenCompressed)
	}

	keyToAdd := append(append([]byte{}, _PrefixPubKeyUtxoKey...), publicKey...)
	keyToAdd = append(keyToAdd, _SerializeUtxoKey(utxoKey)...)

	return txn.Set(keyToAdd, []byte{})
}

// DbGetUtxosForPubKey finds the UtxoEntry's corresponding to the public
// key passed in. It also attaches the UtxoKeys to the UtxoEntry's it
// returns for easy access.
func DbGetUtxosForPubKey(publicKey []byte, handle *badger.DB) ([]*UtxoEntry, error) {
	// Verify the length of the public key.
	if len(publicKey) != btcec.PubKeyBytesLenCompressed {
		return nil, fmt.Errorf("DbGetUtxosForPubKey: Public key has improper "+
			"length %d != %d", len(publicKey), btcec.PubKeyBytesLenCompressed)
	}
	// Look up the utxo keys for this public key.
	utxoEntriesFound := []*UtxoEntry{}
	err := handle.View(func(txn *badger.Txn) error {
		// Start by looping through to find all the UtxoKeys.
		utxoKeysFound := []*UtxoKey{}
		opts := badger.DefaultIteratorOptions
		nodeIterator := txn.NewIterator(opts)
		defer nodeIterator.Close()
		prefix := append(append([]byte{}, _PrefixPubKeyUtxoKey...), publicKey...)
		for nodeIterator.Seek(prefix); nodeIterator.ValidForPrefix(prefix); nodeIterator.Next() {
			// Strip the prefix off the key. What's left should be the UtxoKey.
			pkUtxoKey := nodeIterator.Item().Key()
			utxoKeyBytes := pkUtxoKey[len(prefix):]
			// The size of the utxo key bytes should be equal to the size of a
			// standard hash (the txid) plus the size of a uint32.
			if len(utxoKeyBytes) != HashSizeBytes+4 {
				return fmt.Errorf("Problem reading <pk, utxoKey> mapping; key size %d "+
					"is not equal to (prefix_byte=%d + len(publicKey)=%d + len(utxoKey)=%d)=%d. "+
					"Key found: %#v", len(pkUtxoKey), len(_PrefixPubKeyUtxoKey), len(publicKey), HashSizeBytes+4, len(prefix)+HashSizeBytes+4, pkUtxoKey)
			}
			// Try and convert the utxo key bytes into a utxo key.
			utxoKey := _UtxoKeyFromDbKey(utxoKeyBytes)
			if utxoKey == nil {
				return fmt.Errorf("Problem reading <pk, utxoKey> mapping; parsing UtxoKey bytes %#v returned nil", utxoKeyBytes)
			}

			// Now that we have the utxoKey, enqueue it.
			utxoKeysFound = append(utxoKeysFound, utxoKey)
		}

		// Once all the UtxoKeys are found, fetch all the UtxoEntries.
		for ii := range utxoKeysFound {
			foundUtxoKey := utxoKeysFound[ii]
			utxoEntry := DbGetUtxoEntryForUtxoKeyWithTxn(txn, foundUtxoKey)
			if utxoEntry == nil {
				return fmt.Errorf("UtxoEntry for UtxoKey %v was not found", foundUtxoKey)
			}

			// Set a back-reference to the utxo key.
			utxoEntry.UtxoKey = foundUtxoKey

			utxoEntriesFound = append(utxoEntriesFound, utxoEntry)
		}

		return nil
	})
	if err != nil {
		return nil, errors.Wrapf(err, "DbGetUtxosForPubKey: ")
	}

	// If there are no errors, return everything we found.
	return utxoEntriesFound, nil
}

func DeleteUnmodifiedMappingsForUtxoWithTxn(txn *badger.Txn, utxoKey *UtxoKey) error {
	// Get the entry for the utxoKey from the db.
	utxoEntry := DbGetUtxoEntryForUtxoKeyWithTxn(txn, utxoKey)
	if utxoEntry == nil {
		// If an entry doesn't exist for this key then there is nothing in the
		// db to delete.
		return nil
	}

	// If the entry exists, delete the <UtxoKey -> UtxoEntry> mapping from the db.
	// It is assumed that the entry corresponding to a key has not been modified
	// and so is OK to delete
	if err := DeleteUtxoEntryForKeyWithTxn(txn, utxoKey); err != nil {
		return err
	}

	// Delete the <pubkey, utxoKey> -> <> mapping.
	if err := DeletePubKeyUtxoKeyMappingWithTxn(txn, utxoEntry.PublicKey, utxoKey); err != nil {
		return err
	}

	return nil
}

func PutMappingsForUtxoWithTxn(txn *badger.Txn, utxoKey *UtxoKey, utxoEntry *UtxoEntry) error {
	// Put the <utxoKey -> utxoEntry> mapping.
	if err := PutUtxoEntryForUtxoKeyWithTxn(txn, utxoKey, utxoEntry); err != nil {
		return nil
	}

	// Put the <pubkey, utxoKey> -> <> mapping.
	if err := PutPubKeyUtxoKeyWithTxn(txn, utxoEntry.PublicKey, utxoKey); err != nil {
		return err
	}

	return nil
}

func _DecodeUtxoOperations(data []byte) ([][]*UtxoOperation, error) {
	ret := [][]*UtxoOperation{}
	if err := gob.NewDecoder(bytes.NewReader(data)).Decode(&ret); err != nil {
		return nil, err
	}
	return ret, nil
}

func _EncodeUtxoOperations(utxoOp [][]*UtxoOperation) []byte {
	opBuf := bytes.NewBuffer([]byte{})
	gob.NewEncoder(opBuf).Encode(utxoOp)
	return opBuf.Bytes()
}

func _DbKeyForUtxoOps(blockHash *BlockHash) []byte {
	return append(append([]byte{}, _PrefixBlockHashToUtxoOperations...), blockHash[:]...)
}

func GetUtxoOperationsForBlockWithTxn(txn *badger.Txn, blockHash *BlockHash) ([][]*UtxoOperation, error) {
	var retOps [][]*UtxoOperation
	utxoOpsItem, err := txn.Get(_DbKeyForUtxoOps(blockHash))
	if err != nil {
		return nil, err
	}
	err = utxoOpsItem.Value(func(valBytes []byte) error {
		retOps, err = _DecodeUtxoOperations(valBytes)
		if err != nil {
			return err
		}

		return nil
	})

	if err != nil {
		return nil, err
	}

	return retOps, err
}

func GetUtxoOperationsForBlock(handle *badger.DB, blockHash *BlockHash) ([][]*UtxoOperation, error) {
	var ops [][]*UtxoOperation
	err := handle.View(func(txn *badger.Txn) error {
		var err error
		ops, err = GetUtxoOperationsForBlockWithTxn(txn, blockHash)
		return err
	})

	return ops, err
}

func PutUtxoOperationsForBlockWithTxn(txn *badger.Txn, blockHash *BlockHash, utxoOpsForBlock [][]*UtxoOperation) error {
	return txn.Set(_DbKeyForUtxoOps(blockHash), _EncodeUtxoOperations(utxoOpsForBlock))
}

func DeleteUtxoOperationsForBlockWithTxn(txn *badger.Txn, blockHash *BlockHash) error {
	return txn.Delete(_DbKeyForUtxoOps(blockHash))
}

func SerializeBlockNode(blockNode *BlockNode) ([]byte, error) {
	data := []byte{}

	// Hash
	if blockNode.Hash == nil {
		return nil, fmt.Errorf("SerializeBlockNode: Hash cannot be nil")
	}
	data = append(data, blockNode.Hash[:]...)

	// Height
	data = append(data, UintToBuf(uint64(blockNode.Height))...)

	// DifficultyTarget
	if blockNode.DifficultyTarget == nil {
		return nil, fmt.Errorf("SerializeBlockNode: DifficultyTarget cannot be nil")
	}
	data = append(data, blockNode.DifficultyTarget[:]...)

	// CumWork
	data = append(data, BigintToHash(blockNode.CumWork)[:]...)

	// Header
	serializedHeader, err := blockNode.Header.ToBytes(false)
	if err != nil {
		return nil, errors.Wrapf(err, "SerializeBlockNode: Problem serializing header")
	}
	data = append(data, IntToBuf(int64(len(serializedHeader)))...)
	data = append(data, serializedHeader...)

	// Status
	// It's assumed this field is one byte long.
	data = append(data, UintToBuf(uint64(blockNode.Status))...)

	return data, nil
}

func DeserializeBlockNode(data []byte) (*BlockNode, error) {
	blockNode := NewBlockNode(
		nil,          // Parent
		&BlockHash{}, // Hash
		0,            // Height
		&BlockHash{}, // DifficultyTarget
		nil,          // CumWork
		nil,          // Header
		StatusNone,   // Status

	)

	rr := bytes.NewReader(data)

	// Hash
	_, err := io.ReadFull(rr, blockNode.Hash[:])
	if err != nil {
		return nil, errors.Wrapf(err, "DeserializeBlockNode: Problem decoding Hash")
	}

	// Height
	height, err := ReadUvarint(rr)
	if err != nil {
		return nil, errors.Wrapf(err, "DeserializeBlockNode: Problem decoding Height")
	}
	blockNode.Height = uint32(height)

	// DifficultyTarget
	_, err = io.ReadFull(rr, blockNode.DifficultyTarget[:])
	if err != nil {
		return nil, errors.Wrapf(err, "DeserializeBlockNode: Problem decoding DifficultyTarget")
	}

	// CumWork
	tmp := BlockHash{}
	_, err = io.ReadFull(rr, tmp[:])
	if err != nil {
		return nil, errors.Wrapf(err, "DeserializeBlockNode: Problem decoding CumWork")
	}
	blockNode.CumWork = HashToBigint(&tmp)

	// Header
	payloadLen, err := ReadVarint(rr)
	if err != nil {
		return nil, errors.Wrapf(err, "DeserializeBlockNode: Problem decoding Header length")
	}
	headerBytes := make([]byte, payloadLen)
	_, err = io.ReadFull(rr, headerBytes[:])
	if err != nil {
		return nil, errors.Wrapf(err, "DeserializeBlockNode: Problem reading Header bytes")
	}
	blockNode.Header = NewMessage(MsgTypeHeader).(*MsgBitCloutHeader)
	err = blockNode.Header.FromBytes(headerBytes)
	if err != nil {
		return nil, errors.Wrapf(err, "DeserializeBlockNode: Problem parsing Header bytes")
	}

	// Status
	status, err := ReadUvarint(rr)
	if err != nil {
		return nil, errors.Wrapf(err, "DeserializeBlockNode: Problem decoding Status")
	}
	blockNode.Status = BlockStatus(uint32(status))

	return blockNode, nil
}

type ChainType uint8

const (
	ChainTypeBitCloutBlock = iota
	ChainTypeBitcoinHeader
)

func _prefixForChainType(chainType ChainType) []byte {
	var prefix []byte
	switch chainType {
	case ChainTypeBitCloutBlock:
		prefix = _KeyBestBitCloutBlockHash
	case ChainTypeBitcoinHeader:
		prefix = _KeyBestBitcoinHeaderHash
	default:
		glog.Errorf("_prefixForChainType: Unknown ChainType %d; this should never happen", chainType)
		return nil
	}

	return prefix
}

func DbGetBestHash(handle *badger.DB, chainType ChainType) *BlockHash {
	prefix := _prefixForChainType(chainType)
	if len(prefix) == 0 {
		glog.Errorf("DbGetBestHash: Problem getting prefix for ChainType: %d", chainType)
		return nil
	}
	return _getBlockHashForPrefix(handle, prefix)
}

func PutBestHashWithTxn(txn *badger.Txn, bh *BlockHash, chainType ChainType) error {
	prefix := _prefixForChainType(chainType)
	if len(prefix) == 0 {
		glog.Errorf("PutBestHashWithTxn: Problem getting prefix for ChainType: %d", chainType)
		return nil
	}
	return txn.Set(prefix, bh[:])
}

func PutBestHash(bh *BlockHash, handle *badger.DB, chainType ChainType) error {
	return handle.Update(func(txn *badger.Txn) error {
		return PutBestHashWithTxn(txn, bh, chainType)
	})
}

func BlockHashToBlockKey(blockHash *BlockHash) []byte {
	return append(append([]byte{}, _PrefixBlockHashToBlock...), blockHash[:]...)
}

func PublicKeyBlockHashToBlockRewardKey(publicKey []byte, blockHash *BlockHash) []byte {
	// Make a copy to avoid multiple calls to this function re-using the same slice.
	prefixCopy := append([]byte{}, _PrefixPublicKeyBlockHashToBlockReward...)
	key := append(prefixCopy, publicKey...)
	key = append(key, blockHash[:]...)
	return key
}

func GetBlockWithTxn(txn *badger.Txn, blockHash *BlockHash) *MsgBitCloutBlock {
	hashKey := BlockHashToBlockKey(blockHash)
	var blockRet *MsgBitCloutBlock

	item, err := txn.Get(hashKey)
	if err != nil {
		return nil
	}

	err = item.Value(func(valBytes []byte) error {
		ret := NewMessage(MsgTypeBlock).(*MsgBitCloutBlock)
		if err := ret.FromBytes(valBytes); err != nil {
			return err
		}
		blockRet = ret

		return nil
	})
	if err != nil {
		return nil
	}

	return blockRet
}

func GetBlock(blockHash *BlockHash, handle *badger.DB) (*MsgBitCloutBlock, error) {
	hashKey := BlockHashToBlockKey(blockHash)
	var blockRet *MsgBitCloutBlock
	err := handle.View(func(txn *badger.Txn) error {
		item, err := txn.Get(hashKey)
		if err != nil {
			return err
		}

		err = item.Value(func(valBytes []byte) error {
			ret := NewMessage(MsgTypeBlock).(*MsgBitCloutBlock)
			if err := ret.FromBytes(valBytes); err != nil {
				return err
			}
			blockRet = ret

			return nil
		})

		if err != nil {
			return err
		}

		return nil
	})
	if err != nil {
		return nil, err
	}

	return blockRet, nil
}

func PutBlockWithTxn(txn *badger.Txn, bitcloutBlock *MsgBitCloutBlock) error {
	if bitcloutBlock.Header == nil {
		return fmt.Errorf("PutBlockWithTxn: Header was nil in block %v", bitcloutBlock)
	}
	blockHash, err := bitcloutBlock.Header.Hash()
	if err != nil {
		return errors.Wrapf(err, "PutBlockWithTxn: Problem hashing header: ")
	}
	blockKey := BlockHashToBlockKey(blockHash)
	data, err := bitcloutBlock.ToBytes(false)
	if err != nil {
		return err
	}
	// First check to see if the block is already in the db.
	if _, err := txn.Get(blockKey); err == nil {
		// err == nil means the block already exists in the db so
		// no need to store it.
		return nil
	}
	// If the block is not in the db then set it.
	if err := txn.Set(blockKey, data); err != nil {
		return err
	}

	// Index the block reward. Used for deducting immature block rewards from user balances.
	if len(bitcloutBlock.Txns) == 0 {
		return fmt.Errorf("PutBlockWithTxn: Got block without any txns %v", bitcloutBlock)
	}
	blockRewardTxn := bitcloutBlock.Txns[0]
	if blockRewardTxn.TxnMeta.GetTxnType() != TxnTypeBlockReward {
		return fmt.Errorf("PutBlockWithTxn: Got block without block reward as first txn %v", bitcloutBlock)
	}
	// It's possible the block reward is split across multiple public keys.
	pubKeyToBlockRewardMap := make(map[PkMapKey]uint64)
	for _, bro := range bitcloutBlock.Txns[0].TxOutputs {
		pkMapKey := MakePkMapKey(bro.PublicKey)
		if _, hasKey := pubKeyToBlockRewardMap[pkMapKey]; !hasKey {
			pubKeyToBlockRewardMap[pkMapKey] = bro.AmountNanos
		} else {
			pubKeyToBlockRewardMap[pkMapKey] += bro.AmountNanos
		}
	}
	for pkMapKey, blockReward := range pubKeyToBlockRewardMap {
		blockRewardKey := PublicKeyBlockHashToBlockRewardKey(pkMapKey[:], blockHash)
		if err := txn.Set(blockRewardKey, EncodeUint64(blockReward)); err != nil {
			return err
		}
	}

	return nil
}

func PutBlock(bitcloutBlock *MsgBitCloutBlock, handle *badger.DB) error {
	err := handle.Update(func(txn *badger.Txn) error {
		return PutBlockWithTxn(txn, bitcloutBlock)
	})
	if err != nil {
		return err
	}

	return nil
}

func DbGetBlockRewardForPublicKeyBlockHashWithTxn(txn *badger.Txn, publicKey []byte, blockHash *BlockHash,
) (_balance uint64, _err error) {
	key := PublicKeyBlockHashToBlockRewardKey(publicKey, blockHash)
	bitcloutBalanceItem, err := txn.Get(key)
	if err != nil {
		return uint64(0), nil
	}
	bitcloutBalanceBytes, err := bitcloutBalanceItem.ValueCopy(nil)
	if err != nil {
		return uint64(0), errors.Wrap(err, "DbGetBlockRewardForPublicKeyBlockHashWithTxn: "+
			"Problem getting block reward value, this should never happen: ")
	}
	bitcloutBalance := DecodeUint64(bitcloutBalanceBytes)

	return bitcloutBalance, nil
}

func DbGetBlockRewardForPublicKeyBlockHash(db *badger.DB, publicKey []byte, blockHash *BlockHash,
) (_balance uint64, _err error) {
	ret := uint64(0)
	dbErr := db.View(func(txn *badger.Txn) error {
		var err error
		ret, err = DbGetBlockRewardForPublicKeyBlockHashWithTxn(txn, publicKey, blockHash)
		if err != nil {
			return errors.Wrap(err, "DbGetBlockRewardForPublicKeyBlockHash: ")
		}
		return nil
	})
	if dbErr != nil {
		return uint64(0), dbErr
	}
	return ret, nil
}

func _heightHashToNodeIndexPrefix(bitcoinNodes bool) []byte {
	prefix := append([]byte{}, _PrefixHeightHashToNodeInfo...)
	if bitcoinNodes {
		prefix = append([]byte{}, _PrefixBitcoinHeightHashToNodeInfo...)
	}

	return prefix
}

func _heightHashToNodeIndexKey(height uint32, hash *BlockHash, bitcoinNodes bool) []byte {
	prefix := _heightHashToNodeIndexPrefix(bitcoinNodes)

	heightBytes := make([]byte, 4)
	binary.BigEndian.PutUint32(heightBytes[:], height)
	key := append(prefix, heightBytes[:]...)
	key = append(key, hash[:]...)

	return key
}

func GetHeightHashToNodeInfoWithTxn(
	txn *badger.Txn, height uint32, hash *BlockHash, bitcoinNodes bool) *BlockNode {

	key := _heightHashToNodeIndexKey(height, hash, bitcoinNodes)
	nodeValue, err := txn.Get(key)
	if err != nil {
		return nil
	}
	var blockNode *BlockNode
	nodeValue.Value(func(nodeBytes []byte) error {
		blockNode, err = DeserializeBlockNode(nodeBytes)
		if err != nil {
			return err
		}
		return nil
	})
	if err != nil {
		return nil
	}
	return blockNode
}

func GetHeightHashToNodeInfo(
	handle *badger.DB, height uint32, hash *BlockHash, bitcoinNodes bool) *BlockNode {

	var blockNode *BlockNode
	handle.View(func(txn *badger.Txn) error {
		blockNode = GetHeightHashToNodeInfoWithTxn(txn, height, hash, bitcoinNodes)
		return nil
	})
	return blockNode
}

func PutHeightHashToNodeInfoWithTxn(txn *badger.Txn, node *BlockNode, bitcoinNodes bool) error {

	key := _heightHashToNodeIndexKey(node.Height, node.Hash, bitcoinNodes)
	serializedNode, err := SerializeBlockNode(node)
	if err != nil {
		return errors.Wrapf(err, "PutHeightHashToNodeInfoWithTxn: Problem serializing node")
	}

	if err := txn.Set(key, serializedNode); err != nil {
		return err
	}
	return nil
}

func PutHeightHashToNodeInfo(node *BlockNode, handle *badger.DB, bitcoinNodes bool) error {
	err := handle.Update(func(txn *badger.Txn) error {
		return PutHeightHashToNodeInfoWithTxn(txn, node, bitcoinNodes)
	})

	if err != nil {
		return err
	}

	return nil
}

func DbDeleteHeightHashToNodeInfoWithTxn(
	node *BlockNode, txn *badger.Txn, bitcoinNodes bool) error {

	return txn.Delete(_heightHashToNodeIndexKey(node.Height, node.Hash, bitcoinNodes))
}

func DbBulkDeleteHeightHashToNodeInfo(
	nodes []*BlockNode, handle *badger.DB, bitcoinNodes bool) error {

	err := handle.Update(func(txn *badger.Txn) error {
		for _, nn := range nodes {
			if err := DbDeleteHeightHashToNodeInfoWithTxn(nn, txn, bitcoinNodes); err != nil {
				return err
			}
		}
		return nil
	})

	if err != nil {
		return err
	}

	return nil
}

// InitDbWithGenesisBlock initializes the database to contain only the genesis
// block.
func InitDbWithBitCloutGenesisBlock(params *BitCloutParams, handle *badger.DB) error {
	// Construct a node for the genesis block. Its height is zero and it has
	// no parents. Its difficulty should be set to the initial
	// difficulty specified in the parameters and it should be assumed to be
	// valid and stored by the end of this function.
	genesisBlock := params.GenesisBlock
	diffTarget := NewBlockHash(params.MinDifficultyTargetHex)
	blockHash := NewBlockHash(params.GenesisBlockHashHex)
	genesisNode := NewBlockNode(
		nil, // Parent
		blockHash,
		0, // Height
		diffTarget,
		BytesToBigint(ExpectedWorkForBlockHash(diffTarget)[:]), // CumWork
		genesisBlock.Header, // Header
		StatusHeaderValidated|StatusBlockProcessed|StatusBlockStored|StatusBlockValidated, // Status
	)

	// Set the fields in the db to reflect the current state of our chain.
	//
	// Set the best hash to the genesis block in the db since its the only node
	// we're currently aware of. Set it for both the header chain and the block
	// chain.
	if err := PutBestHash(blockHash, handle, ChainTypeBitCloutBlock); err != nil {
		return errors.Wrapf(err, "InitDbWithGenesisBlock: Problem putting genesis block hash into db for block chain")
	}
	// Add the genesis block to the (hash -> block) index.
	if err := PutBlock(genesisBlock, handle); err != nil {
		return errors.Wrapf(err, "InitDbWithGenesisBlock: Problem putting genesis block into db")
	}
	// Add the genesis block to the (height, hash -> node info) index in the db.
	if err := PutHeightHashToNodeInfo(genesisNode, handle, false /*bitcoinNodes*/); err != nil {
		return errors.Wrapf(err, "InitDbWithGenesisBlock: Problem putting (height, hash -> node) in db")
	}
	if err := DbPutNanosPurchased(handle, params.BitCloutNanosPurchasedAtGenesis); err != nil {
		return errors.Wrapf(err, "InitDbWithGenesisBlock: Problem putting genesis block hash into db for block chain")
	}
	if err := DbPutGlobalParamsEntry(handle, InitialGlobalParamsEntry); err != nil {
		return errors.Wrapf(err, "InitDbWithGenesisBlock: Problem putting GlobalParamsEntry into db for block chain")
	}

	// We apply seed transactions here. This step is useful for setting
	// up the blockchain with a particular set of transactions, e.g. when
	// hard forking the chain.
	//
	// TODO: Right now there's an issue where if we hit an errur during this
	// step of the initialization, the next time we run the program it will
	// think things are initialized because we set the best block hash at the
	// top. We should fix this at some point so that an error in this step
	// wipes out the best hash.
	utxoView, err := NewUtxoView(handle, params, nil)
	if err != nil {
		return fmt.Errorf(
			"InitDbWithBitCloutGenesisBlock: Error initializing UtxoView")
	}

	// Add the seed balances to the view.
	for index, txOutput := range params.SeedBalances {
		outputKey := UtxoKey{
			TxID:  BlockHash{},
			Index: uint32(index),
		}
		utxoEntry := UtxoEntry{
			AmountNanos: txOutput.AmountNanos,
			PublicKey:   txOutput.PublicKey,
			BlockHeight: 0,
			// Just make this a normal transaction so that we don't have to wait for
			// the block reward maturity.
			UtxoType: UtxoTypeOutput,
			UtxoKey:  &outputKey,
		}

		_, err := utxoView._addUtxo(&utxoEntry)
		if err != nil {
			return fmt.Errorf("InitDbWithBitCloutGenesisBlock: Error adding "+
				"seed balance at index %v ; output: %v: %v", index, txOutput, err)
		}
	}

	// Add the seed txns to the view
	for txnIndex, txnHex := range params.SeedTxns {
		txnBytes, err := hex.DecodeString(txnHex)
		if err != nil {
			return fmt.Errorf(
				"InitDbWithBitCloutGenesisBlock: Error decoding seed "+
					"txn HEX: %v, txn index: %v, txn hex: %v",
				err, txnIndex, txnHex)
		}
		txn := &MsgBitCloutTxn{}
		if err := txn.FromBytes(txnBytes); err != nil {
			return fmt.Errorf(
				"InitDbWithBitCloutGenesisBlock: Error decoding seed "+
					"txn BYTES: %v, txn index: %v, txn hex: %v",
				err, txnIndex, txnHex)
		}
		// Important: ignoreUtxos makes it so that the inputs/outputs aren't
		// processed, which is important.
		// Set txnSizeBytes to 0 here as the minimum network fee is 0 at genesis block, so there is no need to serialize
		// these transactions to check if they meet the minimum network fee requirement.
		_, _, _, _, err = utxoView.ConnectTransaction(
			txn, txn.Hash(), 0, 0 /*blockHeight*/, false /*verifySignatures*/, true /*ignoreUtxos*/)
		if err != nil {
			return fmt.Errorf(
				"InitDbWithBitCloutGenesisBlock: Error connecting transaction: %v, "+
					"txn index: %v, txn hex: %v",
				err, txnIndex, txnHex)
		}
	}
	// Flush all the data in the view.
	err = utxoView.FlushToDb()
	if err != nil {
		return fmt.Errorf(
			"InitDbWithBitCloutGenesisBlock: Error flushing seed txns to DB: %v", err)
	}

	return nil
}

func GetBlockIndex(handle *badger.DB, bitcoinNodes bool) (map[BlockHash]*BlockNode, error) {
	blockIndex := make(map[BlockHash]*BlockNode)

	prefix := _heightHashToNodeIndexPrefix(bitcoinNodes)

	err := handle.View(func(txn *badger.Txn) error {
		opts := badger.DefaultIteratorOptions
		nodeIterator := txn.NewIterator(opts)
		defer nodeIterator.Close()
		for nodeIterator.Seek(prefix); nodeIterator.ValidForPrefix(prefix); nodeIterator.Next() {
			var blockNode *BlockNode

			// Don't bother checking the key. We assume that the key lines up
			// with what we've stored in the value in terms of (height, block hash).
			item := nodeIterator.Item()
			err := item.Value(func(blockNodeBytes []byte) error {
				// Deserialize the block node.
				var err error
				// TODO: There is room for optimization here by pre-allocating a
				// contiguous list of block nodes and then populating that list
				// rather than having each blockNode be a stand-alone allocation.
				blockNode, err = DeserializeBlockNode(blockNodeBytes)
				if err != nil {
					return err
				}
				return nil
			})
			if err != nil {
				return err
			}

			// If we got hear it means we read a blockNode successfully. Store it
			// into our node index.
			blockIndex[*blockNode.Hash] = blockNode

			// Find the parent of this block, which should already have been read
			// in and connect it. Skip the genesis block, which has height 0. Also
			// skip the block if its PrevBlockHash is empty, which will be true for
			// the BitcoinStartBlockNode.
			//
			// TODO: There is room for optimization here by keeping a reference to
			// the last node we've iterated over and checking if that node is the
			// parent. Doing this would avoid an expensive hashmap check to get
			// the parent by its block hash.
			if blockNode.Height == 0 || (*blockNode.Header.PrevBlockHash == BlockHash{}) {
				continue
			}
			if parent, ok := blockIndex[*blockNode.Header.PrevBlockHash]; ok {
				// We found the parent node so connect it.
				blockNode.Parent = parent
			} else {
				// In this case we didn't find the parent so error. There shouldn't
				// be any unconnectedTxns in our block index.
				return fmt.Errorf("GetBlockIndex: Could not find parent for blockNode: %+v", blockNode)
			}
		}
		return nil
	})
	if err != nil {
		return nil, errors.Wrapf(err, "GetBlockIndex: Problem reading block index from db")
	}

	return blockIndex, nil
}

func GetBestChain(tipNode *BlockNode, blockIndex map[BlockHash]*BlockNode) ([]*BlockNode, error) {
	reversedBestChain := []*BlockNode{}
	for tipNode != nil {
		if (tipNode.Status&StatusBlockValidated) == 0 &&
			(tipNode.Status&StatusBitcoinHeaderValidated) == 0 {

			return nil, fmt.Errorf("GetBestChain: Invalid node found in main chain: %+v", tipNode)
		}

		reversedBestChain = append(reversedBestChain, tipNode)
		tipNode = tipNode.Parent
	}

	bestChain := make([]*BlockNode, len(reversedBestChain))
	for ii := 0; ii < len(reversedBestChain); ii++ {
		bestChain[ii] = reversedBestChain[len(reversedBestChain)-1-ii]
	}

	return bestChain, nil
}

// RandomBytes returns a []byte with random values.
func RandomBytes(numBytes int32) []byte {
	randomBytes := make([]byte, numBytes)
	_, err := rand.Read(randomBytes)
	if err != nil {
		glog.Errorf("Problem reading random bytes: %v", err)
	}
	return randomBytes
}

// RandomBytesHex returns a hex string representing numBytes of
// entropy.
func RandomBytesHex(numBytes int32) string {
	return hex.EncodeToString(RandomBytes(numBytes))
}

// RandInt64 returns a random 64-bit int.
func RandInt64(max int64) int64 {
	val, err := rand.Int(rand.Reader, big.NewInt(math.MaxInt64))
	if err != nil {
		glog.Errorf("Problem generating random int64: %v", err)
	}
	return val.Int64()
}

// RandInt32 returns a random 32-bit int.
func RandInt32(max int32) int32 {
	val, err := rand.Int(rand.Reader, big.NewInt(math.MaxInt32))
	if err != nil {
		glog.Errorf("Problem generating random int32: %v", err)
	}
	if val.Int64() > math.MaxInt32 {
		glog.Errorf("Generated a random number out of range: %d (max: %d)", val.Int64(), math.MaxInt32)
	}
	// This cast is OK since we initialized the number to be
	// < MaxInt32 above.
	return int32(val.Int64())
}

// PPrintJSON prints a JSON object but pretty.
func PPrintJSON(xx interface{}) {
	yy, _ := json.MarshalIndent(xx, "", "  ")
	log.Println(string(yy))
}

func BlocksPerDuration(duration time.Duration, timeBetweenBlocks time.Duration) uint32 {
	return uint32(int64(duration) / int64(timeBetweenBlocks))
}

func PkToString(pk []byte, params *BitCloutParams) string {
	return Base58CheckEncode(pk, false, params)
}

func PrivToString(priv []byte, params *BitCloutParams) string {
	return Base58CheckEncode(priv, true, params)
}

func PkToStringMainnet(pk []byte) string {
	return Base58CheckEncode(pk, false, &BitCloutMainnetParams)
}

func PkToStringBoth(pk []byte) string {
	return PkToStringMainnet(pk) + ":" + PkToStringTestnet(pk)
}

func PkToStringTestnet(pk []byte) string {
	return Base58CheckEncode(pk, false, &BitCloutTestnetParams)
}

func DbGetTxindexTip(handle *badger.DB) *BlockHash {
	return _getBlockHashForPrefix(handle, _KeyTransactionIndexTip)
}

func DbPutTxindexTipWithTxn(dbTxn *badger.Txn, tipHash *BlockHash) error {
	return dbTxn.Set(_KeyTransactionIndexTip, tipHash[:])
}

func DbPutTxindexTip(handle *badger.DB, tipHash *BlockHash) error {
	return handle.Update(func(txn *badger.Txn) error {
		return DbPutTxindexTipWithTxn(txn, tipHash)
	})
}

func _DbTxindexPublicKeyNextIndexPrefix(publicKey []byte) []byte {
	return append(append([]byte{}, _PrefixPublicKeyToNextIndex...), publicKey...)
}

func DbTxindexPublicKeyPrefix(publicKey []byte) []byte {
	return append(append([]byte{}, _PrefixPublicKeyIndexToTransactionIDs...), publicKey...)
}

func DbTxindexPublicKeyIndexToTxnKey(publicKey []byte, index uint32) []byte {
	prefix := DbTxindexPublicKeyPrefix(publicKey)
	return append(prefix, _EncodeUint32(index)...)
}

func DbGetTxindexTxnsForPublicKeyWithTxn(dbTxn *badger.Txn, publicKey []byte) []*BlockHash {
	txIDs := []*BlockHash{}
	_, valsFound, err := _enumerateKeysForPrefixWithTxn(dbTxn, DbTxindexPublicKeyPrefix(publicKey))
	if err != nil {
		return txIDs
	}
	for _, txIDBytes := range valsFound {
		blockHash := &BlockHash{}
		copy(blockHash[:], txIDBytes[:])
		txIDs = append(txIDs, blockHash)
	}

	return txIDs
}

func DbGetTxindexTxnsForPublicKey(handle *badger.DB, publicKey []byte) []*BlockHash {
	txIDs := []*BlockHash{}
	handle.Update(func(dbTxn *badger.Txn) error {
		txIDs = DbGetTxindexTxnsForPublicKeyWithTxn(dbTxn, publicKey)
		return nil
	})
	return txIDs
}

func _DbGetTxindexNextIndexForPublicKeBySeekWithTxn(dbTxn *badger.Txn, publicKey []byte) uint64 {
	dbPrefixx := DbTxindexPublicKeyPrefix(publicKey)

	opts := badger.DefaultIteratorOptions

	opts.PrefetchValues = false

	// Go in reverse order.
	opts.Reverse = true

	it := dbTxn.NewIterator(opts)
	defer it.Close()
	// Since we iterate backwards, the prefix must be bigger than all possible
	// counts that could actually exist. We use four bytes since the index is
	// encoded as a 32-bit big-endian byte slice, which will be four bytes long.
	maxBigEndianUint32Bytes := []byte{0xFF, 0xFF, 0xFF, 0xFF}
	prefix := append([]byte{}, dbPrefixx...)
	prefix = append(prefix, maxBigEndianUint32Bytes...)
	for it.Seek(prefix); it.ValidForPrefix(dbPrefixx); it.Next() {
		countKey := it.Item().Key()

		// Strip the prefix off the key and check its length. If it contains
		// a big-endian uint32 then it should be at least four bytes.
		countKey = countKey[len(dbPrefixx):]
		if len(countKey) < len(maxBigEndianUint32Bytes) {
			glog.Errorf("DbGetTxindexNextIndexForPublicKey: Invalid public key "+
				"index key length %d should be at least %d",
				len(countKey), len(maxBigEndianUint32Bytes))
			return 0
		}

		countVal := DecodeUint32(countKey[:len(maxBigEndianUint32Bytes)])
		return uint64(countVal + 1)
	}
	// If we get here it means we didn't find anything in the db so return zero.
	return 0
}

func DbGetTxindexNextIndexForPublicKey(handle *badger.DB, publicKey []byte) *uint64 {
	var nextIndex *uint64
	handle.View(func(txn *badger.Txn) error {
		nextIndex = _DbGetTxindexNextIndexForPublicKeyWithTxn(txn, publicKey)
		return nil
	})
	return nextIndex
}

func _DbGetTxindexNextIndexForPublicKeyWithTxn(txn *badger.Txn, publicKey []byte) *uint64 {
	key := _DbTxindexPublicKeyNextIndexPrefix(publicKey)
	valItem, err := txn.Get(key)
	if err != nil {
		// If we haven't seen this public key yet, we won't have a next index for this key yet, so return 0.
		if errors.Is(err, badger.ErrKeyNotFound) {
			nextIndexVal := _DbGetTxindexNextIndexForPublicKeBySeekWithTxn(txn, publicKey)
			return &nextIndexVal
		} else {
			return nil
		}
	}
	valBytes, err := valItem.ValueCopy(nil)
	if err != nil {
		return nil
	}
	nextIndexVal, bytesRead := Uvarint(valBytes)
	if bytesRead <= 0 {
		return nil
	}
	return &nextIndexVal

}

func DbPutTxindexNextIndexForPublicKeyWithTxn(txn *badger.Txn, publicKey []byte, nextIndex uint64) error {
	key := _DbTxindexPublicKeyNextIndexPrefix(publicKey)
	valBuf := UintToBuf(nextIndex)

	return txn.Set(key, valBuf)
}

func DbDeleteTxindexNextIndexForPublicKeyWithTxn(txn *badger.Txn, publicKey []byte) error {
	key := _DbTxindexPublicKeyNextIndexPrefix(publicKey)
	return txn.Delete(key)
}

func DbPutTxindexPublicKeyToTxnMappingSingleWithTxn(
	dbTxn *badger.Txn, publicKey []byte, txID *BlockHash) error {

	nextIndex := _DbGetTxindexNextIndexForPublicKeyWithTxn(dbTxn, publicKey)
	if nextIndex == nil {
		return fmt.Errorf("Error getting next index")
	}
	key := DbTxindexPublicKeyIndexToTxnKey(publicKey, uint32(*nextIndex))
	err := DbPutTxindexNextIndexForPublicKeyWithTxn(dbTxn, publicKey, uint64(*nextIndex+1))
	if err != nil {
		return err
	}
	return dbTxn.Set(key, txID[:])
}

func DbDeleteTxindexPublicKeyToTxnMappingSingleWithTxn(
	dbTxn *badger.Txn, publicKey []byte, txID *BlockHash) error {

	// Get all the mappings corresponding to the public key passed in.
	// TODO: This is inefficient but reorgs are rare so whatever.
	txIDsInDB := DbGetTxindexTxnsForPublicKeyWithTxn(dbTxn, publicKey)
	numMappingsInDB := len(txIDsInDB)

	// Loop over the list of txIDs and delete the one
	// corresponding to the passed-in transaction. Note we can assume that
	// only one occurrence exists in the list.
	// TODO: Looping backwards would be more efficient.
	for ii, singleTxID := range txIDsInDB {
		if *singleTxID == *txID {
			// If we get here it means the transaction we need to delete is at
			// this index.
			txIDsInDB = append(txIDsInDB[:ii], txIDsInDB[ii+1:]...)
			break
		}
	}

	// Delete all the mappings from the db.
	for pkIndex := 0; pkIndex < numMappingsInDB; pkIndex++ {
		key := DbTxindexPublicKeyIndexToTxnKey(publicKey, uint32(pkIndex))
		if err := dbTxn.Delete(key); err != nil {
			return err
		}
	}

	// Delete the next index for this public key
	err := DbDeleteTxindexNextIndexForPublicKeyWithTxn(dbTxn, publicKey)
	if err != nil {
		return err
	}

	// Re-add all the mappings to the db except the one we just deleted.
	for _, singleTxID := range txIDsInDB {
		if err := DbPutTxindexPublicKeyToTxnMappingSingleWithTxn(dbTxn, publicKey, singleTxID); err != nil {
			return err
		}
	}

	// At this point the db should contain all transactions except the one
	// that was deleted.
	return nil
}

func DbTxindexTxIDKey(txID *BlockHash) []byte {
	return append(append([]byte{}, _PrefixTransactionIDToMetadata...), txID[:]...)
}

type AffectedPublicKey struct {
	PublicKeyBase58Check string
	// Metadata about how this public key was affected by the transaction.
	Metadata string
}

type BasicTransferTxindexMetadata struct {
	TotalInputNanos  uint64
	TotalOutputNanos uint64
	FeeNanos         uint64
	UtxoOpsDump      string
}
type BitcoinExchangeTxindexMetadata struct {
	BitcoinSpendAddress string
	// BitCloutOutputPubKeyBase58Check = TransactorPublicKeyBase58Check
	SatoshisBurned uint64
	// NanosCreated = 0 OR TotalOutputNanos+FeeNanos
	NanosCreated uint64
	// TotalNanosPurchasedBefore = TotalNanosPurchasedAfter - NanosCreated
	TotalNanosPurchasedBefore uint64
	TotalNanosPurchasedAfter  uint64
	BitcoinTxnHash            string
}
type CreatorCoinTxindexMetadata struct {
	OperationType string
	// TransactorPublicKeyBase58Check = TransactorPublicKeyBase58Check
	// CreatorPublicKeyBase58Check in AffectedPublicKeys

	// Differs depending on OperationType.
	BitCloutToSellNanos    uint64
	CreatorCoinToSellNanos uint64
	BitCloutToAddNanos     uint64
}

type CreatorCoinTransferTxindexMetadata struct {
	CreatorUsername            string
	CreatorCoinToTransferNanos uint64
	DiamondLevel               int64
	PostHashHex                string
}

type UpdateProfileTxindexMetadata struct {
	ProfilePublicKeyBase58Check string

	NewUsername    string
	NewDescription string
	NewProfilePic  string

	NewCreatorBasisPoints uint64

	NewStakeMultipleBasisPoints uint64

	IsHidden bool
}
type SubmitPostTxindexMetadata struct {
	PostHashBeingModifiedHex string
	// PosterPublicKeyBase58Check = TransactorPublicKeyBase58Check

	// If this is a reply to an existing post, then the ParentPostHashHex
	ParentPostHashHex string
	// ParentPosterPublicKeyBase58Check in AffectedPublicKeys

	// The profiles that are mentioned are in the AffectedPublicKeys
	// MentionedPublicKeyBase58Check in AffectedPublicKeys
}
type LikeTxindexMetadata struct {
	// LikerPublicKeyBase58Check = TransactorPublicKeyBase58Check
	IsUnlike bool

	PostHashHex string
	// PosterPublicKeyBase58Check in AffectedPublicKeys
}
type FollowTxindexMetadata struct {
	// FollowerPublicKeyBase58Check = TransactorPublicKeyBase58Check
	// FollowedPublicKeyBase58Check in AffectedPublicKeys

	IsUnfollow bool
}
type PrivateMessageTxindexMetadata struct {
	// SenderPublicKeyBase58Check = TransactorPublicKeyBase58Check
	// RecipientPublicKeyBase58Check in AffectedPublicKeys

	TimestampNanos uint64
}
type SwapIdentityTxindexMetadata struct {
	// ParamUpdater = TransactorPublicKeyBase58Check

	FromPublicKeyBase58Check string

	ToPublicKeyBase58Check string
}

type NFTBidTxindexMetadata struct {
	NFTPostHashHex string
	SerialNumber   uint64
	BidAmountNanos uint64
}

type AcceptNFTBidTxindexMetadata struct {
	NFTPostHashHex string
	SerialNumber   uint64
	BidAmountNanos uint64
}

type TransactionMetadata struct {
	BlockHashHex    string
	TxnIndexInBlock uint64
	TxnType         string
	// All transactions have a public key who executed the transaction and some
	// public keys that are affected by the transaction. Notifications are created
	// for the affected public keys. _getPublicKeysForTxn uses this to set entries in the
	// database.
	TransactorPublicKeyBase58Check string
	AffectedPublicKeys             []*AffectedPublicKey

	// We store these outputs so we don't have to load the full transaction from disk
	// when looking up output amounts
	TxnOutputs []*BitCloutOutput

	BasicTransferTxindexMetadata       *BasicTransferTxindexMetadata       `json:",omitempty"`
	BitcoinExchangeTxindexMetadata     *BitcoinExchangeTxindexMetadata     `json:",omitempty"`
	CreatorCoinTxindexMetadata         *CreatorCoinTxindexMetadata         `json:",omitempty"`
	CreatorCoinTransferTxindexMetadata *CreatorCoinTransferTxindexMetadata `json:",omitempty"`
	UpdateProfileTxindexMetadata       *UpdateProfileTxindexMetadata       `json:",omitempty"`
	SubmitPostTxindexMetadata          *SubmitPostTxindexMetadata          `json:",omitempty"`
	LikeTxindexMetadata                *LikeTxindexMetadata                `json:",omitempty"`
	FollowTxindexMetadata              *FollowTxindexMetadata              `json:",omitempty"`
	PrivateMessageTxindexMetadata      *PrivateMessageTxindexMetadata      `json:",omitempty"`
	SwapIdentityTxindexMetadata        *SwapIdentityTxindexMetadata        `json:",omitempty"`
	NFTBidTxindexMetadata              *NFTBidTxindexMetadata              `json:",omitempty"`
	AcceptNFTBidTxindexMetadata        *AcceptNFTBidTxindexMetadata        `json:",omitempty"`
}

func DbGetTxindexTransactionRefByTxIDWithTxn(txn *badger.Txn, txID *BlockHash) *TransactionMetadata {
	key := DbTxindexTxIDKey(txID)
	valObj := TransactionMetadata{}

	valItem, err := txn.Get(key)
	if err != nil {
		return nil
	}
	valBytes, err := valItem.ValueCopy(nil)
	if err != nil {
		return nil
	}
	if err := gob.NewDecoder(bytes.NewReader(valBytes)).Decode(&valObj); err != nil {
		return nil
	}
	return &valObj
}

func DbGetTxindexTransactionRefByTxID(handle *badger.DB, txID *BlockHash) *TransactionMetadata {
	var valObj *TransactionMetadata
	handle.View(func(txn *badger.Txn) error {
		valObj = DbGetTxindexTransactionRefByTxIDWithTxn(txn, txID)
		return nil
	})
	return valObj
}
func DbPutTxindexTransactionWithTxn(
	txn *badger.Txn, txID *BlockHash, txnMeta *TransactionMetadata) error {

	key := append(append([]byte{}, _PrefixTransactionIDToMetadata...), txID[:]...)
	valBuf := bytes.NewBuffer([]byte{})
	gob.NewEncoder(valBuf).Encode(txnMeta)

	return txn.Set(key, valBuf.Bytes())
}

func DbPutTxindexTransaction(
	handle *badger.DB, txID *BlockHash, txnMeta *TransactionMetadata) error {

	return handle.Update(func(txn *badger.Txn) error {
		return DbPutTxindexTransactionWithTxn(txn, txID, txnMeta)
	})
}

func _getPublicKeysForTxn(
	txn *MsgBitCloutTxn, txnMeta *TransactionMetadata, params *BitCloutParams) map[PkMapKey]bool {

	// Collect the public keys in the transaction.
	publicKeys := make(map[PkMapKey]bool)

	// TODO: For AddStake transactions, we don't have a way of getting the implicit
	// outputs. This means that if you get paid from someone else staking to a post
	// after you, the output won't be explicitly included in the transaction, and so
	// it won't be added to our index. We should fix this at some point. I think the
	// "right way" to fix this problem is to index UTXOs rather than transactions (or
	// in addition to them).
	// TODO(updated): We can fix this by populating AffectedPublicKeys

	// Add the TransactorPublicKey
	{
		res, _, err := Base58CheckDecode(txnMeta.TransactorPublicKeyBase58Check)
		if err != nil {
			glog.Errorf("_getPublicKeysForTxn: Error decoding "+
				"TransactorPublicKeyBase58Check: %v %v",
				txnMeta.TransactorPublicKeyBase58Check, err)
		} else {
			publicKeys[MakePkMapKey(res)] = true
		}
	}

	// Add each AffectedPublicKey
	for _, affectedPk := range txnMeta.AffectedPublicKeys {
		res, _, err := Base58CheckDecode(affectedPk.PublicKeyBase58Check)
		if err != nil {
			glog.Errorf("_getPublicKeysForTxn: Error decoding AffectedPublicKey: %v %v %v",
				affectedPk.PublicKeyBase58Check, affectedPk.Metadata, err)
		} else {
			publicKeys[MakePkMapKey(res)] = true
		}
	}

	return publicKeys
}

func DbPutTxindexTransactionMappingsWithTxn(
	dbTx *badger.Txn, txn *MsgBitCloutTxn, params *BitCloutParams, txnMeta *TransactionMetadata) error {

	txID := txn.Hash()

	if err := DbPutTxindexTransactionWithTxn(dbTx, txID, txnMeta); err != nil {
		return fmt.Errorf("Problem adding txn to txindex transaction index: %v", err)
	}

	// Get the public keys involved with this transaction.
	publicKeys := _getPublicKeysForTxn(txn, txnMeta, params)

	// For each public key found, add the txID from its list.
	for pkFound := range publicKeys {
		// Simply add a new entry for each of the public keys found.
		if err := DbPutTxindexPublicKeyToTxnMappingSingleWithTxn(dbTx, pkFound[:], txID); err != nil {
			return err
		}
	}

	// If we get here, it means everything went smoothly.
	return nil
}

func DbPutTxindexTransactionMappings(
	handle *badger.DB, bitcloutTxn *MsgBitCloutTxn, params *BitCloutParams, txnMeta *TransactionMetadata) error {

	return handle.Update(func(dbTx *badger.Txn) error {
		return DbPutTxindexTransactionMappingsWithTxn(
			dbTx, bitcloutTxn, params, txnMeta)
	})
}

func DbDeleteTxindexTransactionMappingsWithTxn(
	dbTxn *badger.Txn, txn *MsgBitCloutTxn, params *BitCloutParams) error {

	txID := txn.Hash()

	// If the txnMeta isn't in the db then that's an error.
	txnMeta := DbGetTxindexTransactionRefByTxIDWithTxn(dbTxn, txID)
	if txnMeta == nil {
		return fmt.Errorf("DbDeleteTxindexTransactionMappingsWithTxn: Missing txnMeta for txID %v", txID)
	}

	// Get the public keys involved with this transaction.
	publicKeys := _getPublicKeysForTxn(txn, txnMeta, params)

	// For each public key found, delete the txID mapping from the db.
	for pkFound := range publicKeys {
		if err := DbDeleteTxindexPublicKeyToTxnMappingSingleWithTxn(dbTxn, pkFound[:], txID); err != nil {
			return err
		}
	}

	// Delete the metadata
	transactionIndexKey := DbTxindexTxIDKey(txID)
	if err := dbTxn.Delete(transactionIndexKey); err != nil {
		return fmt.Errorf("Problem deleting transaction index key: %v", err)
	}

	// If we get here, it means everything went smoothly.
	return nil
}

func DbDeleteTxindexTransactionMappings(
	handle *badger.DB, txn *MsgBitCloutTxn, params *BitCloutParams) error {

	return handle.Update(func(dbTx *badger.Txn) error {
		return DbDeleteTxindexTransactionMappingsWithTxn(dbTx, txn, params)
	})
}

// DbGetTxindexFullTransactionByTxID
// TODO: This makes lookups inefficient when blocks are large. Shouldn't be a
// problem for a while, but keep an eye on it.
func DbGetTxindexFullTransactionByTxID(
	txindexDBHandle *badger.DB, blockchainDBHandle *badger.DB, txID *BlockHash) (
	_txn *MsgBitCloutTxn, _txnMeta *TransactionMetadata) {

	var txnFound *MsgBitCloutTxn
	var txnMeta *TransactionMetadata
	err := txindexDBHandle.View(func(dbTxn *badger.Txn) error {
		txnMeta = DbGetTxindexTransactionRefByTxIDWithTxn(dbTxn, txID)
		if txnMeta == nil {
			return fmt.Errorf("DbGetTxindexFullTransactionByTxID: Transaction not found")
		}
		blockHashBytes, err := hex.DecodeString(txnMeta.BlockHashHex)
		if err != nil {
			return fmt.Errorf("DbGetTxindexFullTransactionByTxID: Error parsing block "+
				"hash hex: %v %v", txnMeta.BlockHashHex, err)
		}
		blockHash := &BlockHash{}
		copy(blockHash[:], blockHashBytes)
		blockFound, err := GetBlock(blockHash, blockchainDBHandle)
		if blockFound == nil || err != nil {
			return fmt.Errorf("DbGetTxindexFullTransactionByTxID: Block corresponding to txn not found")
		}

		txnFound = blockFound.Txns[txnMeta.TxnIndexInBlock]
		return nil
	})
	if err != nil {
		return nil, nil
	}

	return txnFound, txnMeta
}

// =======================================================================================
// BitClout app code start
// =======================================================================================

func _dbKeyForPostEntryHash(postHash *BlockHash) []byte {
	// Make a copy to avoid multiple calls to this function re-using the same slice.
	prefixCopy := append([]byte{}, _PrefixPostHashToPostEntry...)
	key := append(prefixCopy, postHash[:]...)
	return key
}
func _dbKeyForPublicKeyPostHash(publicKey []byte, postHash *BlockHash) []byte {
	// Make a copy to avoid multiple calls to this function re-using the same slice.
	key := append([]byte{}, _PrefixPosterPublicKeyPostHash...)
	key = append(key, publicKey...)
	key = append(key, postHash[:]...)
	return key
}
func _dbKeyForPosterPublicKeyTimestampPostHash(publicKey []byte, timestampNanos uint64, postHash *BlockHash) []byte {
	// Make a copy to avoid multiple calls to this function re-using the same slice.
	key := append([]byte{}, _PrefixPosterPublicKeyTimestampPostHash...)
	key = append(key, publicKey...)
	key = append(key, EncodeUint64(timestampNanos)...)
	key = append(key, postHash[:]...)
	return key
}
func _dbKeyForTstampPostHash(tstampNanos uint64, postHash *BlockHash) []byte {
	// Make a copy to avoid multiple calls to this function re-using the same slice.
	key := append([]byte{}, _PrefixTstampNanosPostHash...)
	key = append(key, EncodeUint64(tstampNanos)...)
	key = append(key, postHash[:]...)
	return key
}
func _dbKeyForCreatorBpsPostHash(creatorBps uint64, postHash *BlockHash) []byte {
	key := append([]byte{}, _PrefixCreatorBpsPostHash...)
	key = append(key, EncodeUint64(creatorBps)...)
	key = append(key, postHash[:]...)
	return key
}
func _dbKeyForStakeMultipleBpsPostHash(stakeMultipleBps uint64, postHash *BlockHash) []byte {
	key := append([]byte{}, _PrefixMultipleBpsPostHash...)
	key = append(key, EncodeUint64(stakeMultipleBps)...)
	key = append(key, postHash[:]...)
	return key
}
func _dbKeyForCommentParentStakeIDToPostHash(
	stakeID []byte, tstampNanos uint64, postHash *BlockHash) []byte {
	key := append([]byte{}, _PrefixCommentParentStakeIDToPostHash...)
	key = append(key, stakeID[:]...)
	key = append(key, EncodeUint64(tstampNanos)...)
	key = append(key, postHash[:]...)
	return key
}

func DBGetPostEntryByPostHashWithTxn(
	txn *badger.Txn, postHash *BlockHash) *PostEntry {

	key := _dbKeyForPostEntryHash(postHash)
	postEntryObj := &PostEntry{}
	postEntryItem, err := txn.Get(key)
	if err != nil {
		return nil
	}
	err = postEntryItem.Value(func(valBytes []byte) error {
		return gob.NewDecoder(bytes.NewReader(valBytes)).Decode(postEntryObj)
	})
	if err != nil {
		glog.Errorf("DBGetPostEntryByPostHashWithTxn: Problem reading "+
			"PostEntry for postHash %v", postHash)
		return nil
	}
	return postEntryObj
}

func DBGetPostEntryByPostHash(db *badger.DB, postHash *BlockHash) *PostEntry {
	var ret *PostEntry
	db.View(func(txn *badger.Txn) error {
		ret = DBGetPostEntryByPostHashWithTxn(txn, postHash)
		return nil
	})
	return ret
}

func _dbGetStakeIDPostDBKey(postHash *BlockHash, totalAmountStakedNanos uint64) []byte {
	// <prefix, StakeIDType | AmountNanos uint64 | PostHash BlockHash> -> <>
	key := append(_PrefixStakeIDTypeAmountStakeIDIndex, []byte{byte(StakeIDTypePost)}...)
	key = append(key, EncodeUint64(totalAmountStakedNanos)...)
	key = append(key, postHash[:]...)
	return key
}

func HashToStakeID(hash *BlockHash) []byte {
	stakeID := make([]byte, btcec.PubKeyBytesLenCompressed)
	// We need to make the post hash into a uniform 33-byte thing so that
	// it doesn't conflict with public key stake ids.
	copy(stakeID, hash[:])
	stakeID[btcec.PubKeyBytesLenCompressed-1] = 0x00

	return stakeID
}

func StakeIDToHash(stakeID []byte) *BlockHash {
	hash := &BlockHash{}
	copy(hash[:], stakeID[:HashSizeBytes])
	return hash
}

func DBDeletePostEntryMappingsWithTxn(
	txn *badger.Txn, postHash *BlockHash, params *BitCloutParams) error {

	// First pull up the mapping that exists for the post hash passed in.
	// If one doesn't exist then there's nothing to do.
	postEntry := DBGetPostEntryByPostHashWithTxn(txn, postHash)
	if postEntry == nil {
		return nil
	}

	// When a post exists, delete the mapping for the post.
	if err := txn.Delete(_dbKeyForPostEntryHash(postHash)); err != nil {
		return errors.Wrapf(err, "DbDeletePostEntryMappingsWithTxn: Deleting "+
			"post mapping for post hash %v", postHash)
	}

	// If the post is a comment we store it in a separate index. Comments are
	// technically posts but they really should be treated as their own entity.
	// The only reason they're not actually implemented that way is so that we
	// get code re-use.
	isComment := len(postEntry.ParentStakeID) == HashSizeBytes
	if isComment {
		// Extend the parent stake ID, which is a block hash, to 33 bytes, which
		// is the length of a public key and the standard length we use for this
		// key.
		extendedStakeID := append([]byte{}, postEntry.ParentStakeID...)
		extendedStakeID = append(extendedStakeID, 0x00)
		parentStakeIDKey := _dbKeyForCommentParentStakeIDToPostHash(
			extendedStakeID, postEntry.TimestampNanos, postEntry.PostHash)
		if err := txn.Delete(parentStakeIDKey); err != nil {

			return errors.Wrapf(err, "DbDeletePostEntryMappingsWithTxn: Problem "+
				"deleting mapping for comment: %v: %v", postEntry, err)
		}
	} else {
		if err := txn.Delete(_dbKeyForPosterPublicKeyTimestampPostHash(
			postEntry.PosterPublicKey, postEntry.TimestampNanos, postEntry.PostHash)); err != nil {

			return errors.Wrapf(err, "DbDeletePostEntryMappingsWithTxn: Deleting "+
				"public key mapping for post hash %v: %v", postHash, err)
		}
		if err := txn.Delete(_dbKeyForTstampPostHash(
			postEntry.TimestampNanos, postEntry.PostHash)); err != nil {

			return errors.Wrapf(err, "DbDeletePostEntryMappingsWithTxn: Deleting "+
				"tstamp mapping for post hash %v: %v", postHash, err)
		}
		if err := txn.Delete(_dbKeyForCreatorBpsPostHash(
			postEntry.CreatorBasisPoints, postEntry.PostHash)); err != nil {

			return errors.Wrapf(err, "DbDeletePostEntryMappingsWithTxn: Deleting "+
				"creatorBps mapping for post hash %v: %v", postHash, err)
		}
		if err := txn.Delete(_dbKeyForStakeMultipleBpsPostHash(
			postEntry.StakeMultipleBasisPoints, postEntry.PostHash)); err != nil {

			return errors.Wrapf(err, "DbDeletePostEntryMappingsWithTxn: Deleting "+
				"stakeMultiple mapping for post hash %v: %v", postHash, err)
		}

		// Delete the stats for the post.
		stakeStats := GetStakeEntryStats(postEntry.StakeEntry, params)
		if err := txn.Delete(_dbGetStakeIDPostDBKey(
			postEntry.PostHash, stakeStats.TotalStakeNanos)); err != nil {

			return errors.Wrapf(err, "DbDeletePostEntryMappingsWithTxn: Deleting "+
				"StakeAmountNanos mapping for post hash %v", postHash)
		}
	}

	// Delete the reclout entries for the post.
	if IsVanillaReclout(postEntry) {
		if err := txn.Delete(
			_dbKeyForReclouterPubKeyRecloutedPostHashToRecloutPostHash(postEntry.PosterPublicKey, *postEntry.RecloutedPostHash)); err != nil {
			return errors.Wrapf(err, "DbDeletePostEntryMappingsWithTxn: Error problem deleting mapping for recloutPostHash to ReclouterPubKey: %v", err)
		}
		if err := txn.Delete(
			_dbKeyForRecloutedPostHashReclouterPubKey(postEntry.RecloutedPostHash, postEntry.PosterPublicKey)); err != nil {
			return errors.Wrapf(err, "DbDeletePostEntryMappingsWithTxn: Error problem adding "+
				"mapping for _dbKeyForRecloutedPostHashReclouterPubKey: %v", err)
		}
	} else if IsQuotedReclout(postEntry) {
		// Put quoted reclout stuff.
		if err := txn.Delete(
			_dbKeyForRecloutedPostHashReclouterPubKeyRecloutPostHash(
				postEntry.RecloutedPostHash, postEntry.PosterPublicKey, postEntry.PostHash)); err != nil {
			return errors.Wrapf(err, "DbDeletePostEntryMappingsWithTxn: Error problem adding "+
				"mapping for _dbKeyForRecloutedPostHashReclouterPubKeyRecloutPostHash: %v", err)

		}
	}

	return nil
}

func DBDeletePostEntryMappings(
	handle *badger.DB, postHash *BlockHash, params *BitCloutParams) error {

	return handle.Update(func(txn *badger.Txn) error {
		return DBDeletePostEntryMappingsWithTxn(txn, postHash, params)
	})
}

func DBPutPostEntryMappingsWithTxn(
	txn *badger.Txn, postEntry *PostEntry, params *BitCloutParams) error {

	postDataBuf := bytes.NewBuffer([]byte{})
	gob.NewEncoder(postDataBuf).Encode(postEntry)

	if err := txn.Set(_dbKeyForPostEntryHash(
		postEntry.PostHash), postDataBuf.Bytes()); err != nil {

		return errors.Wrapf(err, "DbPutPostEntryMappingsWithTxn: Problem "+
			"adding mapping for post: %v", postEntry.PostHash)
	}

	// If the post is a comment we store it in a separate index. Comments are
	// technically posts but they really should be treated as their own entity.
	// The only reason they're not actually implemented that way is so that we
	// get code re-use.
	isComment := len(postEntry.ParentStakeID) != 0
	if isComment {
		// Extend the parent stake ID, which is a block hash, to 33 bytes, which
		// is the length of a public key and the standard length we use for this
		// key.
		extendedStakeID := append([]byte{}, postEntry.ParentStakeID...)
		if len(extendedStakeID) == HashSizeBytes {
			extendedStakeID = append(extendedStakeID, 0x00)
		}
		if len(extendedStakeID) != btcec.PubKeyBytesLenCompressed {
			return fmt.Errorf("DbPutPostEntryMappingsWithTxn: extended "+
				"ParentStakeID %#v must have length %v",
				extendedStakeID, btcec.PubKeyBytesLenCompressed)
		}
		parentStakeIDKey := _dbKeyForCommentParentStakeIDToPostHash(
			extendedStakeID, postEntry.TimestampNanos, postEntry.PostHash)
		if err := txn.Set(parentStakeIDKey, []byte{}); err != nil {

			return errors.Wrapf(err, "DbPutPostEntryMappingsWithTxn: Problem "+
				"adding mapping for comment: %v: %v", postEntry, err)
		}

	} else {
		if err := txn.Set(_dbKeyForPosterPublicKeyTimestampPostHash(
			postEntry.PosterPublicKey, postEntry.TimestampNanos, postEntry.PostHash), []byte{}); err != nil {

			return errors.Wrapf(err, "DbPutPostEntryMappingsWithTxn: Problem "+
				"adding mapping for public key: %v: %v", postEntry, err)
		}
		if err := txn.Set(_dbKeyForTstampPostHash(
			postEntry.TimestampNanos, postEntry.PostHash), []byte{}); err != nil {

			return errors.Wrapf(err, "DbPutPostEntryMappingsWithTxn: Problem "+
				"adding mapping for tstamp: %v", postEntry)
		}
		if err := txn.Set(_dbKeyForCreatorBpsPostHash(
			postEntry.CreatorBasisPoints, postEntry.PostHash), []byte{}); err != nil {

			return errors.Wrapf(err, "DbPutPostEntryMappingsWithTxn: Problem "+
				"adding mapping for creatorBps: %v", postEntry)
		}
		if err := txn.Set(_dbKeyForStakeMultipleBpsPostHash(
			postEntry.StakeMultipleBasisPoints, postEntry.PostHash), []byte{}); err != nil {

			return errors.Wrapf(err, "DbPutPostEntryMappingsWithTxn: Problem "+
				"adding mapping for stakeMultipleBps: %v", postEntry)
		}

		// Get stats for the post.
		// <prefix | PostType | AmountStaked | PostHash> -> <>
		stakeStats := GetStakeEntryStats(postEntry.StakeEntry, params)
		if err := txn.Set(
			_dbGetStakeIDPostDBKey(
				postEntry.PostHash, stakeStats.TotalStakeNanos), []byte{}); err != nil {

			return errors.Wrapf(err, "DbPutPostEntryMappingsWithTxn: Problem "+
				"adding mapping for stakeMultipleBps: %v", postEntry)
		}
	}
	// We treat reclouting the same for both comments and posts.
	// We only store reclout entry mappings for vanilla reclouts
	if IsVanillaReclout(postEntry) {
		recloutEntry := RecloutEntry{
			RecloutPostHash:   postEntry.PostHash,
			RecloutedPostHash: postEntry.RecloutedPostHash,
			ReclouterPubKey:   postEntry.PosterPublicKey,
		}
		recloutDataBuf := bytes.NewBuffer([]byte{})
		gob.NewEncoder(recloutDataBuf).Encode(recloutEntry)
		if err := txn.Set(
			_dbKeyForReclouterPubKeyRecloutedPostHashToRecloutPostHash(postEntry.PosterPublicKey, *postEntry.RecloutedPostHash),
			recloutDataBuf.Bytes()); err != nil {
			return errors.Wrapf(err, "DbPutPostEntryMappingsWithTxn: Error problem adding mapping for recloutPostHash to ReclouterPubKey: %v", err)
		}
		if err := txn.Set(
			_dbKeyForRecloutedPostHashReclouterPubKey(postEntry.RecloutedPostHash, postEntry.PosterPublicKey),
			[]byte{}); err != nil {
			return errors.Wrapf(err, "DbPutPostEntryMappingsWithTxn: Error problem adding "+
				"mapping for _dbKeyForRecloutedPostHashReclouterPubKey: %v", err)
		}
	} else if IsQuotedReclout(postEntry) {
		// Put quoted reclout stuff.
		if err := txn.Set(
			_dbKeyForRecloutedPostHashReclouterPubKeyRecloutPostHash(
				postEntry.RecloutedPostHash, postEntry.PosterPublicKey, postEntry.PostHash),
			[]byte{}); err != nil {
			return errors.Wrapf(err, "DbPutPostEntryMappingsWithTxn: Error problem adding "+
				"mapping for _dbKeyForRecloutedPostHashReclouterPubKeyRecloutPostHash: %v", err)
		}
	}
	return nil
}

func DBPutPostEntryMappings(handle *badger.DB, postEntry *PostEntry, params *BitCloutParams) error {

	return handle.Update(func(txn *badger.Txn) error {
		return DBPutPostEntryMappingsWithTxn(txn, postEntry, params)
	})
}

// Specifying minTimestampNanos gives you all posts after minTimestampNanos
// Pass minTimestampNanos = 0 && maxTimestampNanos = 0 if you want all posts
// Setting maxTimestampNanos = 0, will default maxTimestampNanos to the current time.
func DBGetAllPostsAndCommentsForPublicKeyOrderedByTimestamp(
	handle *badger.DB, publicKey []byte, fetchEntries bool, minTimestampNanos uint64, maxTimestampNanos uint64) (
	_tstamps []uint64, _postAndCommentHashes []*BlockHash, _postAndCommentEntries []*PostEntry, _err error) {

	tstampsFetched := []uint64{}
	postAndCommentHashesFetched := []*BlockHash{}
	postAndCommentEntriesFetched := []*PostEntry{}
	dbPrefixx := append([]byte{}, _PrefixPosterPublicKeyTimestampPostHash...)
	dbPrefixx = append(dbPrefixx, publicKey...)

	err := handle.View(func(txn *badger.Txn) error {
		opts := badger.DefaultIteratorOptions

		opts.PrefetchValues = false

		// Go in reverse order since a larger count is better.
		opts.Reverse = true

		it := txn.NewIterator(opts)
		defer it.Close()
		// Since we iterate backwards, the prefix must be bigger than all possible
		// timestamps that could actually exist. We use eight bytes since the timestamp is
		// encoded as a 64-bit big-endian byte slice, which will be eight bytes long.
		maxBigEndianUint64Bytes := []byte{0xFF, 0xFF, 0xFF, 0xFF, 0xFF, 0xFF, 0xFF, 0xFF}
		prefix := append(dbPrefixx, maxBigEndianUint64Bytes...)

		// If we have a maxTimeStamp, we use that instead of the maxBigEndianUint64.
		if maxTimestampNanos != 0 {
			prefix = append(dbPrefixx, EncodeUint64(maxTimestampNanos)...)
		}

		for it.Seek(prefix); it.ValidForPrefix(dbPrefixx); it.Next() {
			rawKey := it.Item().Key()

			// Key should be
			// [prefix][posterPublicKey][Timestamp][PostHash]

			// Pull out the relevant fields
			timestampSizeBytes := 8
			keyWithoutPrefix := rawKey[1:]
			//posterPublicKey := keyWithoutPrefix[:HashSizeBytes]
			publicKeySizeBytes := HashSizeBytes + 1
			tstampNanos := DecodeUint64(keyWithoutPrefix[publicKeySizeBytes:(publicKeySizeBytes + timestampSizeBytes)])

			postHash := &BlockHash{}
			copy(postHash[:], keyWithoutPrefix[(publicKeySizeBytes+timestampSizeBytes):])

			if tstampNanos < minTimestampNanos {
				break
			}

			tstampsFetched = append(tstampsFetched, tstampNanos)
			postAndCommentHashesFetched = append(postAndCommentHashesFetched, postHash)
		}
		return nil
	})
	if err != nil {
		return nil, nil, nil, err
	}

	if !fetchEntries {
		return tstampsFetched, postAndCommentHashesFetched, nil, nil
	}

	for _, postHash := range postAndCommentHashesFetched {
		postEntry := DBGetPostEntryByPostHash(handle, postHash)
		if postEntry == nil {
			return nil, nil, nil, fmt.Errorf("DBGetPostEntryByPostHash: "+
				"PostHash %v does not have corresponding entry", postHash)
		}
		postAndCommentEntriesFetched = append(postAndCommentEntriesFetched, postEntry)
	}

	return tstampsFetched, postAndCommentHashesFetched, postAndCommentEntriesFetched, nil
}

// DBGetAllPostsByTstamp returns all the posts in the db with the newest
// posts first.
//
// TODO(performance): This currently fetches all posts. We should implement
// some kind of pagination instead though.
func DBGetAllPostsByTstamp(handle *badger.DB, fetchEntries bool) (
	_tstamps []uint64, _postHashes []*BlockHash, _postEntries []*PostEntry, _err error) {

	tstampsFetched := []uint64{}
	postHashesFetched := []*BlockHash{}
	postEntriesFetched := []*PostEntry{}
	dbPrefixx := append([]byte{}, _PrefixTstampNanosPostHash...)

	err := handle.View(func(txn *badger.Txn) error {
		opts := badger.DefaultIteratorOptions

		opts.PrefetchValues = false

		// Go in reverse order since a larger count is better.
		opts.Reverse = true

		it := txn.NewIterator(opts)
		defer it.Close()
		// Since we iterate backwards, the prefix must be bigger than all possible
		// timestamps that could actually exist. We use eight bytes since the timestamp is
		// encoded as a 64-bit big-endian byte slice, which will be eight bytes long.
		maxBigEndianUint64Bytes := []byte{0xFF, 0xFF, 0xFF, 0xFF, 0xFF, 0xFF, 0xFF, 0xFF}
		prefix := append(dbPrefixx, maxBigEndianUint64Bytes...)
		for it.Seek(prefix); it.ValidForPrefix(dbPrefixx); it.Next() {
			rawKey := it.Item().Key()

			// Strip the prefix off the key and check its length. If it contains
			// a big-endian uint64 then it should be at least eight bytes.
			tstampPostHashKey := rawKey[1:]
			uint64BytesLen := len(maxBigEndianUint64Bytes)
			if len(tstampPostHashKey) != uint64BytesLen+HashSizeBytes {
				return fmt.Errorf("DBGetAllPostsByTstamp: Invalid key "+
					"length %d should be at least %d", len(tstampPostHashKey),
					uint64BytesLen+HashSizeBytes)
			}

			tstampNanos := DecodeUint64(tstampPostHashKey[:uint64BytesLen])

			// Appended to the tstamp should be the post hash so extract it here.
			postHash := &BlockHash{}
			copy(postHash[:], tstampPostHashKey[uint64BytesLen:])

			tstampsFetched = append(tstampsFetched, tstampNanos)
			postHashesFetched = append(postHashesFetched, postHash)
		}
		return nil
	})
	if err != nil {
		return nil, nil, nil, err
	}

	if !fetchEntries {
		return tstampsFetched, postHashesFetched, nil, nil
	}

	for _, postHash := range postHashesFetched {
		postEntry := DBGetPostEntryByPostHash(handle, postHash)
		if postEntry == nil {
			return nil, nil, nil, fmt.Errorf("DBGetPostEntryByPostHash: "+
				"PostHash %v does not have corresponding entry", postHash)
		}
		postEntriesFetched = append(postEntriesFetched, postEntry)
	}

	return tstampsFetched, postHashesFetched, postEntriesFetched, nil
}

// DBGetCommentPostHashesForParentStakeID returns all the comments, which are indexed by their
// stake ID rather than by their timestamp.
//
// TODO(performance): This currently fetches all comments. We should implement
// something where we only get the comments for particular posts instead.
func DBGetCommentPostHashesForParentStakeID(
	handle *badger.DB, stakeIDXXX []byte, fetchEntries bool) (
	_tstamps []uint64, _commentPostHashes []*BlockHash, _commentPostEntryes []*PostEntry, _err error) {

	tstampsFetched := []uint64{}
	commentPostHashes := []*BlockHash{}
	commentEntriesFetched := []*PostEntry{}
	dbPrefixx := append([]byte{}, _PrefixCommentParentStakeIDToPostHash...)
	dbPrefixx = append(dbPrefixx, stakeIDXXX...)

	err := handle.View(func(txn *badger.Txn) error {
		opts := badger.DefaultIteratorOptions

		opts.PrefetchValues = false

		it := txn.NewIterator(opts)
		defer it.Close()
		// Since we iterate backwards, the prefix must be bigger than all possible
		// counts that could actually exist. We use eight bytes since the count is
		// encoded as a 64-bit big-endian byte slice, which will be eight bytes long.
		maxBigEndianUint64Bytes := []byte{0xFF, 0xFF, 0xFF, 0xFF, 0xFF, 0xFF, 0xFF, 0xFF}
		//prefix := append(dbPrefixx, maxBigEndianUint64Bytes...)
		prefix := dbPrefixx
		for it.Seek(prefix); it.ValidForPrefix(dbPrefixx); it.Next() {
			rawKey := it.Item().Key()

			// Strip the prefix off the key and check its length. It should contain
			// a 33-byte stake id, an 8 byte tstamp, and a 32 byte comment hash.
			stakeIDTstampPostHashKey := rawKey[1:]
			uint64BytesLen := len(maxBigEndianUint64Bytes)
			if len(stakeIDTstampPostHashKey) != btcec.PubKeyBytesLenCompressed+uint64BytesLen+HashSizeBytes {
				return fmt.Errorf("DBGetCommentPostHashesForParentStakeID: Invalid key "+
					"length %d should be at least %d", len(stakeIDTstampPostHashKey),
					btcec.PubKeyBytesLenCompressed+uint64BytesLen+HashSizeBytes)
			}

			//stakeID := stakeIDTstampPostHashKey[:btcec.PubKeyBytesLenCompressed]
			tstampNanos := DecodeUint64(stakeIDTstampPostHashKey[btcec.PubKeyBytesLenCompressed : btcec.PubKeyBytesLenCompressed+uint64BytesLen])

			commentPostHashBytes := stakeIDTstampPostHashKey[btcec.PubKeyBytesLenCompressed+uint64BytesLen:]
			commentPostHash := &BlockHash{}
			copy(commentPostHash[:], commentPostHashBytes)

			//stakeIDsFetched = append(stakeIDsFetched, stakeID)
			tstampsFetched = append(tstampsFetched, tstampNanos)
			commentPostHashes = append(commentPostHashes, commentPostHash)
		}
		return nil
	})
	if err != nil {
		return nil, nil, nil, err
	}

	if !fetchEntries {
		return tstampsFetched, commentPostHashes, nil, nil
	}

	for _, postHash := range commentPostHashes {
		postEntry := DBGetPostEntryByPostHash(handle, postHash)
		if postEntry == nil {
			return nil, nil, nil, fmt.Errorf("DBGetCommentPostHashesForParentStakeID: "+
				"PostHash %v does not have corresponding entry", postHash)
		}
		commentEntriesFetched = append(commentEntriesFetched, postEntry)
	}

	return tstampsFetched, commentPostHashes, commentEntriesFetched, nil
}

// =======================================================================================
// NFTEntry db functions
// =======================================================================================
func _dbKeyForNFTPostHashSerialNumber(nftPostHash *BlockHash, serialNumber uint64) []byte {
	// Make a copy to avoid multiple calls to this function re-using the same slice.
	prefixCopy := append([]byte{}, _PrefixPostHashSerialNumberToNFTEntry...)
	key := append(prefixCopy, nftPostHash[:]...)
	key = append(key, EncodeUint64(serialNumber)...)
	return key
}

func _dbKeyForPKIDIsForSaleBidAmountNanosNFTPostHashSerialNumber(pkid *PKID, isForSale bool, bidAmountNanos uint64, nftPostHash *BlockHash, serialNumber uint64) []byte {
	prefixCopy := append([]byte{}, _PrefixPKIDIsForSaleBidAmountNanosPostHashSerialNumberToNFTEntry...)
	key := append(prefixCopy, pkid[:]...)
	key = append(key, _boolToByte(isForSale))
	key = append(key, EncodeUint64(bidAmountNanos)...)
	key = append(key, nftPostHash[:]...)
	key = append(key, EncodeUint64(serialNumber)...)
	return key
}

func DBGetNFTEntryByPostHashSerialNumberWithTxn(
	txn *badger.Txn, postHash *BlockHash, serialNumber uint64) *NFTEntry {

	key := _dbKeyForNFTPostHashSerialNumber(postHash, serialNumber)
	nftEntryObj := &NFTEntry{}
	nftEntryItem, err := txn.Get(key)
	if err != nil {
		return nil
	}
	err = nftEntryItem.Value(func(valBytes []byte) error {
		return gob.NewDecoder(bytes.NewReader(valBytes)).Decode(nftEntryObj)
	})
	if err != nil {
		glog.Errorf("DBGetNFTEntryByPostHashSerialNumberWithTxn: Problem reading "+
			"NFTEntry for postHash %v", postHash)
		return nil
	}
	return nftEntryObj
}

func DBGetNFTEntryByPostHashSerialNumber(db *badger.DB, postHash *BlockHash, serialNumber uint64) *NFTEntry {
	var ret *NFTEntry
	db.View(func(txn *badger.Txn) error {
		ret = DBGetNFTEntryByPostHashSerialNumberWithTxn(txn, postHash, serialNumber)
		return nil
	})
	return ret
}

func DBDeleteNFTMappingsWithTxn(txn *badger.Txn, nftPostHash *BlockHash, serialNumber uint64) error {

	// First pull up the mapping that exists for the post / serial # passed in.
	// If one doesn't exist then there's nothing to do.
	nftEntry := DBGetNFTEntryByPostHashSerialNumberWithTxn(txn, nftPostHash, serialNumber)
	if nftEntry == nil {
		return nil
	}

	// When an nftEntry exists, delete the mapping.
	if err := txn.Delete(_dbKeyForPKIDIsForSaleBidAmountNanosNFTPostHashSerialNumber(nftEntry.OwnerPKID, nftEntry.IsForSale, nftEntry.MinBidAmountNanos, nftPostHash, serialNumber)); err != nil {
		return errors.Wrapf(err, "DbDeleteNFTMappingsWithTxn: Deleting "+
			"nft mapping for pkid %v post hash %v serial number %d", nftEntry.OwnerPKID, nftPostHash, serialNumber)
	}

	// When an nftEntry exists, delete the mapping.
	if err := txn.Delete(_dbKeyForNFTPostHashSerialNumber(nftPostHash, serialNumber)); err != nil {
		return errors.Wrapf(err, "DbDeleteNFTMappingsWithTxn: Deleting "+
			"nft mapping for post hash %v serial number %d", nftPostHash, serialNumber)
	}

	return nil
}

func DBDeleteNFTMappings(
	handle *badger.DB, postHash *BlockHash, serialNumber uint64) error {

	return handle.Update(func(txn *badger.Txn) error {
		return DBDeleteNFTMappingsWithTxn(txn, postHash, serialNumber)
	})
}

func DBPutNFTEntryMappingsWithTxn(txn *badger.Txn, nftEntry *NFTEntry) error {

	nftDataBuf := bytes.NewBuffer([]byte{})
	gob.NewEncoder(nftDataBuf).Encode(nftEntry)

	nftEntryBytes := nftDataBuf.Bytes()
	if err := txn.Set(_dbKeyForNFTPostHashSerialNumber(
		nftEntry.NFTPostHash, nftEntry.SerialNumber), nftEntryBytes); err != nil {

		return errors.Wrapf(err, "DbPutNFTEntryMappingsWithTxn: Problem "+
			"adding mapping for post: %v, serial number: %d", nftEntry.NFTPostHash, nftEntry.SerialNumber)
	}

	if err := txn.Set(_dbKeyForPKIDIsForSaleBidAmountNanosNFTPostHashSerialNumber(
		nftEntry.OwnerPKID, nftEntry.IsForSale, nftEntry.LastAcceptedBidAmountNanos, nftEntry.NFTPostHash, nftEntry.SerialNumber), nftEntryBytes); err != nil {
		return errors.Wrapf(err, "DbPutNFTEntryMappingsWithTxn: Problem "+
			"adding mapping for pkid: %v, post: %v, serial number: %d", nftEntry.OwnerPKID, nftEntry.NFTPostHash, nftEntry.SerialNumber)
	}

	return nil
}

func DBPutNFTEntryMappings(handle *badger.DB, nftEntry *NFTEntry) error {

	return handle.Update(func(txn *badger.Txn) error {
		return DBPutNFTEntryMappingsWithTxn(txn, nftEntry)
	})
}

// DBGetNFTEntriesForPostHash gets NFT Entries *from the DB*. Does not include mempool txns.
func DBGetNFTEntriesForPostHash(handle *badger.DB, nftPostHash *BlockHash) (_nftEntries []*NFTEntry) {
	nftEntries := []*NFTEntry{}
	prefix := append([]byte{}, _PrefixPostHashSerialNumberToNFTEntry...)
	keyPrefix := append(prefix, nftPostHash[:]...)
	_, entryByteStringsFound := _enumerateKeysForPrefix(handle, keyPrefix)
	for _, byteString := range entryByteStringsFound {
		currentEntry := &NFTEntry{}
		gob.NewDecoder(bytes.NewReader(byteString)).Decode(currentEntry)
		nftEntries = append(nftEntries, currentEntry)
	}
	return nftEntries
}

// =======================================================================================
// NFTOwnership db functions
// NOTE: This index is not essential to running the protocol and should be computed
// outside of the protocol layer once update to the creation of TxIndex are complete.
// =======================================================================================

func DBGetNFTEntryByNFTOwnershipDetailsWithTxn(
	txn *badger.Txn, ownerPKID *PKID, isForSale bool, bidAmountNanos uint64, postHash *BlockHash, serialNumber uint64) *NFTEntry {

	key := _dbKeyForPKIDIsForSaleBidAmountNanosNFTPostHashSerialNumber(ownerPKID, isForSale, bidAmountNanos, postHash, serialNumber)
	nftEntryObj := &NFTEntry{}
	nftEntryItem, err := txn.Get(key)
	if err != nil {
		return nil
	}
	err = nftEntryItem.Value(func(valBytes []byte) error {
		return gob.NewDecoder(bytes.NewReader(valBytes)).Decode(nftEntryObj)
	})
	if err != nil {
		glog.Errorf("DBGetNFTEntryByNFTOwnershipDetailsWithTxn: Problem reading "+
			"NFTEntry for postHash %v serial number %d", postHash, serialNumber)
		return nil
	}
	return nftEntryObj
}

func DBGetNFTEntryByNFTOwnershipDetails(db *badger.DB, ownerPKID *PKID, isForSale bool, bidAmountNanos uint64, postHash *BlockHash, serialNumber uint64) *NFTEntry {
	var ret *NFTEntry
	db.View(func(txn *badger.Txn) error {
		ret = DBGetNFTEntryByNFTOwnershipDetailsWithTxn(txn, ownerPKID, isForSale, bidAmountNanos, postHash, serialNumber)
		return nil
	})
	return ret
}

// DBGetNFTEntriesForPKID gets NFT Entries *from the DB*. Does not include mempool txns.
func DBGetNFTEntriesForPKID(handle *badger.DB, ownerPKID *PKID) (_nftEntries []*NFTEntry) {
	nftEntries := []*NFTEntry{}
	prefix := append([]byte{}, _PrefixPKIDIsForSaleBidAmountNanosPostHashSerialNumberToNFTEntry...)
	keyPrefix := append(prefix, ownerPKID[:]...)
	_, entryByteStringsFound := _enumerateKeysForPrefix(handle, keyPrefix)
	for _, byteString := range entryByteStringsFound {
		currentEntry := &NFTEntry{}
		gob.NewDecoder(bytes.NewReader(byteString)).Decode(currentEntry)
		nftEntries = append(nftEntries, currentEntry)
	}
	return nftEntries
}

// =======================================================================================
// AcceptedNFTBidEntries db functions
// NOTE: This index is not essential to running the protocol and should be computed
// outside of the protocol layer once update to the creation of TxIndex are complete.
// =======================================================================================
func _dbKeyForPostHashSerialNumberToAcceptedBidEntries(nftPostHash *BlockHash, serialNumber uint64) []byte {
	prefixCopy := append([]byte{}, _PrefixPostHashSerialNumberToAcceptedBidEntries...)
	key := append(prefixCopy, nftPostHash[:]...)
	key = append(key, EncodeUint64(serialNumber)...)
	return key
}

func DBPutAcceptedNFTBidEntriesMappingWithTxn(txn *badger.Txn, nftKey NFTKey, nftBidEntries *[]*NFTBidEntry) error {
	nftDataBuf := bytes.NewBuffer([]byte{})
	gob.NewEncoder(nftDataBuf).Encode(nftBidEntries)

	acceptedNFTBidEntryBytes := nftDataBuf.Bytes()
	if err := txn.Set(_dbKeyForPostHashSerialNumberToAcceptedBidEntries(
		&nftKey.NFTPostHash, nftKey.SerialNumber), acceptedNFTBidEntryBytes); err != nil {

		return errors.Wrapf(err, "DBPutAcceptedNFTBidEntriesMappingWithTxn: Problem "+
			"adding accepted bid mapping for post: %v, serial number: %d", nftKey.NFTPostHash, nftKey.SerialNumber)
	}
	return nil
}

func DBPutAcceptedNFTBidEntriesMapping(handle *badger.DB, nftKey NFTKey, nftBidEntries *[]*NFTBidEntry) error {
	return handle.Update(func(txn *badger.Txn) error {
		return DBPutAcceptedNFTBidEntriesMappingWithTxn(txn, nftKey, nftBidEntries)
	})
}

func DBGetAcceptedNFTBidEntriesByPostHashSerialNumberWithTxn(
	txn *badger.Txn, postHash *BlockHash, serialNumber uint64) *[]*NFTBidEntry {

	key := _dbKeyForPostHashSerialNumberToAcceptedBidEntries(postHash, serialNumber)
	nftBidEntriesObj := &[]*NFTBidEntry{}
	nftBidEntriesItem, err := txn.Get(key)
	if err != nil {
		return nil
	}
	err = nftBidEntriesItem.Value(func(valBytes []byte) error {
		return gob.NewDecoder(bytes.NewReader(valBytes)).Decode(nftBidEntriesObj)
	})
	if err != nil {
		glog.Errorf("DBGetAcceptedNFTBidEntriesByPostHashSerialNumberWithTxn: Problem reading "+
			"NFTBidEntries for postHash %v serialNumber %d", postHash, serialNumber)
		return nil
	}
	return nftBidEntriesObj
}

func DBGetAcceptedNFTBidEntriesByPostHashSerialNumber(db *badger.DB, postHash *BlockHash, serialNumber uint64) *[]*NFTBidEntry {
	var ret *[]*NFTBidEntry
	db.View(func(txn *badger.Txn) error {
		ret = DBGetAcceptedNFTBidEntriesByPostHashSerialNumberWithTxn(txn, postHash, serialNumber)
		return nil
	})
	return ret
}

func DBDeleteAcceptedNFTBidEntriesMappingsWithTxn(txn *badger.Txn, nftPostHash *BlockHash, serialNumber uint64) error {

	// First check to see if there is an existing mapping. If one doesn't exist, there's nothing to do.
	nftBidEntries := DBGetAcceptedNFTBidEntriesByPostHashSerialNumberWithTxn(txn, nftPostHash, serialNumber)
	if nftBidEntries == nil {
		return nil
	}

	// When an nftEntry exists, delete both mapping.
	if err := txn.Delete(_dbKeyForPostHashSerialNumberToAcceptedBidEntries(nftPostHash, serialNumber)); err != nil {
		return errors.Wrapf(err, "DBDeleteAcceptedNFTBidEntriesMappingsWithTxn: Deleting "+
			"accepted nft bid mapping for post hash %v serial number %d", nftPostHash, serialNumber)
	}

	return nil
}

func DBDeleteAcceptedNFTBidMappings(
	handle *badger.DB, postHash *BlockHash, serialNumber uint64) error {

	return handle.Update(func(txn *badger.Txn) error {
		return DBDeleteAcceptedNFTBidEntriesMappingsWithTxn(txn, postHash, serialNumber)
	})
}

// =======================================================================================
// NFTBidEntry db functions
// =======================================================================================

func _dbKeyForNFTPostHashSerialNumberBidNanosBidderPKID(bidEntry *NFTBidEntry) []byte {
	// Make a copy to avoid multiple calls to this function re-using the same slice.
	prefixCopy := append([]byte{}, _PrefixPostHashSerialNumberBidNanosBidderPKID...)
	key := append(prefixCopy, bidEntry.NFTPostHash[:]...)
	key = append(key, EncodeUint64(bidEntry.SerialNumber)...)
	key = append(key, EncodeUint64(bidEntry.BidAmountNanos)...)
	key = append(key, bidEntry.BidderPKID[:]...)
	return key
}

func _dbKeyForNFTBidderPKIDPostHashSerialNumber(
	bidderPKID *PKID, nftPostHash *BlockHash, serialNumber uint64) []byte {
	// Make a copy to avoid multiple calls to this function re-using the same slice.
	prefixCopy := append([]byte{}, _PrefixBidderPKIDPostHashSerialNumberToBidNanos...)
	key := append(prefixCopy, bidderPKID[:]...)
	key = append(key, nftPostHash[:]...)
	key = append(key, EncodeUint64(serialNumber)...)
	return key
}

func _dbSeekKeyForNFTBids(nftHash *BlockHash, serialNumber uint64) []byte {
	// Make a copy to avoid multiple calls to this function re-using the same slice.
	prefixCopy := append([]byte{}, _PrefixPostHashSerialNumberBidNanosBidderPKID...)
	key := append(prefixCopy, nftHash[:]...)
	key = append(key, EncodeUint64(serialNumber)...)
	return key
}

func DBGetNFTBidEntryForNFTBidKeyWithTxn(txn *badger.Txn, nftBidKey *NFTBidKey) *NFTBidEntry {

	key := _dbKeyForNFTBidderPKIDPostHashSerialNumber(
		&nftBidKey.BidderPKID, &nftBidKey.NFTPostHash, nftBidKey.SerialNumber)

	nftBidItem, err := txn.Get(key)
	if err != nil {
		return nil
	}

	// If we get here then it means we actually had a bid amount for this key in the DB.
	nftBidBytes, err := nftBidItem.ValueCopy(nil)
	if err != nil {
		// If we had a problem reading the mapping then log an error and return nil.
		glog.Errorf("DBGetNFTBidEntryForNFTBidKeyWithTxn: Problem reading "+
			"bid bytes for bidKey: %v", nftBidKey)
		return nil
	}

	nftBidAmountNanos := DecodeUint64(nftBidBytes)

	nftBidEntry := &NFTBidEntry{
		BidderPKID:     &nftBidKey.BidderPKID,
		NFTPostHash:    &nftBidKey.NFTPostHash,
		SerialNumber:   nftBidKey.SerialNumber,
		BidAmountNanos: nftBidAmountNanos,
	}

	return nftBidEntry
}

func DBGetNFTBidEntryForNFTBidKey(db *badger.DB, nftBidKey *NFTBidKey) *NFTBidEntry {
	var ret *NFTBidEntry
	db.View(func(txn *badger.Txn) error {
		ret = DBGetNFTBidEntryForNFTBidKeyWithTxn(txn, nftBidKey)
		return nil
	})
	return ret
}

func DBDeleteNFTBidMappingsWithTxn(txn *badger.Txn, nftBidKey *NFTBidKey) error {

	// First check to see if there is an existing mapping. If one doesn't exist, there's nothing to do.
	nftBidEntry := DBGetNFTBidEntryForNFTBidKeyWithTxn(txn, nftBidKey)
	if nftBidEntry == nil {
		return nil
	}

	// When an nftEntry exists, delete both mapping.
	if err := txn.Delete(_dbKeyForNFTPostHashSerialNumberBidNanosBidderPKID(nftBidEntry)); err != nil {
		return errors.Wrapf(err, "DbDeleteNFTBidMappingsWithTxn: Deleting "+
			"nft bid mapping for nftBidKey %v", nftBidKey)
	}

	// When an nftEntry exists, delete both mapping.
	if err := txn.Delete(_dbKeyForNFTBidderPKIDPostHashSerialNumber(
		nftBidEntry.BidderPKID, nftBidEntry.NFTPostHash, nftBidEntry.SerialNumber)); err != nil {
		return errors.Wrapf(err, "DbDeleteNFTBidMappingsWithTxn: Deleting "+
			"nft bid mapping for nftBidKey %v", nftBidKey)
	}

	return nil
}

func DBDeleteNFTBidMappings(handle *badger.DB, nftBidKey *NFTBidKey) error {

	return handle.Update(func(txn *badger.Txn) error {
		return DBDeleteNFTBidMappingsWithTxn(txn, nftBidKey)
	})
}

func DBPutNFTBidEntryMappingsWithTxn(txn *badger.Txn, nftBidEntry *NFTBidEntry) error {
	// We store two indexes for NFT bids. (1) sorted by bid amount nanos in the key and
	// (2) sorted by the bidder PKID. Both come in handy.

	// Put the first index --> []byte{} (no data needs to be stored since it all info is in the key)
	if err := txn.Set(_dbKeyForNFTPostHashSerialNumberBidNanosBidderPKID(nftBidEntry), []byte{}); err != nil {

		return errors.Wrapf(err, "DbPutNFTBidEntryMappingsWithTxn: Problem "+
			"adding mapping to BidderPKID for bid entry: %v", nftBidEntry)
	}

	// Put the second index --> BidAmountNanos
	if err := txn.Set(_dbKeyForNFTBidderPKIDPostHashSerialNumber(
		nftBidEntry.BidderPKID, nftBidEntry.NFTPostHash, nftBidEntry.SerialNumber,
	), EncodeUint64(nftBidEntry.BidAmountNanos)); err != nil {

		return errors.Wrapf(err, "DbPutNFTBidEntryMappingsWithTxn: Problem "+
			"adding mapping to BidAmountNanos for bid entry: %v", nftBidEntry)
	}

	return nil
}

func DBPutNFTBidEntryMappings(handle *badger.DB, nftEntry *NFTBidEntry) error {

	return handle.Update(func(txn *badger.Txn) error {
		return DBPutNFTBidEntryMappingsWithTxn(txn, nftEntry)
	})
}

func DBGetNFTBidEntriesForPKID(handle *badger.DB, bidderPKID *PKID) (_nftBidEntries []*NFTBidEntry) {
	nftBidEntries := []*NFTBidEntry{}
	{
		prefix := append([]byte{}, _PrefixBidderPKIDPostHashSerialNumberToBidNanos...)
		keyPrefix := append(prefix, bidderPKID[:]...)
		keysFound, valuesFound := _enumerateKeysForPrefix(handle, keyPrefix)
		bidderPKIDLength := len(bidderPKID[:])
		for ii, keyFound := range keysFound {

			postHashStartIdx := 1 + bidderPKIDLength           // The length of prefix + length of PKID
			postHashEndIdx := postHashStartIdx + HashSizeBytes // Add the length of the bid amount (uint64).

			// Cut the bid amount out of the key and decode.
			postHashBytes := keyFound[postHashStartIdx:postHashEndIdx]

			nftHash := &BlockHash{}
			copy(nftHash[:], postHashBytes)

			serialNumber := DecodeUint64(keyFound[postHashEndIdx:])

			bidAmountNanos := DecodeUint64(valuesFound[ii])

			currentEntry := &NFTBidEntry{
				NFTPostHash:    nftHash,
				SerialNumber:   serialNumber,
				BidderPKID:     bidderPKID,
				BidAmountNanos: bidAmountNanos,
			}
			nftBidEntries = append(nftBidEntries, currentEntry)
		}
	}
	return nftBidEntries
}

// Get NFT bid Entries *from the DB*. Does not include mempool txns.
func DBGetNFTBidEntries(handle *badger.DB, nftPostHash *BlockHash, serialNumber uint64,
) (_nftBidEntries []*NFTBidEntry) {
	nftBidEntries := []*NFTBidEntry{}
	{
		prefix := append([]byte{}, _PrefixPostHashSerialNumberBidNanosBidderPKID...)
		keyPrefix := append(prefix, nftPostHash[:]...)
		keyPrefix = append(keyPrefix, EncodeUint64(serialNumber)...)
		keysFound, _ := _enumerateKeysForPrefix(handle, keyPrefix)
		for _, keyFound := range keysFound {
			bidAmountStartIdx := 1 + HashSizeBytes + 8 // The length of prefix + the post hash + the serial #.
			bidAmountEndIdx := bidAmountStartIdx + 8   // Add the length of the bid amount (uint64).

			// Cut the bid amount out of the key and decode.
			bidAmountBytes := keyFound[bidAmountStartIdx:bidAmountEndIdx]
			bidAmountNanos := DecodeUint64(bidAmountBytes)

			// Cut the pkid bytes out of the keys
			bidderPKIDBytes := keyFound[bidAmountEndIdx:]

			// Construct the bidder PKID.
			bidderPKID := PublicKeyToPKID(bidderPKIDBytes)

			currentEntry := &NFTBidEntry{
				NFTPostHash:    nftPostHash,
				SerialNumber:   serialNumber,
				BidderPKID:     bidderPKID,
				BidAmountNanos: bidAmountNanos,
			}
			nftBidEntries = append(nftBidEntries, currentEntry)
		}
	}
	return nftBidEntries
}

func DBGetNFTBidEntriesPaginated(
	handle *badger.DB,
	nftHash *BlockHash,
	serialNumber uint64,
	startEntry *NFTBidEntry,
	limit int,
	reverse bool,
) (_bidEntries []*NFTBidEntry) {
	seekKey := _dbSeekKeyForNFTBids(nftHash, serialNumber)
	startKey := seekKey
	if startEntry != nil {
		startKey = _dbKeyForNFTPostHashSerialNumberBidNanosBidderPKID(startEntry)
	}
	// The key length consists of: (1 prefix byte) + (BlockHash) + (2 x uint64) + (PKID)
	maxKeyLen := 1 + HashSizeBytes + 16 + btcec.PubKeyBytesLenCompressed
	keysBytes, _, _ := DBGetPaginatedKeysAndValuesForPrefix(
		handle,
		startKey,
		seekKey,
		maxKeyLen,
		limit,
		reverse,
		false)
	// TODO: We should probably handle the err case for this function.

	// Chop up the keyBytes into bid entries.
	var bidEntries []*NFTBidEntry
	for _, keyBytes := range keysBytes {
		serialNumStartIdx := 1 + HashSizeBytes
		bidAmountStartIdx := serialNumStartIdx + 8
		bidderPKIDStartIdx := bidAmountStartIdx + 8

		nftHashBytes := keyBytes[1:serialNumStartIdx]
		serialNumberBytes := keyBytes[serialNumStartIdx:bidAmountStartIdx]
		bidAmountBytes := keyBytes[bidAmountStartIdx:bidderPKIDStartIdx]
		bidderPKIDBytes := keyBytes[bidderPKIDStartIdx:]

		nftHash := &BlockHash{}
		copy(nftHash[:], nftHashBytes)
		serialNumber := DecodeUint64(serialNumberBytes)
		bidAmount := DecodeUint64(bidAmountBytes)
		bidderPKID := &PKID{}
		copy(bidderPKID[:], bidderPKIDBytes)

		bidEntry := &NFTBidEntry{
			NFTPostHash:    nftHash,
			SerialNumber:   serialNumber,
			BidAmountNanos: bidAmount,
			BidderPKID:     bidderPKID,
		}

		bidEntries = append(bidEntries, bidEntry)
	}

	return bidEntries
}

// ======================================================================================
// Authorize derived key functions
//  	<prefix, owner pub key [33]byte, derived pub key [33]byte> -> <expiration block []byte>
// ======================================================================================

func _dbKeyForOwnerToDerivedKeyMapping(
	ownerPKID *PKID, derivedPKID *PKID) []byte {
	// Make a copy to avoid multiple calls to this function re-using the same slice.
	prefixCopy := append([]byte{}, _PrefixAuthorizeDerivedKey...)
	key := append(prefixCopy, ownerPKID[:]...)
	key = append(key, derivedPKID[:]...)
	return key
}

func _dbSeekPrefixForDerivedKeyMappings(
	ownerPKID *PKID) []byte {
	// Make a copy to avoid multiple calls to this function re-using the same slice.
	prefixCopy := append([]byte{}, _PrefixAuthorizeDerivedKey...)
	key := append(prefixCopy, ownerPKID[:]...)
	return key
}

func DBPutDerivedKeyMappingWithTxn(
	txn *badger.Txn, ownerPKID *PKID, derivedPKID *PKID, expirationBlock uint64) error {

	if len(ownerPKID) != btcec.PubKeyBytesLenCompressed {
		return fmt.Errorf("DBPutDerivedKeyMappingsWithTxn: Follower PKID "+
			"length %d != %d", len(ownerPKID), btcec.PubKeyBytesLenCompressed)
	}
	if len(derivedPKID) != btcec.PubKeyBytesLenCompressed {
		return fmt.Errorf("DBPutDerivedKeyMappingsWithTxn: Followed PKID "+
			"length %d != %d", len(derivedPKID), btcec.PubKeyBytesLenCompressed)
	}

	key := _dbKeyForOwnerToDerivedKeyMapping(ownerPKID, derivedPKID)
	valBuf := UintToBuf(expirationBlock)
	return txn.Set(key, valBuf)
}

func DBPutDerivedKeyMapping(
	handle *badger.DB, ownerPKID *PKID, derivedPKID *PKID, expirationBlock uint64) error {

	return handle.Update(func(txn *badger.Txn) error {
		return DBPutDerivedKeyMappingWithTxn(txn, ownerPKID, derivedPKID, expirationBlock)
	})
}

func DBGetOwnerToDerivedKeyMappingWithTxn(
	txn *badger.Txn, ownerPKID *PKID, derivedPKID *PKID) uint64 {

	key := _dbKeyForOwnerToDerivedKeyMapping(ownerPKID, derivedPKID)
	expirationBlockItem, err := txn.Get(key)
	if err != nil {
		return 0
	}
	expirationBlockBytes, err := expirationBlockItem.ValueCopy(nil)
	if err != nil {
		return 0
	}

	expirationBlock, _ := Uvarint(expirationBlockBytes)
	return expirationBlock
}

func DBGetOwnerToDerivedKeyMapping(
	db *badger.DB, ownerPKID *PKID, derivedPKID *PKID) uint64 {

	var ret uint64
	db.View(func(txn *badger.Txn) error {
		ret = DBGetOwnerToDerivedKeyMappingWithTxn(txn, ownerPKID, derivedPKID)
		return nil
	})
	return ret
}

func DBDeleteDerivedKeyMappingWithTxn(
	txn *badger.Txn, ownerPKID *PKID, derivedPKID *PKID) error {
	// TODO
	// We should call DBDeleteDerivedKeyMappingWithTxn whenever access
	// for a key is revoked.

	// First check that a mapping exists for the PKIDs passed in.
	// If one doesn't exist then there's nothing to do.
	existingMapping := DBGetOwnerToDerivedKeyMappingWithTxn(
		txn, ownerPKID, derivedPKID)
	if existingMapping == 0 {
		return nil
	}

	// When a mapping exists, delete it.
	if err := txn.Delete(_dbKeyForOwnerToDerivedKeyMapping(ownerPKID, derivedPKID)); err != nil {
		return errors.Wrapf(err, "DBDeleteDerivedKeyMappingWithTxn: Deleting "+
			"ownerPKID %s and derivedPKID %s failed",
			PkToStringMainnet(ownerPKID[:]), PkToStringMainnet(derivedPKID[:]))
	}

	return nil
}

func DBDeleteDerivedKeyMapping(
	handle *badger.DB, ownerPKID *PKID, derivedPKID *PKID) error {
	return handle.Update(func(txn *badger.Txn) error {
		return DBDeleteDerivedKeyMappingWithTxn(txn, ownerPKID, derivedPKID)
	})
}

func DBGetDerivedPKIDsForOwner(handle *badger.DB, ownerPKID *PKID) (
	_pkids []*PKID, _err error) {

	prefix := _dbSeekPrefixForDerivedKeyMappings(ownerPKID)
	keysFound, _ := _enumerateKeysForPrefix(handle, prefix)

	derivedPKIDs := []*PKID{}
	for _, keyBytes := range keysFound {
		// We must slice off the first byte and followerPKID to get the followedPKID.
		derivedPKIDBytes := keyBytes[1+btcec.PubKeyBytesLenCompressed:]
		derivedPKID := &PKID{}
		copy(derivedPKID[:], derivedPKIDBytes)
		derivedPKIDs = append(derivedPKIDs, derivedPKID)
	}

	return derivedPKIDs, nil
}

// Question: should we have a PKIDToPublicKey mapping for derived keys or can we just handle it with btcec?

// ======================================================================================
// Profile code
// ======================================================================================
func _dbKeyForPKIDToProfileEntry(pkid *PKID) []byte {
	prefixCopy := append([]byte{}, _PrefixPKIDToProfileEntry...)
	key := append(prefixCopy, pkid[:]...)
	return key
}
func _dbKeyForProfileUsernameToPKID(nonLowercaseUsername []byte) []byte {
	// Make a copy to avoid multiple calls to this function re-using the same slice.
	key := append([]byte{}, _PrefixProfileUsernameToPKID...)
	// Always lowercase the username when we use it as a key in our db. This allows
	// us to check uniqueness in a case-insensitive way.
	lowercaseUsername := []byte(strings.ToLower(string(nonLowercaseUsername)))
	key = append(key, lowercaseUsername...)
	return key
}

// This is the key we use to sort profiles by their amount of BitClout locked
func _dbKeyForCreatorBitCloutLockedNanosCreatorPKID(bitCloutLockedNanos uint64, pkid *PKID) []byte {
	key := append([]byte{}, _PrefixCreatorBitCloutLockedNanosCreatorPKID...)
	key = append(key, EncodeUint64(bitCloutLockedNanos)...)
	key = append(key, pkid[:]...)
	return key
}

func DBGetPKIDForUsernameWithTxn(
	txn *badger.Txn, username []byte) *PKID {

	key := _dbKeyForProfileUsernameToPKID(username)
	profileEntryItem, err := txn.Get(key)
	if err != nil {
		return nil
	}
	pkidBytes, err := profileEntryItem.ValueCopy(nil)
	if err != nil {
		glog.Errorf("DBGetProfileEntryForUsernameWithTxn: Problem reading "+
			"public key for username %v: %v", string(username), err)
		return nil
	}

	return PublicKeyToPKID(pkidBytes)
}

func DBGetPKIDForUsername(db *badger.DB, username []byte) *PKID {
	var ret *PKID
	db.View(func(txn *badger.Txn) error {
		ret = DBGetPKIDForUsernameWithTxn(txn, username)
		return nil
	})
	return ret
}

func DBGetProfileEntryForUsernameWithTxn(
	txn *badger.Txn, username []byte) *ProfileEntry {

	pkid := DBGetPKIDForUsernameWithTxn(txn, username)
	if pkid == nil {
		return nil
	}

	return DBGetProfileEntryForPKIDWithTxn(txn, pkid)
}

func DBGetProfileEntryForUsername(db *badger.DB, username []byte) *ProfileEntry {
	var ret *ProfileEntry
	db.View(func(txn *badger.Txn) error {
		ret = DBGetProfileEntryForUsernameWithTxn(txn, username)
		return nil
	})
	return ret
}

func DBGetProfileEntryForPKIDWithTxn(
	txn *badger.Txn, pkid *PKID) *ProfileEntry {

	key := _dbKeyForPKIDToProfileEntry(pkid)
	profileEntryObj := &ProfileEntry{}
	profileEntryItem, err := txn.Get(key)
	if err != nil {
		return nil
	}
	err = profileEntryItem.Value(func(valBytes []byte) error {
		return gob.NewDecoder(bytes.NewReader(valBytes)).Decode(profileEntryObj)
	})
	if err != nil {
		glog.Errorf("DBGetProfileEntryForPubKeyWithTxnhWithTxn: Problem reading "+
			"ProfileEntry for PKID %v", pkid)
		return nil
	}
	return profileEntryObj
}

func DBGetProfileEntryForPKID(db *badger.DB, pkid *PKID) *ProfileEntry {
	var ret *ProfileEntry
	db.View(func(txn *badger.Txn) error {
		ret = DBGetProfileEntryForPKIDWithTxn(txn, pkid)
		return nil
	})
	return ret
}

func DBDeleteProfileEntryMappingsWithTxn(
	txn *badger.Txn, pkid *PKID, params *BitCloutParams) error {

	// First pull up the mapping that exists for the profile pub key passed in.
	// If one doesn't exist then there's nothing to do.
	profileEntry := DBGetProfileEntryForPKIDWithTxn(txn, pkid)
	if profileEntry == nil {
		return nil
	}

	// When a profile exists, delete the pkid mapping for the profile.
	if err := txn.Delete(_dbKeyForPKIDToProfileEntry(pkid)); err != nil {
		return errors.Wrapf(err, "DbDeleteProfileEntryMappingsWithTxn: Deleting "+
			"profile mapping for profile PKID: %v",
			PkToString(pkid[:], params))
	}

	if err := txn.Delete(
		_dbKeyForProfileUsernameToPKID(profileEntry.Username)); err != nil {

		return errors.Wrapf(err, "DbDeleteProfileEntryMappingsWithTxn: Deleting "+
			"username mapping for profile username %v", string(profileEntry.Username))
	}

	// The coin clout mapping
	if err := txn.Delete(
		_dbKeyForCreatorBitCloutLockedNanosCreatorPKID(
			profileEntry.BitCloutLockedNanos, pkid)); err != nil {

		return errors.Wrapf(err, "DbDeleteProfileEntryMappingsWithTxn: Deleting "+
			"coin mapping for profile username %v", string(profileEntry.Username))
	}

	return nil
}

func DBDeleteProfileEntryMappings(
	handle *badger.DB, pkid *PKID, params *BitCloutParams) error {

	return handle.Update(func(txn *badger.Txn) error {
		return DBDeleteProfileEntryMappingsWithTxn(txn, pkid, params)
	})
}

func DBPutProfileEntryMappingsWithTxn(
	txn *badger.Txn, profileEntry *ProfileEntry, pkid *PKID, params *BitCloutParams) error {

	profileDataBuf := bytes.NewBuffer([]byte{})
	gob.NewEncoder(profileDataBuf).Encode(profileEntry)

	// Set the main PKID -> profile entry mapping.
	if err := txn.Set(_dbKeyForPKIDToProfileEntry(pkid), profileDataBuf.Bytes()); err != nil {

		return errors.Wrapf(err, "DbPutProfileEntryMappingsWithTxn: Problem "+
			"adding mapping for profile: %v", PkToString(pkid[:], params))
	}

	// Username
	if err := txn.Set(
		_dbKeyForProfileUsernameToPKID(profileEntry.Username),
		pkid[:]); err != nil {

		return errors.Wrapf(err, "DbPutProfileEntryMappingsWithTxn: Problem "+
			"adding mapping for profile with username: %v", string(profileEntry.Username))
	}

	// The coin clout mapping
	if err := txn.Set(
		_dbKeyForCreatorBitCloutLockedNanosCreatorPKID(
			profileEntry.BitCloutLockedNanos, pkid), []byte{}); err != nil {

		return errors.Wrapf(err, "DbPutProfileEntryMappingsWithTxn: Problem "+
			"adding mapping for profile coin: ")
	}

	return nil
}

func DBPutProfileEntryMappings(
	handle *badger.DB, profileEntry *ProfileEntry, pkid *PKID, params *BitCloutParams) error {

	return handle.Update(func(txn *badger.Txn) error {
		return DBPutProfileEntryMappingsWithTxn(txn, profileEntry, pkid, params)
	})
}

// DBGetAllProfilesByCoinValue returns all the profiles in the db with the
// highest coin values first.
//
// TODO(performance): This currently fetches all profiles. We should implement
// some kind of pagination instead though.
func DBGetAllProfilesByCoinValue(handle *badger.DB, fetchEntries bool) (
	_lockedBitCloutNanos []uint64, _profilePublicKeys []*PKID,
	_profileEntries []*ProfileEntry, _err error) {

	lockedBitCloutNanosFetched := []uint64{}
	profilePublicKeysFetched := []*PKID{}
	profileEntriesFetched := []*ProfileEntry{}
	dbPrefixx := append([]byte{}, _PrefixCreatorBitCloutLockedNanosCreatorPKID...)

	err := handle.View(func(txn *badger.Txn) error {
		opts := badger.DefaultIteratorOptions

		opts.PrefetchValues = false

		// Go in reverse order since a larger count is better.
		opts.Reverse = true

		it := txn.NewIterator(opts)
		defer it.Close()
		// Since we iterate backwards, the prefix must be bigger than all possible
		// counts that could actually exist. We use eight bytes since the count is
		// encoded as a 64-bit big-endian byte slice, which will be eight bytes long.
		maxBigEndianUint64Bytes := []byte{0xFF, 0xFF, 0xFF, 0xFF, 0xFF, 0xFF, 0xFF, 0xFF}
		prefix := append(dbPrefixx, maxBigEndianUint64Bytes...)
		for it.Seek(prefix); it.ValidForPrefix(dbPrefixx); it.Next() {
			rawKey := it.Item().Key()

			// Strip the prefix off the key and check its length. If it contains
			// a big-endian uint64 then it should be at least eight bytes.
			lockedBitCloutPubKeyConcatKey := rawKey[1:]
			uint64BytesLen := len(maxBigEndianUint64Bytes)
			expectedLength := uint64BytesLen + btcec.PubKeyBytesLenCompressed
			if len(lockedBitCloutPubKeyConcatKey) != expectedLength {
				return fmt.Errorf("DBGetAllProfilesByLockedBitClout: Invalid key "+
					"length %d should be at least %d", len(lockedBitCloutPubKeyConcatKey),
					expectedLength)
			}

			lockedBitCloutNanos := DecodeUint64(lockedBitCloutPubKeyConcatKey[:uint64BytesLen])

			// Appended to the stake should be the profile pub key so extract it here.
			profilePKID := make([]byte, btcec.PubKeyBytesLenCompressed)
			copy(profilePKID[:], lockedBitCloutPubKeyConcatKey[uint64BytesLen:])

			lockedBitCloutNanosFetched = append(lockedBitCloutNanosFetched, lockedBitCloutNanos)
			profilePublicKeysFetched = append(profilePublicKeysFetched, PublicKeyToPKID(profilePKID))
		}
		return nil
	})
	if err != nil {
		return nil, nil, nil, err
	}

	if !fetchEntries {
		return lockedBitCloutNanosFetched, profilePublicKeysFetched, nil, nil
	}

	for _, profilePKID := range profilePublicKeysFetched {
		profileEntry := DBGetProfileEntryForPKID(handle, profilePKID)
		if profileEntry == nil {
			return nil, nil, nil, fmt.Errorf("DBGetAllProfilesByLockedBitClout: "+
				"ProfilePubKey %v does not have corresponding entry",
				PkToStringBoth(profilePKID[:]))
		}
		profileEntriesFetched = append(profileEntriesFetched, profileEntry)
	}

	return lockedBitCloutNanosFetched, profilePublicKeysFetched, profileEntriesFetched, nil
}

// =====================================================================================
// Creator coin balance entry code
// =====================================================================================
func _dbKeyForHODLerPKIDCreatorPKIDToBalanceEntry(hodlerPKID *PKID, creatorPKID *PKID) []byte {
	key := append([]byte{}, _PrefixHODLerPKIDCreatorPKIDToBalanceEntry...)
	key = append(key, hodlerPKID[:]...)
	key = append(key, creatorPKID[:]...)
	return key
}
func _dbKeyForCreatorPKIDHODLerPKIDToBalanceEntry(creatorPKID *PKID, hodlerPKID *PKID) []byte {
	key := append([]byte{}, _PrefixCreatorPKIDHODLerPKIDToBalanceEntry...)
	key = append(key, creatorPKID[:]...)
	key = append(key, hodlerPKID[:]...)
	return key
}

func DBGetCreatorCoinBalanceEntryForHODLerAndCreatorPKIDsWithTxn(
	txn *badger.Txn, hodlerPKID *PKID, creatorPKID *PKID) *BalanceEntry {

	key := _dbKeyForHODLerPKIDCreatorPKIDToBalanceEntry(hodlerPKID, creatorPKID)
	balanceEntryObj := &BalanceEntry{}
	balanceEntryItem, err := txn.Get(key)
	if err != nil {
		return nil
	}
	err = balanceEntryItem.Value(func(valBytes []byte) error {
		return gob.NewDecoder(bytes.NewReader(valBytes)).Decode(balanceEntryObj)
	})
	if err != nil {
		glog.Errorf("DBGetCreatorCoinBalanceEntryForHODLerAndCreatorPubKeysWithTxn: Problem reading "+
			"BalanceEntry for PKIDs %v %v",
			PkToStringBoth(hodlerPKID[:]), PkToStringBoth(creatorPKID[:]))
		return nil
	}
	return balanceEntryObj
}

func DBGetCreatorCoinBalanceEntryForHODLerAndCreatorPKIDs(
	handle *badger.DB, hodlerPKID *PKID, creatorPKID *PKID) *BalanceEntry {

	var ret *BalanceEntry
	handle.View(func(txn *badger.Txn) error {
		ret = DBGetCreatorCoinBalanceEntryForHODLerAndCreatorPKIDsWithTxn(
			txn, hodlerPKID, creatorPKID)
		return nil
	})
	return ret
}

func DBGetCreatorCoinBalanceEntryForCreatorPKIDAndHODLerPubKeyWithTxn(
	txn *badger.Txn, creatorPKID *PKID, hodlerPKID *PKID) *BalanceEntry {

	key := _dbKeyForCreatorPKIDHODLerPKIDToBalanceEntry(creatorPKID, hodlerPKID)
	balanceEntryObj := &BalanceEntry{}
	balanceEntryItem, err := txn.Get(key)
	if err != nil {
		return nil
	}
	err = balanceEntryItem.Value(func(valBytes []byte) error {
		return gob.NewDecoder(bytes.NewReader(valBytes)).Decode(balanceEntryObj)
	})
	if err != nil {
		glog.Errorf("DBGetCreatorCoinBalanceEntryForCreatorPubKeyAndHODLerPubKeyWithTxn: Problem reading "+
			"BalanceEntry for PKIDs %v %v",
			PkToStringBoth(hodlerPKID[:]), PkToStringBoth(creatorPKID[:]))
		return nil
	}
	return balanceEntryObj
}

func DBDeleteCreatorCoinBalanceEntryMappingsWithTxn(
	txn *badger.Txn, hodlerPKID *PKID, creatorPKID *PKID,
	params *BitCloutParams) error {

	// First pull up the mappings that exists for the keys passed in.
	// If one doesn't exist then there's nothing to do.
	balanceEntry := DBGetCreatorCoinBalanceEntryForHODLerAndCreatorPKIDsWithTxn(
		txn, hodlerPKID, creatorPKID)
	if balanceEntry == nil {
		return nil
	}

	// When an entry exists, delete the mappings for it.
	if err := txn.Delete(_dbKeyForHODLerPKIDCreatorPKIDToBalanceEntry(hodlerPKID, creatorPKID)); err != nil {
		return errors.Wrapf(err, "DbDeleteCreatorCoinBalanceEntryMappingsWithTxn: Deleting "+
			"mappings with keys: %v %v",
			PkToStringBoth(hodlerPKID[:]), PkToStringBoth(creatorPKID[:]))
	}
	if err := txn.Delete(_dbKeyForCreatorPKIDHODLerPKIDToBalanceEntry(creatorPKID, hodlerPKID)); err != nil {
		return errors.Wrapf(err, "DbDeleteCreatorCoinBalanceEntryMappingsWithTxn: Deleting "+
			"mappings with keys: %v %v",
			PkToStringBoth(hodlerPKID[:]), PkToStringBoth(creatorPKID[:]))
	}

	// Note: We don't update the CreatorBitCloutLockedNanosCreatorPubKeyIIndex
	// because we expect that the caller is keeping the individual holdings in
	// sync with the "total" coins stored in the profile.

	return nil
}

func DBDeleteCreatorCoinBalanceEntryMappings(
	handle *badger.DB, hodlerPKID *PKID, creatorPKID *PKID,
	params *BitCloutParams) error {

	return handle.Update(func(txn *badger.Txn) error {
		return DBDeleteCreatorCoinBalanceEntryMappingsWithTxn(
			txn, hodlerPKID, creatorPKID, params)
	})
}

func DBPutCreatorCoinBalanceEntryMappingsWithTxn(
	txn *badger.Txn, balanceEntry *BalanceEntry,
	params *BitCloutParams) error {

	balanceEntryDataBuf := bytes.NewBuffer([]byte{})
	gob.NewEncoder(balanceEntryDataBuf).Encode(balanceEntry)

	// Set the forward direction for the HODLer
	if err := txn.Set(_dbKeyForHODLerPKIDCreatorPKIDToBalanceEntry(
		balanceEntry.HODLerPKID, balanceEntry.CreatorPKID),
		balanceEntryDataBuf.Bytes()); err != nil {

		return errors.Wrapf(err, "DbPutCreatorCoinBalanceEntryMappingsWithTxn: Problem "+
			"adding forward mappings for pub keys: %v %v",
			PkToStringBoth(balanceEntry.HODLerPKID[:]),
			PkToStringBoth(balanceEntry.CreatorPKID[:]))
	}

	// Set the reverse direction for the creator
	if err := txn.Set(_dbKeyForCreatorPKIDHODLerPKIDToBalanceEntry(
		balanceEntry.CreatorPKID, balanceEntry.HODLerPKID),
		balanceEntryDataBuf.Bytes()); err != nil {

		return errors.Wrapf(err, "DbPutCreatorCoinBalanceEntryMappingsWithTxn: Problem "+
			"adding reverse mappings for pub keys: %v %v",
			PkToStringBoth(balanceEntry.HODLerPKID[:]),
			PkToStringBoth(balanceEntry.CreatorPKID[:]))
	}

	return nil
}

func DBPutCreatorCoinBalanceEntryMappings(
	handle *badger.DB, balanceEntry *BalanceEntry, params *BitCloutParams) error {

	return handle.Update(func(txn *badger.Txn) error {
		return DBPutCreatorCoinBalanceEntryMappingsWithTxn(
			txn, balanceEntry, params)
	})
}

// GetSingleBalanceEntryFromPublicKeys fetchs a single balance entry of a holder's creator coin.
// Returns nil if the balance entry never existed.
func GetSingleBalanceEntryFromPublicKeys(holder []byte, creator []byte, utxoView *UtxoView) (*BalanceEntry, error) {
	holderPKIDEntry := utxoView.GetPKIDForPublicKey(holder)
	if holderPKIDEntry == nil || holderPKIDEntry.isDeleted {
		return nil, fmt.Errorf("DbGetSingleBalanceEntryFromPublicKeys: holderPKID was nil or deleted; this should never happen")
	}
	holderPKID := holderPKIDEntry.PKID
	creatorPKIDEntry := utxoView.GetPKIDForPublicKey(creator)
	if creatorPKIDEntry == nil || creatorPKIDEntry.isDeleted {
		return nil, fmt.Errorf("DbGetSingleBalanceEntryFromPublicKeys: creatorPKID was nil or deleted; this should never happen")
	}
	creatorPKID := creatorPKIDEntry.PKID

	// Check if there's a balance entry in the view
	balanceEntryMapKey := BalanceEntryMapKey{HODLerPKID: *holderPKID, CreatorPKID: *creatorPKID}
	balanceEntryFromView, _ := utxoView.HODLerPKIDCreatorPKIDToBalanceEntry[balanceEntryMapKey]
	if balanceEntryFromView != nil {
		return balanceEntryFromView, nil
	}

	// Check if there's a balance entry in the database
	balanceEntryFromDb := DbGetBalanceEntry(utxoView.Handle, holderPKID, creatorPKID)
	return balanceEntryFromDb, nil
}

// DbGetBalanceEntry returns a balance entry from the database
func DbGetBalanceEntry(db *badger.DB, holder *PKID, creator *PKID) *BalanceEntry {
	var ret *BalanceEntry
	db.View(func(txn *badger.Txn) error {
		ret = DbGetHolderPKIDCreatorPKIDToBalanceEntryWithTxn(txn, holder, creator)
		return nil
	})
	return ret
}

func DbGetHolderPKIDCreatorPKIDToBalanceEntryWithTxn(txn *badger.Txn, holder *PKID, creator *PKID) *BalanceEntry {
	key := _dbKeyForCreatorPKIDHODLerPKIDToBalanceEntry(creator, holder)
	balanceEntryObj := &BalanceEntry{}
	balanceEntryItem, err := txn.Get(key)
	if err != nil {
		return nil
	}
	err = balanceEntryItem.Value(func(valBytes []byte) error {
		return gob.NewDecoder(bytes.NewReader(valBytes)).Decode(balanceEntryObj)
	})
	if err != nil {
		glog.Errorf("DbGetReclouterPubKeyRecloutedPostHashToRecloutedPostMappingWithTxn: Problem decoding "+
			"balance entry for holder %v and creator %v", PkToStringMainnet(PKIDToPublicKey(holder)), PkToStringMainnet(PKIDToPublicKey(creator)))
		return nil
	}
	return balanceEntryObj
}

// DbGetBalanceEntriesHodlingYou fetchs the BalanceEntries that the passed in pkid hodls.
func DbGetBalanceEntriesYouHodl(pkid *PKIDEntry, fetchProfiles bool, filterOutZeroBalances bool, utxoView *UtxoView) (
	_entriesYouHodl []*BalanceEntry,
	_profilesYouHodl []*ProfileEntry,
	_err error) {
	handle := utxoView.Handle
	// Get the balance entries for the coins that *you hodl*
	balanceEntriesYouHodl := []*BalanceEntry{}
	{
		prefix := append([]byte{}, _PrefixHODLerPKIDCreatorPKIDToBalanceEntry...)
		keyPrefix := append(prefix, pkid.PKID[:]...)
		_, entryByteStringsFound := _enumerateKeysForPrefix(
			handle, keyPrefix)
		for _, byteString := range entryByteStringsFound {
			currentEntry := &BalanceEntry{}
			gob.NewDecoder(bytes.NewReader(byteString)).Decode(currentEntry)
			if filterOutZeroBalances && currentEntry.BalanceNanos == 0 {
				continue
			}
			balanceEntriesYouHodl = append(balanceEntriesYouHodl, currentEntry)
		}
	}
	// Optionally fetch all the profile entries as well.
	profilesYouHodl := []*ProfileEntry{}
	if fetchProfiles {
		for _, balanceEntry := range balanceEntriesYouHodl {
			// In this case you're the hodler so the creator is the one whose
			// profile we need to fetch.
			currentProfileEntry := utxoView.GetProfileEntryForPKID(balanceEntry.CreatorPKID)
			profilesYouHodl = append(profilesYouHodl, currentProfileEntry)
		}
	}
	return balanceEntriesYouHodl, profilesYouHodl, nil
}

// DbGetBalanceEntriesHodlingYou fetchs the BalanceEntries that hodl the pkid passed in.
func DbGetBalanceEntriesHodlingYou(pkid *PKIDEntry, fetchProfiles bool, filterOutZeroBalances bool, utxoView *UtxoView) (
	_entriesHodlingYou []*BalanceEntry,
	_profilesHodlingYou []*ProfileEntry,
	_err error) {
	handle := utxoView.Handle
	// Get the balance entries for the coins that *hodl you*
	balanceEntriesThatHodlYou := []*BalanceEntry{}
	{
		prefix := append([]byte{}, _PrefixCreatorPKIDHODLerPKIDToBalanceEntry...)
		keyPrefix := append(prefix, pkid.PKID[:]...)
		_, entryByteStringsFound := _enumerateKeysForPrefix(
			handle, keyPrefix)
		for _, byteString := range entryByteStringsFound {
			currentEntry := &BalanceEntry{}
			gob.NewDecoder(bytes.NewReader(byteString)).Decode(currentEntry)
			if filterOutZeroBalances && currentEntry.BalanceNanos == 0 {
				continue
			}
			balanceEntriesThatHodlYou = append(balanceEntriesThatHodlYou, currentEntry)
		}
	}
	// Optionally fetch all the profile entries as well.
	profilesThatHodlYou := []*ProfileEntry{}
	if fetchProfiles {
		for _, balanceEntry := range balanceEntriesThatHodlYou {
			// In this case you're the creator and the hodler is the one whose
			// profile we need to fetch.
			currentProfileEntry := utxoView.GetProfileEntryForPKID(balanceEntry.HODLerPKID)
			profilesThatHodlYou = append(profilesThatHodlYou, currentProfileEntry)
		}
	}
	return balanceEntriesThatHodlYou, profilesThatHodlYou, nil
}

// DbGetCreatorCoinBalanceEntriesForPubKeyWithTxn finds the BalanceEntries corresponding
// to the public key passed in. It fetched both the entries corresponding to the
// profiles that *you HODL* and the entries corresponding to the profiles that
// *HODL you*.
func DbGetCreatorCoinBalanceEntriesForPubKey(
	pkid *PKIDEntry, fetchProfiles bool, filterOutZeroBalances bool, utxoView *UtxoView) (
	_entriesYouHodl []*BalanceEntry, _entriesThatHodlYou []*BalanceEntry,
	_profilesYouHodl []*ProfileEntry, _profilesThatHodlYou []*ProfileEntry,
	_err error) {

	balanceEntriesYouHodl, profilesYouHodl, err := DbGetBalanceEntriesYouHodl(pkid, fetchProfiles, filterOutZeroBalances, utxoView)
	if err != nil {
		return nil, nil, nil, nil, err
	}
	balanceEntriesThatHodlYou, profilesThatHodlYou, err := DbGetBalanceEntriesHodlingYou(pkid, fetchProfiles, filterOutZeroBalances, utxoView)
	if err != nil {
		return nil, nil, nil, nil, err
	}
	// If there are no errors, return everything we found.
	return balanceEntriesYouHodl, balanceEntriesThatHodlYou, profilesYouHodl, profilesThatHodlYou, nil
}

// =====================================================================================
// End coin balance entry code
// =====================================================================================

// startPrefix specifies a point in the DB at which the iteration should start.
// It doesn't have to map to an exact key because badger will just binary search
// and start right before/after that location.
//
// validForPrefix helps determine when the iteration should stop. The iteration
// stops at the last entry that has this prefix. Setting it to
// an empty byte string would cause the iteration to seek to the beginning of the db,
// whereas setting it to one of the _Prefix bytes would cause the iteration to stop
// at the last entry with that prefix.
//
// maxKeyLen is required so we can pad the key with FF in the case the user wants
// to seek backwards. This is required due to a quirk of badgerdb. It is ignored
// if reverse == false.
//
// numToFetch specifies the number of entries to fetch. If set to zero then it
// fetches all entries that match the validForPrefix passed in.
func DBGetPaginatedKeysAndValuesForPrefixWithTxn(
	dbTxn *badger.Txn, startPrefix []byte, validForPrefix []byte,
	maxKeyLen int, numToFetch int, reverse bool, fetchValues bool) (

	_keysFound [][]byte, _valsFound [][]byte, _err error) {

	keysFound := [][]byte{}
	valsFound := [][]byte{}

	opts := badger.DefaultIteratorOptions

	opts.PrefetchValues = fetchValues

	// Optionally go in reverse order.
	opts.Reverse = reverse

	it := dbTxn.NewIterator(opts)
	defer it.Close()
	prefix := startPrefix
	if reverse {
		// When we iterate backwards, the prefix must be bigger than all possible
		// keys that could actually exist with this prefix. We achieve this by
		// padding the end of the dbPrefixx passed in up to the key length.
		prefix = make([]byte, maxKeyLen)
		for ii := 0; ii < maxKeyLen; ii++ {
			if ii < len(startPrefix) {
				prefix[ii] = startPrefix[ii]
			} else {
				prefix[ii] = 0xFF
			}
		}
	}
	for it.Seek(prefix); it.ValidForPrefix(validForPrefix); it.Next() {
		keyCopy := it.Item().KeyCopy(nil)
		if maxKeyLen != 0 && len(keyCopy) != maxKeyLen {
			return nil, nil, fmt.Errorf(
				"DBGetPaginatedKeysAndValuesForPrefixWithTxn: Invalid key length %v != %v",
				len(keyCopy), maxKeyLen)
		}

		var valCopy []byte
		if fetchValues {
			var err error
			valCopy, err = it.Item().ValueCopy(nil)
			if err != nil {
				return nil, nil, fmt.Errorf("DBGetPaginatedKeysAndValuesForPrefixWithTxn: "+
					"Error fetching value: %v", err)
			}
		}

		keysFound = append(keysFound, keyCopy)
		valsFound = append(valsFound, valCopy)

		if numToFetch != 0 && len(keysFound) == numToFetch {
			break
		}
	}

	// Return whatever we found.
	return keysFound, valsFound, nil
}

func DBGetPaginatedKeysAndValuesForPrefix(
	db *badger.DB, startPrefix []byte, validForPrefix []byte,
	keyLen int, numToFetch int, reverse bool, fetchValues bool) (
	_keysFound [][]byte, _valsFound [][]byte, _err error) {

	keysFound := [][]byte{}
	valsFound := [][]byte{}

	dbErr := db.View(func(txn *badger.Txn) error {
		var err error
		keysFound, valsFound, err = DBGetPaginatedKeysAndValuesForPrefixWithTxn(
			txn, startPrefix, validForPrefix, keyLen,
			numToFetch, reverse, fetchValues)
		if err != nil {
			return fmt.Errorf("DBGetPaginatedKeysAndValuesForPrefix: %v", err)
		}
		return nil
	})
	if dbErr != nil {
		return nil, nil, dbErr
	}

	return keysFound, valsFound, nil
}

func DBGetPaginatedPostsOrderedByTime(
	db *badger.DB, startPostTimestampNanos uint64, startPostHash *BlockHash,
	numToFetch int, fetchPostEntries bool, reverse bool) (
	_postHashes []*BlockHash, _tstampNanos []uint64, _postEntries []*PostEntry,
	_err error) {

	startPostPrefix := append([]byte{}, _PrefixTstampNanosPostHash...)

	if startPostTimestampNanos > 0 {
		startTstampBytes := EncodeUint64(startPostTimestampNanos)
		startPostPrefix = append(startPostPrefix, startTstampBytes...)
	}

	if startPostHash != nil {
		startPostPrefix = append(startPostPrefix, startPostHash[:]...)
	}

	// We fetch in reverse to get the latest posts.
	maxUint64Tstamp := []byte{0xFF, 0xFF, 0xFF, 0xFF, 0xFF, 0xFF, 0xFF, 0xFF}
	postIndexKeys, _, err := DBGetPaginatedKeysAndValuesForPrefix(
		db, startPostPrefix, _PrefixTstampNanosPostHash, /*validForPrefix*/
		len(_PrefixTstampNanosPostHash)+len(maxUint64Tstamp)+HashSizeBytes, /*keyLen*/
		numToFetch, reverse /*reverse*/, false /*fetchValues*/)
	if err != nil {
		return nil, nil, nil, fmt.Errorf("DBGetPaginatedPostsOrderedByTime: %v", err)
	}

	// Cut the post hashes and timestamps out of the returned keys.
	postHashes := []*BlockHash{}
	tstamps := []uint64{}
	startTstampIndex := len(_PrefixTstampNanosPostHash)
	hashStartIndex := len(_PrefixTstampNanosPostHash) + len(maxUint64Tstamp)
	hashEndIndex := hashStartIndex + HashSizeBytes
	for _, postKeyBytes := range postIndexKeys {
		currentPostHash := &BlockHash{}
		copy(currentPostHash[:], postKeyBytes[hashStartIndex:hashEndIndex])
		postHashes = append(postHashes, currentPostHash)

		tstamps = append(tstamps, DecodeUint64(
			postKeyBytes[startTstampIndex:hashStartIndex]))
	}

	// Fetch the PostEntries if desired.
	var postEntries []*PostEntry
	if fetchPostEntries {
		for _, postHash := range postHashes {
			postEntry := DBGetPostEntryByPostHash(db, postHash)
			if postEntry == nil {
				return nil, nil, nil, fmt.Errorf("DBGetPaginatedPostsOrderedByTime: "+
					"PostHash %v does not have corresponding entry", postHash)
			}
			postEntries = append(postEntries, postEntry)
		}
	}

	return postHashes, tstamps, postEntries, nil
}

func DBGetProfilesByUsernamePrefixAndBitCloutLocked(
	db *badger.DB, usernamePrefix string, utxoView *UtxoView) (
	_profileEntries []*ProfileEntry, _err error) {

	startPrefix := append([]byte{}, _PrefixProfileUsernameToPKID...)
	lowercaseUsernamePrefixString := strings.ToLower(usernamePrefix)
	lowercaseUsernamePrefix := []byte(lowercaseUsernamePrefixString)
	startPrefix = append(startPrefix, lowercaseUsernamePrefix...)

	_, pkidsFound, err := DBGetPaginatedKeysAndValuesForPrefix(
		db /*db*/, startPrefix, /*startPrefix*/
		startPrefix /*validForPrefix*/, 0, /*keyLen (ignored when reverse == false)*/
		0 /*numToFetch (zero fetches all)*/, false, /*reverse*/
		true /*fetchValues*/)
	if err != nil {
		return nil, fmt.Errorf("DBGetProfilesByUsernamePrefixAndBitCloutLocked: %v", err)
	}

	// Have to do this to convert the PKIDs back into public keys
	// TODO: We should clean things up around public keys vs PKIDs
	pubKeysMap := make(map[PkMapKey][]byte)
	for _, pkidBytes := range pkidsFound {
		if len(pkidBytes) != btcec.PubKeyBytesLenCompressed {
			continue
		}
		pkid := &PKID{}
		copy(pkid[:], pkidBytes)
		pubKey := DBGetPublicKeyForPKID(db, pkid)
		if len(pubKey) != 0 {
			pubKeysMap[MakePkMapKey(pubKey)] = pubKey
		}
	}

	for username, profileEntry := range utxoView.ProfileUsernameToProfileEntry {
		if strings.HasPrefix(string(username[:]), lowercaseUsernamePrefixString) {
			pkMapKey := MakePkMapKey(profileEntry.PublicKey)
			pubKeysMap[pkMapKey] = profileEntry.PublicKey
		}
	}

	// Sigh.. convert the public keys *back* into PKIDs...
	profilesFound := []*ProfileEntry{}
	for _, pk := range pubKeysMap {
		pkid := utxoView.GetPKIDForPublicKey(pk).PKID
		profile := utxoView.GetProfileEntryForPKID(pkid)
		// Double-check that a username matches the prefix.
		// If a user had the handle "elon" and then changed to "jeff" and that transaction hadn't mined yet,
		// we would return the profile for "jeff" when we search for "elon" which is incorrect.
		if profile != nil && strings.HasPrefix(strings.ToLower(string(profile.Username[:])), lowercaseUsernamePrefixString) {
			profilesFound = append(profilesFound, profile)
		}
	}

	// If there is no error, sort and return numToFetch. Username searches are always
	// sorted by coin value.
	sort.Slice(profilesFound, func(ii, jj int) bool {
		return profilesFound[ii].CoinEntry.BitCloutLockedNanos > profilesFound[jj].CoinEntry.BitCloutLockedNanos
	})

	return profilesFound, nil
}

// DBGetPaginatedProfilesByBitCloutLocked returns up to 'numToFetch' profiles from the db.
func DBGetPaginatedProfilesByBitCloutLocked(
	db *badger.DB, startBitCloutLockedNanos uint64,
	startProfilePubKeyy []byte, numToFetch int, fetchProfileEntries bool) (
	_profilePublicKeys [][]byte, _profileEntries []*ProfileEntry, _err error) {

	// Convert the start public key to a PKID.
	pkidEntry := DBGetPKIDEntryForPublicKey(db, startProfilePubKeyy)

	startProfilePrefix := append([]byte{}, _PrefixCreatorBitCloutLockedNanosCreatorPKID...)
	var startBitCloutLockedBytes []byte
	if pkidEntry != nil {
		startBitCloutLockedBytes = EncodeUint64(startBitCloutLockedNanos)
		startProfilePrefix = append(startProfilePrefix, startBitCloutLockedBytes...)
		startProfilePrefix = append(startProfilePrefix, pkidEntry.PKID[:]...)
	} else {
		// If no pub key is provided, we just max out bitclout locked and start at the top of the list.
		maxBigEndianUint64Bytes := []byte{0xFF, 0xFF, 0xFF, 0xFF, 0xFF, 0xFF, 0xFF, 0xFF}
		startBitCloutLockedBytes = maxBigEndianUint64Bytes
		startProfilePrefix = append(startProfilePrefix, startBitCloutLockedBytes...)
	}

	keyLen := len(_PrefixCreatorBitCloutLockedNanosCreatorPKID) + len(startBitCloutLockedBytes) + btcec.PubKeyBytesLenCompressed
	// We fetch in reverse to get the profiles with the most BitClout locked.
	profileIndexKeys, _, err := DBGetPaginatedKeysAndValuesForPrefix(
		db, startProfilePrefix, _PrefixCreatorBitCloutLockedNanosCreatorPKID, /*validForPrefix*/
		keyLen /*keyLen*/, numToFetch,
		true /*reverse*/, false /*fetchValues*/)
	if err != nil {
		return nil, nil, fmt.Errorf("DBGetPaginatedProfilesByBitCloutLocked: %v", err)
	}

	// Cut the pkids out of the returned keys.
	profilePKIDs := [][]byte{}
	startPKIDIndex := len(_PrefixCreatorBitCloutLockedNanosCreatorPKID) + len(startBitCloutLockedBytes)
	endPKIDIndex := startPKIDIndex + btcec.PubKeyBytesLenCompressed
	for _, profileKeyBytes := range profileIndexKeys {
		currentPKID := make([]byte, btcec.PubKeyBytesLenCompressed)
		copy(currentPKID[:], profileKeyBytes[startPKIDIndex:endPKIDIndex][:])
		profilePKIDs = append(profilePKIDs, currentPKID)
	}

	profilePubKeys := [][]byte{}
	for _, pkidBytes := range profilePKIDs {
		pkid := &PKID{}
		copy(pkid[:], pkidBytes)
		profilePubKeys = append(profilePubKeys, DBGetPublicKeyForPKID(db, pkid))
	}

	if !fetchProfileEntries {
		return profilePubKeys, nil, nil
	}

	// Fetch the ProfileEntries if desired.
	var profileEntries []*ProfileEntry
	for _, profilePKID := range profilePKIDs {
		pkid := &PKID{}
		copy(pkid[:], profilePKID)
		profileEntry := DBGetProfileEntryForPKID(db, pkid)
		if profileEntry == nil {
			return nil, nil, fmt.Errorf("DBGetAllProfilesByLockedBitClout: "+
				"ProfilePKID %v does not have corresponding entry",
				PkToStringBoth(profilePKID))
		}
		profileEntries = append(profileEntries, profileEntry)
	}

	return profilePubKeys, profileEntries, nil
}

// -------------------------------------------------------------------------------------
// Mempool Txn mapping funcions
// <prefix, txn hash BlockHash> -> <*MsgBitCloutTxn>
// -------------------------------------------------------------------------------------

func _dbKeyForMempoolTxn(mempoolTx *MempoolTx) []byte {
	// Make a copy to avoid multiple calls to this function re-using the same slice.
	prefixCopy := append([]byte{}, _PrefixMempoolTxnHashToMsgBitCloutTxn...)
	timeAddedBytes := EncodeUint64(uint64(mempoolTx.Added.UnixNano()))
	key := append(prefixCopy, timeAddedBytes...)
	key = append(key, mempoolTx.Hash[:]...)

	return key
}

func DbPutMempoolTxnWithTxn(txn *badger.Txn, mempoolTx *MempoolTx) error {

	mempoolTxnBytes, err := mempoolTx.Tx.ToBytes(false /*preSignatureBool*/)
	if err != nil {
		return errors.Wrapf(err, "DbPutMempoolTxnWithTxn: Problem encoding mempoolTxn to bytes.")
	}

	if err := txn.Set(_dbKeyForMempoolTxn(mempoolTx), mempoolTxnBytes); err != nil {
		return errors.Wrapf(err, "DbPutMempoolTxnWithTxn: Problem putting mapping for txn hash: %s", mempoolTx.Hash.String())
	}

	return nil
}

func DbPutMempoolTxn(handle *badger.DB, mempoolTx *MempoolTx) error {

	return handle.Update(func(txn *badger.Txn) error {
		return DbPutMempoolTxnWithTxn(txn, mempoolTx)
	})
}

func DbGetMempoolTxnWithTxn(txn *badger.Txn, mempoolTx *MempoolTx) *MsgBitCloutTxn {

	mempoolTxnObj := &MsgBitCloutTxn{}
	mempoolTxnItem, err := txn.Get(_dbKeyForMempoolTxn(mempoolTx))
	if err != nil {
		return nil
	}
	err = mempoolTxnItem.Value(func(valBytes []byte) error {
		return gob.NewDecoder(bytes.NewReader(valBytes)).Decode(mempoolTxnObj)
	})
	if err != nil {
		glog.Errorf("DbGetMempoolTxnWithTxn: Problem reading "+
			"Tx for tx hash %s: %v", mempoolTx.Hash.String(), err)
		return nil
	}
	return mempoolTxnObj
}

func DbGetMempoolTxn(db *badger.DB, mempoolTx *MempoolTx) *MsgBitCloutTxn {
	var ret *MsgBitCloutTxn
	db.View(func(txn *badger.Txn) error {
		ret = DbGetMempoolTxnWithTxn(txn, mempoolTx)
		return nil
	})
	return ret
}

func DbGetAllMempoolTxnsSortedByTimeAdded(handle *badger.DB) (_mempoolTxns []*MsgBitCloutTxn, _error error) {
	_, valuesFound := _enumerateKeysForPrefix(handle, _PrefixMempoolTxnHashToMsgBitCloutTxn)

	mempoolTxns := []*MsgBitCloutTxn{}
	for _, mempoolTxnBytes := range valuesFound {
		mempoolTxn := &MsgBitCloutTxn{}
		err := mempoolTxn.FromBytes(mempoolTxnBytes)
		if err != nil {
			return nil, errors.Wrapf(err, "DbGetAllMempoolTxnsSortedByTimeAdded: failed to decode mempoolTxnBytes.")
		}
		mempoolTxns = append(mempoolTxns, mempoolTxn)
	}

	// We don't need to sort the transactions because the DB keys include the time added and
	// are therefore retrieved from badger in order.

	return mempoolTxns, nil
}

func DbDeleteAllMempoolTxnsWithTxn(txn *badger.Txn) error {
	txnKeysFound, _, err := _enumerateKeysForPrefixWithTxn(txn, _PrefixMempoolTxnHashToMsgBitCloutTxn)
	if err != nil {
		return errors.Wrapf(err, "DbDeleteAllMempoolTxnsWithTxn: ")
	}

	for _, txnKey := range txnKeysFound {
		err := DbDeleteMempoolTxnKeyWithTxn(txn, txnKey)
		if err != nil {
			return errors.Wrapf(err, "DbDeleteAllMempoolTxMappings: Deleting mempool txnKey failed.")
		}
	}

	return nil
}

func FlushMempoolToDbWithTxn(txn *badger.Txn, allTxns []*MempoolTx) error {
	for _, mempoolTx := range allTxns {
		err := DbPutMempoolTxnWithTxn(txn, mempoolTx)
		if err != nil {
			return errors.Wrapf(err, "FlushMempoolToDb: Putting "+
				"mempool tx hash %s failed.", mempoolTx.Hash.String())
		}
	}

	return nil
}

func FlushMempoolToDb(handle *badger.DB, allTxns []*MempoolTx) error {
	err := handle.Update(func(txn *badger.Txn) error {
		return FlushMempoolToDbWithTxn(txn, allTxns)
	})
	if err != nil {
		return err
	}

	return nil
}

func DbDeleteAllMempoolTxns(handle *badger.DB) error {
	handle.Update(func(txn *badger.Txn) error {
		return DbDeleteAllMempoolTxnsWithTxn(txn)
	})

	return nil
}

func DbDeleteMempoolTxnWithTxn(txn *badger.Txn, mempoolTx *MempoolTx) error {

	// When a mapping exists, delete it.
	if err := txn.Delete(_dbKeyForMempoolTxn(mempoolTx)); err != nil {
		return errors.Wrapf(err, "DbDeleteMempoolTxMappingWithTxn: Deleting "+
			"mempool tx key failed.")
	}

	return nil
}

func DbDeleteMempoolTxn(handle *badger.DB, mempoolTx *MempoolTx) error {
	return handle.Update(func(txn *badger.Txn) error {
		return DbDeleteMempoolTxnWithTxn(txn, mempoolTx)
	})
}

func DbDeleteMempoolTxnKey(handle *badger.DB, txnKey []byte) error {
	return handle.Update(func(txn *badger.Txn) error {
		return DbDeleteMempoolTxnKeyWithTxn(txn, txnKey)
	})
}

func DbDeleteMempoolTxnKeyWithTxn(txn *badger.Txn, txnKey []byte) error {

	// When a mapping exists, delete it.
	if err := txn.Delete(txnKey); err != nil {
		return errors.Wrapf(err, "DbDeleteMempoolTxMappingWithTxn: Deleting "+
			"mempool tx key failed.")
	}

	return nil
}

func LogDBSummarySnapshot(db *badger.DB) {
	keyCountMap := make(map[byte]int)
	for prefixByte := byte(0); prefixByte < byte(40); prefixByte++ {
		keysForPrefix, _ := EnumerateKeysForPrefix(db, []byte{prefixByte})
		keyCountMap[prefixByte] = len(keysForPrefix)
	}
	glog.Info(spew.Printf("LogDBSummarySnapshot: Current DB summary snapshot: %v", keyCountMap))
}

func StartDBSummarySnapshots(db *badger.DB) {
	// Periodically count the number of keys for each prefix in the DB and log.
	go func() {
		for {
			// Figure out how many keys there are for each prefix and log.
			glog.Info("StartDBSummarySnapshots: Counting DB keys...")
			LogDBSummarySnapshot(db)
			time.Sleep(30 * time.Second)
		}
	}()
}<|MERGE_RESOLUTION|>--- conflicted
+++ resolved
@@ -202,11 +202,6 @@
 	_PrefixRecloutedPostHashReclouterPubKeyRecloutPostHash = []byte{46}
 	_PrefixDiamondedPostHashDiamonderPKIDDiamondLevel      = []byte{47}
 
-<<<<<<< HEAD
-	// Prefix for Authorize Derived Key transactions:
-	// 		<prefix, OwnerPublicKey [33]byte> -> <>
-	_PrefixAuthorizeDerivedKey = []byte{48}
-=======
 	// Prefixes for NFT ownership:
 	// 	<prefix, NFTPostHash [32]byte, SerialNumber uint64> -> NFTEntry
 	_PrefixPostHashSerialNumberToNFTEntry = []byte{48}
@@ -233,16 +228,15 @@
 	//     would be impossible to figure out which of a user's UTXOs have yet to mature.
 	//   - Schema: <hash BlockHash> -> <pubKey [33]byte, uint64 blockRewardNanos>
 	_PrefixPublicKeyBlockHashToBlockReward = []byte{53}
->>>>>>> 0c15ca56
+
+	// Prefix for Authorize Derived Key transactions:
+	// 		<prefix, OwnerPublicKey [33]byte> -> <>
+	_PrefixAuthorizeDerivedKey = []byte{54}
 
 	// TODO: This process is a bit error-prone. We should come up with a test or
 	// something to at least catch cases where people have two prefixes with the
 	// same ID.
-<<<<<<< HEAD
-	// NEXT_TAG: 49
-=======
 	// NEXT_TAG: 55
->>>>>>> 0c15ca56
 )
 
 // A PKID is an ID associated with a public key. In the DB, various fields are
