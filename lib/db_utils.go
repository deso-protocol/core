package lib

import (
	"bytes"
	"crypto/rand"
	"encoding/binary"
	"encoding/hex"
	"encoding/json"
	"fmt"
	"io"
	"log"
	"math"
	"math/big"
	"path/filepath"
	"reflect"
	"sort"
	"strings"
	"time"

	"github.com/google/uuid"

	"github.com/holiman/uint256"

	"github.com/btcsuite/btcd/btcec"
	"github.com/davecgh/go-spew/spew"
	"github.com/dgraph-io/badger/v3"
	"github.com/golang/glog"
	"github.com/pkg/errors"
)

// This file contains all of the functions that interact with the database.

const (
	// BadgerDbFolder is the subfolder in the config dir where we
	// store the badgerdb database by default.
	BadgerDbFolder = "badgerdb"
	MaxPrefixLen   = 1
	// This string is added as a subdirectory of --data-dir flag that contains
	// everything our node is doing. We use it in order to force a "fresh sync"
	// of a node when making major updates. Not having this structure would
	// require node operators like Coinbase to change their --data-dir flag when
	// deploying a non-backwards-compatible version of the node.
	DBVersionString = "v-00000"
)

// -------------------------------------------------------------------------------------
// DB Prefixes
// -------------------------------------------------------------------------------------

// Prefixes is a static variable that contains all the parsed prefix_id values. We use the
// Prefixes var when fetching prefixes to avoid parsing the prefix_id tags every time.
var Prefixes = GetPrefixes()

// StatePrefixes is a static variable that allows us to quickly fetch state-related prefixes. We make
// the distinction between state and non-state prefixes for hyper sync, where the node is only syncing
// state prefixes. This significantly speeds up the syncing process and the node will still work properly.
var StatePrefixes = GetStatePrefixes()

type DBPrefixes struct {
	// The key prefixes for the key-value database. To store a particular
	// type of data, we create a key prefix and store all those types of
	// data with a key prefixed by that key prefix.
	// Bitcoin does a similar thing that you can see at this link:
	// https://bitcoin.stackexchange.com/questions/28168/what-are-the-keys-used-in-the-blockchain-leveldb-ie-what-are-the-keyvalue-pair

	// The prefix for the block index:
	// Key format: <prefix_id, hash BlockHash>
	// Value format: serialized MsgDeSoBlock
	PrefixBlockHashToBlock []byte `prefix_id:"[0]" core_state:"true"`

	// The prefix for the node index that we use to reconstruct the block tree.
	// Storing the height in big-endian byte order allows us to read in all the
	// blocks in height-sorted order from the db and construct the block tree by connecting
	// nodes to their parents as we go.
	//
	// Key format: <prefix_id, height uint32 (big-endian), hash BlockHash>
	// Value format: serialized BlockNode
	PrefixHeightHashToNodeInfo        []byte `prefix_id:"[1]"`
	PrefixBitcoinHeightHashToNodeInfo []byte `prefix_id:"[2]"`

	// We store the hash of the node that is the current tip of the main chain.
	// This key is used to look it up.
	// Value format: BlockHash
	PrefixBestDeSoBlockHash []byte `prefix_id:"[3]"`

	PrefixBestBitcoinHeaderHash []byte `prefix_id:"[4]"`

	// Utxo table.
	// <prefix_id, txid BlockHash, output_index uint64> -> UtxoEntry
	PrefixUtxoKeyToUtxoEntry []byte `prefix_id:"[5]" is_state:"true"`
	// <prefix_id, pubKey [33]byte, utxoKey< txid BlockHash, index uint32 >> -> <>
	PrefixPubKeyUtxoKey []byte `prefix_id:"[7]" is_state:"true"`
	// The number of utxo entries in the database.
	PrefixUtxoNumEntries []byte `prefix_id:"[8]" is_state:"true"`
	// Utxo operations table.
	// This table contains, for each blockhash on the main chain, the UtxoOperations
	// that were applied by this block. To roll back the block, one must loop through
	// the UtxoOperations for a particular block backwards and invert them.
	//
	// <prefix_id, hash *BlockHash > -> < serialized [][]UtxoOperation using custom encoding >
	PrefixBlockHashToUtxoOperations []byte `prefix_id:"[9]" core_state:"true"`
	// The below are mappings related to the validation of BitcoinExchange transactions.
	//
	// The number of nanos that has been purchased thus far.
	PrefixNanosPurchased []byte `prefix_id:"[10]" is_state:"true"`
	// How much Bitcoin is work in USD cents.
	PrefixUSDCentsPerBitcoinExchangeRate []byte `prefix_id:"[27]" is_state:"true"`
	// <prefix_id, key> -> <GlobalParamsEntry encoded>
	PrefixGlobalParams []byte `prefix_id:"[40]" is_state:"true"`

	// The prefix for the Bitcoin TxID map. If a key is set for a TxID that means this
	// particular TxID has been processed as part of a BitcoinExchange transaction. If
	// no key is set for a TxID that means it has not been processed (and thus it can be
	// used to create new nanos).
	// <prefix_id, BitcoinTxID BlockHash> -> <nothing>
	PrefixBitcoinBurnTxIDs []byte `prefix_id:"[11]" is_state:"true"`
	// Messages are indexed by the public key of their senders and receivers. If
	// a message sends from pkFrom to pkTo then there will be two separate entries,
	// one for pkFrom and one for pkTo. The exact format is as follows:
	// <public key (33 bytes) || uint64 big-endian> -> <MessageEntry>
	PrefixPublicKeyTimestampToPrivateMessage []byte `prefix_id:"[12]" is_state:"true" core_state:"true"`

	// Tracks the tip of the transaction index. This is used to determine
	// which blocks need to be processed in order to update the index.
	PrefixTransactionIndexTip []byte `prefix_id:"[14]" is_txindex:"true"`
	// <prefix_id, transactionID BlockHash> -> <TransactionMetadata struct>
	PrefixTransactionIDToMetadata []byte `prefix_id:"[15]" is_txindex:"true"`
	// <prefix_id, publicKey []byte, index uint32> -> <txid BlockHash>
	PrefixPublicKeyIndexToTransactionIDs []byte `prefix_id:"[16]" is_txindex:"true"`
	// <prefix_id, publicKey []byte> -> <index uint32>
	PrefixPublicKeyToNextIndex []byte `prefix_id:"[42]" is_txindex:"true"`

	// Main post index.
	// <prefix_id, PostHash BlockHash> -> PostEntry
	PrefixPostHashToPostEntry []byte `prefix_id:"[17]" is_state:"true" core_state:"true"`
	// Post sorts
	// <prefix_id, publicKey [33]byte, PostHash> -> <>
	PrefixPosterPublicKeyPostHash []byte `prefix_id:"[18]" is_state:"true"`

	// <prefix_id, tstampNanos uint64, PostHash> -> <>
	PrefixTstampNanosPostHash []byte `prefix_id:"[19]" is_state:"true"`
	// <prefix_id, creatorbps uint64, PostHash> -> <>
	PrefixCreatorBpsPostHash []byte `prefix_id:"[20]" is_state:"true"`
	// <prefix_id, multiplebps uint64, PostHash> -> <>
	PrefixMultipleBpsPostHash []byte `prefix_id:"[21]" is_state:"true"`
	// Comments are just posts that have their ParentStakeID set, and
	// so we have a separate index that allows us to return all the
	// comments for a given StakeID
	// <prefix_id, parent stakeID [33]byte, tstampnanos uint64, post hash> -> <>
	PrefixCommentParentStakeIDToPostHash []byte `prefix_id:"[22]" is_state:"true"`

	// Main profile index
	// <prefix_id, PKID [33]byte> -> ProfileEntry
	PrefixPKIDToProfileEntry []byte `prefix_id:"[23]" is_state:"true" core_state:"true"`
	// Profile sorts
	// For username, we set the PKID as a value since the username is not fixed width.
	// We always lowercase usernames when using them as map keys in order to make
	// all uniqueness checks case-insensitive
	// <prefix_id, username> -> <PKID>
	PrefixProfileUsernameToPKID []byte `prefix_id:"[25]" is_state:"true"`
	// This allows us to sort the profiles by the value of their coin (since
	// the amount of DeSo locked in a profile is proportional to coin price).
	PrefixCreatorDeSoLockedNanosCreatorPKID []byte `prefix_id:"[32]" is_state:"true"`
	// The StakeID is a post hash for posts and a public key for users.
	// <prefix_id, StakeIDType, AmountNanos uint64, StakeID [var]byte> -> <>
	PrefixStakeIDTypeAmountStakeIDIndex []byte `prefix_id:"[26]" is_state:"true"`

	// Prefixes for follows:
	// <prefix_id, follower PKID [33]byte, followed PKID [33]byte> -> <>
	// <prefix_id, followed PKID [33]byte, follower PKID [33]byte> -> <>
	PrefixFollowerPKIDToFollowedPKID []byte `prefix_id:"[28]" is_state:"true" core_state:"true"`
	PrefixFollowedPKIDToFollowerPKID []byte `prefix_id:"[29]" is_state:"true"`

	// Prefixes for likes:
	// <prefix_id, user pub key [33]byte, liked post hash [32]byte> -> <>
	// <prefix_id, post hash [32]byte, user pub key [33]byte> -> <>
	PrefixLikerPubKeyToLikedPostHash []byte `prefix_id:"[30]" is_state:"true" core_state:"true"`
	PrefixLikedPostHashToLikerPubKey []byte `prefix_id:"[31]" is_state:"true"`

	// Prefixes for creator coin fields:
	// <prefix_id, HODLer PKID [33]byte, creator PKID [33]byte> -> <BalanceEntry>
	// <prefix_id, creator PKID [33]byte, HODLer PKID [33]byte> -> <BalanceEntry>
	PrefixHODLerPKIDCreatorPKIDToBalanceEntry []byte `prefix_id:"[33]" is_state:"true"`
	PrefixCreatorPKIDHODLerPKIDToBalanceEntry []byte `prefix_id:"[34]" is_state:"true" core_state:"true"`

	PrefixPosterPublicKeyTimestampPostHash []byte `prefix_id:"[35]" is_state:"true"`
	// If no mapping exists for a particular public key, then the PKID is simply
	// the public key itself.
	// <prefix_id, [33]byte> -> <PKID [33]byte>
	PrefixPublicKeyToPKID []byte `prefix_id:"[36]" is_state:"true" core_state:"true"`
	// <prefix_id, PKID [33]byte> -> <PublicKey [33]byte>
	PrefixPKIDToPublicKey []byte `prefix_id:"[37]" is_state:"true"`
	// Prefix for storing mempool transactions in badger. These stored transactions are
	// used to restore the state of a node after it is shutdown.
	// <prefix_id, tx hash BlockHash> -> <*MsgDeSoTxn>
	PrefixMempoolTxnHashToMsgDeSoTxn []byte `prefix_id:"[38]"`

	// Prefixes for Reposts:
	// <prefix_id, user pub key [39]byte, reposted post hash [39]byte> -> RepostEntry
	PrefixReposterPubKeyRepostedPostHashToRepostPostHash []byte `prefix_id:"[39]" is_state:"true"`
	// Prefixes for diamonds:
	//  <prefix_id, DiamondReceiverPKID [33]byte, DiamondSenderPKID [33]byte, posthash> -> <DiamondEntry>
	//  <prefix_id, DiamondSenderPKID [33]byte, DiamondReceiverPKID [33]byte, posthash> -> <DiamondEntry>
	PrefixDiamondReceiverPKIDDiamondSenderPKIDPostHash []byte `prefix_id:"[41]" is_state:"true"`
	PrefixDiamondSenderPKIDDiamondReceiverPKIDPostHash []byte `prefix_id:"[43]" is_state:"true" core_state:"true"`
	// Public keys that have been restricted from signing blocks.
	// <prefix_id, ForbiddenPublicKey [33]byte> -> <>
	PrefixForbiddenBlockSignaturePubKeys []byte `prefix_id:"[44]" is_state:"true"`

	// These indexes are used in order to fetch the pub keys of users that liked or diamonded a post.
	// 		Reposts: <prefix_id, RepostedPostHash, ReposterPubKey> -> <>
	// 		Quote Reposts: <prefix_id, RepostedPostHash, ReposterPubKey, RepostPostHash> -> <>
	// 		Diamonds: <prefix_id, DiamondedPostHash, DiamonderPubKey [33]byte, DiamondLevel (uint64)> -> <>
	PrefixRepostedPostHashReposterPubKey               []byte `prefix_id:"[45]" is_state:"true"`
	PrefixRepostedPostHashReposterPubKeyRepostPostHash []byte `prefix_id:"[46]" is_state:"true"`
	PrefixDiamondedPostHashDiamonderPKIDDiamondLevel   []byte `prefix_id:"[47]" is_state:"true"`
	// Prefixes for NFT ownership:
	// 	<prefix_id, NFTPostHash [32]byte, SerialNumber uint64> -> NFTEntry
	PrefixPostHashSerialNumberToNFTEntry []byte `prefix_id:"[48]" is_state:"true" core_state:"true"`
	//  <prefix_id, PKID [33]byte, IsForSale bool, BidAmountNanos uint64, NFTPostHash[32]byte, SerialNumber uint64> -> NFTEntry
	PrefixPKIDIsForSaleBidAmountNanosPostHashSerialNumberToNFTEntry []byte `prefix_id:"[49]" is_state:"true"`
	// Prefixes for NFT bids:
	//  <prefix_id, NFTPostHash [32]byte, SerialNumber uint64, BidNanos uint64, PKID [33]byte> -> <>
	PrefixPostHashSerialNumberBidNanosBidderPKID []byte `prefix_id:"[50]" is_state:"true" core_state:"true"`
	//  <prefix_id, BidderPKID [33]byte, NFTPostHash [32]byte, SerialNumber uint64> -> <BidNanos uint64>
	PrefixBidderPKIDPostHashSerialNumberToBidNanos []byte `prefix_id:"[51]" is_state:"true"`

	// <prefix_id, PublicKey [33]byte> -> uint64
	PrefixPublicKeyToDeSoBalanceNanos []byte `prefix_id:"[52]" is_state:"true" core_state:"true"`

	// DEPRECATED as of the PoS cut-over. Block rewards are no longer stored in the db as
	// we consider all block rewards to be mature immediately.
	// Block reward prefix:
	//   - This index is needed because block rewards take N blocks to mature, which means we need
	//     a way to deduct them from balance calculations until that point. Without this index, it
	//     would be impossible to figure out which of a user's UTXOs have yet to mature.
	//   - Schema: <prefix_id, hash BlockHash> -> <pubKey [33]byte, uint64 blockRewardNanos>
	PrefixPublicKeyBlockHashToBlockReward []byte `prefix_id:"[53]" is_state:"true"`

	// Prefix for NFT accepted bid entries:
	//   - Note: this index uses a slice to track the history of winning bids for an NFT. It is
	//     not core to consensus and should not be relied upon as it could get inefficient.
	//   - Schema: <prefix_id>, NFTPostHash [32]byte, SerialNumber uint64 -> []NFTBidEntry
	PrefixPostHashSerialNumberToAcceptedBidEntries []byte `prefix_id:"[54]" is_state:"true"`

	// Prefixes for DAO coin fields:
	// <prefix, HODLer PKID [33]byte, creator PKID [33]byte> -> <BalanceEntry>
	// <prefix, creator PKID [33]byte, HODLer PKID [33]byte> -> <BalanceEntry>
	PrefixHODLerPKIDCreatorPKIDToDAOCoinBalanceEntry []byte `prefix_id:"[55]" is_state:"true" core_state:"true"`
	PrefixCreatorPKIDHODLerPKIDToDAOCoinBalanceEntry []byte `prefix_id:"[56]" is_state:"true"`

	// Prefix for MessagingGroupEntries indexed by OwnerPublicKey and GroupKeyName:
	//
	// * This index is used to store information about messaging groups. A group is indexed
	//   by the "owner" public key of the user who created the group and the key
	//   name the owner selected when creating the group (can be anything, user-defined).
	//
	// * Groups can have members that all use a shared key to communicate. In this case,
	//   the MessagingGroupEntry will contain the metadata required for each participant to
	//   compute the shared key.
	//
	// * Groups can also consist of a single person, and this is useful for "registering"
	//   a key so that other people can message you. Generally, every user has a mapping of
	//   the form:
	//   - <OwnerPublicKey, "default-key"> -> MessagingGroupEntry
	//   This "singleton" group is used to register a default key so that people can
	//   message this user. Allowing users to register default keys on-chain in this way is required
	//   to make it so that messages can be decrypted on mobile devices, where apps do not have
	//   easy access to the owner key for decrypting messages.
	//
	// <prefix, AccessGroupOwnerPublicKey [33]byte, GroupKeyName [32]byte> -> <MessagingGroupEntry>
	PrefixMessagingGroupEntriesByOwnerPubKeyAndGroupKeyName []byte `prefix_id:"[57]" is_state:"true"`

	// Prefix for Message MessagingGroupMembers:
	//
	// * For each group that a user is a member of, we store a value in this index of
	//   the form:
	//   - <OwnerPublicKey for user, GroupMessagingPublicKey> -> <HackedMessagingGroupEntry>
	//   The value needs to contain enough information to allow us to look up the
	//   group's metatdata in the _PrefixMessagingGroupEntriesByOwnerPubKeyAndGroupKeyName index. It's also convenient for
	//   the value to contain the encrypted messaging key for the user so that we can
	//   decrypt messages for this user *without* looking up the group.
	//
	// * HackedMessagingGroupEntry is a MessagingGroupEntry that we overload to store
	// 	 information on a member of a group. We couldn't use the MessagingGroupMember
	//   because we wanted to store additional information that "back-references" the
	//   MessagingGroupEntry for this group.
	//
	// * Note that GroupMessagingPublicKey != AccessGroupOwnerPublicKey. For this index
	//   it was convenient for various reasons to put the messaging public key into
	//   the index rather than the group owner's public key. This becomes clear if
	//   you read all the fetching code around this index.
	//
	// <prefix, OwnerPublicKey [33]byte, GroupMessagingPublicKey [33]byte> -> <HackedMessagingKeyEntry>
	PrefixMessagingGroupMetadataByMemberPubKeyAndGroupMessagingPubKey []byte `prefix_id:"[58]" is_state:"true"`

	// Prefix for Authorize Derived Key transactions:
	// 		<prefix_id, OwnerPublicKey [33]byte, DerivedPublicKey [33]byte> -> <DerivedKeyEntry>
	PrefixAuthorizeDerivedKey []byte `prefix_id:"[59]" is_state:"true" core_state:"true"`

	// Prefixes for DAO coin limit orders
	// This index powers the order book.
	// <
	//   _PrefixDAOCoinLimitOrder
	//   BuyingDAOCoinCreatorPKID [33]byte
	//   SellingDAOCoinCreatorPKID [33]byte
	//   ScaledExchangeRateCoinsToSellPerCoinToBuy [32]byte
	//   BlockHeight [32]byte
	//   OrderID [32]byte
	// > -> <DAOCoinLimitOrderEntry>
	//
	// This index allows users to query for their open orders.
	// <
	//   _PrefixDAOCoinLimitOrderByTransactorPKID
	//   TransactorPKID [33]byte
	//   BuyingDAOCoinCreatorPKID [33]byte
	//   SellingDAOCoinCreatorPKID [33]byte
	//   OrderID [32]byte
	// > -> <DAOCoinLimitOrderEntry>
	//
	// This index allows users to query for a single order by ID.
	// This is useful in e.g. cancelling an order.
	// <
	//   _PrefixDAOCoinLimitOrderByOrderID
	//   OrderID [32]byte
	// > -> <DAOCoinLimitOrderEntry>
	PrefixDAOCoinLimitOrder                 []byte `prefix_id:"[60]" is_state:"true" core_state:"true"`
	PrefixDAOCoinLimitOrderByTransactorPKID []byte `prefix_id:"[61]" is_state:"true"`
	PrefixDAOCoinLimitOrderByOrderID        []byte `prefix_id:"[62]" is_state:"true"`

	// User Association prefixes
	// PrefixUserAssociationByID:
	//  <
	//   PrefixUserAssociationByID
	//   AssociationID [32]byte
	//  > -> < UserAssociationEntry >
	PrefixUserAssociationByID []byte `prefix_id:"[63]" is_state:"true" core_state:"true"`
	// PrefixUserAssociationByTransactor:
	//  <
	//   PrefixUserAssociationByTransactor
	//   TransactorPKID [33]byte
	//   AssociationType + NULL TERMINATOR byte
	//   AssociationValue + NULL TERMINATOR byte
	//   TargetUserPKID [33]byte
	//   AppPKID [33]byte
	//  > -> < AssociationID > # note: AssociationID is a BlockHash type
	PrefixUserAssociationByTransactor []byte `prefix_id:"[64]" is_state:"true"`
	// PrefixUserAssociationByUsers:
	//  <
	//   PrefixUserAssociationByUsers
	//   TransactorPKID [33]byte
	//   TargetUserPKID [33]byte
	//   AssociationType + NULL TERMINATOR byte
	//   AssociationValue + NULL TERMINATOR byte
	//   AppPKID [33]byte
	//  > -> < AssociationID > # note: AssociationID is a BlockHash type
	PrefixUserAssociationByTargetUser []byte `prefix_id:"[65]" is_state:"true"`
	// PrefixUserAssociationByTargetUser
	//  <
	//   PrefixUserAssociationByTargerUser
	//   TargetUserPKID [33]byte
	//   AssociationType + NULL TERMINATOR byte
	//   AssociationValue + NULL TERMINATOR byte
	//   TransactorPKID [33]byte
	//   AppPKID [33]byte
	//  > -> < AssociationID > # note: Association is a BlockHash type
	PrefixUserAssociationByUsers []byte `prefix_id:"[66]" is_state:"true"`

	// Post Association prefixes
	// PrefixPostAssociationByID
	//  <
	//   PrefixPostAssociationByID
	//   AssociationID [32]byte
	//  > -> < PostAssociationEntry >
	PrefixPostAssociationByID []byte `prefix_id:"[67]" is_state:"true" core_state:"true"`
	// PrefixPostAssociationByTransactor
	//  <
	//   PrefixPostAssociationByTransactor
	//   TransactorPKID [33]byte
	//   AssociationType + NULL TERMINATOR byte
	//   AssociationValue + NULL TERMINATOR byte
	//   PostHash [32]byte
	//   AppPKID [33]byte
	// > -> < AssociationID > # note: AssociationID is a BlockHash type
	PrefixPostAssociationByTransactor []byte `prefix_id:"[68]" is_state:"true"`
	// PrefixPostAssociationByPost
	//  <
	//   PostHash [32]byte
	//   AssociationType + NULL TERMINATOR byte
	//   AssociationValue + NULL TERMINATOR byte
	//   TransactorPKID [33]byte
	//   AppPKID [33]byte
	//  > -> < AssociationID > # note: AssociationID is a BlockHash type
	PrefixPostAssociationByPost []byte `prefix_id:"[69]" is_state:"true"`
	// PrefixPostAssociationByType
	//  <
	//   AssociationType + NULL TERMINATOR byte
	//   AssociationValue + NULL TERMINATOR byte
	//   PostHash [32]byte
	//   TransactorPKID [33]byte
	//   AppPKID [33]byte
	//  > -> < AssociationID > # note: AssociationID is a BlockHash type
	PrefixPostAssociationByType []byte `prefix_id:"[70]" is_state:"true"`

	// Prefix for MessagingGroupEntries indexed by AccessGroupOwnerPublicKey and GroupKeyName:
	//
	// * This index is used to store information about messaging groups. A group is indexed
	//   by the "owner" public key of the user who created the group and the key
	//   name the owner selected when creating the group (can be anything, user-defined).
	//
	// * Groups can have members that all use a shared key to communicate. In this case,
	//   the MessagingGroupEntry will contain the metadata required for each participant to
	//   compute the shared key.
	//
	// * Groups can also consist of a single person, and this is useful for "registering"
	//   a key so that other people can message you. Generally, every user has a default mapping of
	//   the form:
	//   - <AccessGroupOwnerPublicKey, "default-key"> -> AccessGroupEntry
	//   This "singleton" group is used to register a default key so that people can
	//   message this user in the form of traditional DMs. Allowing users to register default keys on-chain in this
	//   way is required to make it so that messages can be decrypted on mobile devices, where apps do not have
	//   easy access to the owner key for decrypting messages.
	//
	// <prefix, AccessGroupOwnerPublicKey [33]byte, GroupKeyName [32]byte> -> <AccessGroupEntry>
	PrefixAccessGroupEntriesByAccessGroupId []byte `prefix_id:"[71]" is_state:"true" core_state:"true"`

	// This prefix is used to store all mappings for access group members. The group owner has a
	// special-case mapping with <groupOwnerPk, groupOwnerPk, groupName> and then everybody else has
	// <memberPk, groupOwnerPk, groupName>. We don't need to store members in a group entry anymore since
	// we can just iterate over the members in the group membership index here. This saves us a lot of space
	// and makes it easier to add and remove members from groups.
	//
	// * Note that as mentioned above, there is a special case where AccessGroupMemberPublicKey == AccessGroupOwnerPublicKey.
	//   For this index it was convenient for various reasons to automatically save an entry
	//   with such a key in the db whenever a user registers a group. This becomes clear if
	//   you read all the fetching code around this index. Particularly functions containing
	//   the 'owner' keyword. This is not a bug, it's a feature because we might want an owner to be a member
	//   of their own group for various reasons:
	//   - To be able to read messages sent to the group if the group was created with a derived key.
	//   - To be able to fetch all groups that a user is a member of (including groups that
	//     they own). This is especially useful for allowing the Backend API to fetch all groups for a user.
	//
	// New <GroupMembershipIndex> :
	// <prefix, AccessGroupMemberPublicKey [33]byte, AccessGroupOwnerPublicKey [33]byte, GroupKeyName [32]byte> -> <AccessGroupMemberEntry>
	PrefixAccessGroupMembershipIndex []byte `prefix_id:"[72]" is_state:"true" core_state:"true"`

	// Prefix for enumerating all the members of a group. Note that the previous index allows us to
	// answer the question, "what groups is this person a member of?" while this index allows us to
	// answer "who are the members of this particular group?"
	// <prefix, AccessGroupOwnerPublicKey [33]byte, GroupKeyName [32]byte, AccessGroupMemberPublicKey [33]byte>
	//		-> <AccessGroupMemberEnumerationEntry>
	PrefixAccessGroupMemberEnumerationIndex []byte `prefix_id:"[73]" is_state:"true"`

	// PrefixGroupChatMessagesIndex is modified by the NewMessage transaction and is used to store group chat
	// NewMessageEntry objects for each message sent to a group chat. The index has the following structure:
	// 	<prefix, AccessGroupOwnerPublicKey, AccessGroupKeyName, TimestampNanos> -> <NewMessageEntry>
	PrefixGroupChatMessagesIndex []byte `prefix_id:"[74]" is_state:"true" core_state:"true"`

	// PrefixDmMessagesIndex is modified by the NewMessage transaction and is used to store NewMessageEntry objects for
	// each message sent to a Dm thread. It answers the question: "Give me all the messages between these two users."
	// The index has the following structure:
	// 	<prefix, MinorAccessGroupOwnerPublicKey, MinorAccessGroupKeyName,
	//		MajorAccessGroupOwnerPublicKey, MajorAccessGroupKeyName, TimestampNanos> -> <NewMessageEntry>
	// The Minor/Major distinction is used to deterministically map the two accessGroupIds of message's sender/recipient
	// into a single pair based on the lexicographical ordering of the two accessGroupIds. This is done to ensure that
	// both sides of the conversation have the same key for the same conversation, and we can store just a single message.
	PrefixDmMessagesIndex []byte `prefix_id:"[75]" is_state:"true"`

	// PrefixDmThreadIndex is modified by the NewMessage transaction and is used to store a DmThreadEntry
	// for each existing dm thread. It answers the question: "Give me all the threads for a particular user."
	// The index has the following structure:
	// 	<prefix, UserAccessGroupOwnerPublicKey, UserAccessGroupKeyName,
	//		PartyAccessGroupOwnerPublicKey, PartyAccessGroupKeyName> -> <DmThreadEntry>
	// It's worth noting that two of these entries are stored for each Dm thread, one being the inverse of the other.
	PrefixDmThreadIndex []byte `prefix_id:"[76]" is_state:"true"`

	// PrefixNoncePKIDIndex is used to track unexpired nonces. Each nonce is uniquely identified by its expiration block
	// height, the PKID of the user who created it, and a partial ID that is unique to the nonce. The partial ID is any
	// random uint64.
	// The index has the following structure:
	// 	<prefix, expirationBlockHeight, PKID, partialID> -> <>
	PrefixNoncePKIDIndex []byte `prefix_id:"[77]" is_state:"true"`

	// PrefixTxnHashToTxn is used to store transactions that have been processed by the node. This isn't actually stored
	// in badger, but is tracked by state syncer when processing mempool transactions.
	// The index has the following structure:
	// 	<prefix, txnHash> -> <Transaction>
	PrefixTxnHashToTxn []byte `prefix_id:"[78]" core_state:"true"`

	// PrefixTxnHashToUtxoOps is used to store UtxoOps for transactions that have been processed by the node.
	// This isn't actually stored in badger, but is tracked by state syncer when processing mempool transactions.
	PrefixTxnHashToUtxoOps []byte `prefix_id:"[79]" core_state:"true"`

	// PrefixValidatorByPKID: Retrieve a validator by PKID.
	// Prefix, <ValidatorPKID [33]byte> -> ValidatorEntry
	PrefixValidatorByPKID []byte `prefix_id:"[80]" is_state:"true"`

	// PrefixValidatorByStatusAndStakeAmount: Retrieve the top N active validators by stake.
	// Prefix, <Status uint8>, <TotalStakeAmountNanos *uint256.Int>, <ValidatorPKID [33]byte> -> nil
	// Note that we save space by storing a nil value and parsing the ValidatorPKID from the key.
	PrefixValidatorByStatusAndStakeAmount []byte `prefix_id:"[81]" is_state:"true"`

	// PrefixStakeByValidatorAndStaker: Retrieve a StakeEntry.
	// Prefix, <ValidatorPKID [33]byte>, <StakerPKID [33]byte> -> StakeEntry
	PrefixStakeByValidatorAndStaker []byte `prefix_id:"[82]" is_state:"true"`

	// PrefixStakeByStakeAmount: Retrieve the top N stake entries by stake amount.
	// Prefix, <TotalStakeAmountNanos *uint256.Int>, <ValidatorPKID [33]byte>, <StakerPKID [33]byte> -> nil
	PrefixStakeByStakeAmount []byte `prefix_id:"[83]" is_state:"true"`

	// PrefixLockedStakeByValidatorAndStakerAndLockedAt: Retrieve a LockedStakeEntry.
	// Prefix, <ValidatorPKID [33]byte>, <StakerPKID [33]byte>, <LockedAtEpochNumber uint64> -> LockedStakeEntry
	//
	// The way staking works is that staking to a validator is instant and creates a StakeEntry
	// immediately, but UNstaking from a validator has a "cooldown" period before the funds
	// are returned to the user. This cooldown period is implemented in Unstake by decrementing
	// from the StakeEntry and creating a new LockedStakeEntry with the amount being unstaked.
	// the LockedStakeEntry has a LockedAtEpochNumber indicating when the Unstake occurred. This
	// allows the user to then call a *second* Unlock txn to pull the LockedStake into their
	// wallet balance after enough epochs have passed since LockedAtEpochNumber.
	//
	// Below is an example:
	// - User stakes 100 DESO to a validator. A StakeEntry is created containing 100 DESO.
	// - User unstakes 25 DESO at epoch 123. The StakeEntry is decremented to 75 DESO and a
	//   LockedStakeEntry is created containing:
	//   * <LockedStakeAmount=25 DESO, LockedAtEpochNumber=123>
	// - Suppose the cooldown period is 3 epochs. If the user tries to call UnlockStake at
	//   epoch 124, for example, which is one epoch after they called Unstake, the call will
	//   fail because (CurrentEpoch - LockedAtEpockNumber) = 124 - 123 = 1, which is less
	//   than cooldown = 3.
	// - After 3 epochs have passed, however, the UnlockStake transaction will work. For
	//   example, suppose the user calls UnlockStake at spoch 133. Now, we have
	//   (CurrentEpoch - LockedAtEpochNumber) = 133 - 123 = 10, which is greater than
	//   cooldown=3. Thus the UnlockStake will succeed, which will result in the
	//   LockedStakeEntry being deleted and 25 DESO being added to the user's balance.
	PrefixLockedStakeByValidatorAndStakerAndLockedAt []byte `prefix_id:"[84]" is_state:"true"`

	// PrefixCurrentEpoch: Retrieve the current EpochEntry.
	// Prefix -> EpochEntry
	PrefixCurrentEpoch []byte `prefix_id:"[85]" is_state:"true"`

	// PrefixCurrentRandomSeedHash: Retrieve the current RandomSeedHash.
	// Prefix -> <RandomSeedHash [32]byte>.
	PrefixCurrentRandomSeedHash []byte `prefix_id:"[86]" is_state:"true"`

	// PrefixSnapshotGlobalParamsEntry: Retrieve a snapshot GlobalParamsEntry by SnapshotAtEpochNumber.
	// Prefix, <SnapshotAtEpochNumber uint64> -> *GlobalParamsEntry
	PrefixSnapshotGlobalParamsEntry []byte `prefix_id:"[87]" is_state:"true"`

	// PrefixSnapshotValidatorSetByPKID: Retrieve a ValidatorEntry from a snapshot validator set by
	// <SnapshotAtEpochNumber, PKID>.
	// Prefix, <SnapshotAtEpochNumber uint64>, <ValidatorPKID [33]byte> -> *ValidatorEntry
	PrefixSnapshotValidatorSetByPKID []byte `prefix_id:"[88]" is_state:"true"`

	// PrefixSnapshotValidatorSetByStakeAmount: Retrieve stake-ordered ValidatorEntries from a snapshot validator set
	// by SnapshotAtEpochNumber.
	// Prefix, <SnapshotAtEpochNumber uint64>, <TotalStakeAmountNanos *uint256.Int>, <ValidatorPKID [33]byte> -> nil
	// Note: we parse the ValidatorPKID from the key and the value is nil to save space.
	PrefixSnapshotValidatorSetByStakeAmount []byte `prefix_id:"[89]" is_state:"true"`

	// PrefixSnapshotValidatorSetTotalStakeAmountNanos: Retrieve a snapshot of the validator set's total amount of
	// staked DESO by SnapshotAtEpochNumber.
	// Prefix, <SnapshotAtEpochNumber uint64> -> *uint256.Int
	PrefixSnapshotValidatorSetTotalStakeAmountNanos []byte `prefix_id:"[90]" is_state:"true"`

	// PrefixSnapshotLeaderSchedule: Retrieve a ValidatorPKID by <SnapshotAtEpochNumber, LeaderIndex>.
	// Prefix, <SnapshotAtEpochNumber uint64>, <LeaderIndex uint16> -> ValidatorPKID
	PrefixSnapshotLeaderSchedule []byte `prefix_id:"[91]" is_state:"true"`

	// PrefixSnapshotStakeToRewardByValidatorAndStaker: Retrieves snapshotted StakeEntries that are eligible to
	// receive staking rewards for an epoch. StakeEntries can be retrieved by ValidatorPKID and StakerPKID.
	// Prefix, <SnapshotAtEpochNumber>, <ValidatorPKID [33]byte>, <StakerPKID [33]byte> -> *StakeEntry
	// Note, we parse the ValidatorPKID and StakerPKID from the key.
	PrefixSnapshotStakeToRewardByValidatorAndStaker []byte `prefix_id:"[92]" is_state:"true"`

	// PrefixLockedBalanceEntryByHODLerPKIDProfilePKIDUnlockTimestampNanoSecs:
	// Retrieves LockedBalanceEntries that may or may not be claimable for unlock.
	// LockedBalanceEntries can be retrieved by HodlerPKID and CreatorPKID are have their
	// corresponding unlock timestamp appended to sort by timestamp.
	// Prefix, <HodlerPKID [33]byte>, <ProfilePKID [33]byte>, <UnlockTimestampNanoSecs int64> -> <LockedBalanceEntry>
	PrefixLockedBalanceEntryByHODLerPKIDProfilePKIDUnlockTimestampNanoSecs []byte `prefix_id:"[93]" is_state:"true"`

	// PrefixLockupYieldCurvePointByProfilePKIDAndDurationNanoSecs:
	// Retrieves a LockupYieldCurvePoint.
	// The structure of the key enables quick lookups for a (ProfilePKID, Duration) pair as well
	// as quick construction of yield curve plots over time.
	// Prefix, <ProfilePKID [33]byte>, <LockupDurationNanoSecs int64> -> <LockupYieldCurvePoint>
	PrefixLockupYieldCurvePointByProfilePKIDAndDurationNanoSecs []byte `prefix_id:"[94]" is_state:"true"`

	// PrefixValidatorBLSPublicKeyPKIDPairEntry: Retrieve a BLSPublicKeyPKIDPairEntry by BLS public key.
	// Prefix, <BLSPublicKey [33]byte> -> *BLSPublicKeyPKIDPairEntry
	PrefixValidatorBLSPublicKeyPKIDPairEntry []byte `prefix_id:"[95]" is_state:"true"`

	// PrefixSnapshotValidatorBLSPublicKeyPKIDPairEntry: Retrieve a snapshotted BLSPublicKeyPKIDPairEntry
	// by BLS Public Key and SnapshotAtEpochNumber.
	// Prefix, <SnapshotAtEpochNumber uint64>, <BLSPublicKey []byte> -> *BLSPublicKeyPKIDPairEntry
	PrefixSnapshotValidatorBLSPublicKeyPKIDPairEntry []byte `prefix_id:"[96]" is_state:"true"`

	// NEXT_TAG: 97
}

// DecodeStateKey decodes a state key into a DeSoEncoder type. This is useful for encoders which don't have a stored
// value in badger (meaning all info is stored via the key).
func DecodeStateKey(key []byte, value []byte) (DeSoEncoder, error) {
	prefix := key[:1]
	if bytes.Equal(prefix, Prefixes.PrefixLikerPubKeyToLikedPostHash) {
		if likeEntry, err := _decodeDbKeyForLikerPubKeyToLikedPostHashMapping(key); err != nil {
			return nil, err
		} else {
			return likeEntry, nil
		}
	} else if bytes.Equal(prefix, Prefixes.PrefixFollowerPKIDToFollowedPKID) {
		if followEntry, err := _decodeDbKeyForFollowerToFollowedMapping(key); err != nil {
			return nil, err
		} else {
			return followEntry, nil
		}
	} else if bytes.Equal(prefix, Prefixes.PrefixPostHashSerialNumberBidNanosBidderPKID) {
		if bidEntry, err := _decodeDbKeyForPostHashSerialNumberBidNanosBidderPKIDMapping(key); err != nil {
			return nil, err
		} else {
			return bidEntry, nil
		}
	} else if bytes.Equal(prefix, Prefixes.PrefixPublicKeyToDeSoBalanceNanos) {
		if balanceEntry, err := _decodeDbKeyForPublicKeyToDeSoBalanceNanosMapping(key, value); err != nil {
			return nil, err
		} else {
			return balanceEntry, nil
		}
	}
	return nil, fmt.Errorf("DecodeStateKey: No encoder found for prefix: %v", prefix)
}

// StatePrefixToDeSoEncoder maps each state prefix to a DeSoEncoder type that is stored under that prefix.
// In particular, this is used by the EncoderMigration service, and used to determine how to encode/decode db entries.
func StatePrefixToDeSoEncoder(prefix []byte) (_isEncoder bool, _encoder DeSoEncoder) {
	if len(prefix) > MaxPrefixLen {
		panic(any(fmt.Sprintf("Called with prefix longer than MaxPrefixLen, prefix: (%v), MaxPrefixLen: (%v)", prefix, MaxPrefixLen)))
	}
	if bytes.Equal(prefix, Prefixes.PrefixBlockHashToBlock) {
		// prefix_id:"[0]"
		return true, &MsgDeSoBlock{}
	} else if bytes.Equal(prefix, Prefixes.PrefixUtxoKeyToUtxoEntry) {
		// prefix_id:"[5]"
		return true, &UtxoEntry{}
	} else if bytes.Equal(prefix, Prefixes.PrefixPubKeyUtxoKey) {
		// prefix_id:"[7]"
		return false, nil
	} else if bytes.Equal(prefix, Prefixes.PrefixUtxoNumEntries) {
		// prefix_id:"[8]"
		return false, nil
	} else if bytes.Equal(prefix, Prefixes.PrefixBlockHashToUtxoOperations) {
		// prefix_id:"[9]"
		return true, &UtxoOperationBundle{}
	} else if bytes.Equal(prefix, Prefixes.PrefixNanosPurchased) {
		// prefix_id:"[10]"
		return false, nil
	} else if bytes.Equal(prefix, Prefixes.PrefixUSDCentsPerBitcoinExchangeRate) {
		// prefix_id:"[27]"
		return false, nil
	} else if bytes.Equal(prefix, Prefixes.PrefixGlobalParams) {
		// prefix_id:"[40]"
		return true, &GlobalParamsEntry{}
	} else if bytes.Equal(prefix, Prefixes.PrefixBitcoinBurnTxIDs) {
		// prefix_id:"[11]"
		return false, nil
	} else if bytes.Equal(prefix, Prefixes.PrefixPublicKeyTimestampToPrivateMessage) {
		// prefix_id:"[12]"
		return true, &MessageEntry{}
	} else if bytes.Equal(prefix, Prefixes.PrefixPostHashToPostEntry) {
		// prefix_id:"[17]"
		return true, &PostEntry{}
	} else if bytes.Equal(prefix, Prefixes.PrefixPosterPublicKeyPostHash) {
		// prefix_id:"[18]"
		return false, nil
	} else if bytes.Equal(prefix, Prefixes.PrefixTstampNanosPostHash) {
		// prefix_id:"[19]"
		return false, nil
	} else if bytes.Equal(prefix, Prefixes.PrefixCreatorBpsPostHash) {
		// prefix_id:"[20]"
		return false, nil
	} else if bytes.Equal(prefix, Prefixes.PrefixMultipleBpsPostHash) {
		// prefix_id:"[21]"
		return false, nil
	} else if bytes.Equal(prefix, Prefixes.PrefixCommentParentStakeIDToPostHash) {
		// prefix_id:"[22]"
		return false, nil
	} else if bytes.Equal(prefix, Prefixes.PrefixPKIDToProfileEntry) {
		// prefix_id:"[23]"
		return true, &ProfileEntry{}
	} else if bytes.Equal(prefix, Prefixes.PrefixProfileUsernameToPKID) {
		// prefix_id:"[25]"
		// This prefix just encodes PKIDs, but it's not using the DeSoEncoder interface so for the sake of simplicity we just skip it.
		return false, nil
	} else if bytes.Equal(prefix, Prefixes.PrefixCreatorDeSoLockedNanosCreatorPKID) {
		// prefix_id:"[32]"
		return false, nil
	} else if bytes.Equal(prefix, Prefixes.PrefixStakeIDTypeAmountStakeIDIndex) {
		// prefix_id:"[26]"
		return false, nil
	} else if bytes.Equal(prefix, Prefixes.PrefixFollowerPKIDToFollowedPKID) {
		// prefix_id:"[28]"
		return false, nil
	} else if bytes.Equal(prefix, Prefixes.PrefixFollowedPKIDToFollowerPKID) {
		// prefix_id:"[29]"
		return false, nil
	} else if bytes.Equal(prefix, Prefixes.PrefixLikerPubKeyToLikedPostHash) {
		// prefix_id:"[30]"
		return false, nil
	} else if bytes.Equal(prefix, Prefixes.PrefixLikedPostHashToLikerPubKey) {
		// prefix_id:"[31]"
		return false, nil
	} else if bytes.Equal(prefix, Prefixes.PrefixHODLerPKIDCreatorPKIDToBalanceEntry) {
		// prefix_id:"[33]"
		return true, &BalanceEntry{}
	} else if bytes.Equal(prefix, Prefixes.PrefixCreatorPKIDHODLerPKIDToBalanceEntry) {
		// prefix_id:"[34]"
		return true, &BalanceEntry{}
	} else if bytes.Equal(prefix, Prefixes.PrefixPosterPublicKeyTimestampPostHash) {
		// prefix_id:"[35]"
		return false, nil
	} else if bytes.Equal(prefix, Prefixes.PrefixPublicKeyToPKID) {
		// prefix_id:"[36]"
		return true, &PKIDEntry{}
	} else if bytes.Equal(prefix, Prefixes.PrefixPKIDToPublicKey) {
		// prefix_id:"[37]"
		return false, nil
	} else if bytes.Equal(prefix, Prefixes.PrefixReposterPubKeyRepostedPostHashToRepostPostHash) {
		// prefix_id:"[39]"
		return false, nil
	} else if bytes.Equal(prefix, Prefixes.PrefixDiamondReceiverPKIDDiamondSenderPKIDPostHash) {
		// prefix_id:"[41]"
		return true, &DiamondEntry{}
	} else if bytes.Equal(prefix, Prefixes.PrefixDiamondSenderPKIDDiamondReceiverPKIDPostHash) {
		// prefix_id:"[43]"
		return true, &DiamondEntry{}
	} else if bytes.Equal(prefix, Prefixes.PrefixForbiddenBlockSignaturePubKeys) {
		// prefix_id:"[44]"
		return false, nil
	} else if bytes.Equal(prefix, Prefixes.PrefixRepostedPostHashReposterPubKey) {
		// prefix_id:"[45]"
		return false, nil
	} else if bytes.Equal(prefix, Prefixes.PrefixRepostedPostHashReposterPubKeyRepostPostHash) {
		// prefix_id:"[46]"
		return false, nil
	} else if bytes.Equal(prefix, Prefixes.PrefixDiamondedPostHashDiamonderPKIDDiamondLevel) {
		// prefix_id:"[47]"
		return false, nil
	} else if bytes.Equal(prefix, Prefixes.PrefixPostHashSerialNumberToNFTEntry) {
		// prefix_id:"[48]"
		return true, &NFTEntry{}
	} else if bytes.Equal(prefix, Prefixes.PrefixPKIDIsForSaleBidAmountNanosPostHashSerialNumberToNFTEntry) {
		// prefix_id:"[49]"
		return true, &NFTEntry{}
	} else if bytes.Equal(prefix, Prefixes.PrefixPostHashSerialNumberBidNanosBidderPKID) {
		// prefix_id:"[50]"
		return false, nil
	} else if bytes.Equal(prefix, Prefixes.PrefixBidderPKIDPostHashSerialNumberToBidNanos) {
		// prefix_id:"[51]"
		return false, nil
	} else if bytes.Equal(prefix, Prefixes.PrefixPostHashSerialNumberToAcceptedBidEntries) {
		// prefix_id:"[54]"
		return true, &NFTBidEntryBundle{}
	} else if bytes.Equal(prefix, Prefixes.PrefixPublicKeyToDeSoBalanceNanos) {
		// prefix_id:"[52]"
		return false, nil
	} else if bytes.Equal(prefix, Prefixes.PrefixPublicKeyBlockHashToBlockReward) {
		// prefix_id:"[53]"
		return false, nil
	} else if bytes.Equal(prefix, Prefixes.PrefixHODLerPKIDCreatorPKIDToDAOCoinBalanceEntry) {
		// prefix_id:"[55]"
		return true, &BalanceEntry{}
	} else if bytes.Equal(prefix, Prefixes.PrefixCreatorPKIDHODLerPKIDToDAOCoinBalanceEntry) {
		// prefix_id:"[56]"
		return true, &BalanceEntry{}
	} else if bytes.Equal(prefix, Prefixes.PrefixMessagingGroupEntriesByOwnerPubKeyAndGroupKeyName) {
		// prefix_id:"[57]"
		return true, &MessagingGroupEntry{}
	} else if bytes.Equal(prefix, Prefixes.PrefixMessagingGroupMetadataByMemberPubKeyAndGroupMessagingPubKey) {
		// prefix_id:"[58]"
		return true, &MessagingGroupEntry{}
	} else if bytes.Equal(prefix, Prefixes.PrefixAuthorizeDerivedKey) {
		// prefix_id:"[59]"
		return true, &DerivedKeyEntry{}
	} else if bytes.Equal(prefix, Prefixes.PrefixDAOCoinLimitOrder) {
		// prefix_id:"[60]"
		return true, &DAOCoinLimitOrderEntry{}
	} else if bytes.Equal(prefix, Prefixes.PrefixDAOCoinLimitOrderByTransactorPKID) {
		// prefix_id:"[61]"
		return true, &DAOCoinLimitOrderEntry{}
	} else if bytes.Equal(prefix, Prefixes.PrefixDAOCoinLimitOrderByOrderID) {
		// prefix_id:"[62]"
		return true, &DAOCoinLimitOrderEntry{}
	} else if bytes.Equal(prefix, Prefixes.PrefixUserAssociationByID) {
		// prefix_id:"[63]"
		return true, &UserAssociationEntry{}
	} else if bytes.Equal(prefix, Prefixes.PrefixUserAssociationByTransactor) {
		// prefix_id:"[64]"
		return true, &BlockHash{}
	} else if bytes.Equal(prefix, Prefixes.PrefixUserAssociationByTargetUser) {
		// prefix_id:"[65]"
		return true, &BlockHash{}
	} else if bytes.Equal(prefix, Prefixes.PrefixUserAssociationByUsers) {
		// prefix_id:"[66]"
		return true, &BlockHash{}
	} else if bytes.Equal(prefix, Prefixes.PrefixPostAssociationByID) {
		// prefix_id:"[67]"
		return true, &PostAssociationEntry{}
	} else if bytes.Equal(prefix, Prefixes.PrefixPostAssociationByTransactor) {
		// prefix_id:"[68]"
		return true, &BlockHash{}
	} else if bytes.Equal(prefix, Prefixes.PrefixPostAssociationByPost) {
		// prefix_id:"[69]"
		return true, &BlockHash{}
	} else if bytes.Equal(prefix, Prefixes.PrefixPostAssociationByType) {
		// prefix_id:"[70]"
		return true, &BlockHash{}
	} else if bytes.Equal(prefix, Prefixes.PrefixAccessGroupEntriesByAccessGroupId) {
		// prefix_id:"[71]"
		return true, &AccessGroupEntry{}
	} else if bytes.Equal(prefix, Prefixes.PrefixAccessGroupMembershipIndex) {
		// prefix_id:"[72]"
		return true, &AccessGroupMemberEntry{}
	} else if bytes.Equal(prefix, Prefixes.PrefixAccessGroupMemberEnumerationIndex) {
		// prefix_id:"[73]"
		return true, &AccessGroupMemberEnumerationEntry{}
	} else if bytes.Equal(prefix, Prefixes.PrefixGroupChatMessagesIndex) {
		// prefix_id:"[74]"
		return true, &NewMessageEntry{}
	} else if bytes.Equal(prefix, Prefixes.PrefixDmMessagesIndex) {
		// prefix_id:"[75]"
		return true, &NewMessageEntry{}
	} else if bytes.Equal(prefix, Prefixes.PrefixDmThreadIndex) {
		// prefix_id:"[76]"
		return true, &DmThreadEntry{}
	} else if bytes.Equal(prefix, Prefixes.PrefixNoncePKIDIndex) {
		// prefix_id:"[77]"
		return false, nil
	} else if bytes.Equal(prefix, Prefixes.PrefixTxnHashToTxn) {
		// prefix_id:"[78]"
		return true, &MsgDeSoTxn{}
	} else if bytes.Equal(prefix, Prefixes.PrefixTxnHashToUtxoOps) {
		// prefix_id:"[79]"
		return true, &UtxoOperationBundle{}
	} else if bytes.Equal(prefix, Prefixes.PrefixValidatorByPKID) {
		// prefix_id:"[80]"
		return true, &ValidatorEntry{}
	} else if bytes.Equal(prefix, Prefixes.PrefixValidatorByStatusAndStakeAmount) {
		// prefix_id:"[81]"
		return false, nil
	} else if bytes.Equal(prefix, Prefixes.PrefixStakeByValidatorAndStaker) {
		// prefix_id:"[82]"
		return true, &StakeEntry{}
	} else if bytes.Equal(prefix, Prefixes.PrefixStakeByStakeAmount) {
		// prefix_id:"[83]"
		return false, nil
	} else if bytes.Equal(prefix, Prefixes.PrefixLockedStakeByValidatorAndStakerAndLockedAt) {
		// prefix_id:"[84]"
		return true, &LockedStakeEntry{}
	} else if bytes.Equal(prefix, Prefixes.PrefixCurrentEpoch) {
		// prefix_id:"[85]"
		return true, &EpochEntry{}
	} else if bytes.Equal(prefix, Prefixes.PrefixCurrentRandomSeedHash) {
		// prefix_id:"[86]"
		return false, nil
	} else if bytes.Equal(prefix, Prefixes.PrefixSnapshotGlobalParamsEntry) {
		// prefix_id:"[87]"
		return true, &GlobalParamsEntry{}
	} else if bytes.Equal(prefix, Prefixes.PrefixSnapshotValidatorSetByPKID) {
		// prefix_id:"[88]"
		return true, &ValidatorEntry{}
	} else if bytes.Equal(prefix, Prefixes.PrefixSnapshotValidatorSetByStakeAmount) {
		// prefix_id:"[89]"
		return false, nil
	} else if bytes.Equal(prefix, Prefixes.PrefixSnapshotValidatorSetTotalStakeAmountNanos) {
		// prefix_id:"[90]"
		return false, nil
	} else if bytes.Equal(prefix, Prefixes.PrefixSnapshotLeaderSchedule) {
		// prefix_id:"[91]"
		return true, &PKID{}
	} else if bytes.Equal(prefix, Prefixes.PrefixSnapshotStakeToRewardByValidatorAndStaker) {
		// prefix_id:"[92]"
		return true, &StakeEntry{}
	} else if bytes.Equal(prefix, Prefixes.PrefixLockedBalanceEntryByHODLerPKIDProfilePKIDUnlockTimestampNanoSecs) {
		// prefix_id:"[93]"
		return true, &LockedBalanceEntry{}
	} else if bytes.Equal(prefix, Prefixes.PrefixLockupYieldCurvePointByProfilePKIDAndDurationNanoSecs) {
		// prefix_id:"[94]"
		return true, &LockupYieldCurvePoint{}
	} else if bytes.Equal(prefix, Prefixes.PrefixValidatorBLSPublicKeyPKIDPairEntry) {
		// prefix_id:"[95]"
		return true, &BLSPublicKeyPKIDPairEntry{}
	} else if bytes.Equal(prefix, Prefixes.PrefixSnapshotValidatorBLSPublicKeyPKIDPairEntry) {
		// prefix_id:"[96]"
		return true, &BLSPublicKeyPKIDPairEntry{}
	}

	return true, nil
}

func StateKeyToDeSoEncoder(key []byte) (_isEncoder bool, _encoder DeSoEncoder) {
	if MaxPrefixLen > 1 {
		panic(any(fmt.Errorf("this function only works if MaxPrefixLen is 1 but currently MaxPrefixLen=(%v)", MaxPrefixLen)))
	}
	return StatePrefixToDeSoEncoder(key[:1])
}

// getPrefixIdValue parses the DBPrefixes struct tags to fetch the prefix_id values.
func getPrefixIdValue(structFields reflect.StructField, fieldType reflect.Type) (prefixId reflect.Value) {
	var ref reflect.Value
	// Get the prefix_id tag and parse it as byte array.
	if value := structFields.Tag.Get("prefix_id"); value != "-" {
		ref = reflect.New(fieldType)
		ref.Elem().Set(reflect.MakeSlice(fieldType, 0, 0))
		if value != "" && value != "[]" {
			if err := json.Unmarshal([]byte(value), ref.Interface()); err != nil {
				panic(any(err))
			}
		}
	} else {
		panic(any(fmt.Errorf("prefix_id cannot be empty")))
	}
	return ref.Elem()
}

// GetPrefixes loads all prefix_id byte array values into a DBPrefixes struct, and returns it.
func GetPrefixes() *DBPrefixes {
	prefixes := &DBPrefixes{}

	// Iterate over all DBPrefixes fields and parse their prefix_id tags.
	prefixElements := reflect.ValueOf(prefixes).Elem()
	structFields := prefixElements.Type()
	for i := 0; i < structFields.NumField(); i++ {
		prefixField := prefixElements.Field(i)
		prefixId := getPrefixIdValue(structFields.Field(i), prefixField.Type())
		prefixField.Set(prefixId)
	}
	return prefixes
}

// DBStatePrefixes is a helper struct that stores information about state-related prefixes.
type DBStatePrefixes struct {
	Prefixes *DBPrefixes

	// StatePrefixesMap maps prefixes to whether they are state (true) or non-state (false) prefixes.
	StatePrefixesMap map[byte]bool

	// CoreStatePrefixesMap maps prefixes to whether they are core state (true) or non-state (false) prefixes.
	CoreStatePrefixesMap map[byte]bool

	// StatePrefixesList is a list of state prefixes.
	StatePrefixesList [][]byte

	// CoreStatePrefixesList is a list of core state prefixes for state syncer.
	CoreStatePrefixesList [][]byte

	// TxIndexPrefixes is a list of TxIndex prefixes
	TxIndexPrefixes [][]byte
}

// GetStatePrefixes() creates a DBStatePrefixes object from the DBPrefixes struct and returns it. We
// parse the prefix_id and is_state tags.
func GetStatePrefixes() *DBStatePrefixes {
	// Initialize the DBStatePrefixes struct.
	statePrefixes := &DBStatePrefixes{}
	statePrefixes.Prefixes = &DBPrefixes{}
	statePrefixes.StatePrefixesMap = make(map[byte]bool)
	statePrefixes.CoreStatePrefixesMap = make(map[byte]bool)

	// Iterate over all the DBPrefixes fields and parse the prefix_id and is_state tags.
	prefixElements := reflect.ValueOf(statePrefixes.Prefixes).Elem()
	structFields := prefixElements.Type()
	for i := 0; i < structFields.NumField(); i++ {
		prefixField := prefixElements.Field(i)
		prefixId := getPrefixIdValue(structFields.Field(i), prefixField.Type())
		prefixBytes := prefixId.Bytes()
		if len(prefixBytes) > MaxPrefixLen {
			panic(any(fmt.Errorf("prefix (%v) is longer than MaxPrefixLen: (%v)",
				structFields.Field(i).Name, MaxPrefixLen)))
		}
		prefix := prefixBytes[0]
		if statePrefixes.StatePrefixesMap[prefix] {
			panic(any(fmt.Errorf("prefix (%v) already exists in StatePrefixesMap. You created a "+
				"prefix overlap, fix it", structFields.Field(i).Name)))
		}

		if structFields.Field(i).Tag.Get("core_state") == "true" {
			statePrefixes.CoreStatePrefixesMap[prefix] = true
			statePrefixes.CoreStatePrefixesList = append(statePrefixes.CoreStatePrefixesList, []byte{prefix})
		}

		if structFields.Field(i).Tag.Get("is_state") == "true" {
			statePrefixes.StatePrefixesMap[prefix] = true
			statePrefixes.StatePrefixesList = append(statePrefixes.StatePrefixesList, []byte{prefix})
		} else if structFields.Field(i).Tag.Get("is_txindex") == "true" {
			statePrefixes.TxIndexPrefixes = append(statePrefixes.TxIndexPrefixes, []byte{prefix})
			statePrefixes.StatePrefixesMap[prefix] = false
		} else {
			statePrefixes.StatePrefixesMap[prefix] = false
		}
	}
	// Sort prefixes.
	sort.Slice(statePrefixes.StatePrefixesList, func(i int, j int) bool {
		switch bytes.Compare(statePrefixes.StatePrefixesList[i], statePrefixes.StatePrefixesList[j]) {
		case 0:
			return true
		case -1:
			return true
		case 1:
			return false
		}
		return false
	})
	return statePrefixes
}

// isStateKey checks if a key is a state-related key.
func isStateKey(key []byte) bool {
	if MaxPrefixLen > 1 {
		panic(any(fmt.Errorf("this function only works if MaxPrefixLen is 1 but currently MaxPrefixLen=(%v)", MaxPrefixLen)))
	}
	prefix := key[0]
	isState, exists := StatePrefixes.StatePrefixesMap[prefix]
	return exists && isState
}

// isCoreStateKey checks if a key prefix has a "core state" annotation.
// The data stored in these keys represents all unique entries stored on the deso blockchain.
// These entries are emitted by state syncer to a log file, which can be consumed to populate other data stores, power
// explorers, etc.
func isCoreStateKey(key []byte) bool {
	if MaxPrefixLen > 1 {
		panic(any(fmt.Errorf("this function only works if MaxPrefixLen is 1 but currently MaxPrefixLen=(%v)", MaxPrefixLen)))
	}
	prefix := key[0]
	isState, exists := StatePrefixes.CoreStatePrefixesMap[prefix]
	return exists && isState
}

// isTxIndexKey checks if a key is a txindex-related key.
func isTxIndexKey(key []byte) bool {
	if MaxPrefixLen > 1 {
		panic(any(fmt.Errorf("this function only works if MaxPrefixLen is 1 but currently MaxPrefixLen=(%v)", MaxPrefixLen)))
	}
	prefix := key[0]
	for _, txIndexPrefix := range StatePrefixes.TxIndexPrefixes {
		if prefix == txIndexPrefix[0] {
			return true
		}
	}
	return false
}

// -------------------------------------------------------------------------------------
// DB Operations
// -------------------------------------------------------------------------------------

// EncodeKeyValue encodes DB key and value similarly to how DER signatures are encoded. The format is:
// len(key + value) || len(key) || key || len(value) || value
// This encoding is unique meaning (key, value) and (key', value') pairs have the same encoding if and
// only if key = key' and value = value'
func EncodeKeyValue(key []byte, value []byte) []byte {
	data := []byte{}

	data = append(data, EncodeUint64(uint64(len(key)+len(value)))...)
	data = append(data, EncodeUint64(uint64(len(key)))...)
	data = append(data, key...)
	data = append(data, EncodeUint64(uint64(len(value)))...)
	data = append(data, value...)

	return data
}

func EncodeKeyAndValueForChecksum(key []byte, value []byte, blockHeight uint64) []byte {
	checksumValue := value
	if isEncoder, encoder := StateKeyToDeSoEncoder(key); isEncoder && encoder != nil {
		rr := bytes.NewReader(value)
		if exists, err := DecodeFromBytes(encoder, rr); exists && err == nil {
			// We skip metadata in checksum computation.
			checksumValue = EncodeToBytes(blockHeight, encoder, true)
		} else if err != nil {
			glog.Errorf("Some odd problem: isEncoder %v encoder %v, key bytes (%v), value bytes (%v), blockHeight (%v)",
				isEncoder, encoder, key, checksumValue, blockHeight)
			panic(any(errors.Wrapf(err, "EncodeKeyAndValueForChecksum: The schema is corrupted or value doesn't match the key")))
		}
	}

	return EncodeKeyValue(key, checksumValue)
}

// DBSetWithTxn is a wrapper around BadgerDB Set function which allows us to add computation
// prior to DB writes. In particular, we use it to maintain a dynamic LRU cache, compute the
// state checksum, and to build DB snapshots with ancestral records.
func DBSetWithTxn(txn *badger.Txn, snap *Snapshot, key []byte, value []byte, eventManager *EventManager) error {
	// We only cache / update ancestral records when we're dealing with state prefix.
	isState := snap != nil && snap.isState(key)
	var ancestralValue []byte
	var getError error

	// If snapshot was provided, we will need to load the current value of the record
	// so that we can later write it in the ancestral record. We first lookup cache.
	if isState {
		// We check if we've already read this key and stored it in the cache.
		// Otherwise, we fetch the current value of this record from the DB.
		ancestralValue, getError = DBGetWithTxn(txn, snap, key)

		// If there is some error with the DB read, other than non-existent key, we return.
		if getError != nil && getError != badger.ErrKeyNotFound {
			return errors.Wrapf(getError, "DBSetWithTxn: problem reading record "+
				"from DB with key: %v", key)
		}
	}

	// We update the DB record with the intended value.
	err := txn.Set(key, value)
	if err != nil {
		return errors.Wrapf(err, "DBSetWithTxn: Problem setting record "+
			"in DB with key: %v, value: %v", key, value)
	}

	// After a successful DB write, we update the snapshot.
	if isState {
		keyString := hex.EncodeToString(key)

		// Update ancestral record structures depending on the existing DB record.
		if err := snap.PrepareAncestralRecord(keyString, ancestralValue, getError != badger.ErrKeyNotFound); err != nil {
			return errors.Wrapf(err, "DBSetWithTxn: Problem preparing ancestral record")
		}
		// Now save the newest record to cache.
		snap.DatabaseCache.Add(keyString, value)

		if !snap.disableChecksum {
			// We have to remove the previous value from the state checksum.
			// Because checksum is commutative, we can safely remove the past value here.
			if getError == nil {
				snap.RemoveChecksumBytes(key, ancestralValue)
			}
			// We also add the new record to the checksum.
			snap.AddChecksumBytes(key, value)
		}
	}

	// If we have an event manager, we fire off the on db transaction event.
	if eventManager != nil {
		eventManager.stateSyncerOperation(&StateSyncerOperationEvent{
			StateChangeEntry: &StateChangeEntry{
				OperationType:        DbOperationTypeUpsert,
				KeyBytes:             key,
				EncoderBytes:         value,
				AncestralRecordBytes: ancestralValue,
			},
			FlushId:      uuid.Nil,
			IsMempoolTxn: eventManager.isMempoolManager,
		})
	}
	return nil
}

// DBGetWithTxn is a wrapper function around the BadgerDB get function. It returns
// the DB entry associated with the given key and handles the logic around the LRU cache.
// Whenever we read/write records in the DB, we place a copy in the LRU cache to save
// us lookup time.
func DBGetWithTxn(txn *badger.Txn, snap *Snapshot, key []byte) ([]byte, error) {
	// We only cache / update ancestral records when we're dealing with state prefix.
	isState := snap != nil && snap.isState(key)
	keyString := hex.EncodeToString(key)

	// Lookup the snapshot cache and check if we've already stored a value there.
	if isState {
		if val, exists := snap.DatabaseCache.Lookup(keyString); exists {
			return val.([]byte), nil
		}
	}

	// If record doesn't exist in cache, we get it from the DB.
	item, err := txn.Get(key)
	if err != nil {
		return nil, err
	}
	itemData, err := item.ValueCopy(nil)
	if err != nil {
		return nil, err
	}

	// If a flush takes place, we don't update cache. It will be updated in DBSetWithTxn.
	if isState {
		// Hold the snapshot memory lock just to be e
		snap.Status.MemoryLock.Lock()
		defer snap.Status.MemoryLock.Unlock()
		if !snap.Status.IsFlushingWithoutLock() {
			snap.DatabaseCache.Add(keyString, itemData)
		}
	}
	return itemData, nil
}

// DBDeleteWithTxn is a wrapper function around BadgerDB delete function.
// It allows us to update the snapshot LRU cache, checksum, and ancestral records.
func DBDeleteWithTxn(txn *badger.Txn, snap *Snapshot, key []byte, eventManager *EventManager, entryIsDeleted bool) error {
	var ancestralValue []byte
	var getError error
	isState := snap != nil && snap.isState(key)

	// If snapshot was provided, we will need to load the current value of the record
	// so that we can later write it in the ancestral record. We first lookup cache.
	if isState {
		// We check if we've already read this key and stored it in the cache.
		// Otherwise, we fetch the current value of this record from the DB.
		ancestralValue, getError = DBGetWithTxn(txn, snap, key)
		// If the key doesn't exist then there is no point in deleting this entry.
		if getError == badger.ErrKeyNotFound {
			return nil
		}

		// If there is some error with the DB read, other than non-existent key, we return.
		if getError != nil {
			return errors.Wrapf(getError, "DBDeleteWithTxn: problem checking for DB record "+
				"with key: %v", key)
		}
	}

	err := txn.Delete(key)
	if err != nil {
		return errors.Wrapf(err, "DBDeleteWithTxn: Problem deleting record "+
			"from DB with key: %v", key)
	}

	// After a successful DB delete, we update the snapshot.
	if isState {
		keyString := hex.EncodeToString(key)

		// Update ancestral record structures depending on the existing DB record.
		if err := snap.PrepareAncestralRecord(keyString, ancestralValue, true); err != nil {
			return errors.Wrapf(err, "DBDeleteWithTxn: Problem preparing ancestral record")
		}
		// Now delete the past record from the cache.
		snap.DatabaseCache.Delete(keyString)
		// We have to remove the previous value from the state checksum.
		// Because checksum is commutative, we can safely remove the past value here.
		if !snap.disableChecksum {
			snap.RemoveChecksumBytes(key, ancestralValue)
		}
	}
	// If we have an event manager, and the entry's isDeleted==true (i.e. it isn't going to be re-inserted later on in the
	// same transaction), we fire off the on db transaction event.
	if eventManager != nil && entryIsDeleted {
		eventManager.stateSyncerOperation(&StateSyncerOperationEvent{
			StateChangeEntry: &StateChangeEntry{
				OperationType:        DbOperationTypeDelete,
				KeyBytes:             key,
				EncoderBytes:         nil,
				AncestralRecordBytes: ancestralValue,
			},
			FlushId:      uuid.Nil,
			IsMempoolTxn: eventManager.isMempoolManager,
		})
	}
	return nil
}

// DBIteratePrefixKeys fetches a chunk of records from the provided db at a provided prefix,
// and beginning with the provided startKey. The chunk will have a total size of at least targetBytes.
// If the startKey is a valid key in the db, it will be the first entry in the returned dbEntries.
// If we have exhausted all entries for a prefix then _isChunkFull will be set as false, and true otherwise,
// when there are more entries in the db at the prefix.
func DBIteratePrefixKeys(db *badger.DB, prefix []byte, startKey []byte, targetBytes uint32) (
	_dbEntries []*DBEntry, _isChunkFull bool, _err error) {
	var dbEntries []*DBEntry
	var totalBytes int
	var isChunkFull bool

	err := db.View(func(txn *badger.Txn) error {
		opts := badger.DefaultIteratorOptions

		// Iterate over the prefix as long as there are valid keys in the DB.
		it := txn.NewIterator(opts)
		defer it.Close()
		for it.Seek(startKey); it.ValidForPrefix(prefix) && !isChunkFull; it.Next() {
			item := it.Item()
			key := item.Key()
			// Add the key, value pair to our dbEntries list.
			err := item.Value(func(value []byte) error {
				dbEntries = append(dbEntries, KeyValueToDBEntry(key, value))
				// If total amount of bytes in the dbEntries exceeds the target bytes size, we set the chunk as full.
				totalBytes += len(key) + len(value)
				if totalBytes > int(targetBytes) && len(dbEntries) > 1 {
					isChunkFull = true
				}
				return nil
			})
			if err != nil {
				return err
			}
		}
		return nil
	})
	if err != nil {
		// Return false for _isChunkFull to indicate that we shouldn't query this prefix again because
		// something is wrong.
		return nil, false, err
	}
	return dbEntries, isChunkFull, nil
}

// DBDeleteAllStateRecords is an auxiliary function that is used to clean up the state
// before starting hyper sync. _shouldErase = true is returned when it is faster to use
// os.RemoveAll(dbDir) instead of deleting records manually.
func DBDeleteAllStateRecords(db *badger.DB) (_shouldErase bool, _error error) {
	maxKeys := 10000
	shouldErase := false

	go func() {
		time.Sleep(1 * time.Minute)
		shouldErase = true
	}()

	// Iterate over all state prefixes.
	for _, prefix := range StatePrefixes.StatePrefixesList {
		startKey := prefix
		fetchingPrefix := true

		// We will delete all records for a prefix step by step. We do this in chunks of 10,000 keys,
		// to make sure we don't overload badger DB with the size of our queries. Whenever a
		// chunk is not full, that is isChunkFull = false, it means that we've exhausted all
		// entries for a prefix.
		for fetchingPrefix {
			if shouldErase {
				return true, nil
			}
			var isChunkFull bool
			var keys [][]byte
			err := db.View(func(txn *badger.Txn) error {
				totalKeys := 0
				opts := badger.DefaultIteratorOptions
				opts.AllVersions = false
				opts.PrefetchValues = false
				// Iterate over the prefix as long as there are valid keys in the DB.
				it := txn.NewIterator(opts)
				defer it.Close()
				for it.Seek(startKey); it.ValidForPrefix(prefix) && !isChunkFull; it.Next() {
					key := it.Item().KeyCopy(nil)
					keys = append(keys, key)
					totalKeys += 1
					if totalKeys > maxKeys {
						isChunkFull = true
					}
				}
				return nil
			})
			if err != nil {
				return true, errors.Wrapf(err, "DBDeleteAllStateRecords: problem fetching entries from the db at "+
					"prefix (%v)", prefix)
			}
			fetchingPrefix = isChunkFull
			glog.V(1).Infof("DeleteAllStateRecords: Deleting prefix: (%v) with total of (%v) "+
				"entries", prefix, len(keys))
			// Now delete all these keys.
			err = db.Update(func(txn *badger.Txn) error {
				for _, key := range keys {
					err := txn.Delete(key)
					if err != nil {
						return errors.Wrapf(err, "DeleteAllStateRecords: Problem deleting key (%v)", key)
					}
				}
				return nil
			})
			if err != nil {
				return true, err
			}
		}
	}
	return false, nil
}

// -------------------------------------------------------------------------------------
// DB Controllers
// -------------------------------------------------------------------------------------

func DBGetPKIDEntryForPublicKeyWithTxn(txn *badger.Txn, snap *Snapshot, publicKey []byte) *PKIDEntry {
	if len(publicKey) == 0 {
		return nil
	}

	prefix := append([]byte{}, Prefixes.PrefixPublicKeyToPKID...)
	pkidBytes, err := DBGetWithTxn(txn, snap, append(prefix, publicKey...))

	if err != nil {
		// If we don't have a mapping from public key to PKID in the db,
		// then we use the public key itself as the PKID. Doing this makes
		// it so that the PKID is generally the *first* public key that the
		// user ever associated with a particular piece of data.
		return &PKIDEntry{
			PKID:      PublicKeyToPKID(publicKey),
			PublicKey: publicKey,
		}
	}

	// If we get here then it means we actually had a PKID in the DB.
	// So return that pkid.
	pkidEntryObj := &PKIDEntry{}
	rr := bytes.NewReader(pkidBytes)
	DecodeFromBytes(pkidEntryObj, rr)
	return pkidEntryObj
}

func DBGetPKIDEntryForPublicKey(db *badger.DB, snap *Snapshot, publicKey []byte) *PKIDEntry {
	var pkid *PKIDEntry
	db.View(func(txn *badger.Txn) error {
		pkid = DBGetPKIDEntryForPublicKeyWithTxn(txn, snap, publicKey)
		return nil
	})
	return pkid
}

func DBGetPublicKeyForPKIDWithTxn(txn *badger.Txn, snap *Snapshot, pkidd *PKID) []byte {
	prefix := append([]byte{}, Prefixes.PrefixPKIDToPublicKey...)
	pkidBytes, err := DBGetWithTxn(txn, snap, append(prefix, pkidd[:]...))

	if err != nil {
		// If we don't have a mapping in the db then return the pkid itself
		// as the public key.
		pkid := pkidd.NewPKID()
		return pkid[:]
	}

	// If we get here then it means we actually had a public key mapping in the DB.
	// So return that public key.

	return pkidBytes
}

func DBGetPublicKeyForPKID(db *badger.DB, snap *Snapshot, pkidd *PKID) []byte {
	if db == nil {
		return nil
	}
	var publicKey []byte
	db.View(func(txn *badger.Txn) error {
		publicKey = DBGetPublicKeyForPKIDWithTxn(txn, snap, pkidd)
		return nil
	})
	return publicKey
}

func DBPutPKIDMappingsWithTxn(txn *badger.Txn, snap *Snapshot, blockHeight uint64, publicKey []byte, pkidEntry *PKIDEntry, params *DeSoParams, eventManager *EventManager) error {

	// If the PKID entry is identical to the public key, there's no point in saving it in the DB.
	// All functions fetching PKID will already return the public key if PKID was unset.
	if reflect.DeepEqual(publicKey, pkidEntry.PKID.ToBytes()) {
		return nil
	}

	// Set the main pub key -> pkid mapping.
	{
		prefix := append([]byte{}, Prefixes.PrefixPublicKeyToPKID...)
		pubKeyToPkidKey := append(prefix, publicKey...)
		if err := DBSetWithTxn(txn, snap, pubKeyToPkidKey, EncodeToBytes(blockHeight, pkidEntry), eventManager); err != nil {

			return errors.Wrapf(err, "DBPutPKIDMappingsWithTxn: Problem "+
				"adding mapping for pkid: %v public key: %v",
				PkToString(pkidEntry.PKID[:], params), PkToString(publicKey, params))
		}
	}

	// Set the reverse mapping: pkid -> pub key
	{
		prefix := append([]byte{}, Prefixes.PrefixPKIDToPublicKey...)
		pkidToPubKey := append(prefix, pkidEntry.PKID[:]...)
		if err := DBSetWithTxn(txn, snap, pkidToPubKey, publicKey, eventManager); err != nil {

			return errors.Wrapf(err, "DBPutPKIDMappingsWithTxn: Problem "+
				"adding mapping for pkid: %v public key: %v",
				PkToString(pkidEntry.PKID[:], params), PkToString(publicKey, params))
		}
	}

	return nil
}

func DBDeletePKIDMappingsWithTxn(txn *badger.Txn, snap *Snapshot, publicKey []byte, params *DeSoParams, eventManager *EventManager, entryIsDeleted bool) error {

	// Look up the pkid for the public key.
	pkidEntry := DBGetPKIDEntryForPublicKeyWithTxn(txn, snap, publicKey)

	{
		prefix := append([]byte{}, Prefixes.PrefixPublicKeyToPKID...)
		pubKeyToPkidKey := append(prefix, publicKey...)
		if err := DBDeleteWithTxn(txn, snap, pubKeyToPkidKey, eventManager, entryIsDeleted); err != nil {

			return errors.Wrapf(err, "DBDeletePKIDMappingsWithTxn: Problem "+
				"deleting mapping for public key: %v",
				PkToString(publicKey, params))
		}
	}

	{
		prefix := append([]byte{}, Prefixes.PrefixPKIDToPublicKey...)
		pubKeyToPkidKey := append(prefix, pkidEntry.PKID[:]...)
		if err := DBDeleteWithTxn(txn, snap, pubKeyToPkidKey, eventManager, entryIsDeleted); err != nil {

			return errors.Wrapf(err, "DBDeletePKIDMappingsWithTxn: Problem "+
				"deleting mapping for pkid: %v",
				PkToString(pkidEntry.PKID[:], params))
		}
	}

	return nil
}

func EnumerateKeysForPrefix(db *badger.DB, dbPrefix []byte) (_keysFound [][]byte, _valsFound [][]byte) {
	return _enumerateKeysForPrefix(db, dbPrefix)
}

// A helper function to enumerate all of the values for a particular prefix.
func _enumerateKeysForPrefix(db *badger.DB, dbPrefix []byte) (_keysFound [][]byte, _valsFound [][]byte) {
	keysFound := [][]byte{}
	valsFound := [][]byte{}

	dbErr := db.View(func(txn *badger.Txn) error {
		var err error
		keysFound, valsFound, err = _enumerateKeysForPrefixWithTxn(txn, dbPrefix)
		if err != nil {
			return err
		}
		return nil
	})
	if dbErr != nil {
		glog.Errorf("_enumerateKeysForPrefix: Problem fetching keys and values from db: %v", dbErr)
		return nil, nil
	}

	return keysFound, valsFound
}

func _enumerateKeysForPrefixWithTxn(txn *badger.Txn, dbPrefix []byte) (_keysFound [][]byte, _valsFound [][]byte, _err error) {
	keysFound := [][]byte{}
	valsFound := [][]byte{}

	opts := badger.DefaultIteratorOptions
	nodeIterator := txn.NewIterator(opts)
	defer nodeIterator.Close()
	prefix := dbPrefix
	for nodeIterator.Seek(prefix); nodeIterator.ValidForPrefix(prefix); nodeIterator.Next() {
		key := nodeIterator.Item().Key()
		keyCopy := make([]byte, len(key))
		copy(keyCopy[:], key[:])

		valCopy, err := nodeIterator.Item().ValueCopy(nil)
		if err != nil {
			return nil, nil, err
		}
		keysFound = append(keysFound, keyCopy)
		valsFound = append(valsFound, valCopy)
	}
	return keysFound, valsFound, nil
}

func _enumerateKeysOnlyForPrefixWithTxn(txn *badger.Txn, dbPrefix []byte) (_keysFound [][]byte) {
	return _enumeratePaginatedLimitedKeysForPrefixWithTxn(txn, dbPrefix, dbPrefix, math.MaxUint32)
}

// _enumeratePaginatedLimitedKeysForPrefixWithTxn will look for keys in the db that are GREATER OR EQUAL to the startKey
// and satisfy the dbPrefix prefix. The total number of entries fetched will be EQUAL OR SMALLER than provided limit.
func _enumeratePaginatedLimitedKeysForPrefixWithTxn(txn *badger.Txn, dbPrefix []byte, startKey []byte, limit uint32) (_keysFound [][]byte) {
	keysFound := [][]byte{}

	if limit == 0 {
		return keysFound
	}

	opts := badger.DefaultIteratorOptions
	opts.PrefetchValues = false

	nodeIterator := txn.NewIterator(opts)
	defer nodeIterator.Close()
	prefix := dbPrefix
	for nodeIterator.Seek(startKey); nodeIterator.ValidForPrefix(prefix); nodeIterator.Next() {
		key := nodeIterator.Item().Key()
		keyCopy := make([]byte, len(key))
		copy(keyCopy[:], key[:])

		keysFound = append(keysFound, keyCopy)
		if uint32(len(keysFound)) >= limit {
			break
		}
	}
	return keysFound
}

// A helper function to enumerate a limited number of the values for a particular prefix.
func _enumerateLimitedKeysReversedForPrefixAndStartingKey(db *badger.DB, dbPrefix []byte, startingKey []byte,
	limit uint64) (_keysFound [][]byte, _valsFound [][]byte) {
	keysFound := [][]byte{}
	valsFound := [][]byte{}

	dbErr := db.View(func(txn *badger.Txn) error {
		var err error
		keysFound, valsFound, err = _enumerateLimitedKeysReversedForPrefixAndStartingKeyWithTxn(
			txn, dbPrefix, startingKey, limit)
		return err
	})
	if dbErr != nil {
		glog.Errorf("_enumerateKeysForPrefix: Problem fetching keys and values from db: %v", dbErr)
		return nil, nil
	}

	return keysFound, valsFound
}

func _enumerateLimitedKeysReversedForPrefixAndStartingKeyWithTxn(txn *badger.Txn, dbPrefix []byte, startingKey []byte,
	limit uint64) (_keysFound [][]byte, _valsFound [][]byte, _err error) {

	if !bytes.HasPrefix(startingKey, dbPrefix) {
		return nil, nil, fmt.Errorf("_enumerateLimitedKeysReversedForPrefixAndSt artingKeyWithTxn: Starting key should have "+
			"dbPrefix as a proper prefix. Instead got startingKey (%v) an dbPrefix (%v)", startingKey, dbPrefix)
	}

	keysFound := [][]byte{}
	valsFound := [][]byte{}

	opts := badger.DefaultIteratorOptions

	// Go in reverse order
	opts.Reverse = true

	nodeIterator := txn.NewIterator(opts)
	defer nodeIterator.Close()
	prefix := dbPrefix

	counter := uint64(0)
	for nodeIterator.Seek(startingKey); nodeIterator.ValidForPrefix(prefix); nodeIterator.Next() {
		if counter == limit {
			break
		}
		counter++

		key := nodeIterator.Item().Key()
		keyCopy := make([]byte, len(key))
		copy(keyCopy[:], key[:])

		valCopy, err := nodeIterator.Item().ValueCopy(nil)
		if err != nil {
			return nil, nil, err
		}
		keysFound = append(keysFound, keyCopy)
		valsFound = append(valsFound, valCopy)
	}
	return keysFound, valsFound, nil
}

// -------------------------------------------------------------------------------------
// DeSo balance mapping functions
// -------------------------------------------------------------------------------------

func _dbKeyForPublicKeyToDeSoBalanceNanos(publicKey []byte) []byte {
	// Make a copy to avoid multiple calls to this function re-using the same slice.
	prefixCopy := append([]byte{}, Prefixes.PrefixPublicKeyToDeSoBalanceNanos...)
	key := append(prefixCopy, publicKey...)
	return key
}

func _decodeDbKeyForPublicKeyToDeSoBalanceNanosMapping(key []byte, value []byte) (*DeSoBalanceEntry, error) {
	if len(key) != btcec.PubKeyBytesLenCompressed+1 {
		return nil, fmt.Errorf("_decodeDbKeyForPublicKeyToDeSoBalanceNanosMapping: key is incorrect length: %v", len(key))
	}
	var balanceNanos uint64
	if len(value) == 0 {
		balanceNanos = 0
	} else if len(value) != 8 {
		return nil, fmt.Errorf("_decodeDbKeyForPublicKeyToDeSoBalanceNanosMapping: value is incorrect length: %v", len(value))
	} else {
		balanceNanos = DecodeUint64(value)
	}
	balanceEntry := &DeSoBalanceEntry{}
	balanceEntry.PublicKey = key[1:]
	balanceEntry.BalanceNanos = balanceNanos
	return balanceEntry, nil
}

func DbGetPrefixForPublicKeyToDesoBalanceNanos() []byte {
	return append([]byte{}, Prefixes.PrefixPublicKeyToDeSoBalanceNanos...)
}

func DbGetDeSoBalanceNanosForPublicKeyWithTxn(txn *badger.Txn, snap *Snapshot, publicKey []byte,
) (_balance uint64, _err error) {

	key := _dbKeyForPublicKeyToDeSoBalanceNanos(publicKey)

	desoBalanceBytes, err := DBGetWithTxn(txn, snap, key)
	// If balance hasn't been set before, then we would error with key not found.
	if err == badger.ErrKeyNotFound {
		return uint64(0), nil
	}
	if err != nil {
		return uint64(0), errors.Wrapf(
			err, "DbGetDeSoBalanceNanosForPublicKeyWithTxn: Problem getting balance for: %s ",
			PkToStringBoth(publicKey))
	}

	desoBalance := DecodeUint64(desoBalanceBytes)

	return desoBalance, nil
}

func DbGetDeSoBalanceNanosForPublicKey(db *badger.DB, snap *Snapshot, publicKey []byte,
) (_balance uint64, _err error) {
	ret := uint64(0)
	dbErr := db.View(func(txn *badger.Txn) error {
		var err error
		ret, err = DbGetDeSoBalanceNanosForPublicKeyWithTxn(txn, snap, publicKey)
		if err != nil {
			return fmt.Errorf("DbGetDeSoBalanceNanosForPublicKey: %v", err)
		}
		return nil
	})
	if dbErr != nil {
		return ret, dbErr
	}
	return ret, nil
}

func DbPutDeSoBalanceForPublicKeyWithTxn(txn *badger.Txn, snap *Snapshot, publicKey []byte, balanceNanos uint64, eventManager *EventManager) error {

	if len(publicKey) != btcec.PubKeyBytesLenCompressed {
		return fmt.Errorf("DbPutDeSoBalanceForPublicKeyWithTxn: Public key "+
			"length %d != %d", len(publicKey), btcec.PubKeyBytesLenCompressed)
	}

	balanceBytes := EncodeUint64(balanceNanos)

	if err := DBSetWithTxn(txn, snap, _dbKeyForPublicKeyToDeSoBalanceNanos(publicKey), balanceBytes, eventManager); err != nil {

		return errors.Wrapf(
			err, "DbPutDeSoBalanceForPublicKey: Problem adding balance mapping of %d for: %s ",
			balanceNanos, PkToStringBoth(publicKey))
	}

	return nil
}

func DbPutDeSoBalanceForPublicKey(handle *badger.DB, snap *Snapshot, publicKey []byte, balanceNanos uint64, eventManager *EventManager) error {

	return handle.Update(func(txn *badger.Txn) error {
		return DbPutDeSoBalanceForPublicKeyWithTxn(txn, snap, publicKey, balanceNanos, eventManager)
	})
}

func DbDeletePublicKeyToDeSoBalanceWithTxn(txn *badger.Txn, snap *Snapshot, publicKey []byte, eventManager *EventManager, entryIsDeleted bool) error {

	if err := DBDeleteWithTxn(txn, snap, _dbKeyForPublicKeyToDeSoBalanceNanos(publicKey), eventManager, entryIsDeleted); err != nil {
		return errors.Wrapf(err, "DbDeletePublicKeyToDeSoBalanceWithTxn: Problem deleting "+
			"balance for public key %s", PkToStringMainnet(publicKey))
	}

	return nil
}

func DbDeletePublicKeyToDeSoBalance(handle *badger.DB, snap *Snapshot, publicKey []byte, eventManager *EventManager, entryIsDeleted bool) error {
	return handle.Update(func(txn *badger.Txn) error {
		return DbDeletePublicKeyToDeSoBalanceWithTxn(txn, snap, publicKey, eventManager, entryIsDeleted)
	})
}

// -------------------------------------------------------------------------------------
// PrivateMessage mapping functions
// <public key (33 bytes) || uint64 big-endian> -> <MessageEntry>
// -------------------------------------------------------------------------------------

func _dbKeyForMessageEntry(publicKey []byte, tstampNanos uint64) []byte {
	// Make a copy to avoid multiple calls to this function re-using the same slice.
	prefixCopy := append([]byte{}, Prefixes.PrefixPublicKeyTimestampToPrivateMessage...)
	key := append(prefixCopy, publicKey...)
	key = append(key, EncodeUint64(tstampNanos)...)
	return key
}

func _dbSeekPrefixForMessagePublicKey(publicKey []byte) []byte {
	// Make a copy to avoid multiple calls to this function re-using the same slice.
	prefixCopy := append([]byte{}, Prefixes.PrefixPublicKeyTimestampToPrivateMessage...)
	return append(prefixCopy, publicKey...)
}

// Note that this adds a mapping for the sender *and* the recipient.
func DBPutMessageEntryWithTxn(txn *badger.Txn, snap *Snapshot, blockHeight uint64, messageKey MessageKey, messageEntry *MessageEntry, eventManager *EventManager) error {

	if err := IsByteArrayValidPublicKey(messageEntry.SenderPublicKey[:]); err != nil {
		return errors.Wrapf(err, "DBPutMessageEntryWithTxn: Problem validating sender public key")
	}
	if err := IsByteArrayValidPublicKey(messageEntry.RecipientPublicKey[:]); err != nil {
		return errors.Wrapf(err, "DBPutMessageEntryWithTxn: Problem validating recipient public key")
	}
	if err := ValidateGroupPublicKeyAndName(messageEntry.SenderMessagingPublicKey[:], messageEntry.SenderMessagingGroupKeyName[:]); err != nil {
		return errors.Wrapf(err, "DBPutMessageEntryWithTxn: Problem validating sender public key and key name")
	}
	if err := ValidateGroupPublicKeyAndName(messageEntry.RecipientMessagingPublicKey[:], messageEntry.RecipientMessagingGroupKeyName[:]); err != nil {
		return errors.Wrapf(err, "DBPutMessageEntryWithTxn: Problem validating recipient public key and key name")
	}

	if err := DBSetWithTxn(txn, snap, _dbKeyForMessageEntry(
		messageKey.PublicKey[:], messageKey.TstampNanos), EncodeToBytes(blockHeight, messageEntry), eventManager); err != nil {

		return errors.Wrapf(err, "DBPutMessageEntryWithTxn: Problem setting the message (%v)", EncodeToBytes(blockHeight, messageEntry))
	}

	return nil
}

func DBPutMessageEntry(handle *badger.DB, snap *Snapshot, blockHeight uint64, messageKey MessageKey, messageEntry *MessageEntry, eventManager *EventManager) error {

	return handle.Update(func(txn *badger.Txn) error {
		return DBPutMessageEntryWithTxn(txn, snap, blockHeight, messageKey, messageEntry, eventManager)
	})
}

func DBGetMessageEntryWithTxn(txn *badger.Txn, snap *Snapshot,
	publicKey []byte, tstampNanos uint64) *MessageEntry {

	key := _dbKeyForMessageEntry(publicKey, tstampNanos)
	privateMessageBytes, err := DBGetWithTxn(txn, snap, key)
	if err != nil {
		return nil
	}

	privateMessageObj := &MessageEntry{}
	rr := bytes.NewReader(privateMessageBytes)
	DecodeFromBytes(privateMessageObj, rr)
	return privateMessageObj
}

func DBGetMessageEntry(db *badger.DB, snap *Snapshot,
	publicKey []byte, tstampNanos uint64) *MessageEntry {

	var ret *MessageEntry
	db.View(func(txn *badger.Txn) error {
		ret = DBGetMessageEntryWithTxn(txn, snap, publicKey, tstampNanos)
		return nil
	})
	return ret
}

// Note this deletes the message for the sender *and* receiver since a mapping
// should exist for each.
func DBDeleteMessageEntryMappingsWithTxn(txn *badger.Txn, snap *Snapshot, publicKey []byte, tstampNanos uint64, eventManager *EventManager, entryIsDeleted bool) error {

	// First pull up the mapping that exists for the public key passed in.
	// If one doesn't exist then there's nothing to do.
	existingMessage := DBGetMessageEntryWithTxn(txn, snap, publicKey, tstampNanos)
	if existingMessage == nil {
		return nil
	}

	// When a message exists, delete the mapping for the sender and receiver.
	if err := DBDeleteWithTxn(txn, snap, _dbKeyForMessageEntry(publicKey, tstampNanos), eventManager, entryIsDeleted); err != nil {
		return errors.Wrapf(err, "DBDeleteMessageEntryMappingsWithTxn: Deleting "+
			"sender mapping for public key %s and tstamp %d failed",
			PkToStringMainnet(publicKey), tstampNanos)
	}

	return nil
}

func DBDeleteMessageEntryMappings(handle *badger.DB, snap *Snapshot, publicKey []byte, tstampNanos uint64, eventManager *EventManager, entryIsDeleted bool) error {

	return handle.Update(func(txn *badger.Txn) error {
		return DBDeleteMessageEntryMappingsWithTxn(txn, snap, publicKey, tstampNanos, eventManager, entryIsDeleted)
	})
}

func DBGetMessageEntriesForPublicKey(handle *badger.DB, publicKey []byte) (
	_privateMessages []*MessageEntry, _err error) {

	// Setting the prefix to a tstamp of zero should return all the messages
	// for the public key in sorted order since 0 << the minimum timestamp in
	// the db.
	prefix := _dbSeekPrefixForMessagePublicKey(publicKey)

	// Goes backwards to get messages in time sorted order.
	// Limit the number of keys to speed up load times.
	_, valuesFound := _enumerateKeysForPrefix(handle, prefix)

	privateMessages := []*MessageEntry{}
	for _, valBytes := range valuesFound {
		privateMessageObj := &MessageEntry{}
		rr := bytes.NewReader(valBytes)
		if exists, err := DecodeFromBytes(privateMessageObj, rr); !exists || err != nil {
			return nil, errors.Wrapf(
				err, "DBGetMessageEntriesForPublicKey: Problem decoding value: ")
		}

		privateMessages = append(privateMessages, privateMessageObj)
	}

	return privateMessages, nil
}

func _enumerateLimitedMessagesForMessagingKeysReversedWithTxn(
	txn *badger.Txn, messagingGroupEntries []*MessagingGroupEntry,
	limit uint64) (_privateMessages []*MessageEntry, _err error) {

	// Users can have many messaging keys. By default, a users has the base messaging key, which
	// is just their main public key. Users can also register messaging keys, e.g. keys like the
	// "default-key", which can be used by others when sending messages to the user. The final
	// category of messaging keys are group chats, which also introduce a new messaging key that
	// the user can use to decrypt messages. Overall, the user has many messaging keys and needs
	// to index messages from multiple prefixes. To do so, we will make badger iterators for each
	// messaging key and scan each valid message prefix in reverse to get messages sorted by timestamps.

	// Get seek prefixes for each messaging key, we will use them to define iterators for message prefix
	var prefixes [][]byte
	for _, keyEntry := range messagingGroupEntries {
		prefixes = append(prefixes, _dbSeekPrefixForMessagePublicKey(keyEntry.MessagingPublicKey[:]))
		//prefixes = append(prefixes, _dbSeekPrefixForMessagePartyPublicKey(keyEntry.MessagingPublicKey[:]))
	}

	// Initialize all iterators, add the 0xff byte to the seek prefix so that we can iterate backwards.
	var messagingIterators []*badger.Iterator
	for _, prefix := range prefixes {
		opts := badger.DefaultIteratorOptions
		opts.Reverse = true
		iterator := txn.NewIterator(opts)
		// TODO: This will practically work since timestamps usually will not have the major byte set as 0xff; however
		// 	any message sent with a timestamp larger than 0xff << 8 will not be covered by this seek.
		iterator.Seek(append(prefix, 0xff))
		defer iterator.Close()
		messagingIterators = append(messagingIterators, iterator)
	}

	// We will fetch at most (limit) messages.
	privateMessages := []*MessageEntry{}
	for ; limit > 0; limit-- {

		// This loop will find the latest message among all messaging keys.
		// To do so, we find the greatest timestamp from iterator keys.
		latestTimestamp := uint64(0)
		latestTimestampIndex := -1
		for ii := 0; ii < len(prefixes); ii++ {
			if !messagingIterators[ii].ValidForPrefix(prefixes[ii]) {
				continue
			}
			// Get the timestamp from the item key
			key := messagingIterators[ii].Item().Key()
			rr := bytes.NewReader(key[len(prefixes[ii]):])
			timestamp, err := ReadUvarint(rr)
			if err != nil {
				return nil, errors.Wrapf(err, "_enumerateLimitedMessagesForMessagingKeysReversedWithTxn: problem reading timestamp "+
					"for messaging iterator from prefix (%v) at key (%v)", prefixes[ii], messagingIterators[ii].Item().Key())
			}

			if timestamp > latestTimestamp {
				latestTimestampIndex = ii
				latestTimestamp = timestamp
			}
		}

		// Now that we found the latest message, let's decode and process it.
		if latestTimestampIndex == -1 {
			break
		} else {
			// Get the message bytes and decode the message.
			messageBytes, err := messagingIterators[latestTimestampIndex].Item().ValueCopy(nil)
			if err != nil {
				return nil, errors.Wrapf(err, "_enumerateLimitedMessagesForMessagingKeysReversedWithTxn: Problem copying "+
					"value from messaging iterator from prefix (%v) at key (%v)",
					prefixes[latestTimestampIndex], messagingIterators[latestTimestampIndex].Item().Key())
			}
			message := &MessageEntry{}
			rr := bytes.NewReader(messageBytes)
			if exists, err := DecodeFromBytes(message, rr); !exists || err != nil {
				return nil, errors.Wrapf(err, "_enumerateLimitedMessagesForMessagingKeysReversedWithTxn: Problem decoding message "+
					"from messaging iterator from prefix (%v) at key (%v)",
					prefixes[latestTimestampIndex], messagingIterators[latestTimestampIndex].Item().Key())
			}
			// Add the message to the list of fetched messages
			privateMessages = append(privateMessages, message)
			messagingIterators[latestTimestampIndex].Next()
		}
	}

	return privateMessages, nil
}

func DBGetLimitedMessageForMessagingKeys(handle *badger.DB, messagingKeys []*MessagingGroupEntry, limit uint64) (
	_privateMessages []*MessageEntry, _err error) {

	// Setting the prefix to a tstamp of zero should return all the messages
	// for the public key in sorted order since 0 << the minimum timestamp in
	// the db.

	// Goes backwards to get messages in time sorted order.
	// Limit the number of keys to speed up load times.
	// Get all user messaging keys.

	err := handle.Update(func(txn *badger.Txn) error {
		var err error
		_privateMessages, err = _enumerateLimitedMessagesForMessagingKeysReversedWithTxn(txn, messagingKeys, limit)
		if err != nil {
			return errors.Wrapf(err, "DBGetLimitedMessageForMessagingKeys: problem getting user messages")
		}

		return nil
	})
	if err != nil {
		return nil, errors.Wrapf(err, "DbGetLimitedMessageAndPartyEntriesForPublicKey: problem getting user messages in txn")
	}

	return _privateMessages, nil
}

// -------------------------------------------------------------------------------------
// MessagingGroupEntry mapping functions
// <prefix, OwnerPublicKey (33 bytes) || GroupKeyName (32 bytes)> -> <MessagingGroupEntry>
// -------------------------------------------------------------------------------------

func _dbKeyForMessagingGroupEntry(messagingGroupEntry *MessagingGroupKey) []byte {
	prefixCopy := append([]byte{}, Prefixes.PrefixMessagingGroupEntriesByOwnerPubKeyAndGroupKeyName...)
	key := append(prefixCopy, messagingGroupEntry.OwnerPublicKey.ToBytes()...)
	key = append(key, messagingGroupEntry.GroupKeyName.ToBytes()...)
	return key
}

func _dbSeekPrefixForMessagingGroupEntry(ownerPublicKey *PublicKey) []byte {
	prefixCopy := append([]byte{}, Prefixes.PrefixMessagingGroupEntriesByOwnerPubKeyAndGroupKeyName...)
	return append(prefixCopy, ownerPublicKey.ToBytes()...)
}

func DBPutMessagingGroupEntryWithTxn(txn *badger.Txn, snap *Snapshot, blockHeight uint64, ownerPublicKey *PublicKey, messagingGroupEntry *MessagingGroupEntry, eventManager *EventManager) error {

	messagingKey := &MessagingGroupKey{
		OwnerPublicKey: *ownerPublicKey,
		GroupKeyName:   *messagingGroupEntry.MessagingGroupKeyName,
	}
	if err := DBSetWithTxn(txn, snap, _dbKeyForMessagingGroupEntry(messagingKey), EncodeToBytes(blockHeight, messagingGroupEntry), eventManager); err != nil {
		return errors.Wrapf(err, "DBPutMessagingGroupEntryWithTxn: Problem adding messaging key entry mapping: ")
	}

	return nil
}

func DBPutMessagingGroupEntry(handle *badger.DB, snap *Snapshot, blockHeight uint64, ownerPublicKey *PublicKey, messagingGroupEntry *MessagingGroupEntry, eventManager *EventManager) error {

	return handle.Update(func(txn *badger.Txn) error {
		return DBPutMessagingGroupEntryWithTxn(txn, snap, blockHeight, ownerPublicKey, messagingGroupEntry, eventManager)
	})
}

func DBGetMessagingGroupEntryWithTxn(txn *badger.Txn, snap *Snapshot,
	messagingGroupKey *MessagingGroupKey) *MessagingGroupEntry {

	key := _dbKeyForMessagingGroupEntry(messagingGroupKey)

	messagingGroupBytes, err := DBGetWithTxn(txn, snap, key)
	if err != nil {
		return nil
	}
	messagingGroupEntry := &MessagingGroupEntry{}
	rr := bytes.NewReader(messagingGroupBytes)
	DecodeFromBytes(messagingGroupEntry, rr)
	return messagingGroupEntry
}

func DBGetMessagingGroupEntry(db *badger.DB, snap *Snapshot,
	messagingGroupKey *MessagingGroupKey) *MessagingGroupEntry {
	var ret *MessagingGroupEntry
	db.View(func(txn *badger.Txn) error {
		ret = DBGetMessagingGroupEntryWithTxn(txn, snap, messagingGroupKey)
		return nil
	})
	return ret
}

func DBDeleteMessagingGroupEntryWithTxn(txn *badger.Txn, snap *Snapshot, messagingGroupKey *MessagingGroupKey, eventManager *EventManager, entryIsDeleted bool) error {

	// First pull up the entry that exists for the messaging key.
	// If one doesn't exist then there's nothing to do.
	if entry := DBGetMessagingGroupEntryWithTxn(txn, snap, messagingGroupKey); entry == nil {
		return nil
	}

	// When a messaging key entry exists, delete it from the DB.
	if err := DBDeleteWithTxn(txn, snap, _dbKeyForMessagingGroupEntry(messagingGroupKey), eventManager, entryIsDeleted); err != nil {
		return errors.Wrapf(err, "DBDeleteMessagingGroupEntryWithTxn: Deleting "+
			"entry for MessagingGroupKey failed: %v", messagingGroupKey)
	}

	return nil
}

func DBDeleteMessagingGroupEntry(handle *badger.DB, snap *Snapshot, messagingGroupKey *MessagingGroupKey, eventManager *EventManager, entryIsDeleted bool) error {
	return handle.Update(func(txn *badger.Txn) error {
		return DBDeleteMessagingGroupEntryWithTxn(txn, snap, messagingGroupKey, eventManager, entryIsDeleted)
	})
}

func DBGetMessagingGroupEntriesForOwnerWithTxn(txn *badger.Txn, ownerPublicKey *PublicKey) (
	_messagingKeyEntries []*MessagingGroupEntry, _err error) {

	// Setting the prefix to owner's public key will allow us to fetch all messaging keys
	// for the user. We enumerate this prefix.
	prefix := _dbSeekPrefixForMessagingGroupEntry(ownerPublicKey)
	_, valuesFound, err := _enumerateKeysForPrefixWithTxn(txn, prefix)
	if err != nil {
		return nil, errors.Wrapf(err, "DBGetMessagingGroupEntriesForOwnerWithTxn: "+
			"problem enumerating messaging key entries for prefix (%v)", prefix)
	}

	// Decode found messaging key entries.
	messagingKeyEntries := []*MessagingGroupEntry{}
	for _, valBytes := range valuesFound {
		messagingKeyEntry := &MessagingGroupEntry{}
		rr := bytes.NewReader(valBytes)
		if exists, err := DecodeFromBytes(messagingKeyEntry, rr); !exists || err != nil {
			return nil, errors.Wrapf(err, "DBGetMessagingGroupEntriesForOwnerWithTxn: "+
				"problem decoding messaging key entry for public key (%v)", ownerPublicKey)
		}

		messagingKeyEntries = append(messagingKeyEntries, messagingKeyEntry)
	}

	return messagingKeyEntries, nil
}

func DBGetAllUserGroupEntiresWithTxn(txn *badger.Txn, ownerPublicKey []byte) ([]*MessagingGroupEntry, error) {
	// This function fetches all MessagingGroupEntries for the user from the DB. This includes the
	// base entry, the owner group entries, and the member group entries.

	// We will keep track of all group entries in this array.
	var userGroupEntries []*MessagingGroupEntry

	// First add the base messaging key.
	userGroupEntries = append(userGroupEntries, &MessagingGroupEntry{
		GroupOwnerPublicKey:   NewPublicKey(ownerPublicKey),
		MessagingPublicKey:    NewPublicKey(ownerPublicKey),
		MessagingGroupKeyName: BaseGroupKeyName(),
	})

	// Now add all the groups where this user is the owner
	ownerGroupEntries, err := DBGetMessagingGroupEntriesForOwnerWithTxn(txn, NewPublicKey(ownerPublicKey))
	if err != nil {
		return nil, errors.Wrapf(err, "DBGetAllUserGroupEntiresWithTxn: problem getting messaging entries")
	}
	userGroupEntries = append(userGroupEntries, ownerGroupEntries...)

	// And add the groups where the user is a member
	memberGroupEntries, err := DBGetAllMessagingGroupEntriesForMemberWithTxn(txn, NewPublicKey(ownerPublicKey))
	if err != nil {
		return nil, errors.Wrapf(err, "DBGetAllUserGroupEntiresWithTxn: problem getting recipient entries")
	}
	userGroupEntries = append(userGroupEntries, memberGroupEntries...)

	return userGroupEntries, nil
}

func DBGetAllUserGroupEntries(handle *badger.DB, ownerPublicKey []byte) ([]*MessagingGroupEntry, error) {
	var err error
	var messagingGroupEntries []*MessagingGroupEntry

	err = handle.View(func(txn *badger.Txn) error {
		messagingGroupEntries, err = DBGetAllUserGroupEntiresWithTxn(txn, ownerPublicKey)
		return err
	})
	if err != nil {
		return nil, errors.Wrapf(err, "DBGetAllUserGroupEntries: problem getting user messaging keys")
	}
	return messagingGroupEntries, nil
}

// -------------------------------------------------------------------------------------
// PrefixGroupChatMessagesIndex
// <prefix, AccessGroupOwnerPublicKey, AccessGroupKeyName, TimestampNanos> -> <NewMessageEntry>
// -------------------------------------------------------------------------------------

// _dbSeekPrefixForGroupMemberAttributesIndex returns prefix to enumerate over the given member's attributes.
func _dbKeyForGroupChatMessagesIndex(key GroupChatMessageKey) []byte {
	prefixCopy := append([]byte{}, Prefixes.PrefixGroupChatMessagesIndex...)
	prefixCopy = append(prefixCopy, key.AccessGroupOwnerPublicKey.ToBytes()...)
	prefixCopy = append(prefixCopy, key.AccessGroupKeyName.ToBytes()...)
	prefixCopy = append(prefixCopy, EncodeUint64(key.TimestampNanos)...)
	return prefixCopy
}

func _dbSeekPrefixForGroupChatMessagesIndex(groupOwnerPublicKey PublicKey, groupKeyName GroupKeyName) []byte {
	prefixCopy := append([]byte{}, Prefixes.PrefixGroupChatMessagesIndex...)
	prefixCopy = append(prefixCopy, groupOwnerPublicKey.ToBytes()...)
	prefixCopy = append(prefixCopy, groupKeyName.ToBytes()...)
	return prefixCopy
}

func DBGetGroupChatMessageEntry(db *badger.DB, snap *Snapshot, key GroupChatMessageKey) (*NewMessageEntry, error) {
	var ret *NewMessageEntry
	var err error
	err = db.View(func(txn *badger.Txn) error {
		ret, err = DBGetGroupChatMessageEntryWithTxn(txn, snap, key)
		return err
	})
	if err != nil {
		return nil, errors.Wrapf(err, "DBGetGroupChatMessageEntry: Problem getting group chat messages index")
	}
	return ret, nil
}

func DBGetGroupChatMessageEntryWithTxn(txn *badger.Txn, snap *Snapshot, key GroupChatMessageKey) (*NewMessageEntry, error) {

	prefix := _dbKeyForGroupChatMessagesIndex(key)
	messagesIndexBytes, err := DBGetWithTxn(txn, snap, prefix)
	if err == badger.ErrKeyNotFound {
		return nil, nil
	}
	if err != nil {
		return nil, errors.Wrapf(err, "DBGetGroupChatMessageEntryWithTxn: Problem getting group chat messages index")
	}

	messagingIndex := &NewMessageEntry{}
	rr := bytes.NewReader(messagesIndexBytes)
	if exists, err := DecodeFromBytes(messagingIndex, rr); !exists || err != nil {
		return nil, errors.Wrapf(err, "DBGetGroupChatMessageEntryWithTxn: Problem decoding group chat messages index")
	}

	return messagingIndex, nil
}

func DBGetPaginatedGroupChatMessageEntry(handle *badger.DB, snap *Snapshot,
	groupChatThreadKey AccessGroupId, startingTimestamp uint64, maxMessagesToFetch uint64) (
	_messageEntries []*NewMessageEntry, _err error) {

	var err error
	var messageEntries []*NewMessageEntry
	err = handle.View(func(txn *badger.Txn) error {
		messageEntries, err = DBGetPaginatedGroupChatMessageEntryWithTxn(
			txn, snap, groupChatThreadKey, startingTimestamp, maxMessagesToFetch)
		return err
	})
	if err != nil {
		return nil, errors.Wrapf(err, "DBGetPaginatedGroupChagMessageEntry: "+
			"Problem getting paginated group chat messages with group chat thread key (%v), starting timestamp (%v), "+
			"maxMessagesToFetch (%v)", groupChatThreadKey, startingTimestamp, maxMessagesToFetch)
	}
	return messageEntries, nil
}

func DBGetPaginatedGroupChatMessageEntryWithTxn(txn *badger.Txn, snap *Snapshot,
	groupChatThreadKey AccessGroupId, startingTimestamp uint64, maxMessagesToFetch uint64) (
	_messageEntries []*NewMessageEntry, _err error) {

	var messageEntries []*NewMessageEntry
	// Construct the seek key given the group chat thread and the starting timestamp.
	prefix := _dbSeekPrefixForGroupChatMessagesIndex(
		groupChatThreadKey.AccessGroupOwnerPublicKey, groupChatThreadKey.AccessGroupKeyName)
	startKey := append(prefix, EncodeUint64(startingTimestamp)...)

	// Now fetch the messages from the db.
	keysFound, valsFound, err := _enumerateLimitedKeysReversedForPrefixAndStartingKeyWithTxn(
		txn, prefix, startKey, maxMessagesToFetch)
	if err != nil {
		return nil, errors.Wrapf(err, "DBGetPaginatedGroupChatMessageEntryWithTxn: Problem getting group chat messages index")
	}

	// Sanity-check that we don't return the starting key.
	if len(keysFound) > 0 && bytes.Equal(startKey, keysFound[0]) {
		// We will fetch one more key after the last key found and append it to the list of the keys found, with the first element removed.
		additionalKeys, additionalVals, err := _enumerateLimitedKeysReversedForPrefixAndStartingKeyWithTxn(
			txn, prefix, keysFound[len(keysFound)-1], 2)
		if err != nil {
			return nil, errors.Wrapf(err, "DBGetPaginatedGroupChatMessageEntryWithTxn: Problem getting group chat messages index")
		}
		keysFound = append(keysFound[1:], additionalKeys[1:]...)
		valsFound = append(valsFound[1:], additionalVals[1:]...)
	}

	// Turn all fetched values into new message entries.
	for ii, val := range valsFound {
		groupChatMessage := &NewMessageEntry{}
		rr := bytes.NewReader(val)
		if exists, err := DecodeFromBytes(groupChatMessage, rr); !exists || err != nil {
			return nil, errors.Wrapf(err, "DBGetPaginatedGroupChatMessageEntryWithTxn: "+
				"Problem decoding group chat messages index with key: %v and value: %v", keysFound[ii], val)
		}
		messageEntries = append(messageEntries, groupChatMessage)
	}

	// Sanity-check that the keys are sorted.
	for ii := 1; ii < len(messageEntries); ii++ {
		if messageEntries[ii-1].TimestampNanos < messageEntries[ii].TimestampNanos {
			return nil, fmt.Errorf("DBGetPaginatedGroupChatMessageEntryWithTxn: "+
				"Keys are not sorted in descending order: %v, %v", messageEntries[ii-1], messageEntries[ii])
		}
	}

	return messageEntries, nil
}

func DBPutGroupChatMessageEntryWithTxn(txn *badger.Txn, snap *Snapshot, blockHeight uint64, key GroupChatMessageKey, messageEntry *NewMessageEntry, eventManager *EventManager) error {

	if err := DBSetWithTxn(txn, snap, _dbKeyForGroupChatMessagesIndex(key), EncodeToBytes(blockHeight, messageEntry), eventManager); err != nil {

		return errors.Wrapf(err, "DBPutGroupChatMessageEntryWithTxn: Problem setting group chat messages index "+
			"with key (%v) and entry (%v) in the db", _dbKeyForGroupChatMessagesIndex(key), messageEntry)
	}

	return nil
}

func DBDeleteGroupChatMessageEntryWithTxn(txn *badger.Txn, snap *Snapshot, key GroupChatMessageKey, eventManager *EventManager, entryIsDeleted bool) error {
	// First pull up the mapping that exists for the public key passed in.
	// If one doesn't exist then there's nothing to do.
	existingMessageEntry, err := DBGetGroupChatMessageEntryWithTxn(txn, snap, key)
	if err != nil {
		return errors.Wrapf(err, "DBDeleteGroupChatMessageEntryWithTxn: Problem getting group chat messages index")
	}
	if existingMessageEntry == nil {
		return nil
	}

	// When a message exists, delete the mapping for the sender and receiver.
	if err := DBDeleteWithTxn(txn, snap, _dbKeyForGroupChatMessagesIndex(key), eventManager, entryIsDeleted); err != nil {

		return errors.Wrapf(err, "DBDeleteGroupChatMessageIndexWithTxn: Deleting mapping for group chat "+
			"message key: %v", key)
	}

	return nil
}

// -------------------------------------------------------------------------------------
// PrefixDmMessagesIndex
// 	<prefix, MinorAccessGroupOwnerPublicKey, MinorAccessGroupKeyName,
//		MajorAccessGroupOwnerPublicKey, MajorAccessGroupKeyName, TimestampNanos> -> <NewMessageEntry>
// -------------------------------------------------------------------------------------

func _dbKeyForPrefixDmMessageIndex(key DmMessageKey) []byte {
	prefixCopy := append([]byte{}, Prefixes.PrefixDmMessagesIndex...)
	prefixCopy = append(prefixCopy, key.MinorAccessGroupOwnerPublicKey.ToBytes()...)
	prefixCopy = append(prefixCopy, key.MinorAccessGroupKeyName.ToBytes()...)
	prefixCopy = append(prefixCopy, key.MajorAccessGroupOwnerPublicKey.ToBytes()...)
	prefixCopy = append(prefixCopy, key.MajorAccessGroupKeyName.ToBytes()...)
	prefixCopy = append(prefixCopy, EncodeUint64(key.TimestampNanos)...)
	return prefixCopy
}

func _dbSeekPrefixForPrefixDmMessageIndex(minorGroupOwnerPublicKey PublicKey, minorGroupKeyName GroupKeyName,
	majorGroupOwnerPublicKey PublicKey, majorGroupKeyName GroupKeyName) []byte {
	prefixCopy := append([]byte{}, Prefixes.PrefixDmMessagesIndex...)
	prefixCopy = append(prefixCopy, minorGroupOwnerPublicKey.ToBytes()...)
	prefixCopy = append(prefixCopy, minorGroupKeyName.ToBytes()...)
	prefixCopy = append(prefixCopy, majorGroupOwnerPublicKey.ToBytes()...)
	prefixCopy = append(prefixCopy, majorGroupKeyName.ToBytes()...)
	return prefixCopy
}

func DBGetDmMessageEntry(db *badger.DB, snap *Snapshot, key DmMessageKey) (*NewMessageEntry, error) {
	var ret *NewMessageEntry
	var err error
	err = db.View(func(txn *badger.Txn) error {
		ret, err = DBGetDmMessageEntryWithTxn(txn, snap, key)
		return err
	})
	if err != nil {
		return nil, errors.Wrapf(err, "DBGetDmMessageEntry: Problem getting dm message entry with key: %v", key)
	}
	return ret, nil
}

func DBGetDmMessageEntryWithTxn(txn *badger.Txn, snap *Snapshot, key DmMessageKey) (*NewMessageEntry, error) {

	prefix := _dbKeyForPrefixDmMessageIndex(key)
	dmMessageBytes, err := DBGetWithTxn(txn, snap, prefix)
	if err == badger.ErrKeyNotFound {
		return nil, nil
	}
	if err != nil {
		return nil, errors.Wrapf(err, "DBGetDmMessageEntryWithTxn: Problem getting dm message entry with key: %v", key)
	}

	dmMessage := &NewMessageEntry{}
	rr := bytes.NewReader(dmMessageBytes)
	if exists, err := DecodeFromBytes(dmMessage, rr); !exists || err != nil {
		return nil, errors.Wrapf(err, "DBGetDmMessageEntryWithTxn: Problem decoding dm message entry with key: %v", key)
	}

	return dmMessage, nil
}

func DBGetPaginatedDmMessageEntry(handle *badger.DB, snap *Snapshot,
	dmThreadKey DmThreadKey, maxTimestamp uint64, maxMessagesToFetch uint64) (
	_messageEntries []*NewMessageEntry, _err error) {

	var err error
	var messageEntries []*NewMessageEntry
	err = handle.View(func(txn *badger.Txn) error {
		messageEntries, err = DBGetPaginatedDmMessageEntryWithTxn(
			txn, snap, dmThreadKey, maxTimestamp, maxMessagesToFetch)
		return err
	})
	if err != nil {
		return nil, errors.Wrapf(err, "DBGetPaginatedDmMessageEntry: "+
			"Problem getting paginated message entries with dmThreadKey (%v), maxTimestamp (%v), "+
			"maxMessagesToFetch (%v)", dmThreadKey, maxTimestamp, maxMessagesToFetch)
	}
	return messageEntries, nil
}

func DBGetPaginatedDmMessageEntryWithTxn(txn *badger.Txn, snap *Snapshot,
	dmThreadKey DmThreadKey, maxTimestamp uint64, maxMessagesToFetch uint64) (
	_messageEntries []*NewMessageEntry, _err error) {

	var messageEntries []*NewMessageEntry
	// Construct the seek key given the dm thread and the starting timestamp.
	dmMessageKey := MakeDmMessageKeyFromDmThreadKey(dmThreadKey)
	prefix := _dbSeekPrefixForPrefixDmMessageIndex(dmMessageKey.MinorAccessGroupOwnerPublicKey, dmMessageKey.MinorAccessGroupKeyName,
		dmMessageKey.MajorAccessGroupOwnerPublicKey, dmMessageKey.MajorAccessGroupKeyName)
	startKey := append(prefix, EncodeUint64(maxTimestamp)...)

	// Now fetch the messages from the Db
	keysFound, valsFound, err := _enumerateLimitedKeysReversedForPrefixAndStartingKeyWithTxn(txn, prefix, startKey, maxMessagesToFetch)
	if err != nil {
		return nil, errors.Wrapf(err, "DBGetPaginatedDmMessageEntryWithTxn: Problem fetching paginated messages")
	}

	// Sanity-check that we don't return the starting key.
	if len(keysFound) > 0 && bytes.Compare(startKey, keysFound[0]) == 0 {
		// We will fetch one more key after the last key found and append it to the list of the keys found, with the first element removed.
		additionalKeys, additionalVals, err := _enumerateLimitedKeysReversedForPrefixAndStartingKeyWithTxn(
			txn, prefix, keysFound[len(keysFound)-1], 2)
		if err != nil {
			return nil, errors.Wrapf(err, "DBGetPaginatedDmMessageEntryWithTxn: Problem getting additional paginated messages")
		}
		keysFound = append(keysFound[1:], additionalKeys[1:]...)
		valsFound = append(valsFound[1:], additionalVals[1:]...)
	}

	// Turn all fetched values into new message entries.
	for ii, val := range valsFound {
		dmMessage := &NewMessageEntry{}
		rr := bytes.NewReader(val)
		if exists, err := DecodeFromBytes(dmMessage, rr); !exists || err != nil {
			return nil, errors.Wrapf(err, "DBGetPaginatedDmMessageEntryWithTxn: "+
				"Problem decoding dm message entry with key: %v and value: %v", keysFound[ii], val)
		}
		messageEntries = append(messageEntries, dmMessage)
	}

	// Sanity-check that the timestamps we found are sorted in descending order.
	for ii := 1; ii < len(messageEntries); ii++ {
		if messageEntries[ii-1].TimestampNanos < messageEntries[ii].TimestampNanos {
			return nil, fmt.Errorf("DBGetPaginatedDmMessageEntryWithTxn: "+
				"Found unsorted message entries timestamps: %v %v", *messageEntries[ii-1], *messageEntries[ii])
		}
	}

	return messageEntries, nil
}

func DBPutDmMessageEntryWithTxn(txn *badger.Txn, snap *Snapshot, blockHeight uint64, key DmMessageKey, messageEntry *NewMessageEntry, eventManager *EventManager) error {

	if err := DBSetWithTxn(txn, snap, _dbKeyForPrefixDmMessageIndex(key), EncodeToBytes(blockHeight, messageEntry), eventManager); err != nil {

		return errors.Wrapf(err, "DBPutDmMessageWithTxn: Problem setting dm message index "+
			"with key (%v) and entry (%v) in the db", _dbKeyForPrefixDmMessageIndex(key), messageEntry)
	}

	return nil
}

func DBDeleteDmMessageEntryWithTxn(txn *badger.Txn, snap *Snapshot, key DmMessageKey, eventManager *EventManager, entryIsDeleted bool) error {
	existingMember, err := DBGetDmMessageEntryWithTxn(txn, snap, key)
	if err != nil {
		return errors.Wrapf(err, "DBDeleteDmMessageEntryWithTxn: Problem getting dm message entry")
	}
	if existingMember == nil {
		return nil
	}

	// When a message exists, delete the mapping.
	if err := DBDeleteWithTxn(txn, snap, _dbKeyForPrefixDmMessageIndex(key), eventManager, entryIsDeleted); err != nil {

		return errors.Wrapf(err, "DBDeleteDmMessageEntryWithTxn: Deleting mapping for dm message"+
			"with message key: %v", key)
	}

	return nil
}

// -------------------------------------------------------------------------------------
// PrefixDmThreadIndex
// This prefix stores information about all the different DM threads that the user has participated in.
// We store a duplicate entry for each thread, with the "user", "party" accessGroupIds flipped.
// 	<prefix, UserAccessGroupOwnerPublicKey, UserAccessGroupKeyName,
//		PartyAccessGroupOwnerPublicKey, PartyAccessGroupKeyName> -> <DmThreadEntry>
// -------------------------------------------------------------------------------------

func _dbKeyForPrefixDmThreadIndex(key DmThreadKey) []byte {
	prefixCopy := append([]byte{}, Prefixes.PrefixDmThreadIndex...)
	prefixCopy = append(prefixCopy, key.UserAccessGroupOwnerPublicKey.ToBytes()...)
	prefixCopy = append(prefixCopy, key.UserAccessGroupKeyName.ToBytes()...)
	prefixCopy = append(prefixCopy, key.PartyAccessGroupOwnerPublicKey.ToBytes()...)
	prefixCopy = append(prefixCopy, key.PartyAccessGroupKeyName.ToBytes()...)
	return prefixCopy
}

func _dbSeekPrefixForDmThreadIndexWithUserPublicKey(userGroupOwnerPublicKey PublicKey) []byte {
	prefixCopy := append([]byte{}, Prefixes.PrefixDmThreadIndex...)
	prefixCopy = append(prefixCopy, userGroupOwnerPublicKey.ToBytes()...)
	return prefixCopy
}

func _dbSeekPrefixForDmThreadIndexWithAccessGroupId(accessGroupId AccessGroupId) []byte {
	prefixCopy := append([]byte{}, Prefixes.PrefixDmThreadIndex...)
	prefixCopy = append(prefixCopy, accessGroupId.AccessGroupOwnerPublicKey.ToBytes()...)
	prefixCopy = append(prefixCopy, accessGroupId.AccessGroupKeyName.ToBytes()...)

	return prefixCopy
}

func _dbDecodeKeyForPrefixDmThreadIndex(key []byte) (_userGroupOwnerPublicKey PublicKey, _userGroupKeyName GroupKeyName,
	_partyGroupOwnerPublicKey PublicKey, _partyGroupKeyName GroupKeyName, _err error) {
	// The key should be of the form:
	// <prefix, AccessGroupOwnerPublicKey, AccessGroupKeyName>
	expectedKeyLenght := len(Prefixes.PrefixDmThreadIndex) + PublicKeyLenCompressed + MaxAccessGroupKeyNameCharacters +
		PublicKeyLenCompressed + MaxAccessGroupKeyNameCharacters
	if len(key) != expectedKeyLenght {
		return PublicKey{}, GroupKeyName{}, PublicKey{}, GroupKeyName{}, fmt.Errorf("_dbDecodeKeyForAccessGroupEntry: "+
			"key length is invalid: %v, should be: %v", len(key), expectedKeyLenght)
	}
	keyWithoutPrefix := key[len(Prefixes.PrefixDmThreadIndex):]
	userGroupOwnerPublicKey := *NewPublicKey(keyWithoutPrefix[:PublicKeyLenCompressed])

	keyWithoutPrefix = keyWithoutPrefix[PublicKeyLenCompressed:]
	userGroupKeyName := *NewGroupKeyName(keyWithoutPrefix[:MaxAccessGroupKeyNameCharacters])

	keyWithoutPrefix = keyWithoutPrefix[MaxAccessGroupKeyNameCharacters:]
	partyGroupOwnerPublicKey := *NewPublicKey(keyWithoutPrefix[:PublicKeyLenCompressed])

	keyWithoutPrefix = keyWithoutPrefix[PublicKeyLenCompressed:]
	partyGroupKeyName := *NewGroupKeyName(keyWithoutPrefix[:MaxAccessGroupKeyNameCharacters])

	return userGroupOwnerPublicKey, userGroupKeyName, partyGroupOwnerPublicKey, partyGroupKeyName, nil
}

func DBCheckDmThreadExistence(db *badger.DB, snap *Snapshot, key DmThreadKey) (*DmThreadEntry, error) {
	var ret *DmThreadEntry
	var err error
	err = db.View(func(txn *badger.Txn) error {
		ret, err = DBCheckDmThreadExistenceWithTxn(txn, snap, key)
		return err
	})
	if err != nil {
		return nil, errors.Wrapf(err, "DBCheckDmThreadExistence: Problem checking dm thread existence with key: %v", key)
	}
	return ret, nil
}

func DBCheckDmThreadExistenceWithTxn(txn *badger.Txn, snap *Snapshot, key DmThreadKey) (*DmThreadEntry, error) {

	prefix := _dbKeyForPrefixDmThreadIndex(key)
	dmThreadExistenceBytes, err := DBGetWithTxn(txn, snap, prefix)
	if err == badger.ErrKeyNotFound {
		return nil, nil
	} else if err != nil {
		return nil, errors.Wrapf(err, "DBCheckDmThreadExistenceWithTxn: Problem checking dm thread existence with key: %v", key)
	}

	dmThreadExistence := &DmThreadEntry{}
	rr := bytes.NewReader(dmThreadExistenceBytes)
	if exists, err := DecodeFromBytes(dmThreadExistence, rr); !exists || err != nil {
		return nil, errors.Wrapf(err, "DBCheckDmThreadExistenceWithTxn: Problem decoding dm thread existence"+
			"with key: %v", key)
	}
	return dmThreadExistence, nil
}

func DBGetAllUserDmThreadsByAccessGroupId(db *badger.DB, snap *Snapshot,
	userGroupOwnerPublicKey PublicKey, userGroupKeyName GroupKeyName) ([]*DmThreadKey, error) {
	var ret []*DmThreadKey
	var err error
	err = db.View(func(txn *badger.Txn) error {
		ret, err = DBGetAllUserDmThreadsByAccessGroupIdWithTxn(txn, snap, userGroupOwnerPublicKey, userGroupKeyName)
		return err
	})
	if err != nil {
		return nil, errors.Wrapf(err, "DBGetAllUserDmThreads: Problem getting all user dm threads with "+
			"UserAccessGroupOwnerPublicKey: %v, UserAccessGroupKeyName: %v", userGroupOwnerPublicKey, userGroupKeyName)
	}
	return ret, nil
}

func DBGetAllUserDmThreadsByAccessGroupIdWithTxn(txn *badger.Txn, snap *Snapshot,
	userGroupOwnerPublicKey PublicKey, userGroupKeyName GroupKeyName) ([]*DmThreadKey, error) {

	accessGroupId := NewAccessGroupId(&userGroupOwnerPublicKey, userGroupKeyName.ToBytes())
	prefix := _dbSeekPrefixForDmThreadIndexWithAccessGroupId(*accessGroupId)
	keysFound := _enumerateKeysOnlyForPrefixWithTxn(txn, prefix)

	// Decode found keys.
	var userDmThreads []*DmThreadKey
	for _, key := range keysFound {
		_userGroupOwnerPublicKey, _userGroupKeyName,
			_partyGroupOwnerPublicKey, _partyGroupKeyName, err := _dbDecodeKeyForPrefixDmThreadIndex(key)
		if err != nil {
			return nil, errors.Wrapf(err, "DBGetAllUserDmThreadsWithTxn: Problem decoding key: %v", key)
		}
		if !bytes.Equal(_userGroupOwnerPublicKey.ToBytes(), userGroupOwnerPublicKey.ToBytes()) {
			return nil, fmt.Errorf("DBGetAllUserDmThreadsWithTxn: Found key with unexpected user public key: %v, "+
				"expected: %v", _userGroupOwnerPublicKey, userGroupOwnerPublicKey)
		}
		if !bytes.Equal(_userGroupKeyName.ToBytes(), userGroupKeyName.ToBytes()) {
			return nil, fmt.Errorf("DBGetAllUserDmThreadsWithTxn: Found key with unexpected user group key name: %v, "+
				"expected: %v", _userGroupKeyName, userGroupKeyName)
		}

		dmThread := MakeDmThreadKey(_userGroupOwnerPublicKey, _userGroupKeyName, _partyGroupOwnerPublicKey, _partyGroupKeyName)
		userDmThreads = append(userDmThreads, &dmThread)
	}
	return userDmThreads, nil
}

func DBGetAllUserDmThreads(db *badger.DB, snap *Snapshot, userGroupOwnerPublicKey PublicKey) ([]*DmThreadKey, error) {
	var ret []*DmThreadKey
	var err error
	err = db.View(func(txn *badger.Txn) error {
		ret, err = DBGetAllUserDmThreadsWithTxn(txn, snap, userGroupOwnerPublicKey)
		return err
	})
	if err != nil {
		return nil, errors.Wrapf(err, "DBGetAllUserDmThreads: Problem getting all user dm threads with "+
			"UserAccessGroupOwnerPublicKey: %v", userGroupOwnerPublicKey)
	}
	return ret, nil
}

func DBGetAllUserDmThreadsWithTxn(txn *badger.Txn, snap *Snapshot,
	userGroupOwnerPublicKey PublicKey) ([]*DmThreadKey, error) {

	prefix := _dbSeekPrefixForDmThreadIndexWithUserPublicKey(userGroupOwnerPublicKey)
	keysFound := _enumerateKeysOnlyForPrefixWithTxn(txn, prefix)

	// Decode found keys.
	var userDmThreads []*DmThreadKey
	for _, key := range keysFound {
		_userGroupOwnerPublicKey, _userGroupKeyName,
			_partyGroupOwnerPublicKey, _partyGroupKeyName, err := _dbDecodeKeyForPrefixDmThreadIndex(key)
		if err != nil {
			return nil, errors.Wrapf(err, "DBGetAllUserDmThreadsWithTxn: Problem decoding key: %v", key)
		}
		if !bytes.Equal(_userGroupOwnerPublicKey.ToBytes(), userGroupOwnerPublicKey.ToBytes()) {
			return nil, fmt.Errorf("DBGetAllUserDmThreadsWithTxn: Found key with unexpected user public key: %v, "+
				"expected: %v", _userGroupOwnerPublicKey, userGroupOwnerPublicKey)
		}

		dmThread := MakeDmThreadKey(_userGroupOwnerPublicKey, _userGroupKeyName, _partyGroupOwnerPublicKey, _partyGroupKeyName)
		userDmThreads = append(userDmThreads, &dmThread)
	}
	return userDmThreads, nil
}

func DBPutDmThreadIndex(db *badger.DB, snap *Snapshot, blockHeight uint64, dmThreadKey DmThreadKey, eventManager *EventManager) error {
	err := db.Update(func(txn *badger.Txn) error {
		return DBPutDmThreadIndexWithTxn(txn, snap, blockHeight, dmThreadKey, eventManager)
	})
	if err != nil {
		return errors.Wrapf(err, "DBPutDmThreadIndex: Problem putting dm thread index with key: %v", dmThreadKey)
	}
	return nil
}

func DBPutDmThreadIndexWithTxn(txn *badger.Txn, snap *Snapshot, blockHeight uint64, dmThreadKey DmThreadKey, eventManager *EventManager) error {
	prefix := _dbKeyForPrefixDmThreadIndex(dmThreadKey)
	// We don't store any data under this index for now. For forward-compatibility we store a dummy
	// DeSoEncoder to allow for encoder migrations, should they ever be useful.
	dmThreadExistence := MakeDmThreadEntry()
	if err := DBSetWithTxn(txn, snap, prefix, EncodeToBytes(blockHeight, &dmThreadExistence), eventManager); err != nil {
		return errors.Wrapf(err, "DBPutDmThreadIndex: Problem putting dm thread index with key: %v", dmThreadKey)
	}
	return nil
}

func DBDeleteDmThreadIndex(db *badger.DB, snap *Snapshot, dmThreadKey DmThreadKey, eventManager *EventManager, entryIsDeleted bool) error {
	err := db.Update(func(txn *badger.Txn) error {
		return DBDeleteDmThreadIndexWithTxn(txn, snap, dmThreadKey, eventManager, entryIsDeleted)
	})
	if err != nil {
		return errors.Wrapf(err, "DBDeleteDmThreadIndex: Problem deleting dm thread index with key: %v", dmThreadKey)
	}
	return nil
}

func DBDeleteDmThreadIndexWithTxn(txn *badger.Txn, snap *Snapshot, dmThreadKey DmThreadKey, eventManager *EventManager, entryIsDeleted bool) error {
	prefix := _dbKeyForPrefixDmThreadIndex(dmThreadKey)
	if err := DBDeleteWithTxn(txn, snap, prefix, eventManager, entryIsDeleted); err != nil {
		return errors.Wrapf(err, "DBDeleteDmThreadIndex: Problem deleting dm thread index with key: %v", dmThreadKey)
	}

	return nil
}

// -------------------------------------------------------------------------------------
// AccessGroupEntry db functionality
// PrefixAccessGroupEntriesByAccessGroupId
// <prefix, AccessGroupOwnerPublicKey, AccessGroupKeyName> -> <AccessGroupEntry>
// -------------------------------------------------------------------------------------

func _dbKeyForAccessGroupEntry(accessGroupOwnerPublicKey PublicKey, accessGroupKeyName GroupKeyName) []byte {
	prefixCopy := append([]byte{}, Prefixes.PrefixAccessGroupEntriesByAccessGroupId...)
	prefixCopy = append(prefixCopy, accessGroupOwnerPublicKey.ToBytes()...)
	prefixCopy = append(prefixCopy, accessGroupKeyName.ToBytes()...)
	return prefixCopy
}

func _dbSeekPrefixForAccessGroupEntry(accessGroupOwnerPublicKey PublicKey) []byte {
	prefixCopy := append([]byte{}, Prefixes.PrefixAccessGroupEntriesByAccessGroupId...)
	prefixCopy = append(prefixCopy, accessGroupOwnerPublicKey.ToBytes()...)
	return prefixCopy
}

func _dbDecodeKeyForAccessGroupEntry(key []byte) (PublicKey, GroupKeyName, error) {
	// The key should be of the form:
	// <prefix, AccessGroupOwnerPublicKey, AccessGroupKeyName>
	expectedKeyLenght := len(Prefixes.PrefixAccessGroupEntriesByAccessGroupId) + PublicKeyLenCompressed + MaxAccessGroupKeyNameCharacters
	if len(key) != expectedKeyLenght {
		return PublicKey{}, GroupKeyName{}, fmt.Errorf("_dbDecodeKeyForAccessGroupEntry: "+
			"key length is invalid: %v, should be: %v", len(key), expectedKeyLenght)
	}
	keyWithoutPrefix := key[len(Prefixes.PrefixAccessGroupEntriesByAccessGroupId):]
	accessGroupOwnerPublicKey := *NewPublicKey(keyWithoutPrefix[:PublicKeyLenCompressed])
	accessGroupKeyName := *NewGroupKeyName(keyWithoutPrefix[PublicKeyLenCompressed:])
	return accessGroupOwnerPublicKey, accessGroupKeyName, nil
}

func DBGetAccessGroupEntryByAccessGroupId(db *badger.DB, snap *Snapshot,
	accessGroupOwnerPublicKey *PublicKey, accessGroupKeyName *GroupKeyName) (*AccessGroupEntry, error) {
	var err error
	var ret *AccessGroupEntry
	err = db.View(func(txn *badger.Txn) error {
		ret, err = DBGetAccessGroupEntryByAccessGroupIdWithTxn(txn, snap, accessGroupOwnerPublicKey, accessGroupKeyName)
		return err
	})
	if err != nil {
		return nil, errors.Wrapf(err, "DBGetAccessGroupEntryByAccessGroupId: Problem getting access group entry")
	}

	return ret, nil
}

func DBGetAccessGroupEntryByAccessGroupIdWithTxn(txn *badger.Txn, snap *Snapshot,
	accessGroupOwnerPublicKey *PublicKey, accessGroupKeyName *GroupKeyName) (*AccessGroupEntry, error) {

	prefix := _dbKeyForAccessGroupEntry(*accessGroupOwnerPublicKey, *accessGroupKeyName)

	accessGroupEntryBytes, err := DBGetWithTxn(txn, snap, prefix)
	if err == badger.ErrKeyNotFound {
		return nil, nil
	}
	if err != nil {
		return nil, errors.Wrapf(err, "DBGetAccessGroupEntryByAccessGroupIdWithTxn: Problem getting access group entry")
	}
	accessGroupEntry := &AccessGroupEntry{}
	rr := bytes.NewReader(accessGroupEntryBytes)
	if exists, err := DecodeFromBytes(accessGroupEntry, rr); !exists || err != nil {
		return nil, errors.Wrapf(err, "DBGetAccessGroupEntryByAccessGroupIdWithTxn: Problem decoding access group entry")
	}

	return accessGroupEntry, nil
}

func DBGetAccessGroupExistenceByAccessGroupId(db *badger.DB, snap *Snapshot,
	accessGroupOwnerPublicKey *PublicKey, accessGroupKeyName *GroupKeyName) (bool, error) {
	var err error
	var ret bool
	err = db.View(func(txn *badger.Txn) error {
		ret, err = DBGetAccessGroupExistenceByAccessGroupIdWithTxn(txn, snap, accessGroupOwnerPublicKey, accessGroupKeyName)
		return err
	})
	if err != nil {
		return false, errors.Wrapf(err, "DBGetAccessGroupExistenceByAccessGroupId: Problem getting access group entry")
	}
	return ret, nil
}

// DBGetAccessGroupExistenceByAccessGroupIdWithTxn checks whether an access group exists in the db using some
// optimized db queries.
func DBGetAccessGroupExistenceByAccessGroupIdWithTxn(txn *badger.Txn, snap *Snapshot,
	accessGroupOwnerPublicKey *PublicKey, accessGroupKeyName *GroupKeyName) (bool, error) {

	prefix := _dbKeyForAccessGroupEntry(*accessGroupOwnerPublicKey, *accessGroupKeyName)
	// We only cache / update ancestral records when we're dealing with state prefix.
	isState := snap != nil && snap.isState(prefix)
	keyString := hex.EncodeToString(prefix)

	// Lookup the snapshot cache and check if we've already stored a value there.
	if isState {
		if _, exists := snap.DatabaseCache.Lookup(keyString); exists {
			return true, nil
		}
	}

	// Otherwise, we need to check the DB.
	_, err := txn.Get(prefix)
	if err == badger.ErrKeyNotFound {
		return false, nil
	}
	if err != nil {
		return false, errors.Wrapf(err, "DBGetAccessGroupExistenceByAccessGroupIdWithTxn: Problem getting access group entry")
	}
	return true, nil
}

func DBGetAccessGroupIdsForOwner(db *badger.DB, snap *Snapshot, accessGroupOwnerPublicKey PublicKey) ([]*AccessGroupId, error) {
	var err error
	var ret []*AccessGroupId
	err = db.View(func(txn *badger.Txn) error {
		ret, err = DBGetAccessGroupIdsForOwnerWithTxn(txn, snap, accessGroupOwnerPublicKey)
		return err
	})
	if err != nil && err != badger.ErrKeyNotFound {
		return nil, errors.Wrapf(err, "DBGetAccessGroupIdsForOwner: Problem getting access group entries for owner")
	}
	return ret, nil
}

func DBGetAccessGroupIdsForOwnerWithTxn(txn *badger.Txn, snap *Snapshot, accessGroupOwnerPublicKey PublicKey) ([]*AccessGroupId, error) {
	prefix := _dbSeekPrefixForAccessGroupEntry(accessGroupOwnerPublicKey)

	keysFound := _enumerateKeysOnlyForPrefixWithTxn(txn, prefix)

	// Decode found keys.
	accessGroupIds := []*AccessGroupId{}
	for _, keys := range keysFound {
		accessGroupOwnerPublicKeyFromKey, accessGroupKeyName, err := _dbDecodeKeyForAccessGroupEntry(keys)
		if err != nil {
			return nil, errors.Wrapf(err, "DBGetAccessGroupIdsForOwnerWithTxn: Problem decoding access group id")
		}
		if !bytes.Equal(accessGroupOwnerPublicKey.ToBytes(), accessGroupOwnerPublicKeyFromKey.ToBytes()) {
			return nil, fmt.Errorf("DBGetAccessGroupIdsForOwnerWithTxn: "+
				"Access group owner public key from key (%v) does not match expected access group owner public key (%v)",
				accessGroupOwnerPublicKeyFromKey, accessGroupOwnerPublicKey)
		}

		accessGroupId := NewAccessGroupId(&accessGroupOwnerPublicKey, accessGroupKeyName.ToBytes())
		accessGroupIds = append(accessGroupIds, accessGroupId)
	}
	return accessGroupIds, nil
}

func DBPutAccessGroupEntry(db *badger.DB, snap *Snapshot, blockHeight uint64, accessGroupEntry *AccessGroupEntry, eventManager *EventManager) error {
	var err error
	err = db.Update(func(txn *badger.Txn) error {
		return DBPutAccessGroupEntryWithTxn(txn, snap, blockHeight, accessGroupEntry, eventManager)
	})
	if err != nil {
		return errors.Wrapf(err, "DBPutAccessGroupEntry: Problem putting access group entry")
	}
	return nil
}

func DBPutAccessGroupEntryWithTxn(txn *badger.Txn, snap *Snapshot, blockHeight uint64, accessGroupEntry *AccessGroupEntry, eventManager *EventManager) error {
	prefix := _dbKeyForAccessGroupEntry(*accessGroupEntry.AccessGroupOwnerPublicKey, *accessGroupEntry.AccessGroupKeyName)
	if err := DBSetWithTxn(txn, snap, prefix, EncodeToBytes(blockHeight, accessGroupEntry), eventManager); err != nil {
		return errors.Wrapf(err, "DBPutAccessGroupEntryWithTxn: Problem putting access group entry")
	}

	return nil
}

func DBDeleteAccessGroupEntry(db *badger.DB, snap *Snapshot, accessGroupOwnerPublicKey PublicKey, accessGroupKeyName GroupKeyName, eventManager *EventManager, entryIsDeleted bool) error {
	var err error
	err = db.Update(func(txn *badger.Txn) error {
		return DBDeleteAccessGroupEntryWithTxn(txn, snap, accessGroupOwnerPublicKey, accessGroupKeyName, eventManager, entryIsDeleted)
	})
	if err != nil {
		return errors.Wrapf(err, "DBDeleteAccessGroupEntry: Problem deleting access group entry")
	}
	return nil
}

func DBDeleteAccessGroupEntryWithTxn(txn *badger.Txn, snap *Snapshot, accessGroupOwnerPublicKey PublicKey, accessGroupKeyName GroupKeyName, eventManager *EventManager, entryIsDeleted bool) error {

	prefix := _dbKeyForAccessGroupEntry(accessGroupOwnerPublicKey, accessGroupKeyName)

	if err := DBDeleteWithTxn(txn, snap, prefix, eventManager, entryIsDeleted); err != nil {
		return errors.Wrapf(err, "DBDeleteAccessGroupEntryWithTxn: Problem deleting access group entry")
	}

	return nil
}

// -------------------------------------------------------------------------------------
// Access group member entry db functionality
// PrefixAccessGroupMembershipIndex
// <prefix, AccessGroupMemberPublicKey, AccessGroupOwnerPublicKey, AccessGroupKeyName> -> <AccessGroupMemberEntry>
// -------------------------------------------------------------------------------------

func _dbKeyForAccessGroupMemberEntry(
	accessGroupMemberPublicKey PublicKey, accessGroupOwnerPublicKey PublicKey, accessGroupKeyName GroupKeyName) []byte {

	prefixCopy := append([]byte{}, Prefixes.PrefixAccessGroupMembershipIndex...)
	prefixCopy = append(prefixCopy, accessGroupMemberPublicKey.ToBytes()...)
	prefixCopy = append(prefixCopy, accessGroupOwnerPublicKey.ToBytes()...)
	prefixCopy = append(prefixCopy, accessGroupKeyName.ToBytes()...)
	return prefixCopy
}

func _dbSeekPrefixForAccessGroupMemberEntry(accessGroupMemberPublicKey PublicKey) []byte {
	prefixCopy := append([]byte{}, Prefixes.PrefixAccessGroupMembershipIndex...)
	prefixCopy = append(prefixCopy, accessGroupMemberPublicKey.ToBytes()...)
	return prefixCopy
}

func _dbDecodeKeyForAccessGroupMemberEntry(key []byte) (PublicKey, PublicKey, GroupKeyName, error) {
	// The key should be of the form:
	// <prefix, AccessGroupMemberPublicKey, AccessGroupOwnerPublicKey, AccessGroupKeyName>
	if len(key) != 1+2*PublicKeyLenCompressed+MaxAccessGroupKeyNameCharacters {
		return PublicKey{}, PublicKey{}, GroupKeyName{}, fmt.Errorf("_dbDecodeKeyForAccessGroupMemberEntry: "+
			"Key length (%d) is not the expected length (%d)",
			len(key), 1+2*PublicKeyLenCompressed+MaxAccessGroupKeyNameCharacters)
	}

	// Slice off the prefix.
	keySlice := key[len(Prefixes.PrefixAccessGroupMembershipIndex):]
	// Get the access group member public key.
	accessGroupMemberPublicKey := *NewPublicKey(keySlice[:PublicKeyLenCompressed])
	keySlice = keySlice[PublicKeyLenCompressed:]
	// Get the access group owner public key.
	accessGroupOwnerPublicKey := *NewPublicKey(keySlice[:PublicKeyLenCompressed])
	keySlice = keySlice[PublicKeyLenCompressed:]
	// Get the access group key name.
	accessGroupKeyName := *NewGroupKeyName(keySlice)

	return accessGroupMemberPublicKey, accessGroupOwnerPublicKey, accessGroupKeyName, nil
}

func DBGetAccessGroupMemberEntry(db *badger.DB, snap *Snapshot,
	accessGroupMemberPublicKey PublicKey, accessGroupOwnerPublicKey PublicKey, accessGroupKeyName GroupKeyName) (*AccessGroupMemberEntry, error) {

	var err error
	var ret *AccessGroupMemberEntry
	err = db.View(func(txn *badger.Txn) error {
		ret, err = DBGetAccessGroupMemberEntryWithTxn(txn, snap, accessGroupMemberPublicKey, accessGroupOwnerPublicKey, accessGroupKeyName)
		return err
	})
	if err != nil && err != badger.ErrKeyNotFound {
		return nil, errors.Wrapf(err, "GetAccessGroupMemberEntry: Problem getting access group member entry")
	}
	return ret, nil
}

func DBGetAccessGroupMemberEntryWithTxn(txn *badger.Txn, snap *Snapshot,
	accessGroupMemberPublicKey PublicKey, accessGroupOwnerPublicKey PublicKey, accessGroupKeyName GroupKeyName) (*AccessGroupMemberEntry, error) {

	prefix := _dbKeyForAccessGroupMemberEntry(accessGroupMemberPublicKey, accessGroupOwnerPublicKey, accessGroupKeyName)

	accessGroupMemberBytes, err := DBGetWithTxn(txn, snap, prefix)
	if err == badger.ErrKeyNotFound {
		return nil, nil
	} else if err != nil {
		return nil, errors.Wrapf(err, "DBGetAccessGroupMemberEntryWithTxn: Problem getting access group member entry")
	}
	accessGroupMember := &AccessGroupMemberEntry{}
	rr := bytes.NewReader(accessGroupMemberBytes)
	if exists, err := DecodeFromBytes(accessGroupMember, rr); !exists || err != nil {
		return nil, errors.Wrapf(err, "DBGetAccessGroupMemberEntryWithTxn: Problem decoding access group member entry")
	}

	return accessGroupMember, nil
}

func DBGetAccessGroupIdsForMember(db *badger.DB, snap *Snapshot,
	accessGroupMemberPublicKey PublicKey) (_accessGroupIdsMember []*AccessGroupId, _err error) {

	var ret []*AccessGroupId
	var err error
	err = db.View(func(txn *badger.Txn) error {
		ret, err = DBGetAccessGroupIdsForMemberWithTxn(txn, snap, accessGroupMemberPublicKey)
		return err
	})
	if err != nil && err != badger.ErrKeyNotFound {
		return nil, errors.Wrapf(err, "DBGetAccessGroupIdsForMember: Problem getting access group ids for member")
	}
	return ret, nil
}

func DBGetAccessGroupIdsForMemberWithTxn(txn *badger.Txn, snap *Snapshot,
	accessGroupMemberPublicKey PublicKey) (_accessGroupIdsMember []*AccessGroupId, _err error) {

	prefix := _dbSeekPrefixForAccessGroupMemberEntry(accessGroupMemberPublicKey)
	keysFound := _enumerateKeysOnlyForPrefixWithTxn(txn, prefix)

	// Decode found keys.
	accessGroupIds := []*AccessGroupId{}
	for _, keys := range keysFound {
		accessGroupMemberPublicKeyFromKey, accessGroupOwnerPublicKey, accessGroupKeyName, err := _dbDecodeKeyForAccessGroupMemberEntry(keys)
		if err != nil {
			return nil, errors.Wrapf(err, "DBGetAccessGroupIdsForMemberWithTxn: Problem decoding access group id")
		}
		if !bytes.Equal(accessGroupMemberPublicKey.ToBytes(), accessGroupMemberPublicKeyFromKey.ToBytes()) {
			return nil, fmt.Errorf("DBGetAccessGroupIdsForMemberWithTxn: "+
				"Access group member public key from key (%v) does not match expected access group member public key (%v)",
				accessGroupMemberPublicKey, accessGroupMemberPublicKeyFromKey)
		}

		accessGroupId := NewAccessGroupId(&accessGroupOwnerPublicKey, accessGroupKeyName.ToBytes())
		accessGroupIds = append(accessGroupIds, accessGroupId)
	}
	return accessGroupIds, nil
}

func DBPutAccessGroupMemberEntry(db *badger.DB, snap *Snapshot, blockHeight uint64, accessGroupMemberEntry *AccessGroupMemberEntry, accessGroupOwnerPublicKey PublicKey, groupKeyName GroupKeyName, eventManager *EventManager) error {
	var err error
	err = db.Update(func(txn *badger.Txn) error {
		return DBPutAccessGroupMemberEntryWithTxn(txn, snap, blockHeight, accessGroupMemberEntry, accessGroupOwnerPublicKey, groupKeyName, eventManager)
	})
	if err != nil {
		return errors.Wrapf(err, "DBPutAccessGroupMemberEntry: Problem putting access group member entry")
	}
	return nil
}

func DBPutAccessGroupMemberEntryWithTxn(txn *badger.Txn, snap *Snapshot, blockHeight uint64, accessGroupMemberEntry *AccessGroupMemberEntry, accessGroupOwnerPublicKey PublicKey, groupKeyName GroupKeyName, eventManager *EventManager) error {

	if accessGroupMemberEntry == nil || accessGroupMemberEntry.AccessGroupMemberPublicKey == nil {
		return fmt.Errorf("DBPutAccessGroupMemberEntryWithTxn: accessGroupMemberEntry is nil or " +
			"accessGroupMemberEntry.AccessGroupMemberPublicKey is nil")
	}
	if reflect.DeepEqual(groupKeyName.ToBytes(), BaseGroupKeyName().ToBytes()) {
		glog.Errorf("DBPutAccessGroupMemberEntryWithTxn: groupKeyName is empty")
	}

	prefix := _dbKeyForAccessGroupMemberEntry(
		*accessGroupMemberEntry.AccessGroupMemberPublicKey, accessGroupOwnerPublicKey, groupKeyName)
	if err := DBSetWithTxn(txn, snap, prefix, EncodeToBytes(blockHeight, accessGroupMemberEntry), eventManager); err != nil {
		return errors.Wrapf(err, "DBPutAccessGroupMemberEntryWithTxn: Problem putting access group member entry")
	}
	return nil
}

func DBDeleteAccessGroupMemberEntry(db *badger.DB, snap *Snapshot, accessGroupMemberPublicKey PublicKey, accessGroupOwnerPublicKey PublicKey, accessGroupKeyName GroupKeyName, eventManager *EventManager, entryIsDeleted bool) error {

	var err error
	err = db.Update(func(txn *badger.Txn) error {
		return DBDeleteAccessGroupMemberEntryWithTxn(txn, snap, accessGroupMemberPublicKey, accessGroupOwnerPublicKey, accessGroupKeyName, eventManager, entryIsDeleted)
	})
	if err != nil {
		return errors.Wrapf(err, "DBDeleteAccessGroupMemberEntry: Problem deleting access group member entry")
	}
	return nil
}

func DBDeleteAccessGroupMemberEntryWithTxn(txn *badger.Txn, snap *Snapshot, accessGroupMemberPublicKey PublicKey, accessGroupOwnerPublicKey PublicKey, accessGroupKeyName GroupKeyName, eventManager *EventManager, entryIsDeleted bool) error {

	prefix := _dbKeyForAccessGroupMemberEntry(accessGroupMemberPublicKey, accessGroupOwnerPublicKey, accessGroupKeyName)
	if err := DBDeleteWithTxn(txn, snap, prefix, eventManager, entryIsDeleted); err != nil {
		return errors.Wrapf(err, "DBDeleteAccessGroupMemberEntryWithTxn: Problem deleting access group member entry")
	}

	return nil
}

// -------------------------------------------------------------------------------------
// Enumerate over group members of an access group
// PrefixGroupMemberEnumerationIndex
// <prefix, AccessGroupOwnerPublicKey, AccessGroupKeyName, AccessGroupMemberPublicKey> -> <AccessGroupMemberEnumerationEntry>
// -------------------------------------------------------------------------------------

// _dbKeyForAccessGroupMemberEnumerationIndex returns the key for a group enumeration index.
func _dbKeyForAccessGroupMemberEnumerationIndex(accessGroupOwnerPublicKey PublicKey, accessGroupKeyName GroupKeyName,
	accessGroupMemberPublicKey PublicKey) []byte {
	prefixCopy := append([]byte{}, Prefixes.PrefixAccessGroupMemberEnumerationIndex...)
	key := append(prefixCopy, accessGroupOwnerPublicKey.ToBytes()...)
	key = append(key, accessGroupKeyName.ToBytes()...)
	key = append(key, accessGroupMemberPublicKey.ToBytes()...)
	return key
}

// Seek prefix for group enumeration index.
func _dbSeekPrefixForAccessGroupMemberEnumerationIndex(groupOwnerPublicKey PublicKey, groupKeyName GroupKeyName) []byte {
	prefixCopy := append([]byte{}, Prefixes.PrefixAccessGroupMemberEnumerationIndex...)
	prefixCopy = append(prefixCopy, groupOwnerPublicKey.ToBytes()...)
	prefixCopy = append(prefixCopy, groupKeyName.ToBytes()...)
	return prefixCopy
}

func DBGetAccessGroupMemberExistenceFromEnumerationIndex(handle *badger.DB, snap *Snapshot,
	groupMemberPublicKey PublicKey, groupOwnerPublicKey PublicKey, groupKeyName GroupKeyName) (
	_exists bool, _err error) {

	var err error
	var exists bool
	err = handle.View(func(txn *badger.Txn) error {
		exists, err = DBGetGroupMemberExistenceFromEnumerationIndexWithTxn(txn, snap,
			groupMemberPublicKey, groupOwnerPublicKey, groupKeyName)
		return err
	})
	if err != nil {
		return false, errors.Wrapf(err, "DBGetGroupMemberForAccessGroup: Problem getting group member for access group"+
			" groupOwnerPublicKey: %v, groupKeyName: %v, groupMemberPublicKey: %v", groupOwnerPublicKey, groupKeyName, groupMemberPublicKey)
	}
	return exists, nil
}

// DBGetGroupMemberForAccessGroupWithTxn for a given group.
func DBGetGroupMemberExistenceFromEnumerationIndexWithTxn(txn *badger.Txn, snap *Snapshot,
	groupMemberPublicKey PublicKey, groupOwnerPublicKey PublicKey, groupKeyName GroupKeyName) (
	_exists bool, _err error) {

	prefix := _dbKeyForAccessGroupMemberEnumerationIndex(groupOwnerPublicKey, groupKeyName, groupMemberPublicKey)

	accessGroupMemberEnumerationEntryBytes, err := DBGetWithTxn(txn, snap, prefix)
	if err == badger.ErrKeyNotFound {
		return false, nil
	} else if err != nil {
		return false, errors.Wrapf(err, "DBGetGroupMemberForAccessGroupWithTxn: Problem getting group member for access group"+
			" groupOwnerPublicKey: %v, groupKeyName: %v, groupMemberPublicKey: %v", groupOwnerPublicKey, groupKeyName, groupMemberPublicKey)
	}
	accessGroupMemberEnumerationEntry := &AccessGroupMemberEnumerationEntry{}
	rr := bytes.NewReader(accessGroupMemberEnumerationEntryBytes)
	if exists, err := DecodeFromBytes(accessGroupMemberEnumerationEntry, rr); err != nil || !exists {
		return false, errors.Wrapf(err, "DBGetGroupMemberForAccessGroupWithTxn: Problem getting group member existence "+
			"for access group groupOwnerPublicKey: %v, groupKeyName: %v, groupMemberPublicKey: %v", groupOwnerPublicKey, groupKeyName, groupMemberPublicKey)
	}

	return true, nil
}

func DBGetPaginatedAccessGroupMembersFromEnumerationIndex(handle *badger.DB, snap *Snapshot,
	groupOwnerPublicKey PublicKey, groupKeyName GroupKeyName, startingAccessGroupMemberPublicKeyBytes []byte, limit uint32) (
	_accessGroupMemberPublicKeys []*PublicKey, _err error) {

	var err error
	var accessGroupMemberPublicKeys []*PublicKey
	err = handle.View(func(txn *badger.Txn) error {
		accessGroupMemberPublicKeys, err = DBGetPaginatedAccessGroupMembersFromEnumerationIndexWithTxn(txn, snap,
			groupOwnerPublicKey, groupKeyName, startingAccessGroupMemberPublicKeyBytes, limit)
		return err
	})
	if err != nil {
		return nil, errors.Wrapf(err, "DBGetPaginatedAccessGroupMembersFromEnumerationIndex: "+
			"Problem getting paginated access group members from enumeration index with "+
			"groupOwnerPublicKey (%v) groupKeyName (%v) startGroupMemberPublicKey (%v) limit (%v)",
			groupOwnerPublicKey, groupKeyName, startingAccessGroupMemberPublicKeyBytes, limit)
	}
	return accessGroupMemberPublicKeys, nil
}

// DBGetPaginatedAccessGroupMembersFromEnumerationIndexWithTxn for a given group will return a list of group members,
// with public keys lexicographically GREATER than startingAccessGroupMemberPublicKeyBytes. The number of returned entries
// will be at most maxMembersToFetch.
func DBGetPaginatedAccessGroupMembersFromEnumerationIndexWithTxn(txn *badger.Txn, snap *Snapshot,
	groupOwnerPublicKey PublicKey, groupKeyName GroupKeyName, startingAccessGroupMemberPublicKeyBytes []byte,
	maxMembersToFetch uint32) (_accessGroupMemberPublicKeys []*PublicKey, _err error) {

	var accessGroupMembers []*PublicKey
	prefix := _dbSeekPrefixForAccessGroupMemberEnumerationIndex(groupOwnerPublicKey, groupKeyName)
	startKey := append(prefix, startingAccessGroupMemberPublicKeyBytes...)

	keysFound := _enumeratePaginatedLimitedKeysForPrefixWithTxn(txn, prefix, startKey, maxMembersToFetch)
	// Sanity-check that we don't return the starting key.
	if len(keysFound) > 0 && bytes.Compare(startKey, keysFound[0]) == 0 {
		// We will fetch one more key after the last key found and append it to the list of keys found, with the first element removed.
		additionalKey := _enumeratePaginatedLimitedKeysForPrefixWithTxn(txn, prefix, keysFound[len(keysFound)-1], 2)
		keysFound = append(keysFound[1:], additionalKey[1:]...)
	}

	for _, key := range keysFound {
		memberPublicKeyBytes := key[len(prefix):]
		accessGroupMembers = append(accessGroupMembers, NewPublicKey(memberPublicKeyBytes))
	}

	// Sanity-check that the public keys we found are actually lexicographically sorted.
	for ii := 1; ii < len(accessGroupMembers); ii++ {
		if bytes.Compare(accessGroupMembers[ii-1].ToBytes(), accessGroupMembers[ii].ToBytes()) >= 0 {
			return nil, fmt.Errorf("DBGetPaginatedAccessGroupMembersFromEnumerationIndexWithTxn: "+
				"Found unsorted access group members: %v %v", accessGroupMembers[ii-1], accessGroupMembers[ii])
		}
	}

	return accessGroupMembers, nil
}

func DBPutAccessGroupMemberEnumerationIndex(handle *badger.DB, snap *Snapshot, blockHeight uint64, groupOwnerPublicKey PublicKey, groupKeyName GroupKeyName, accessGroupMemberPublicKey PublicKey, eventManager *EventManager) error {

	err := handle.Update(func(txn *badger.Txn) error {
		return DBPutAccessGroupMemberEnumerationIndexWithTxn(txn, snap, blockHeight, groupOwnerPublicKey, groupKeyName, accessGroupMemberPublicKey, eventManager)
	})
	if err != nil {
		return errors.Wrapf(err, "DBPutAccessGroupMemberEnumerationIndex: Problem putting access group member "+
			"enumeration index groupOwnerPublicKey: %v, groupKeyName: %v, accessGroupMemberPublicKey: %v",
			groupOwnerPublicKey, groupKeyName, accessGroupMemberPublicKey)
	}
	return nil
}

// DBPutAccessGroupMemberEnumerationIndexWithTxn puts a mapping from a group member to a group in the db.
func DBPutAccessGroupMemberEnumerationIndexWithTxn(txn *badger.Txn, snap *Snapshot, blockHeight uint64, groupOwnerPublicKey PublicKey, groupKeyName GroupKeyName, accessGroupMemberPublicKey PublicKey, eventManager *EventManager) error {

	// We don't store any data under this index for now. For forward-compatibility we store a dummy
	// DeSoEncoder to allow for encoder migrations, should they ever be useful.
	accessGroupMemberEnumerationEntry := MakeAccessGroupMemberEnumerationEntry()
	if err := DBSetWithTxn(txn, snap, _dbKeyForAccessGroupMemberEnumerationIndex(
		groupOwnerPublicKey, groupKeyName, accessGroupMemberPublicKey), EncodeToBytes(blockHeight, &accessGroupMemberEnumerationEntry), eventManager); err != nil {

		return errors.Wrapf(err, "DBPutAccessGroupMemberInMembershipIndexWithTxn: Problem setting access "+
			"recipient with groupOwnerPublicKey %v, groupKeyName %v, accessGroupMemberPublicKey %v",
			groupOwnerPublicKey, groupKeyName, accessGroupMemberPublicKey)
	}

	return nil
}

func DBDeleteAccessGroupMemberEnumerationIndex(handle *badger.DB, snap *Snapshot, groupMemberPublicKey PublicKey, groupOwnerPublicKey PublicKey, groupKeyName GroupKeyName, eventManager *EventManager, entryIsDeleted bool) error {

	err := handle.Update(func(txn *badger.Txn) error {
		return DBDeleteAccessGroupMemberEnumerationIndexWithTxn(txn, snap, groupOwnerPublicKey, groupKeyName, groupMemberPublicKey, eventManager, entryIsDeleted)
	})
	if err != nil {
		return errors.Wrapf(err, "DBDeleteMemberFromEnumerationIndex: Problem deleting member from enumeration index "+
			"groupOwnerPublicKey: %v, groupKeyName: %v, groupMemberPublicKey: %v",
			groupOwnerPublicKey, groupKeyName, groupMemberPublicKey)
	}
	return nil
}

func DBDeleteAccessGroupMemberEnumerationIndexWithTxn(txn *badger.Txn, snap *Snapshot, groupOwnerPublicKey PublicKey, groupKeyName GroupKeyName, groupMemberPublicKey PublicKey, eventManager *EventManager, entryIsDeleted bool) error {

	if err := DBDeleteWithTxn(txn, snap, _dbKeyForAccessGroupMemberEnumerationIndex(
		groupOwnerPublicKey, groupKeyName, groupMemberPublicKey), eventManager, entryIsDeleted); err != nil {

		return errors.Wrapf(err, "DBDeleteMemberFromMembershipIndexWithTxn: Deleting mapping for public key %v, "+
			"group owner public key %v and key name %v failed", groupOwnerPublicKey[:],
			groupKeyName[:], groupMemberPublicKey[:])
	}

	return nil
}

// -------------------------------------------------------------------------------------
// Messaging recipient
// <prefix, public key, messaging public key > -> <HackedMessagingGroupEntry>
// -------------------------------------------------------------------------------------

func _dbKeyForMessagingGroupMember(memberPublicKey *PublicKey, groupMessagingPublicKey *PublicKey) []byte {
	prefixCopy := append([]byte{}, Prefixes.PrefixMessagingGroupMetadataByMemberPubKeyAndGroupMessagingPubKey...)
	key := append(prefixCopy, memberPublicKey[:]...)
	key = append(key, groupMessagingPublicKey[:]...)
	return key
}

func _dbSeekPrefixForMessagingGroupMember(memberPublicKey *PublicKey) []byte {
	prefixCopy := append([]byte{}, Prefixes.PrefixMessagingGroupMetadataByMemberPubKeyAndGroupMessagingPubKey...)
	return append(prefixCopy, memberPublicKey[:]...)
}

func DBPutMessagingGroupMemberWithTxn(txn *badger.Txn, snap *Snapshot, blockHeight uint64, messagingGroupMember *MessagingGroupMember, groupOwnerPublicKey *PublicKey, messagingGroupEntry *MessagingGroupEntry, eventManager *EventManager) error {
	// Sanity-check that public keys have the correct length.

	if len(messagingGroupMember.EncryptedKey) < btcec.PrivKeyBytesLen {
		return fmt.Errorf("DBPutMessagingGroupMemberWithTxn: Problem getting recipient "+
			"entry for public key (%v)", messagingGroupMember.GroupMemberPublicKey)
	}

	// Entries for group members are stored as MessagingGroupEntries where the only member in
	// the entry is the member specified. This is a bit of a hack to allow us to store a "back-reference"
	// to the GroupEntry inside the value of this field.
	memberGroupEntry := &MessagingGroupEntry{
		GroupOwnerPublicKey:   groupOwnerPublicKey,
		MessagingPublicKey:    messagingGroupEntry.MessagingPublicKey,
		MessagingGroupKeyName: messagingGroupEntry.MessagingGroupKeyName,
		MessagingGroupMembers: []*MessagingGroupMember{
			messagingGroupMember,
		},
	}

	if err := DBSetWithTxn(txn, snap, _dbKeyForMessagingGroupMember(
		messagingGroupMember.GroupMemberPublicKey, messagingGroupEntry.MessagingPublicKey), EncodeToBytes(blockHeight, memberGroupEntry), eventManager); err != nil {

		return errors.Wrapf(err, "DBPutMessagingGroupMemberWithTxn: Problem setting messaging recipient with key (%v) "+
			"and entry (%v) in the db", _dbKeyForMessagingGroupMember(
			messagingGroupMember.GroupMemberPublicKey, messagingGroupEntry.MessagingPublicKey),
			EncodeToBytes(blockHeight, memberGroupEntry))
	}

	return nil
}

func DBPutMessagingGroupMember(handle *badger.DB, snap *Snapshot, blockHeight uint64, messagingGroupMember *MessagingGroupMember, ownerPublicKey *PublicKey, messagingGroupEntry *MessagingGroupEntry, eventManager *EventManager) error {

	return handle.Update(func(txn *badger.Txn) error {
		return DBPutMessagingGroupMemberWithTxn(txn, snap, blockHeight, messagingGroupMember, ownerPublicKey, messagingGroupEntry, eventManager)
	})
}

func DBGetMessagingGroupMemberWithTxn(txn *badger.Txn, snap *Snapshot, messagingGroupMember *MessagingGroupMember,
	messagingGroupEntry *MessagingGroupEntry) *MessagingGroupEntry {

	key := _dbKeyForMessagingGroupMember(
		messagingGroupMember.GroupMemberPublicKey, messagingGroupEntry.MessagingPublicKey)
	// This is a hacked MessagingGroupEntry that contains a single member entry
	// for the member we're fetching in the members list.
	messagingGroupMemberEntryBytes, err := DBGetWithTxn(txn, snap, key)
	if err != nil {
		return nil
	}
	messagingGroupMemberEntry := &MessagingGroupEntry{}
	rr := bytes.NewReader(messagingGroupMemberEntryBytes)
	DecodeFromBytes(messagingGroupMemberEntry, rr)

	return messagingGroupMemberEntry
}

func DBGetMessagingMember(db *badger.DB, snap *Snapshot, messagingMember *MessagingGroupMember,
	messagingGroupEntry *MessagingGroupEntry) *MessagingGroupEntry {

	var ret *MessagingGroupEntry
	db.View(func(txn *badger.Txn) error {
		ret = DBGetMessagingGroupMemberWithTxn(txn, snap, messagingMember, messagingGroupEntry)
		return nil
	})
	return ret
}

func DBGetAllMessagingGroupEntriesForMemberWithTxn(txn *badger.Txn, ownerPublicKey *PublicKey) (
	[]*MessagingGroupEntry, error) {

	// This function is used to fetch all messaging
	var messagingGroupEntries []*MessagingGroupEntry
	prefix := _dbSeekPrefixForMessagingGroupMember(ownerPublicKey)
	_, valuesFound, err := _enumerateKeysForPrefixWithTxn(txn, prefix)
	if err != nil {
		return nil, errors.Wrapf(err, "DBGetAllMessagingGroupEntriesForMemberWithTxn: "+
			"problem enumerating messaging key entries for prefix (%v)", prefix)
	}

	for _, valBytes := range valuesFound {
		messagingGroupEntry := &MessagingGroupEntry{}
		rr := bytes.NewReader(valBytes)
		if exists, err := DecodeFromBytes(messagingGroupEntry, rr); !exists || err != nil {
			return nil, errors.Wrapf(err, "DBGetAllMessagingGroupEntriesForMemberWithTxn: problem reading "+
				"an entry from DB")
		}

		messagingGroupEntries = append(messagingGroupEntries, messagingGroupEntry)
	}

	return messagingGroupEntries, nil
}

// Note this deletes the message for the sender *and* receiver since a mapping
// should exist for each.
func DBDeleteMessagingGroupMemberMappingWithTxn(txn *badger.Txn, snap *Snapshot, messagingGroupMember *MessagingGroupMember, messagingGroupEntry *MessagingGroupEntry, eventManager *EventManager, entryIsDeleted bool) error {

	// First pull up the mapping that exists for the public key passed in.
	// If one doesn't exist then there's nothing to do.
	existingMember := DBGetMessagingGroupMemberWithTxn(txn, snap, messagingGroupMember, messagingGroupEntry)
	if existingMember == nil {
		return nil
	}

	// When a message exists, delete the mapping for the sender and receiver.
	if err := DBDeleteWithTxn(txn, snap, _dbKeyForMessagingGroupMember(
		messagingGroupMember.GroupMemberPublicKey, messagingGroupEntry.MessagingPublicKey), eventManager, entryIsDeleted); err != nil {

		return errors.Wrapf(err, "DBDeleteMessagingGroupMemberMappingWithTxn: Deleting mapping for public key %v "+
			"and messaging public key %v failed", messagingGroupMember.GroupMemberPublicKey[:],
			messagingGroupEntry.MessagingPublicKey[:])
	}

	return nil
}

func DBDeleteMessagingGroupMemberMappings(handle *badger.DB, snap *Snapshot, messagingGroupMember *MessagingGroupMember, messagingGroupEntry *MessagingGroupEntry, eventManager *EventManager, entryIsDeleted bool) error {

	return handle.Update(func(txn *badger.Txn) error {
		return DBDeleteMessagingGroupMemberMappingWithTxn(txn, snap, messagingGroupMember, messagingGroupEntry, eventManager, entryIsDeleted)
	})
}

// -------------------------------------------------------------------------------------
// Forbidden block signature public key functions
// <prefix_id, public key> -> <>
// -------------------------------------------------------------------------------------

func _dbKeyForForbiddenBlockSignaturePubKeys(publicKey []byte) []byte {
	// Make a copy to avoid multiple calls to this function re-using the same slice.
	prefixCopy := append([]byte{}, Prefixes.PrefixForbiddenBlockSignaturePubKeys...)
	key := append(prefixCopy, publicKey...)
	return key
}

func DbPutForbiddenBlockSignaturePubKeyWithTxn(txn *badger.Txn, snap *Snapshot, publicKey []byte, eventManager *EventManager) error {

	if len(publicKey) != btcec.PubKeyBytesLenCompressed {
		return fmt.Errorf("DbPutForbiddenBlockSignaturePubKeyWithTxn: Forbidden public key "+
			"length %d != %d", len(publicKey), btcec.PubKeyBytesLenCompressed)
	}

	if err := DBSetWithTxn(txn, snap, _dbKeyForForbiddenBlockSignaturePubKeys(publicKey), []byte{}, eventManager); err != nil {
		return errors.Wrapf(err, "DbPutForbiddenBlockSignaturePubKeyWithTxn: Problem adding mapping for sender: ")
	}

	return nil
}

func DbPutForbiddenBlockSignaturePubKey(handle *badger.DB, snap *Snapshot, publicKey []byte, eventManager *EventManager) error {

	return handle.Update(func(txn *badger.Txn) error {
		return DbPutForbiddenBlockSignaturePubKeyWithTxn(txn, snap, publicKey, eventManager)
	})
}

func DbGetForbiddenBlockSignaturePubKeyWithTxn(txn *badger.Txn, snap *Snapshot, publicKey []byte) []byte {

	key := _dbKeyForForbiddenBlockSignaturePubKeys(publicKey)
	_, err := DBGetWithTxn(txn, snap, key)
	if err != nil {
		return nil
	}

	// Typically, we return a DB entry here, but we don't store anything for this mapping.
	// We use this function instead of one returning true / false for feature consistency.
	return []byte{}
}

func DbGetForbiddenBlockSignaturePubKey(db *badger.DB, snap *Snapshot, publicKey []byte) []byte {
	var ret []byte
	db.View(func(txn *badger.Txn) error {
		ret = DbGetForbiddenBlockSignaturePubKeyWithTxn(txn, snap, publicKey)
		return nil
	})
	return ret
}

func DbDeleteForbiddenBlockSignaturePubKeyWithTxn(txn *badger.Txn, snap *Snapshot, publicKey []byte, eventManager *EventManager, entryIsDeleted bool) error {

	existingEntry := DbGetForbiddenBlockSignaturePubKeyWithTxn(txn, snap, publicKey)
	if existingEntry == nil {
		return nil
	}

	if err := DBDeleteWithTxn(txn, snap, _dbKeyForForbiddenBlockSignaturePubKeys(publicKey), eventManager, entryIsDeleted); err != nil {
		return errors.Wrapf(err, "DbDeleteForbiddenBlockSignaturePubKeyWithTxn: Deleting "+
			"sender mapping for public key %s failed", PkToStringMainnet(publicKey))
	}

	return nil
}

func DbDeleteForbiddenBlockSignaturePubKey(handle *badger.DB, snap *Snapshot, publicKey []byte, eventManager *EventManager, entryIsDeleted bool) error {

	return handle.Update(func(txn *badger.Txn) error {
		return DbDeleteForbiddenBlockSignaturePubKeyWithTxn(txn, snap, publicKey, eventManager, entryIsDeleted)
	})
}

// -------------------------------------------------------------------------------------
// Likes mapping functions
// 		<prefix_id, user pub key [33]byte, liked post BlockHash> -> <>
// 		<prefix_id, liked post BlockHash, user pub key [33]byte> -> <>
// -------------------------------------------------------------------------------------

func _dbKeyForLikerPubKeyToLikedPostHashMapping(
	userPubKey []byte, likedPostHash BlockHash) []byte {
	// Make a copy to avoid multiple calls to this function re-using the same slice.
	prefixCopy := append([]byte{}, Prefixes.PrefixLikerPubKeyToLikedPostHash...)
	key := append(prefixCopy, userPubKey...)
	key = append(key, likedPostHash[:]...)
	return key
}

func _decodeDbKeyForLikerPubKeyToLikedPostHashMapping(key []byte) (*LikeEntry, error) {
	if len(key) != HashSizeBytes+btcec.PubKeyBytesLenCompressed+1 {
		return nil, fmt.Errorf("DecodeDbKeyForLikerPubKeyToLikedPostHashMapping: key is incorrect length: %v", len(key))
	}
	likeEntry := &LikeEntry{}
	likeEntry.LikerPubKey = key[1 : btcec.PubKeyBytesLenCompressed+1]
	likeEntry.LikedPostHash = &BlockHash{}
	copy(likeEntry.LikedPostHash[:], key[btcec.PubKeyBytesLenCompressed+1:])
	return likeEntry, nil
}

func _dbKeyForLikedPostHashToLikerPubKeyMapping(
	likedPostHash BlockHash, userPubKey []byte) []byte {
	// Make a copy to avoid multiple calls to this function re-using the same slice.
	prefixCopy := append([]byte{}, Prefixes.PrefixLikedPostHashToLikerPubKey...)
	key := append(prefixCopy, likedPostHash[:]...)
	key = append(key, userPubKey...)
	return key
}

func _dbSeekPrefixForPostHashesYouLike(yourPubKey []byte) []byte {
	// Make a copy to avoid multiple calls to this function re-using the same slice.
	prefixCopy := append([]byte{}, Prefixes.PrefixLikerPubKeyToLikedPostHash...)
	return append(prefixCopy, yourPubKey...)
}

func _dbSeekPrefixForLikerPubKeysLikingAPostHash(likedPostHash BlockHash) []byte {
	// Make a copy to avoid multiple calls to this function re-using the same slice.
	prefixCopy := append([]byte{}, Prefixes.PrefixLikedPostHashToLikerPubKey...)
	return append(prefixCopy, likedPostHash[:]...)
}

// Note that this adds a mapping for the user *and* the liked post.
func DbPutLikeMappingsWithTxn(txn *badger.Txn, snap *Snapshot, userPubKey []byte, likedPostHash BlockHash, eventManager *EventManager) error {

	if len(userPubKey) != btcec.PubKeyBytesLenCompressed {
		return fmt.Errorf("DbPutLikeMappingsWithTxn: User public key "+
			"length %d != %d", len(userPubKey), btcec.PubKeyBytesLenCompressed)
	}

	if err := DBSetWithTxn(txn, snap, _dbKeyForLikerPubKeyToLikedPostHashMapping(
		userPubKey, likedPostHash), []byte{}, eventManager); err != nil {

		return errors.Wrapf(
			err, "DbPutLikeMappingsWithTxn: Problem adding user to liked post mapping: ")
	}
	if err := DBSetWithTxn(txn, snap, _dbKeyForLikedPostHashToLikerPubKeyMapping(
		likedPostHash, userPubKey), []byte{}, eventManager); err != nil {

		return errors.Wrapf(
			err, "DbPutLikeMappingsWithTxn: Problem adding liked post to user mapping: ")
	}

	return nil
}

func DbPutLikeMappings(handle *badger.DB, snap *Snapshot, userPubKey []byte, likedPostHash BlockHash, eventManager *EventManager) error {

	return handle.Update(func(txn *badger.Txn) error {
		return DbPutLikeMappingsWithTxn(txn, snap, userPubKey, likedPostHash, eventManager)
	})
}

func DbGetLikerPubKeyToLikedPostHashMappingWithTxn(txn *badger.Txn,
	snap *Snapshot, userPubKey []byte, likedPostHash BlockHash) []byte {

	key := _dbKeyForLikerPubKeyToLikedPostHashMapping(userPubKey, likedPostHash)
	_, err := DBGetWithTxn(txn, snap, key)
	if err != nil {
		return nil
	}

	// Typically, we return a DB entry here, but we don't store anything for like mappings.
	// We use this function instead of one returning true / false for feature consistency.
	return []byte{}
}

func DbGetLikerPubKeyToLikedPostHashMapping(
	db *badger.DB, snap *Snapshot, userPubKey []byte, likedPostHash BlockHash) []byte {
	var ret []byte
	db.View(func(txn *badger.Txn) error {
		ret = DbGetLikerPubKeyToLikedPostHashMappingWithTxn(txn, snap, userPubKey, likedPostHash)
		return nil
	})
	return ret
}

// Note this deletes the like for the user *and* the liked post since a mapping
// should exist for each.
func DbDeleteLikeMappingsWithTxn(txn *badger.Txn, snap *Snapshot, userPubKey []byte, likedPostHash BlockHash, eventManager *EventManager, entryIsDeleted bool) error {

	// First check that a mapping exists. If one doesn't exist then there's nothing to do.
	existingMapping := DbGetLikerPubKeyToLikedPostHashMappingWithTxn(
		txn, snap, userPubKey, likedPostHash)
	if existingMapping == nil {
		return nil
	}

	// When a message exists, delete the mapping for the sender and receiver.
	if err := DBDeleteWithTxn(txn, snap, _dbKeyForLikerPubKeyToLikedPostHashMapping(userPubKey, likedPostHash), eventManager, entryIsDeleted); err != nil {
		return errors.Wrapf(err, "DbDeleteLikeMappingsWithTxn: Deleting "+
			"userPubKey %s and likedPostHash %s failed",
			PkToStringBoth(userPubKey), likedPostHash)
	}
	if err := DBDeleteWithTxn(txn, snap, _dbKeyForLikedPostHashToLikerPubKeyMapping(likedPostHash, userPubKey), eventManager, entryIsDeleted); err != nil {
		return errors.Wrapf(err, "DbDeleteLikeMappingsWithTxn: Deleting "+
			"likedPostHash %s and userPubKey %s failed",
			PkToStringBoth(likedPostHash[:]), PkToStringBoth(userPubKey))
	}

	return nil
}

func DbDeleteLikeMappings(handle *badger.DB, snap *Snapshot, userPubKey []byte, likedPostHash BlockHash, eventManager *EventManager, entryIsDeleted bool) error {

	return handle.Update(func(txn *badger.Txn) error {
		return DbDeleteLikeMappingsWithTxn(txn, snap, userPubKey, likedPostHash, eventManager, entryIsDeleted)
	})
}

func DbGetPostHashesYouLike(handle *badger.DB, yourPublicKey []byte) (
	_postHashes []*BlockHash, _err error) {

	prefix := _dbSeekPrefixForPostHashesYouLike(yourPublicKey)
	keysFound, _ := _enumerateKeysForPrefix(handle, prefix)

	postHashesYouLike := []*BlockHash{}
	for _, keyBytes := range keysFound {
		// We must slice off the first byte and userPubKey to get the likedPostHash.
		postHash := &BlockHash{}
		copy(postHash[:], keyBytes[1+btcec.PubKeyBytesLenCompressed:])
		postHashesYouLike = append(postHashesYouLike, postHash)
	}

	return postHashesYouLike, nil
}

func DbGetLikerPubKeysLikingAPostHash(handle *badger.DB, likedPostHash BlockHash) (
	_pubKeys [][]byte, _err error) {

	prefix := _dbSeekPrefixForLikerPubKeysLikingAPostHash(likedPostHash)
	keysFound, _ := _enumerateKeysForPrefix(handle, prefix)

	userPubKeys := [][]byte{}
	for _, keyBytes := range keysFound {
		// We must slice off the first byte and likedPostHash to get the userPubKey.
		userPubKey := keyBytes[1+HashSizeBytes:]
		userPubKeys = append(userPubKeys, userPubKey)
	}

	return userPubKeys, nil
}

// -------------------------------------------------------------------------------------
// Reposts mapping functions
//
//	<prefix_id, user pub key [33]byte, reposted post BlockHash> -> <>
//	<prefix_id, reposted post BlockHash, user pub key [33]byte> -> <>
//
// -------------------------------------------------------------------------------------
// PrefixReposterPubKeyRepostedPostHashToRepostPostHash
func _dbKeyForReposterPubKeyRepostedPostHashToRepostPostHash(userPubKey []byte, repostedPostHash BlockHash, repostPostHash BlockHash) []byte {
	// Make a copy to avoid multiple calls to this function re-using the same slice.
	prefixCopy := append([]byte{}, Prefixes.PrefixReposterPubKeyRepostedPostHashToRepostPostHash...)
	key := append(prefixCopy, userPubKey...)
	key = append(key, repostedPostHash[:]...)
	key = append(key, repostPostHash[:]...)
	return key
}

// This is a little hacky but we can save space by encoding RepostEntry entirely in the prefix []byte{39} keys.
// _dbKeyForReposterPubKeyRepostedPostHashToRepostEntry decodes these keys into RepostEntry.
func _dbKeyForReposterPubKeyRepostedPostHashToRepostEntry(key []byte) *RepostEntry {
	if len(key) != 1+33+32+32 {
		return nil
	}

	entry := &RepostEntry{}
	entry.ReposterPubKey = key[1:34]
	entry.RepostedPostHash = NewBlockHash(key[34:66])
	entry.RepostPostHash = NewBlockHash(key[66:98])
	return entry
}

func _dbSeekKeyForReposterPubKeyRepostedPostHashToRepostPostHash(userPubKey []byte, repostedPostHash BlockHash) []byte {
	// Make a copy to avoid multiple calls to this function re-using the same slice.
	prefixCopy := append([]byte{}, Prefixes.PrefixReposterPubKeyRepostedPostHashToRepostPostHash...)
	key := append(prefixCopy, userPubKey...)
	key = append(key, repostedPostHash[:]...)
	return key
}

func _dbSeekPrefixForPostHashesYouRepost(yourPubKey []byte) []byte {
	// Make a copy to avoid multiple calls to this function re-using the same slice.
	prefixCopy := append([]byte{}, Prefixes.PrefixReposterPubKeyRepostedPostHashToRepostPostHash...)
	return append(prefixCopy, yourPubKey...)
}

// PrefixRepostedPostHashReposterPubKey
func _dbKeyForRepostedPostHashReposterPubKey(repostedPostHash *BlockHash, reposterPubKey []byte) []byte {
	// Make a copy to avoid multiple calls to this function re-using the same slice.
	prefixCopy := append([]byte{}, Prefixes.PrefixRepostedPostHashReposterPubKey...)
	key := append(prefixCopy, repostedPostHash[:]...)
	key = append(key, reposterPubKey...)
	return key
}

// **For quoted reposts**
// PrefixRepostedPostHashReposterPubKeyRepostPostHash
func _dbKeyForRepostedPostHashReposterPubKeyRepostPostHash(
	repostedPostHash *BlockHash, reposterPubKey []byte, repostPostHash *BlockHash) []byte {
	// Make a copy to avoid multiple calls to this function re-using the same slice.
	prefixCopy := append([]byte{}, Prefixes.PrefixRepostedPostHashReposterPubKeyRepostPostHash...)
	key := append(prefixCopy, repostedPostHash[:]...)
	key = append(key, reposterPubKey...)
	key = append(key, repostPostHash[:]...)
	return key
}

// Note that this adds a mapping for the user *and* the reposted post.
func DbPutRepostMappingsWithTxn(txn *badger.Txn, snap *Snapshot, blockHeight uint64, repostEntry RepostEntry, eventManager *EventManager) error {

	if len(repostEntry.ReposterPubKey) != btcec.PubKeyBytesLenCompressed {
		return fmt.Errorf("DbPutRepostMappingsWithTxn: User public key "+
			"length %d != %d", len(repostEntry.ReposterPubKey), btcec.PubKeyBytesLenCompressed)
	}
	if repostEntry.RepostedPostHash == nil {
		return fmt.Errorf("DbPutRepostMappingsWithTxn: Reposted post hash cannot be nil")
	}
	if repostEntry.RepostPostHash == nil {
		return fmt.Errorf("DbPutRepostMappingsWithTxn: Repost post hash cannot be nil")
	}

	if err := DBSetWithTxn(txn, snap, _dbKeyForReposterPubKeyRepostedPostHashToRepostPostHash(
		repostEntry.ReposterPubKey, *repostEntry.RepostedPostHash, *repostEntry.RepostPostHash), []byte{}, eventManager); err != nil {

		return errors.Wrapf(
			err, "DbPutRepostMappingsWithTxn: Problem adding user to reposted post mapping: ")
	}

	return nil
}

func DbPutRepostMappings(handle *badger.DB, snap *Snapshot, blockHeight uint64, userPubKey []byte, repostedPostHash BlockHash, repostEntry RepostEntry, eventManager *EventManager) error {

	return handle.Update(func(txn *badger.Txn) error {
		return DbPutRepostMappingsWithTxn(txn, snap, blockHeight, repostEntry, eventManager)
	})
}

func DbGetReposterPubKeyRepostedPostHashToRepostEntryWithTxn(txn *badger.Txn,
	snap *Snapshot, userPubKey []byte, repostedPostHash BlockHash) *RepostEntry {

	key := _dbSeekKeyForReposterPubKeyRepostedPostHashToRepostPostHash(userPubKey, repostedPostHash)
	keysFound, _, err := _enumerateKeysForPrefixWithTxn(txn, key)
	if err != nil {
		return nil
	}
	// We select the RepostEntry with the "smallest" repostHash. We can't tell which
	// one is preferred, so we just return the first one.
	for _, keyBytes := range keysFound {
		return _dbKeyForReposterPubKeyRepostedPostHashToRepostEntry(keyBytes)
		// We must slice off the first byte and userPubKey to get the repostedPostHash.
	}
	return nil
}

func DbReposterPubKeyRepostedPostHashToRepostEntry(db *badger.DB,
	snap *Snapshot, userPubKey []byte, repostedPostHash BlockHash) *RepostEntry {

	var ret *RepostEntry
	db.View(func(txn *badger.Txn) error {
		ret = DbGetReposterPubKeyRepostedPostHashToRepostEntryWithTxn(txn, snap, userPubKey, repostedPostHash)
		return nil
	})
	return ret
}

// Note this deletes the repost for the user *and* the reposted post since a mapping
// should exist for each.
func DbDeleteRepostMappingsWithTxn(txn *badger.Txn, snap *Snapshot, repostEntry RepostEntry, eventManager *EventManager, entryIsDeleted bool) error {

	// First check that a mapping exists. If one doesn't exist then there's nothing to do.
	_, err := DBGetWithTxn(txn, snap, _dbKeyForReposterPubKeyRepostedPostHashToRepostPostHash(
		repostEntry.ReposterPubKey, *repostEntry.RepostedPostHash, *repostEntry.RepostPostHash))
	if err != nil {
		return nil
	}

	// When a repost exists, delete the repost entry mapping.
	if err := DBDeleteWithTxn(txn, snap, _dbKeyForReposterPubKeyRepostedPostHashToRepostPostHash(
		repostEntry.ReposterPubKey, *repostEntry.RepostedPostHash, *repostEntry.RepostPostHash), eventManager, entryIsDeleted); err != nil {
		return errors.Wrapf(err, "DbDeleteRepostMappingsWithTxn: Deleting "+
			"user public key %s and reposted post hash %v and repost post hash %v failed",
			PkToStringMainnet(repostEntry.ReposterPubKey[:]), repostEntry.RepostedPostHash[:], repostEntry.RepostPostHash[:])
	}
	return nil
}

func DbDeleteAllRepostMappingsWithTxn(txn *badger.Txn, snap *Snapshot, userPubKey []byte, repostedPostHash BlockHash, eventManager *EventManager, entryIsDeleted bool) error {

	key := _dbSeekKeyForReposterPubKeyRepostedPostHashToRepostPostHash(userPubKey, repostedPostHash)
	keysFound, _, err := _enumerateKeysForPrefixWithTxn(txn, key)
	if err != nil {
		return nil
	}
	for _, keyBytes := range keysFound {
		if err := DBDeleteWithTxn(txn, snap, keyBytes, eventManager, entryIsDeleted); err != nil {
			return errors.Wrapf(err, "DbDeleteAllRepostMappingsWithTxn: Problem deleting a repost entry "+
				"with key (%v)", key)
		}
	}
	return nil
}

func DbGetPostHashesYouRepost(handle *badger.DB, yourPublicKey []byte) (
	_postHashes []*BlockHash, _err error) {

	prefix := _dbSeekPrefixForPostHashesYouRepost(yourPublicKey)
	keysFound, _ := _enumerateKeysForPrefix(handle, prefix)

	postHashesYouRepost := []*BlockHash{}
	for _, keyBytes := range keysFound {
		// We must slice off the first byte and userPubKey to get the repostedPostHash.
		postHash := &BlockHash{}
		copy(postHash[:], keyBytes[1+btcec.PubKeyBytesLenCompressed:])
		postHashesYouRepost = append(postHashesYouRepost, postHash)
	}

	return postHashesYouRepost, nil
}

// -------------------------------------------------------------------------------------
// Follows mapping functions
// 		<prefix_id, follower pub key [33]byte, followed pub key [33]byte> -> <>
// 		<prefix_id, followed pub key [33]byte, follower pub key [33]byte> -> <>
// -------------------------------------------------------------------------------------

func _dbKeyForFollowerToFollowedMapping(
	followerPKID *PKID, followedPKID *PKID) []byte {
	// Make a copy to avoid multiple calls to this function re-using the same slice.
	prefixCopy := append([]byte{}, Prefixes.PrefixFollowerPKIDToFollowedPKID...)
	key := append(prefixCopy, followerPKID[:]...)
	key = append(key, followedPKID[:]...)
	return key
}

func _decodeDbKeyForFollowerToFollowedMapping(key []byte) (*FollowEntry, error) {
	if len(key) != (btcec.PubKeyBytesLenCompressed*2)+1 {
		return nil, fmt.Errorf("_decodeDbKeyForFollowerToFollowedMapping: key is incorrect length: %v", len(key))
	}
	followEntry := &FollowEntry{}
	followerPKIDBytes := key[1 : btcec.PubKeyBytesLenCompressed+1]
	followerPKID := &PKID{}
	copy(followerPKID[:], followerPKIDBytes)
	followedPKIDBytes := key[btcec.PubKeyBytesLenCompressed+1:]
	followedPKID := &PKID{}
	copy(followedPKID[:], followedPKIDBytes)
	followEntry.FollowerPKID = followerPKID
	followEntry.FollowedPKID = followedPKID
	return followEntry, nil
}

func _dbKeyForFollowedToFollowerMapping(
	followedPKID *PKID, followerPKID *PKID) []byte {
	// Make a copy to avoid multiple calls to this function re-using the same slice.
	prefixCopy := append([]byte{}, Prefixes.PrefixFollowedPKIDToFollowerPKID...)
	key := append(prefixCopy, followedPKID[:]...)
	key = append(key, followerPKID[:]...)
	return key
}

func _dbSeekPrefixForPKIDsYouFollow(yourPKID *PKID) []byte {
	// Make a copy to avoid multiple calls to this function re-using the same slice.
	prefixCopy := append([]byte{}, Prefixes.PrefixFollowerPKIDToFollowedPKID...)
	return append(prefixCopy, yourPKID[:]...)
}

func _dbSeekPrefixForPKIDsFollowingYou(yourPKID *PKID) []byte {
	// Make a copy to avoid multiple calls to this function re-using the same slice.
	prefixCopy := append([]byte{}, Prefixes.PrefixFollowedPKIDToFollowerPKID...)
	return append(prefixCopy, yourPKID[:]...)
}

// Note that this adds a mapping for the follower *and* the pub key being followed.
func DbPutFollowMappingsWithTxn(txn *badger.Txn, snap *Snapshot, followerPKID *PKID, followedPKID *PKID, eventManager *EventManager) error {

	if len(followerPKID) != btcec.PubKeyBytesLenCompressed {
		return fmt.Errorf("DbPutFollowMappingsWithTxn: Follower PKID "+
			"length %d != %d", len(followerPKID[:]), btcec.PubKeyBytesLenCompressed)
	}
	if len(followedPKID) != btcec.PubKeyBytesLenCompressed {
		return fmt.Errorf("DbPutFollowMappingsWithTxn: Followed PKID "+
			"length %d != %d", len(followerPKID), btcec.PubKeyBytesLenCompressed)
	}

	if err := DBSetWithTxn(txn, snap, _dbKeyForFollowerToFollowedMapping(
		followerPKID, followedPKID), []byte{}, eventManager); err != nil {

		return errors.Wrapf(
			err, "DbPutFollowMappingsWithTxn: Problem adding follower to followed mapping: ")
	}
	if err := DBSetWithTxn(txn, snap, _dbKeyForFollowedToFollowerMapping(
		followedPKID, followerPKID), []byte{}, eventManager); err != nil {

		return errors.Wrapf(
			err, "DbPutFollowMappingsWithTxn: Problem adding followed to follower mapping: ")
	}

	return nil
}

func DbPutFollowMappings(handle *badger.DB, snap *Snapshot, followerPKID *PKID, followedPKID *PKID, eventManager *EventManager) error {

	return handle.Update(func(txn *badger.Txn) error {
		return DbPutFollowMappingsWithTxn(txn, snap, followerPKID, followedPKID, eventManager)
	})
}

func DbGetFollowerToFollowedMappingWithTxn(txn *badger.Txn,
	snap *Snapshot, followerPKID *PKID, followedPKID *PKID) []byte {

	key := _dbKeyForFollowerToFollowedMapping(followerPKID, followedPKID)
	_, err := DBGetWithTxn(txn, snap, key)
	if err != nil {
		return nil
	}

	// Typically we return a DB entry here but we don't store anything for like mappings.
	// We use this function instead of one returning true / false for feature consistency.
	return []byte{}
}

func DbGetFollowerToFollowedMapping(db *badger.DB, snap *Snapshot,
	followerPKID *PKID, followedPKID *PKID) []byte {

	var ret []byte
	db.View(func(txn *badger.Txn) error {
		ret = DbGetFollowerToFollowedMappingWithTxn(txn, snap, followerPKID, followedPKID)
		return nil
	})
	return ret
}

// Note this deletes the follow for the follower *and* followed since a mapping
// should exist for each.
func DbDeleteFollowMappingsWithTxn(txn *badger.Txn, snap *Snapshot, followerPKID *PKID, followedPKID *PKID, eventManager *EventManager, entryIsDeleted bool) error {

	// First check that a mapping exists for the PKIDs passed in.
	// If one doesn't exist then there's nothing to do.
	existingMapping := DbGetFollowerToFollowedMappingWithTxn(
		txn, snap, followerPKID, followedPKID)
	if existingMapping == nil {
		return nil
	}

	// When a message exists, delete the mapping for the sender and receiver.
	if err := DBDeleteWithTxn(txn, snap, _dbKeyForFollowerToFollowedMapping(followerPKID, followedPKID), eventManager, entryIsDeleted); err != nil {
		return errors.Wrapf(err, "DbDeleteFollowMappingsWithTxn: Deleting "+
			"followerPKID %s and followedPKID %s failed",
			PkToStringMainnet(followerPKID[:]), PkToStringMainnet(followedPKID[:]))
	}
	if err := DBDeleteWithTxn(txn, snap, _dbKeyForFollowedToFollowerMapping(followedPKID, followerPKID), eventManager, entryIsDeleted); err != nil {
		return errors.Wrapf(err, "DbDeleteFollowMappingsWithTxn: Deleting "+
			"followedPKID %s and followerPKID %s failed",
			PkToStringMainnet(followedPKID[:]), PkToStringMainnet(followerPKID[:]))
	}

	return nil
}

func DbDeleteFollowMappings(handle *badger.DB, snap *Snapshot, followerPKID *PKID, followedPKID *PKID, eventManager *EventManager, entryIsDeleted bool) error {

	return handle.Update(func(txn *badger.Txn) error {
		return DbDeleteFollowMappingsWithTxn(txn, snap, followerPKID, followedPKID, eventManager, entryIsDeleted)
	})
}

func DbGetPKIDsYouFollow(handle *badger.DB, yourPKID *PKID) (
	_pkids []*PKID, _err error) {

	prefix := _dbSeekPrefixForPKIDsYouFollow(yourPKID)
	keysFound, _ := _enumerateKeysForPrefix(handle, prefix)

	pkidsYouFollow := []*PKID{}
	for _, keyBytes := range keysFound {
		// We must slice off the first byte and followerPKID to get the followedPKID.
		followedPKIDBytes := keyBytes[1+btcec.PubKeyBytesLenCompressed:]
		followedPKID := &PKID{}
		copy(followedPKID[:], followedPKIDBytes)
		pkidsYouFollow = append(pkidsYouFollow, followedPKID)
	}

	return pkidsYouFollow, nil
}

func DbGetPKIDsFollowingYou(handle *badger.DB, yourPKID *PKID) (
	_pkids []*PKID, _err error) {

	prefix := _dbSeekPrefixForPKIDsFollowingYou(yourPKID)
	keysFound, _ := _enumerateKeysForPrefix(handle, prefix)

	pkidsFollowingYou := []*PKID{}
	for _, keyBytes := range keysFound {
		// We must slice off the first byte and followedPKID to get the followerPKID.
		followerPKIDBytes := keyBytes[1+btcec.PubKeyBytesLenCompressed:]
		followerPKID := &PKID{}
		copy(followerPKID[:], followerPKIDBytes)
		pkidsFollowingYou = append(pkidsFollowingYou, followerPKID)
	}

	return pkidsFollowingYou, nil
}

func DbGetPubKeysYouFollow(handle *badger.DB, snap *Snapshot, yourPubKey []byte) (
	_pubKeys [][]byte, _err error) {

	// Get the PKID for the pub key
	yourPKID := DBGetPKIDEntryForPublicKey(handle, snap, yourPubKey)
	followPKIDs, err := DbGetPKIDsYouFollow(handle, yourPKID.PKID)
	if err != nil {
		return nil, errors.Wrap(err, "DbGetPubKeysYouFollow: ")
	}

	// Convert the pkids to public keys
	followPubKeys := [][]byte{}
	for _, fpkidIter := range followPKIDs {
		fpkid := fpkidIter
		followPk := DBGetPublicKeyForPKID(handle, snap, fpkid)
		followPubKeys = append(followPubKeys, followPk)
	}

	return followPubKeys, nil
}

func DbGetPubKeysFollowingYou(handle *badger.DB, snap *Snapshot, yourPubKey []byte) (
	_pubKeys [][]byte, _err error) {

	// Get the PKID for the pub key
	yourPKID := DBGetPKIDEntryForPublicKey(handle, snap, yourPubKey)
	followPKIDs, err := DbGetPKIDsFollowingYou(handle, yourPKID.PKID)
	if err != nil {
		return nil, errors.Wrap(err, "DbGetPubKeysFollowingYou: ")
	}

	// Convert the pkids to public keys
	followPubKeys := [][]byte{}
	for _, fpkidIter := range followPKIDs {
		fpkid := fpkidIter
		followPk := DBGetPublicKeyForPKID(handle, snap, fpkid)
		followPubKeys = append(followPubKeys, followPk)
	}

	return followPubKeys, nil
}

// -------------------------------------------------------------------------------------
// Diamonds mapping functions
//  <prefix_id, DiamondReceiverPKID [33]byte, DiamondSenderPKID [33]byte, posthash> -> <[]byte{DiamondLevel}>
// -------------------------------------------------------------------------------------

func _dbKeyForDiamondReceiverToDiamondSenderMapping(diamondEntry *DiamondEntry) []byte {
	// Make a copy to avoid multiple calls to this function re-using the same slice.
	prefixCopy := append([]byte{}, Prefixes.PrefixDiamondReceiverPKIDDiamondSenderPKIDPostHash...)
	key := append(prefixCopy, diamondEntry.ReceiverPKID[:]...)
	key = append(key, diamondEntry.SenderPKID[:]...)
	key = append(key, diamondEntry.DiamondPostHash[:]...)
	return key
}

func _dbKeyForDiamondReceiverToDiamondSenderMappingWithoutEntry(
	diamondReceiverPKID *PKID, diamondSenderPKID *PKID, diamondPostHash *BlockHash) []byte {
	// Make a copy to avoid multiple calls to this function re-using the same slice.
	prefixCopy := append([]byte{}, Prefixes.PrefixDiamondReceiverPKIDDiamondSenderPKIDPostHash...)
	key := append(prefixCopy, diamondReceiverPKID[:]...)
	key = append(key, diamondSenderPKID[:]...)
	key = append(key, diamondPostHash[:]...)
	return key
}

func _dbKeyForDiamondedPostHashDiamonderPKIDDiamondLevel(diamondEntry *DiamondEntry) []byte {
	// Make a copy to avoid multiple calls to this function re-using the same slice.
	prefixCopy := append([]byte{}, Prefixes.PrefixDiamondedPostHashDiamonderPKIDDiamondLevel...)
	key := append(prefixCopy, diamondEntry.DiamondPostHash[:]...)
	key = append(key, diamondEntry.SenderPKID[:]...)
	// Diamond level is an int64 in extraData but it forced to be non-negative in consensus.
	key = append(key, EncodeUint64(uint64(diamondEntry.DiamondLevel))...)
	return key
}

func _dbSeekPrefixForPKIDsThatDiamondedYou(yourPKID *PKID) []byte {
	// Make a copy to avoid multiple calls to this function re-using the same slice.
	prefixCopy := append([]byte{}, Prefixes.PrefixDiamondReceiverPKIDDiamondSenderPKIDPostHash...)
	return append(prefixCopy, yourPKID[:]...)
}

func _dbKeyForDiamondSenderToDiamondReceiverMapping(diamondEntry *DiamondEntry) []byte {
	// Make a copy to avoid multiple calls to this function re-using the same slice.
	prefixCopy := append([]byte{}, Prefixes.PrefixDiamondSenderPKIDDiamondReceiverPKIDPostHash...)
	key := append(prefixCopy, diamondEntry.SenderPKID[:]...)
	key = append(key, diamondEntry.ReceiverPKID[:]...)
	key = append(key, diamondEntry.DiamondPostHash[:]...)
	return key
}

func _dbKeyForDiamondSenderToDiamondReceiverMappingWithoutEntry(
	diamondReceiverPKID *PKID, diamondSenderPKID *PKID, diamondPostHash *BlockHash) []byte {
	// Make a copy to avoid multiple calls to this function re-using the same slice.
	prefixCopy := append([]byte{}, Prefixes.PrefixDiamondSenderPKIDDiamondReceiverPKIDPostHash...)
	key := append(prefixCopy, diamondSenderPKID[:]...)
	key = append(key, diamondReceiverPKID[:]...)
	key = append(key, diamondPostHash[:]...)
	return key
}

func _dbSeekPrefixForPKIDsThatYouDiamonded(yourPKID *PKID) []byte {
	// Make a copy to avoid multiple calls to this function re-using the same slice.
	prefixCopy := append([]byte{}, Prefixes.PrefixDiamondSenderPKIDDiamondReceiverPKIDPostHash...)
	return append(prefixCopy, yourPKID[:]...)
}

func _dbSeekPrefixForReceiverPKIDAndSenderPKID(receiverPKID *PKID, senderPKID *PKID) []byte {
	// Make a copy to avoid multiple calls to this function re-using the same slice.
	prefixCopy := append([]byte{}, Prefixes.PrefixDiamondReceiverPKIDDiamondSenderPKIDPostHash...)
	key := append(prefixCopy, receiverPKID[:]...)
	return append(key, senderPKID[:]...)
}

func DbPutDiamondMappingsWithTxn(txn *badger.Txn, snap *Snapshot, blockHeight uint64, diamondEntry *DiamondEntry, eventManager *EventManager) error {

	if len(diamondEntry.ReceiverPKID) != btcec.PubKeyBytesLenCompressed {
		return fmt.Errorf("DbPutDiamondMappingsWithTxn: Receiver PKID "+
			"length %d != %d", len(diamondEntry.ReceiverPKID[:]), btcec.PubKeyBytesLenCompressed)
	}
	if len(diamondEntry.SenderPKID) != btcec.PubKeyBytesLenCompressed {
		return fmt.Errorf("DbPutDiamondMappingsWithTxn: Sender PKID "+
			"length %d != %d", len(diamondEntry.SenderPKID), btcec.PubKeyBytesLenCompressed)
	}

	diamondEntryBytes := EncodeToBytes(blockHeight, diamondEntry)
	if err := DBSetWithTxn(txn, snap, _dbKeyForDiamondReceiverToDiamondSenderMapping(diamondEntry), diamondEntryBytes, eventManager); err != nil {
		return errors.Wrapf(
			err, "DbPutDiamondMappingsWithTxn: Problem adding receiver to giver mapping: ")
	}

	if err := DBSetWithTxn(txn, snap, _dbKeyForDiamondSenderToDiamondReceiverMapping(diamondEntry), diamondEntryBytes, eventManager); err != nil {
		return errors.Wrapf(err, "DbPutDiamondMappingsWithTxn: Problem adding sender to receiver mapping: ")
	}

	if err := DBSetWithTxn(txn, snap, _dbKeyForDiamondedPostHashDiamonderPKIDDiamondLevel(diamondEntry), []byte{}, eventManager); err != nil {
		return errors.Wrapf(
			err, "DbPutDiamondMappingsWithTxn: Problem adding DiamondedPostHash Diamonder Diamond Level mapping: ")
	}

	return nil
}

func DbPutDiamondMappings(handle *badger.DB, snap *Snapshot, blockHeight uint64, diamondEntry *DiamondEntry, eventManager *EventManager) error {

	return handle.Update(func(txn *badger.Txn) error {
		return DbPutDiamondMappingsWithTxn(txn, snap, blockHeight, diamondEntry, eventManager)
	})
}

func DbGetDiamondMappingsWithTxn(txn *badger.Txn, snap *Snapshot, diamondReceiverPKID *PKID,
	diamondSenderPKID *PKID, diamondPostHash *BlockHash) *DiamondEntry {

	key := _dbKeyForDiamondReceiverToDiamondSenderMappingWithoutEntry(
		diamondReceiverPKID, diamondSenderPKID, diamondPostHash)
	diamondEntryBytes, err := DBGetWithTxn(txn, snap, key)
	if err != nil {
		return nil
	}

	// We return the byte array stored for this diamond mapping. This mapping should only
	// hold one uint8 with a value between 1 and 5 but the caller is responsible for sanity
	// checking in order to maintain consistency with other DB functions that do not error.
	diamondEntry := &DiamondEntry{}
	rr := bytes.NewReader(diamondEntryBytes)
	DecodeFromBytes(diamondEntry, rr)
	return diamondEntry
}

func DbGetDiamondMappings(db *badger.DB, snap *Snapshot, diamondReceiverPKID *PKID,
	diamondSenderPKID *PKID, diamondPostHash *BlockHash) *DiamondEntry {

	var ret *DiamondEntry
	db.View(func(txn *badger.Txn) error {
		ret = DbGetDiamondMappingsWithTxn(
			txn, snap, diamondReceiverPKID, diamondSenderPKID, diamondPostHash)
		return nil
	})
	return ret
}

func DbDeleteDiamondMappingsWithTxn(txn *badger.Txn, snap *Snapshot, diamondEntry *DiamondEntry, eventManager *EventManager, entryIsDeleted bool) error {

	// First check that a mapping exists for the PKIDs passed in.
	// If one doesn't exist then there's nothing to do.
	existingMapping := DbGetDiamondMappingsWithTxn(txn, snap,
		diamondEntry.ReceiverPKID, diamondEntry.SenderPKID, diamondEntry.DiamondPostHash)
	if existingMapping == nil {
		return nil
	}

	// When a DiamondEntry exists, delete the diamond mappings.
	if err := DBDeleteWithTxn(txn, snap, _dbKeyForDiamondReceiverToDiamondSenderMapping(diamondEntry), eventManager, entryIsDeleted); err != nil {
		return errors.Wrapf(err, "DbDeleteDiamondMappingsWithTxn: Deleting "+
			"diamondReceiverPKID %s and diamondSenderPKID %s and diamondPostHash %s failed",
			PkToStringMainnet(diamondEntry.ReceiverPKID[:]),
			PkToStringMainnet(diamondEntry.SenderPKID[:]),
			diamondEntry.DiamondPostHash.String(),
		)
	}
	// When a DiamondEntry exists, delete the diamond mappings.
	if err := DBDeleteWithTxn(txn, snap, _dbKeyForDiamondedPostHashDiamonderPKIDDiamondLevel(diamondEntry), eventManager, entryIsDeleted); err != nil {
		return errors.Wrapf(err, "DbDeleteDiamondMappingsWithTxn: Deleting "+
			"diamondedPostHash %s and diamonderPKID %s and diamondLevel %s failed",
			diamondEntry.DiamondPostHash.String(),
			PkToStringMainnet(diamondEntry.SenderPKID[:]),
			diamondEntry.DiamondPostHash.String(),
		)
	}

	if err := DBDeleteWithTxn(txn, snap, _dbKeyForDiamondSenderToDiamondReceiverMapping(diamondEntry), eventManager, entryIsDeleted); err != nil {
		return errors.Wrapf(err, "DbDeleteDiamondMappingsWithTxn: Deleting "+
			"diamondSenderPKID %s and diamondReceiverPKID %s and diamondPostHash %s failed",
			PkToStringMainnet(diamondEntry.SenderPKID[:]),
			PkToStringMainnet(diamondEntry.ReceiverPKID[:]),
			diamondEntry.DiamondPostHash.String(),
		)
	}

	return nil
}

func DbDeleteDiamondMappings(handle *badger.DB, snap *Snapshot, diamondEntry *DiamondEntry, eventManager *EventManager, entryIsDeleted bool) error {
	return handle.Update(func(txn *badger.Txn) error {
		return DbDeleteDiamondMappingsWithTxn(txn, snap, diamondEntry, eventManager, entryIsDeleted)
	})
}

// This function returns a map of PKIDs that gave diamonds to a list of DiamondEntrys
// that contain post hashes.
func DbGetPKIDsThatDiamondedYouMap(handle *badger.DB, yourPKID *PKID, fetchYouDiamonded bool) (
	_pkidToDiamondsMap map[PKID][]*DiamondEntry, _err error) {

	prefix := _dbSeekPrefixForPKIDsThatDiamondedYou(yourPKID)
	diamondSenderStartIdx := 1 + btcec.PubKeyBytesLenCompressed
	diamondSenderEndIdx := 1 + 2*btcec.PubKeyBytesLenCompressed
	diamondReceiverStartIdx := 1
	diamondReceiverEndIdx := 1 + btcec.PubKeyBytesLenCompressed
	if fetchYouDiamonded {
		prefix = _dbSeekPrefixForPKIDsThatYouDiamonded(yourPKID)
		diamondSenderStartIdx = 1
		diamondSenderEndIdx = 1 + btcec.PubKeyBytesLenCompressed
		diamondReceiverStartIdx = 1 + btcec.PubKeyBytesLenCompressed
		diamondReceiverEndIdx = 1 + 2*btcec.PubKeyBytesLenCompressed
	}
	keysFound, valsFound := _enumerateKeysForPrefix(handle, prefix)

	pkidsToDiamondEntryMap := make(map[PKID][]*DiamondEntry)
	for ii, keyBytes := range keysFound {
		// The DiamondEntry found must not be nil.
		diamondEntry := &DiamondEntry{}
		rr := bytes.NewReader(valsFound[ii])
		DecodeFromBytes(diamondEntry, rr)
		if diamondEntry == nil {
			return nil, fmt.Errorf(
				"DbGetPKIDsThatDiamondedYouMap: Found nil DiamondEntry for public key %v "+
					"and key bytes %#v when seeking; this should never happen",
				PkToStringMainnet(yourPKID[:]), keyBytes)
		}
		expectedDiamondKeyLen := 1 + 2*btcec.PubKeyBytesLenCompressed + HashSizeBytes
		if len(keyBytes) != expectedDiamondKeyLen {
			return nil, fmt.Errorf(
				"DbGetPKIDsThatDiamondedYouMap: Invalid key length %v should be %v",
				len(keyBytes), expectedDiamondKeyLen)
		}

		// Note: The code below is mainly just sanity-checking. Checking the key isn't actually
		// needed in this function, since all the information is duplicated in the entry.

		// Chop out the diamond sender PKID.
		diamondSenderPKIDBytes := keyBytes[diamondSenderStartIdx:diamondSenderEndIdx]
		diamondSenderPKID := &PKID{}
		copy(diamondSenderPKID[:], diamondSenderPKIDBytes)
		// It must match what's in the DiamondEntry
		if !reflect.DeepEqual(diamondSenderPKID, diamondEntry.SenderPKID) {
			return nil, fmt.Errorf(
				"DbGetPKIDsThatDiamondedYouMap: Sender PKID in DB %v did not "+
					"match Sender PKID in DiamondEntry %v; this should never happen",
				PkToStringBoth(diamondSenderPKID[:]), PkToStringBoth(diamondEntry.SenderPKID[:]))
		}

		// Chop out the diamond receiver PKID
		diamondReceiverPKIDBytes := keyBytes[diamondReceiverStartIdx:diamondReceiverEndIdx]
		diamondReceiverPKID := &PKID{}
		copy(diamondReceiverPKID[:], diamondReceiverPKIDBytes)
		// It must match what's in the DiamondEntry
		if !reflect.DeepEqual(diamondReceiverPKID, diamondEntry.ReceiverPKID) {
			return nil, fmt.Errorf(
				"DbGetPKIDsThatDiamondedYouMap: Receiver PKID in DB %v did not "+
					"match Receiver PKID in DiamondEntry %v; this should never happen",
				PkToStringBoth(diamondReceiverPKID[:]), PkToStringBoth(diamondEntry.ReceiverPKID[:]))
		}

		// Chop out the diamond post hash.
		diamondPostHashBytes := keyBytes[1+2*btcec.PubKeyBytesLenCompressed:]
		diamondPostHash := &BlockHash{}
		copy(diamondPostHash[:], diamondPostHashBytes)
		// It must match what's in the entry
		if *diamondPostHash != *diamondEntry.DiamondPostHash {
			return nil, fmt.Errorf(
				"DbGetPKIDsThatDiamondedYouMap: Post hash found in DB key %v "+
					"did not match post hash in DiamondEntry %v; this should never happen",
				diamondPostHash, diamondEntry.DiamondPostHash)
		}

		// If a map entry doesn't exist for this sender, create one.
		newListOfEntrys := pkidsToDiamondEntryMap[*diamondSenderPKID]
		newListOfEntrys = append(newListOfEntrys, diamondEntry)
		pkidsToDiamondEntryMap[*diamondSenderPKID] = newListOfEntrys
	}

	return pkidsToDiamondEntryMap, nil
}

// This function returns a list of DiamondEntrys given by giverPKID to receiverPKID that contain post hashes.
func DbGetDiamondEntriesForSenderToReceiver(handle *badger.DB, receiverPKID *PKID, senderPKID *PKID) (
	_diamondEntries []*DiamondEntry, _err error) {

	prefix := _dbSeekPrefixForReceiverPKIDAndSenderPKID(receiverPKID, senderPKID)
	keysFound, valsFound := _enumerateKeysForPrefix(handle, prefix)
	var diamondEntries []*DiamondEntry
	for ii, keyBytes := range keysFound {
		// The DiamondEntry found must not be nil.
		diamondEntry := &DiamondEntry{}
		rr := bytes.NewReader(valsFound[ii])

		if exists, err := DecodeFromBytes(diamondEntry, rr); !exists || err != nil || diamondEntry == nil {
			return nil, fmt.Errorf(
				"DbGetDiamondEntriesForGiverToReceiver: Found nil DiamondEntry for receiver key %v "+
					"and giver key %v when seeking; this should never happen",
				PkToStringMainnet(receiverPKID[:]), PkToStringMainnet(senderPKID[:]))
		}
		expectedDiamondKeyLen := 1 + 2*btcec.PubKeyBytesLenCompressed + HashSizeBytes
		if len(keyBytes) != expectedDiamondKeyLen {
			return nil, fmt.Errorf(
				"DbGetDiamondEntriesForGiverToReceiver: Invalid key length %v should be %v",
				len(keyBytes), expectedDiamondKeyLen)
		}

		// Note: The code below is mainly just sanity-checking. Checking the key isn't actually
		// needed in this function, since all the information is duplicated in the entry.

		// Chop out the diamond sender PKID.
		diamondSenderPKIDBytes := keyBytes[1+btcec.PubKeyBytesLenCompressed : 1+2*btcec.PubKeyBytesLenCompressed]
		diamondSenderPKID := &PKID{}
		copy(diamondSenderPKID[:], diamondSenderPKIDBytes)
		// It must match what's in the DiamondEntry
		if !reflect.DeepEqual(diamondSenderPKID, diamondEntry.SenderPKID) {
			return nil, fmt.Errorf(
				"DbGetDiamondEntriesForGiverToReceiver: Sender PKID in DB %v did not "+
					"match Sender PKID in DiamondEntry %v; this should never happen",
				PkToStringBoth(diamondSenderPKID[:]), PkToStringBoth(diamondEntry.SenderPKID[:]))
		}

		// Chop out the diamond post hash.
		diamondPostHashBytes := keyBytes[1+2*btcec.PubKeyBytesLenCompressed:]
		diamondPostHash := &BlockHash{}
		copy(diamondPostHash[:], diamondPostHashBytes)
		// It must match what's in the entry
		if *diamondPostHash != *diamondEntry.DiamondPostHash {
			return nil, fmt.Errorf(
				"DbGetDiamondEntriesForGiverToReceiver: Post hash found in DB key %v "+
					"did not match post hash in DiamondEntry %v; this should never happen",
				diamondPostHash, diamondEntry.DiamondPostHash)
		}
		// Append the diamond entry to the slice
		diamondEntries = append(diamondEntries, diamondEntry)
	}
	return diamondEntries, nil
}

// -------------------------------------------------------------------------------------
// BitcoinBurnTxID mapping functions
// <BitcoinBurnTxID BlockHash> -> <>
// -------------------------------------------------------------------------------------

func _keyForBitcoinBurnTxID(bitcoinBurnTxID *BlockHash) []byte {
	// Make a copy to avoid multiple calls to this function re-using the same
	// underlying array.
	prefixCopy := append([]byte{}, Prefixes.PrefixBitcoinBurnTxIDs...)
	return append(prefixCopy, bitcoinBurnTxID[:]...)
}

func DbPutBitcoinBurnTxIDWithTxn(txn *badger.Txn, snap *Snapshot, bitcoinBurnTxID *BlockHash, eventManager *EventManager) error {
	return DBSetWithTxn(txn, snap, _keyForBitcoinBurnTxID(bitcoinBurnTxID), []byte{}, eventManager)
}

func DbExistsBitcoinBurnTxIDWithTxn(txn *badger.Txn, snap *Snapshot, bitcoinBurnTxID *BlockHash) bool {
	// We don't care about the value because we're just checking to see if the key exists.
	if _, err := DBGetWithTxn(txn, snap, _keyForBitcoinBurnTxID(bitcoinBurnTxID)); err != nil {
		return false
	}
	return true
}

func DbExistsBitcoinBurnTxID(db *badger.DB, snap *Snapshot, bitcoinBurnTxID *BlockHash) bool {
	var exists bool
	db.View(func(txn *badger.Txn) error {
		exists = DbExistsBitcoinBurnTxIDWithTxn(txn, snap, bitcoinBurnTxID)
		return nil
	})
	return exists
}

func DbDeleteBitcoinBurnTxIDWithTxn(txn *badger.Txn, snap *Snapshot, bitcoinBurnTxID *BlockHash, eventManager *EventManager, entryIsDeleted bool) error {
	return DBDeleteWithTxn(txn, snap, _keyForBitcoinBurnTxID(bitcoinBurnTxID), eventManager, entryIsDeleted)
}

func DbGetAllBitcoinBurnTxIDs(handle *badger.DB) (_bitcoinBurnTxIDs []*BlockHash) {
	keysFound, _ := _enumerateKeysForPrefix(handle, Prefixes.PrefixBitcoinBurnTxIDs)
	bitcoinBurnTxIDs := []*BlockHash{}
	for _, key := range keysFound {
		bbtxid := &BlockHash{}
		copy(bbtxid[:], key[1:])
		bitcoinBurnTxIDs = append(bitcoinBurnTxIDs, bbtxid)
	}

	return bitcoinBurnTxIDs
}

func _getBlockHashForPrefixWithTxn(txn *badger.Txn, snap *Snapshot, prefix []byte) *BlockHash {
	blockHash, err := DBGetWithTxn(txn, snap, prefix)
	if err != nil {
		return nil
	}

	return NewBlockHash(blockHash)
}

func _getBlockHashForPrefix(handle *badger.DB, snap *Snapshot, prefix []byte) *BlockHash {
	var ret *BlockHash
	err := handle.View(func(txn *badger.Txn) error {
		ret = _getBlockHashForPrefixWithTxn(txn, snap, prefix)
		return nil
	})
	if err != nil {
		return nil
	}
	return ret
}

// GetBadgerDbPath returns the path where we store the badgerdb data.
func GetBadgerDbPath(dataDir string) string {
	return filepath.Join(dataDir, BadgerDbFolder)
}

func _EncodeUint32(num uint32) []byte {
	numBytes := make([]byte, 4)
	binary.BigEndian.PutUint32(numBytes, num)
	return numBytes
}

func DecodeUint32(num []byte) uint32 {
	return binary.BigEndian.Uint32(num)
}

func EncodeUint64(num uint64) []byte {
	numBytes := make([]byte, 8)
	binary.BigEndian.PutUint64(numBytes, num)
	return numBytes
}

func DecodeUint64(scoreBytes []byte) uint64 {
	return binary.BigEndian.Uint64(scoreBytes)
}

func EncodeUint16(num uint16) []byte {
	numBytes := make([]byte, 2)
	binary.BigEndian.PutUint16(numBytes, num)
	return numBytes
}

func DecodeUint16(numBytes []byte) uint16 {
	return binary.BigEndian.Uint16(numBytes)
}

func EncodeUint8(num uint8) []byte {
	return []byte{num}
}

func DecodeUint8(numBytes []byte) uint8 {
	return numBytes[0]
}

func ReadUint8(rr *bytes.Reader) (uint8, error) {
	var numBytes [1]byte
	_, err := io.ReadFull(rr, numBytes[:])
	if err != nil {
		return 0, err
	}
	return DecodeUint8(numBytes[:]), nil
}

func DbPutNanosPurchasedWithTxn(txn *badger.Txn, snap *Snapshot, nanosPurchased uint64, eventManager *EventManager) error {
	return DBSetWithTxn(txn, snap, Prefixes.PrefixNanosPurchased, EncodeUint64(nanosPurchased), eventManager)
}

func DbPutNanosPurchased(handle *badger.DB, snap *Snapshot, nanosPurchased uint64, eventManager *EventManager) error {
	err := handle.Update(func(txn *badger.Txn) error {
		return DbPutNanosPurchasedWithTxn(txn, snap, nanosPurchased, eventManager)
	})

	return err
}

func DbGetNanosPurchasedWithTxn(txn *badger.Txn, snap *Snapshot) uint64 {
	nanosPurchasedBytes, err := DBGetWithTxn(txn, snap, Prefixes.PrefixNanosPurchased)
	if err != nil {
		return 0
	}

	return DecodeUint64(nanosPurchasedBytes)
}

func DbGetNanosPurchased(handle *badger.DB, snap *Snapshot) uint64 {
	var nanosPurchased uint64
	handle.View(func(txn *badger.Txn) error {
		nanosPurchased = DbGetNanosPurchasedWithTxn(txn, snap)
		return nil
	})

	return nanosPurchased
}

func DbPutGlobalParamsEntry(handle *badger.DB, snap *Snapshot, blockHeight uint64, globalParamsEntry GlobalParamsEntry, eventManager *EventManager) error {

	err := handle.Update(func(txn *badger.Txn) error {
		return DbPutGlobalParamsEntryWithTxn(txn, snap, blockHeight, globalParamsEntry, eventManager)
	})

	return err
}

func DbPutGlobalParamsEntryWithTxn(txn *badger.Txn, snap *Snapshot, blockHeight uint64, globalParamsEntry GlobalParamsEntry, eventManager *EventManager) error {

	err := DBSetWithTxn(txn, snap, Prefixes.PrefixGlobalParams, EncodeToBytes(blockHeight, &globalParamsEntry), eventManager)
	if err != nil {
		return errors.Wrapf(err, "DbPutGlobalParamsEntryWithTxn: Problem adding global params entry to db: ")
	}
	return nil
}

func DbGetGlobalParamsEntryWithTxn(txn *badger.Txn, snap *Snapshot) *GlobalParamsEntry {
	globalParamsEntryBytes, err := DBGetWithTxn(txn, snap, Prefixes.PrefixGlobalParams)
	if err != nil {
		return &InitialGlobalParamsEntry
	}
	globalParamsEntryObj := &GlobalParamsEntry{}
	rr := bytes.NewReader(globalParamsEntryBytes)
	DecodeFromBytes(globalParamsEntryObj, rr)

	return globalParamsEntryObj
}

func DbGetGlobalParamsEntry(handle *badger.DB, snap *Snapshot) *GlobalParamsEntry {
	var globalParamsEntry *GlobalParamsEntry
	handle.View(func(txn *badger.Txn) error {
		globalParamsEntry = DbGetGlobalParamsEntryWithTxn(txn, snap)
		return nil
	})
	return globalParamsEntry
}

func DbPutUSDCentsPerBitcoinExchangeRateWithTxn(txn *badger.Txn, snap *Snapshot, usdCentsPerBitcoinExchangeRate uint64, eventManager *EventManager) error {

	return DBSetWithTxn(txn, snap, Prefixes.PrefixUSDCentsPerBitcoinExchangeRate, EncodeUint64(usdCentsPerBitcoinExchangeRate), eventManager)
}

func DbGetUSDCentsPerBitcoinExchangeRateWithTxn(txn *badger.Txn, snap *Snapshot) uint64 {
	usdCentsPerBitcoinExchangeRateBytes, err := DBGetWithTxn(txn, snap, Prefixes.PrefixUSDCentsPerBitcoinExchangeRate)
	if err != nil {
		return InitialUSDCentsPerBitcoinExchangeRate
	}

	return DecodeUint64(usdCentsPerBitcoinExchangeRateBytes)
}

func DbGetUSDCentsPerBitcoinExchangeRate(handle *badger.DB, snap *Snapshot) uint64 {
	var usdCentsPerBitcoinExchangeRate uint64
	handle.View(func(txn *badger.Txn) error {
		usdCentsPerBitcoinExchangeRate = DbGetUSDCentsPerBitcoinExchangeRateWithTxn(txn, snap)
		return nil
	})

	return usdCentsPerBitcoinExchangeRate
}

func GetUtxoNumEntriesWithTxn(txn *badger.Txn, snap *Snapshot) uint64 {
	indexBytes, err := DBGetWithTxn(txn, snap, Prefixes.PrefixUtxoNumEntries)
	if err != nil {
		return 0
	}

	return DecodeUint64(indexBytes)
}

func GetUtxoNumEntries(handle *badger.DB, snap *Snapshot) uint64 {
	var numEntries uint64
	handle.View(func(txn *badger.Txn) error {
		numEntries = GetUtxoNumEntriesWithTxn(txn, snap)
		return nil
	})

	return numEntries
}

func _SerializeUtxoKey(utxoKey *UtxoKey) []byte {
	indexBytes := make([]byte, 4)
	binary.BigEndian.PutUint32(indexBytes, utxoKey.Index)
	return append(utxoKey.TxID[:], indexBytes...)

}

func _DbKeyForUtxoKey(utxoKey *UtxoKey) []byte {
	return append(append([]byte{}, Prefixes.PrefixUtxoKeyToUtxoEntry...), _SerializeUtxoKey(utxoKey)...)
}

// Implements the reverse of _DbKeyForUtxoKey. This doesn't error-check
// and caller should make sure they're passing a properly-sized key to
// this function.
func _UtxoKeyFromDbKey(utxoDbKey []byte) *UtxoKey {
	// Read in the TxID, which is at the beginning.
	txIDBytes := utxoDbKey[:HashSizeBytes]
	txID := BlockHash{}
	copy(txID[:], txIDBytes)
	// Read in the index, which is encoded as a bigint at the end.
	indexBytes := utxoDbKey[HashSizeBytes:]
	indexValue := binary.BigEndian.Uint32(indexBytes)
	return &UtxoKey{
		Index: indexValue,
		TxID:  txID,
	}
}

func PutUtxoNumEntriesWithTxn(txn *badger.Txn, snap *Snapshot, newNumEntries uint64, eventManager *EventManager) error {
	return DBSetWithTxn(txn, snap, Prefixes.PrefixUtxoNumEntries, EncodeUint64(newNumEntries), eventManager)
}

func PutUtxoEntryForUtxoKeyWithTxn(txn *badger.Txn, snap *Snapshot, blockHeight uint64, utxoKey *UtxoKey, utxoEntry *UtxoEntry, eventManager *EventManager) error {

	return DBSetWithTxn(txn, snap, _DbKeyForUtxoKey(utxoKey), EncodeToBytes(blockHeight, utxoEntry), eventManager)
}

func DbGetUtxoEntryForUtxoKeyWithTxn(txn *badger.Txn, snap *Snapshot, utxoKey *UtxoKey) *UtxoEntry {
	utxoDbKey := _DbKeyForUtxoKey(utxoKey)
	utxoEntryBytes, err := DBGetWithTxn(txn, snap, utxoDbKey)
	if err != nil {
		return nil
	}

	utxoEntry := &UtxoEntry{}
	rr := bytes.NewReader(utxoEntryBytes)
	DecodeFromBytes(utxoEntry, rr)
	return utxoEntry
}

func DbGetUtxoEntryForUtxoKey(handle *badger.DB, snap *Snapshot, utxoKey *UtxoKey) *UtxoEntry {
	var ret *UtxoEntry
	handle.View(func(txn *badger.Txn) error {
		ret = DbGetUtxoEntryForUtxoKeyWithTxn(txn, snap, utxoKey)
		return nil
	})

	return ret
}

func DeleteUtxoEntryForKeyWithTxn(txn *badger.Txn, snap *Snapshot, utxoKey *UtxoKey, eventManager *EventManager, entryIsDeleted bool) error {
	return DBDeleteWithTxn(txn, snap, _DbKeyForUtxoKey(utxoKey), eventManager, entryIsDeleted)
}

func DeletePubKeyUtxoKeyMappingWithTxn(txn *badger.Txn, snap *Snapshot, publicKey []byte, utxoKey *UtxoKey, eventManager *EventManager, entryIsDeleted bool) error {
	if len(publicKey) != btcec.PubKeyBytesLenCompressed {
		return fmt.Errorf("DeletePubKeyUtxoKeyMappingWithTxn: Public key has improper length %d != %d", len(publicKey), btcec.PubKeyBytesLenCompressed)
	}

	keyToDelete := append(append([]byte{}, Prefixes.PrefixPubKeyUtxoKey...), publicKey...)
	keyToDelete = append(keyToDelete, _SerializeUtxoKey(utxoKey)...)

	return DBDeleteWithTxn(txn, snap, keyToDelete, eventManager, entryIsDeleted)
}

func PutPubKeyUtxoKeyWithTxn(txn *badger.Txn, snap *Snapshot, publicKey []byte, utxoKey *UtxoKey, eventManager *EventManager) error {
	if len(publicKey) != btcec.PubKeyBytesLenCompressed {
		return fmt.Errorf("PutPubKeyUtxoKeyWithTxn: Public key has improper length %d != %d", len(publicKey), btcec.PubKeyBytesLenCompressed)
	}

	keyToAdd := append(append([]byte{}, Prefixes.PrefixPubKeyUtxoKey...), publicKey...)
	keyToAdd = append(keyToAdd, _SerializeUtxoKey(utxoKey)...)

	return DBSetWithTxn(txn, snap, keyToAdd, []byte{}, eventManager)
}

// DbGetUtxosForPubKey finds the UtxoEntry's corresponding to the public
// key passed in. It also attaches the UtxoKeys to the UtxoEntry's it
// returns for easy access.
func DbGetUtxosForPubKey(publicKey []byte, handle *badger.DB, snap *Snapshot) ([]*UtxoEntry, error) {
	// Verify the length of the public key.
	if len(publicKey) != btcec.PubKeyBytesLenCompressed {
		return nil, fmt.Errorf("DbGetUtxosForPubKey: Public key has improper "+
			"length %d != %d", len(publicKey), btcec.PubKeyBytesLenCompressed)
	}
	// Look up the utxo keys for this public key.
	utxoEntriesFound := []*UtxoEntry{}
	err := handle.View(func(txn *badger.Txn) error {
		// Start by looping through to find all the UtxoKeys.
		utxoKeysFound := []*UtxoKey{}
		opts := badger.DefaultIteratorOptions
		nodeIterator := txn.NewIterator(opts)
		defer nodeIterator.Close()
		prefix := append(append([]byte{}, Prefixes.PrefixPubKeyUtxoKey...), publicKey...)
		for nodeIterator.Seek(prefix); nodeIterator.ValidForPrefix(prefix); nodeIterator.Next() {
			// Strip the prefix off the key. What's left should be the UtxoKey.
			pkUtxoKey := nodeIterator.Item().Key()
			utxoKeyBytes := pkUtxoKey[len(prefix):]
			// The size of the utxo key bytes should be equal to the size of a
			// standard hash (the txid) plus the size of a uint32.
			if len(utxoKeyBytes) != HashSizeBytes+4 {
				return fmt.Errorf("Problem reading <pk, utxoKey> mapping; key size %d "+
					"is not equal to (prefix_byte=%d + len(publicKey)=%d + len(utxoKey)=%d)=%d. "+
					"Key found: %#v", len(pkUtxoKey), len(Prefixes.PrefixPubKeyUtxoKey), len(publicKey), HashSizeBytes+4, len(prefix)+HashSizeBytes+4, pkUtxoKey)
			}
			// Try and convert the utxo key bytes into a utxo key.
			utxoKey := _UtxoKeyFromDbKey(utxoKeyBytes)
			if utxoKey == nil {
				return fmt.Errorf("Problem reading <pk, utxoKey> mapping; parsing UtxoKey bytes %#v returned nil", utxoKeyBytes)
			}

			// Now that we have the utxoKey, enqueue it.
			utxoKeysFound = append(utxoKeysFound, utxoKey)
		}

		// Once all the UtxoKeys are found, fetch all the UtxoEntries.
		for ii := range utxoKeysFound {
			foundUtxoKey := utxoKeysFound[ii]
			utxoEntry := DbGetUtxoEntryForUtxoKeyWithTxn(txn, snap, foundUtxoKey)
			if utxoEntry == nil {
				return fmt.Errorf("UtxoEntry for UtxoKey %v was not found", foundUtxoKey)
			}

			// Set a back-reference to the utxo key.
			utxoEntry.UtxoKey = foundUtxoKey

			utxoEntriesFound = append(utxoEntriesFound, utxoEntry)
		}

		return nil
	})
	if err != nil {
		return nil, errors.Wrapf(err, "DbGetUtxosForPubKey: ")
	}

	// If there are no errors, return everything we found.
	return utxoEntriesFound, nil
}

func DeleteUnmodifiedMappingsForUtxoWithTxn(txn *badger.Txn, snap *Snapshot, utxoKey *UtxoKey, eventManager *EventManager, entryIsDeleted bool) error {
	// Get the entry for the utxoKey from the db.
	utxoEntry := DbGetUtxoEntryForUtxoKeyWithTxn(txn, snap, utxoKey)
	if utxoEntry == nil {
		// If an entry doesn't exist for this key then there is nothing in the
		// db to delete.
		return nil
	}

	// If the entry exists, delete the <UtxoKey -> UtxoEntry> mapping from the db.
	// It is assumed that the entry corresponding to a key has not been modified
	// and so is OK to delete
	if err := DeleteUtxoEntryForKeyWithTxn(txn, snap, utxoKey, eventManager, entryIsDeleted); err != nil {
		return err
	}

	// Delete the <pubkey, utxoKey> -> <> mapping.
	if err := DeletePubKeyUtxoKeyMappingWithTxn(txn, snap, utxoEntry.PublicKey, utxoKey, eventManager, entryIsDeleted); err != nil {
		return err
	}

	return nil
}

func PutMappingsForUtxoWithTxn(txn *badger.Txn, snap *Snapshot, blockHeight uint64, utxoKey *UtxoKey, utxoEntry *UtxoEntry, eventManager *EventManager) error {
	// Put the <utxoKey -> utxoEntry> mapping.
	if err := PutUtxoEntryForUtxoKeyWithTxn(txn, snap, blockHeight, utxoKey, utxoEntry, eventManager); err != nil {
		return nil
	}

	// Put the <pubkey, utxoKey> -> <> mapping.
	if err := PutPubKeyUtxoKeyWithTxn(txn, snap, utxoEntry.PublicKey, utxoKey, eventManager); err != nil {
		return err
	}

	return nil
}

func _DbKeyForUtxoOps(blockHash *BlockHash) []byte {
	return append(append([]byte{}, Prefixes.PrefixBlockHashToUtxoOperations...), blockHash[:]...)
}

func _DbKeyForTxnUtxoOps(txnHash *BlockHash) []byte {
	return append(append([]byte{}, Prefixes.PrefixTxnHashToUtxoOps...), txnHash[:]...)
}

func GetUtxoOperationsForBlockWithTxn(txn *badger.Txn, snap *Snapshot, blockHash *BlockHash) ([][]*UtxoOperation, error) {
	utxoOpsBytes, err := DBGetWithTxn(txn, snap, _DbKeyForUtxoOps(blockHash))
	if err != nil {
		return nil, err
	}

	utxoOpsBundle := &UtxoOperationBundle{}
	rr := bytes.NewReader(utxoOpsBytes)
	if exists, err := DecodeFromBytes(utxoOpsBundle, rr); !exists || err != nil {
		return nil, errors.Wrapf(err, "GetUtxoOperationsForBlockWithTxn: Problem decoding utxoOpsBundle")
	}

	return utxoOpsBundle.UtxoOpBundle, nil
}

func GetUtxoOperationsForBlock(handle *badger.DB, snap *Snapshot, blockHash *BlockHash) ([][]*UtxoOperation, error) {
	var ops [][]*UtxoOperation
	err := handle.View(func(txn *badger.Txn) error {
		var err error
		ops, err = GetUtxoOperationsForBlockWithTxn(txn, snap, blockHash)
		return err
	})

	return ops, err
}

func PutUtxoOperationsForBlockWithTxn(txn *badger.Txn, snap *Snapshot, blockHeight uint64,
	blockHash *BlockHash, utxoOpsForBlock [][]*UtxoOperation, eventManager *EventManager) error {

	opBundle := &UtxoOperationBundle{
		UtxoOpBundle: utxoOpsForBlock,
	}
	return DBSetWithTxn(txn, snap, _DbKeyForUtxoOps(blockHash), EncodeToBytes(blockHeight, opBundle), eventManager)
}

func DeleteUtxoOperationsForBlockWithTxn(txn *badger.Txn, snap *Snapshot, blockHash *BlockHash, eventManager *EventManager, entryIsDeleted bool) error {
	return DBDeleteWithTxn(txn, snap, _DbKeyForUtxoOps(blockHash), eventManager, entryIsDeleted)
}

func blockNodeProofOfStakeCutoverMigrationTriggered(height uint32) bool {
	return height >= GlobalDeSoParams.ForkHeights.ProofOfStake2ConsensusCutoverBlockHeight
}

func SerializeBlockNode(blockNode *BlockNode) ([]byte, error) {
	data := []byte{}

	if blockNode.Hash == nil {
		return nil, fmt.Errorf("SerializeBlockNode: Hash cannot be nil")
	}
	data = append(data, blockNode.Hash[:]...)
	data = append(data, UintToBuf(uint64(blockNode.Height))...)
	if !blockNodeProofOfStakeCutoverMigrationTriggered(blockNode.Height) {
		// DifficultyTarget
		if blockNode.DifficultyTarget == nil {
			return nil, fmt.Errorf("SerializeBlockNode: DifficultyTarget cannot be nil")
		}
		data = append(data, blockNode.DifficultyTarget[:]...)

		// CumWork
		data = append(data, BigintToHash(blockNode.CumWork)[:]...)
	}
	serializedHeader, err := blockNode.Header.ToBytes(false)
	if err != nil {
		return nil, fmt.Errorf("serializePoSBlockNode: Problem serializing header: %v", err)
	}
	data = append(data, IntToBuf(int64(len(serializedHeader)))...)
	data = append(data, serializedHeader...)

	data = append(data, UintToBuf(uint64(blockNode.Status))...)
	return data, nil
}

func DeserializeBlockNode(data []byte) (*BlockNode, error) {
	blockNode := NewBlockNode(
		nil,          // Parent
		&BlockHash{}, // Hash
		0,            // Height
		&BlockHash{}, // DifficultyTarget
		nil,          // CumWork
		nil,          // Header
		StatusNone,   // Status
	)

	rr := bytes.NewReader(data)
	// Hash
	_, err := io.ReadFull(rr, blockNode.Hash[:])
	if err != nil {
		return nil, errors.Wrapf(err, "DeserializeBlockNode: Problem decoding Hash")
	}

	// Height
	height, err := ReadUvarint(rr)
	if err != nil {
		return nil, errors.Wrapf(err, "DeserializeBlockNode: Problem decoding Height")
	}
	blockNode.Height = uint32(height)

	if !blockNodeProofOfStakeCutoverMigrationTriggered(blockNode.Height) {
		// DifficultyTarget
		_, err = io.ReadFull(rr, blockNode.DifficultyTarget[:])
		if err != nil {
			return nil, errors.Wrapf(err, "DeserializeBlockNode: Problem decoding DifficultyTarget")
		}

		// CumWork
		tmp := BlockHash{}
		_, err = io.ReadFull(rr, tmp[:])
		if err != nil {
			return nil, errors.Wrapf(err, "DeserializeBlockNode: Problem decoding CumWork")
		}
		blockNode.CumWork = HashToBigint(&tmp)
	}

	// Header
	payloadLen, err := ReadVarint(rr)
	if err != nil {
		return nil, errors.Wrapf(err, "DeserializeBlockNode: Problem decoding Header length")
	}
	headerBytes, err := SafeMakeSliceWithLength[byte](uint64(payloadLen))
	if err != nil {
		return nil, errors.Wrapf(err, "DeserializeBlockNode: Problem cretaing byte slice for header bytes")
	}
	_, err = io.ReadFull(rr, headerBytes[:])
	if err != nil {
		return nil, errors.Wrapf(err, "DeserializeBlockNode: Problem reading Header bytes")
	}
	blockNode.Header = NewMessage(MsgTypeHeader).(*MsgDeSoHeader)
	err = blockNode.Header.FromBytes(headerBytes)
	if err != nil {
		return nil, errors.Wrapf(err, "DeserializeBlockNode: Problem parsing Header bytes")
	}

	// Status
	status, err := ReadUvarint(rr)
	if err != nil {
		return nil, errors.Wrapf(err, "DeserializeBlockNode: Problem decoding Status")
	}
	blockNode.Status = BlockStatus(uint32(status))
	return blockNode, nil
}

type ChainType uint8

const (
	ChainTypeDeSoBlock = iota
	ChainTypeBitcoinHeader
)

func _prefixForChainType(chainType ChainType) []byte {
	var prefix []byte
	switch chainType {
	case ChainTypeDeSoBlock:
		prefix = Prefixes.PrefixBestDeSoBlockHash
	case ChainTypeBitcoinHeader:
		prefix = Prefixes.PrefixBestBitcoinHeaderHash
	default:
		glog.Errorf("_prefixForChainType: Unknown ChainType %d; this should never happen", chainType)
		return nil
	}

	return prefix
}

func DbGetBestHash(handle *badger.DB, snap *Snapshot, chainType ChainType) *BlockHash {
	prefix := _prefixForChainType(chainType)
	if len(prefix) == 0 {
		glog.Errorf("DbGetBestHash: Problem getting prefix for ChainType: %d", chainType)
		return nil
	}
	return _getBlockHashForPrefix(handle, snap, prefix)
}

func PutBestHashWithTxn(txn *badger.Txn, snap *Snapshot,
	bh *BlockHash, chainType ChainType, eventManager *EventManager) error {

	prefix := _prefixForChainType(chainType)
	if len(prefix) == 0 {
		glog.Errorf("PutBestHashWithTxn: Problem getting prefix for ChainType: %d", chainType)
		return nil
	}
	return DBSetWithTxn(txn, snap, prefix, bh[:], eventManager)
}

func PutBestHash(handle *badger.DB, snap *Snapshot, bh *BlockHash, chainType ChainType, eventManager *EventManager) error {
	err := handle.Update(func(txn *badger.Txn) error {
		return PutBestHashWithTxn(txn, snap, bh, chainType, eventManager)
	})

	return err
}

func BlockHashToBlockKey(blockHash *BlockHash) []byte {
	return append(append([]byte{}, Prefixes.PrefixBlockHashToBlock...), blockHash[:]...)
}

func TxnHashToTxnKey(txnHash *BlockHash) []byte {
	return append(append([]byte{}, Prefixes.PrefixTxnHashToTxn...), txnHash[:]...)
}

func PublicKeyBlockHashToBlockRewardKey(publicKey []byte, blockHash *BlockHash) []byte {
	// Make a copy to avoid multiple calls to this function re-using the same slice.
	prefixCopy := append([]byte{}, Prefixes.PrefixPublicKeyBlockHashToBlockReward...)
	key := append(prefixCopy, publicKey...)
	key = append(key, blockHash[:]...)
	return key
}

func GetBlockWithTxn(txn *badger.Txn, snap *Snapshot, blockHash *BlockHash) *MsgDeSoBlock {
	hashKey := BlockHashToBlockKey(blockHash)

	blockBytes, err := DBGetWithTxn(txn, snap, hashKey)
	if err != nil {
		return nil
	}

	blockRet := NewMessage(MsgTypeBlock).(*MsgDeSoBlock)
	if err := blockRet.FromBytes(blockBytes); err != nil {
		return nil
	}

	return blockRet
}

func GetBlock(blockHash *BlockHash, handle *badger.DB, snap *Snapshot) (*MsgDeSoBlock, error) {
	hashKey := BlockHashToBlockKey(blockHash)
	var blockRet *MsgDeSoBlock
	err := handle.View(func(txn *badger.Txn) error {
		blockBytes, err := DBGetWithTxn(txn, snap, hashKey)
		if err != nil {
			return err
		}

		ret := NewMessage(MsgTypeBlock).(*MsgDeSoBlock)
		if err := ret.FromBytes(blockBytes); err != nil {
			return err
		}
		blockRet = ret
		return nil
	})
	if err != nil {
		return nil, err
	}

	return blockRet, nil
}

func PutBlockHashToBlockWithTxn(txn *badger.Txn, snap *Snapshot, block *MsgDeSoBlock, eventManager *EventManager) error {
	if block.Header == nil {
		return fmt.Errorf("PutBlockHashToBlockWithTxn: Header was nil in block %v", block)
	}
	blockHash, err := block.Header.Hash()
	if err != nil {
		return errors.Wrap(err, "PutBlockHashToBlockWithTxn: Problem hashing header: ")
	}
	blockKey := BlockHashToBlockKey(blockHash)
	data, err := block.ToBytes(false)
	if err != nil {
		return err
	}
	// First check to see if the block is already in the db.
	if _, err = DBGetWithTxn(txn, snap, blockKey); err == nil {
		// err == nil means the block already exists in the db so
		// no need to store it.
		return nil
	}
	// If the block is not in the db then set it.
	if err = DBSetWithTxn(txn, snap, blockKey, data, eventManager); err != nil {
		return err
	}
	return nil
}

func PutBlockWithTxn(txn *badger.Txn, snap *Snapshot, desoBlock *MsgDeSoBlock, eventManager *EventManager) error {
	blockHash, err := desoBlock.Header.Hash()
	if err != nil {
		return errors.Wrapf(err, "PutBlockWithTxn: Problem hashing header: ")
	}
	if err = PutBlockHashToBlockWithTxn(txn, snap, desoBlock, eventManager); err != nil {
		return errors.Wrap(err, "PutBlockWithTxn: Problem putting block hash to block")
	}
	blockRewardTxn := desoBlock.Txns[0]
	if blockRewardTxn.TxnMeta.GetTxnType() != TxnTypeBlockReward {
		return fmt.Errorf("PutBlockWithTxn: Got block without block reward as first txn %v", desoBlock)
	}
	// It's possible the block reward is split across multiple public keys.
	pubKeyToBlockRewardMap := make(map[PkMapKey]uint64)
	for _, bro := range desoBlock.Txns[0].TxOutputs {
		pkMapKey := MakePkMapKey(bro.PublicKey)
		if _, hasKey := pubKeyToBlockRewardMap[pkMapKey]; !hasKey {
			pubKeyToBlockRewardMap[pkMapKey] = bro.AmountNanos
		} else {
			pubKeyToBlockRewardMap[pkMapKey] += bro.AmountNanos
		}
	}
	for pkMapKeyIter, blockReward := range pubKeyToBlockRewardMap {
		pkMapKey := pkMapKeyIter

		blockRewardKey := PublicKeyBlockHashToBlockRewardKey(pkMapKey[:], blockHash)
		if err = DBSetWithTxn(txn, snap, blockRewardKey, EncodeUint64(blockReward), eventManager); err != nil {
			return err
		}
	}

	return nil
}

func PutBlock(handle *badger.DB, snap *Snapshot, desoBlock *MsgDeSoBlock, eventManager *EventManager) error {
	err := handle.Update(func(txn *badger.Txn) error {
		return PutBlockWithTxn(txn, snap, desoBlock, eventManager)
	})

	return err
}

func DeleteBlockReward(handle *badger.DB, snap *Snapshot, desoBlock *MsgDeSoBlock, eventManager *EventManager, entryIsDeleted bool) error {
	err := handle.Update(func(txn *badger.Txn) error {
		return DeleteBlockRewardWithTxn(txn, snap, desoBlock, eventManager, entryIsDeleted)
	})

	return err
}

func DeleteBlockRewardWithTxn(txn *badger.Txn, snap *Snapshot, desoBlock *MsgDeSoBlock, eventManager *EventManager, entryIsDeleted bool) error {
	blockHash, err := desoBlock.Header.Hash()
	if err != nil {
		return errors.Wrapf(err, "DeleteBlockRewardWithTxn: Problem hashing header: ")
	}

	// Index the block reward. Used for deducting immature block rewards from user balances.
	if len(desoBlock.Txns) == 0 {
		return fmt.Errorf("DeleteBlockRewardWithTxn: Got block without any txns %v", desoBlock)
	}
	blockRewardTxn := desoBlock.Txns[0]
	if blockRewardTxn.TxnMeta.GetTxnType() != TxnTypeBlockReward {
		return fmt.Errorf("DeleteBlockRewardWithTxn: Got block without block reward as first txn %v", desoBlock)
	}
	// It's possible the block reward is split across multiple public keys.
	blockRewardPublicKeys := make(map[PkMapKey]bool)
	for _, bro := range desoBlock.Txns[0].TxOutputs {
		pkMapKey := MakePkMapKey(bro.PublicKey)
		blockRewardPublicKeys[pkMapKey] = true
	}
	for pkMapKeyIter := range blockRewardPublicKeys {
		pkMapKey := pkMapKeyIter

		blockRewardKey := PublicKeyBlockHashToBlockRewardKey(pkMapKey[:], blockHash)
		if err := DBDeleteWithTxn(txn, snap, blockRewardKey, eventManager, entryIsDeleted); err != nil {
			return err
		}
	}

	return nil
}

func DbGetBlockRewardForPublicKeyBlockHashWithTxn(txn *badger.Txn, snap *Snapshot, publicKey []byte, blockHash *BlockHash,
) (_balance uint64, _err error) {
	key := PublicKeyBlockHashToBlockRewardKey(publicKey, blockHash)
	desoBalanceBytes, err := DBGetWithTxn(txn, snap, key)
	if err != nil {
		return uint64(0), nil
	}
	return DecodeUint64(desoBalanceBytes), nil
}

func DbGetBlockRewardForPublicKeyBlockHash(db *badger.DB, snap *Snapshot, publicKey []byte, blockHash *BlockHash,
) (_balance uint64, _err error) {
	ret := uint64(0)
	dbErr := db.View(func(txn *badger.Txn) error {
		var err error
		ret, err = DbGetBlockRewardForPublicKeyBlockHashWithTxn(txn, snap, publicKey, blockHash)
		if err != nil {
			return errors.Wrap(err, "DbGetBlockRewardForPublicKeyBlockHash: ")
		}
		return nil
	})
	if dbErr != nil {
		return uint64(0), dbErr
	}
	return ret, nil
}

func _heightHashToNodeIndexPrefix(bitcoinNodes bool) []byte {
	prefix := append([]byte{}, Prefixes.PrefixHeightHashToNodeInfo...)
	if bitcoinNodes {
		prefix = append([]byte{}, Prefixes.PrefixBitcoinHeightHashToNodeInfo...)
	}

	return prefix
}

func _heightHashToNodeIndexKey(height uint32, hash *BlockHash, bitcoinNodes bool) []byte {
	prefix := _heightHashToNodeIndexPrefix(bitcoinNodes)

	heightBytes := make([]byte, 4)
	binary.BigEndian.PutUint32(heightBytes[:], height)
	key := append(prefix, heightBytes[:]...)
	key = append(key, hash[:]...)

	return key
}

func GetHeightHashToNodeInfoWithTxn(txn *badger.Txn, snap *Snapshot,
	height uint32, hash *BlockHash, bitcoinNodes bool) *BlockNode {

	key := _heightHashToNodeIndexKey(height, hash, bitcoinNodes)
	nodeBytes, err := DBGetWithTxn(txn, snap, key)
	if err != nil {
		return nil
	}

	blockNode, err := DeserializeBlockNode(nodeBytes)
	if err != nil {
		return nil
	}
	return blockNode
}

func GetHeightHashToNodeInfo(handle *badger.DB, snap *Snapshot,
	height uint32, hash *BlockHash, bitcoinNodes bool) *BlockNode {

	var blockNode *BlockNode
	handle.View(func(txn *badger.Txn) error {
		blockNode = GetHeightHashToNodeInfoWithTxn(txn, snap, height, hash, bitcoinNodes)
		return nil
	})
	return blockNode
}

func PutHeightHashToNodeInfoWithTxn(txn *badger.Txn, snap *Snapshot,
	node *BlockNode, bitcoinNodes bool, eventManager *EventManager) error {

	key := _heightHashToNodeIndexKey(node.Height, node.Hash, bitcoinNodes)
	serializedNode, err := SerializeBlockNode(node)
	if err != nil {
		return errors.Wrapf(err, "PutHeightHashToNodeInfoWithTxn: Problem serializing node")
	}

	if err := DBSetWithTxn(txn, snap, key, serializedNode, eventManager); err != nil {
		return err
	}
	return nil
}

func PutHeightHashToNodeInfo(handle *badger.DB, snap *Snapshot, node *BlockNode, bitcoinNodes bool, eventManager *EventManager) error {
	err := handle.Update(func(txn *badger.Txn) error {
		return PutHeightHashToNodeInfoWithTxn(txn, snap, node, bitcoinNodes, eventManager)
	})

	if err != nil {
		return err
	}

	return nil
}

func DbDeleteHeightHashToNodeInfoWithTxn(txn *badger.Txn, snap *Snapshot, node *BlockNode, bitcoinNodes bool, eventManager *EventManager, entryIsDeleted bool) error {

	return DBDeleteWithTxn(txn, snap, _heightHashToNodeIndexKey(node.Height, node.Hash, bitcoinNodes), eventManager, entryIsDeleted)
}

func DbBulkDeleteHeightHashToNodeInfo(handle *badger.DB, snap *Snapshot, nodes []*BlockNode, bitcoinNodes bool, eventManager *EventManager, entryIsDeleted bool) error {

	err := handle.Update(func(txn *badger.Txn) error {
		for _, nn := range nodes {
			if err := DbDeleteHeightHashToNodeInfoWithTxn(txn, snap, nn, bitcoinNodes, eventManager, entryIsDeleted); err != nil {
				return err
			}
		}
		return nil
	})

	if err != nil {
		return err
	}

	return nil
}

// InitDbWithGenesisBlock initializes the database to contain only the genesis
// block.
func InitDbWithDeSoGenesisBlock(params *DeSoParams, handle *badger.DB,
	eventManager *EventManager, snap *Snapshot, postgres *Postgres) error {
	// Construct a node for the genesis block. Its height is zero and it has
	// no parents. Its difficulty should be set to the initial
	// difficulty specified in the parameters and it should be assumed to be
	// valid and stored by the end of this function.
	genesisBlock := params.GenesisBlock
	diffTarget := MustDecodeHexBlockHash(params.MinDifficultyTargetHex)
	blockHash := MustDecodeHexBlockHash(params.GenesisBlockHashHex)
	genesisNode := NewBlockNode(
		nil, // Parent
		blockHash,
		0, // Height
		diffTarget,
		BytesToBigint(ExpectedWorkForBlockHash(diffTarget)[:]), // CumWork
		genesisBlock.Header, // Header
		StatusHeaderValidated|StatusBlockProcessed|StatusBlockStored|StatusBlockValidated, // Status
	)

	// Set the fields in the db to reflect the current state of our chain.
	//
	// Set the best hash to the genesis block in the db since its the only node
	// we're currently aware of. Set it for both the header chain and the block
	// chain.
	if snap != nil {
		snap.PrepareAncestralRecordsFlush()
	}

	if err := PutBestHash(handle, snap, blockHash, ChainTypeDeSoBlock, eventManager); err != nil {
		return errors.Wrapf(err, "InitDbWithGenesisBlock: Problem putting genesis block hash into db for block chain")
	}
	// Add the genesis block to the (hash -> block) index.
	if err := PutBlock(handle, snap, genesisBlock, eventManager); err != nil {
		return errors.Wrapf(err, "InitDbWithGenesisBlock: Problem putting genesis block into db")
	}
	// Add the genesis block to the (height, hash -> node info) index in the db.
	if err := PutHeightHashToNodeInfo(handle, snap, genesisNode, false /*bitcoinNodes*/, eventManager); err != nil {
		return errors.Wrapf(err, "InitDbWithGenesisBlock: Problem putting (height, hash -> node) in db")
	}
	if err := DbPutNanosPurchased(handle, snap, params.DeSoNanosPurchasedAtGenesis, eventManager); err != nil {
		return errors.Wrapf(err, "InitDbWithGenesisBlock: Problem putting genesis block hash into db for block chain")
	}
	if err := DbPutGlobalParamsEntry(handle, snap, 0, InitialGlobalParamsEntry, eventManager); err != nil {
		return errors.Wrapf(err, "InitDbWithGenesisBlock: Problem putting GlobalParamsEntry into db for block chain")
	}

	if snap != nil {
		snap.StartAncestralRecordsFlush(true)
	}

	// We apply seed transactions here. This step is useful for setting
	// up the blockchain with a particular set of transactions, e.g. when
	// hard forking the chain.
	//
	// TODO: Right now there's an issue where if we hit an error during this
	// step of the initialization, the next time we run the program it will
	// think things are initialized because we set the best block hash at the
	// top. We should fix this at some point so that an error in this step
	// wipes out the best hash.
	utxoView, err := NewUtxoView(handle, params, postgres, snap, eventManager)
	if err != nil {
		return fmt.Errorf(
			"InitDbWithDeSoGenesisBlock: Error initializing UtxoView")
	}

	// Add the seed balances to the view.
	for index, txOutput := range params.SeedBalances {
		outputKey := UtxoKey{
			TxID:  BlockHash{},
			Index: uint32(index),
		}
		utxoEntry := UtxoEntry{
			AmountNanos: txOutput.AmountNanos,
			PublicKey:   txOutput.PublicKey,
			BlockHeight: 0,
			// Just make this a normal transaction so that we don't have to wait for
			// the block reward maturity.
			UtxoType: UtxoTypeOutput,
			UtxoKey:  &outputKey,
		}

		if _, err = utxoView._addDESO(txOutput.AmountNanos, txOutput.PublicKey, &utxoEntry, 0); err != nil {
			return fmt.Errorf("InitDbWithDeSoGenesisBlock: Error adding "+
				"seed balance at index %v ; output: %v: %v", index, txOutput, err)
		}
	}

	// Add the seed txns to the view
	utxoOpsForBlock := [][]*UtxoOperation{}
	for txnIndex, txnHex := range params.SeedTxns {
		txnBytes, err := hex.DecodeString(txnHex)
		if err != nil {
			return fmt.Errorf(
				"InitDbWithDeSoGenesisBlock: Error decoding seed "+
					"txn HEX: %v, txn index: %v, txn hex: %v",
				err, txnIndex, txnHex)
		}
		txn := &MsgDeSoTxn{}
		if err := txn.FromBytes(txnBytes); err != nil {
			return fmt.Errorf(
				"InitDbWithDeSoGenesisBlock: Error decoding seed "+
					"txn BYTES: %v, txn index: %v, txn hex: %v",
				err, txnIndex, txnHex)
		}
		// Important: ignoreUtxos makes it so that the inputs/outputs aren't
		// processed, which is important.
		// Set txnSizeBytes to 0 here as the minimum network fee is 0 at genesis block, so there is no need to serialize
		// these transactions to check if they meet the minimum network fee requirement.
		var utxoOpsForTxn []*UtxoOperation
		utxoOpsForTxn, _, _, _, err = utxoView.ConnectTransaction(txn, txn.Hash(), 0, 0, 0, false, true)
		if err != nil {
			return fmt.Errorf(
				"InitDbWithDeSoGenesisBlock: Error connecting transaction: %v, "+
					"txn index: %v, txn hex: %v",
				err, txnIndex, txnHex)
		}
		utxoOpsForBlock = append(utxoOpsForBlock, utxoOpsForTxn)
	}

	// If we have an event manager, initialize the genesis block with the current
	// state of the view.
	if eventManager != nil {
		eventManager.blockConnected(&BlockEvent{
			Block:    genesisBlock,
			UtxoView: utxoView,
			UtxoOps:  utxoOpsForBlock,
		})
	}
	// Flush all the data in the view.
	err = utxoView.FlushToDb(0)
	if err != nil {
		return fmt.Errorf(
			"InitDbWithDeSoGenesisBlock: Error flushing seed txns to DB: %v", err)
	}

	return nil
}

// GetBlockTipHeight fetches the current block tip height from the database.
func GetBlockTipHeight(handle *badger.DB, bitcoinNodes bool) (uint64, error) {
	var blockHeight uint64
	prefix := _heightHashToNodeIndexPrefix(bitcoinNodes)
	// Seek prefix will look for the block node with the largest block height. We populate the maximal possible
	// uint32 and iterate backwards.
	seekPrefix := append(prefix, []byte{0xff, 0xff, 0xff, 0xff}...)

	err := handle.View(func(txn *badger.Txn) error {
		opts := badger.DefaultIteratorOptions
		opts.Reverse = true
		nodeIterator := txn.NewIterator(opts)
		defer nodeIterator.Close()

		// Fetch a single blocknode and then return.
		nodeIterator.Seek(seekPrefix)
		if !nodeIterator.ValidForPrefix(prefix) {
			return fmt.Errorf("No block nodes were found in the database")
		}

		item := nodeIterator.Item()
		err := item.Value(func(blockNodeBytes []byte) error {
			blockNode, err := DeserializeBlockNode(blockNodeBytes)
			if err != nil {
				return err
			}
			blockHeight = uint64(blockNode.Height)
			return nil
		})
		return err
	})
	return blockHeight, err
}

func GetBlockIndex(handle *badger.DB, bitcoinNodes bool) (map[BlockHash]*BlockNode, error) {
	blockIndex := make(map[BlockHash]*BlockNode)

	prefix := _heightHashToNodeIndexPrefix(bitcoinNodes)

	err := handle.View(func(txn *badger.Txn) error {
		opts := badger.DefaultIteratorOptions
		nodeIterator := txn.NewIterator(opts)
		defer nodeIterator.Close()
		for nodeIterator.Seek(prefix); nodeIterator.ValidForPrefix(prefix); nodeIterator.Next() {
			var blockNode *BlockNode

			// Don't bother checking the key. We assume that the key lines up
			// with what we've stored in the value in terms of (height, block hash).
			item := nodeIterator.Item()
			err := item.Value(func(blockNodeBytes []byte) error {
				// Deserialize the block node.
				var err error
				// TODO: There is room for optimization here by pre-allocating a
				// contiguous list of block nodes and then populating that list
				// rather than having each blockNode be a stand-alone allocation.
				blockNode, err = DeserializeBlockNode(blockNodeBytes)
				if err != nil {
					return err
				}
				return nil
			})
			if err != nil {
				return err
			}

			// If we got here it means we read a blockNode successfully. Store it
			// into our node index.
			blockIndex[*blockNode.Hash] = blockNode

			// Find the parent of this block, which should already have been read
			// in and connect it. Skip the genesis block, which has height 0. Also
			// skip the block if its PrevBlockHash is empty, which will be true for
			// the BitcoinStartBlockNode.
			//
			// TODO: There is room for optimization here by keeping a reference to
			// the last node we've iterated over and checking if that node is the
			// parent. Doing this would avoid an expensive hashmap check to get
			// the parent by its block hash.
			if blockNode.Height == 0 || (*blockNode.Header.PrevBlockHash == BlockHash{}) {
				continue
			}
			if parent, ok := blockIndex[*blockNode.Header.PrevBlockHash]; ok {
				// We found the parent node so connect it.
				blockNode.Parent = parent
			} else {
				// In this case we didn't find the parent so error. There shouldn't
				// be any unconnectedTxns in our block index.
				return fmt.Errorf("GetBlockIndex: Could not find parent for blockNode: %+v", blockNode)
			}
		}
		return nil
	})
	if err != nil {
		return nil, errors.Wrapf(err, "GetBlockIndex: Problem reading block index from db")
	}

	return blockIndex, nil
}

func GetBestChain(tipNode *BlockNode, blockIndex map[BlockHash]*BlockNode) ([]*BlockNode, error) {
	reversedBestChain := []*BlockNode{}
	for tipNode != nil {
		if (tipNode.Status&StatusBlockValidated) == 0 &&
			(tipNode.Status&StatusBitcoinHeaderValidated) == 0 {

			return nil, fmt.Errorf("GetBestChain: Invalid node found in main chain: %+v", tipNode)
		}

		reversedBestChain = append(reversedBestChain, tipNode)
		tipNode = tipNode.Parent
	}

	bestChain := make([]*BlockNode, len(reversedBestChain))
	for ii := 0; ii < len(reversedBestChain); ii++ {
		bestChain[ii] = reversedBestChain[len(reversedBestChain)-1-ii]
	}

	return bestChain, nil
}

// RandomBytes returns a []byte with random values.
func RandomBytes(numBytes int32) []byte {
	randomBytes := make([]byte, numBytes)
	_, err := rand.Read(randomBytes)
	if err != nil {
		glog.Errorf("Problem reading random bytes: %v", err)
	}
	return randomBytes
}

// RandomBytesHex returns a hex string representing numBytes of
// entropy.
func RandomBytesHex(numBytes int32) string {
	return hex.EncodeToString(RandomBytes(numBytes))
}

// RandInt64 returns a random 64-bit int.
func RandInt64(max int64) int64 {
	val, err := rand.Int(rand.Reader, big.NewInt(math.MaxInt64))
	if err != nil {
		glog.Errorf("Problem generating random int64: %v", err)
	}
	return val.Int64()
}

// RandInt32 returns a random 32-bit int.
func RandInt32(max int32) int32 {
	val, err := rand.Int(rand.Reader, big.NewInt(math.MaxInt32))
	if err != nil {
		glog.Errorf("Problem generating random int32: %v", err)
	}
	if val.Int64() > math.MaxInt32 {
		glog.Errorf("Generated a random number out of range: %d (max: %d)", val.Int64(), math.MaxInt32)
	}
	// This cast is OK since we initialized the number to be
	// < MaxInt32 above.
	return int32(val.Int64())
}

// PPrintJSON prints a JSON object but pretty.
func PPrintJSON(xx interface{}) {
	yy, _ := json.MarshalIndent(xx, "", "  ")
	log.Println(string(yy))
}

func BlocksPerDuration(duration time.Duration, timeBetweenBlocks time.Duration) uint32 {
	return uint32(int64(duration) / int64(timeBetweenBlocks))
}

func PkToString(pk []byte, params *DeSoParams) string {
	return Base58CheckEncode(pk, false, params)
}

func PrivToString(priv []byte, params *DeSoParams) string {
	return Base58CheckEncode(priv, true, params)
}

func PkToStringMainnet(pk []byte) string {
	return Base58CheckEncode(pk, false, &DeSoMainnetParams)
}

func PkToStringBoth(pk []byte) string {
	return PkToStringMainnet(pk) + ":" + PkToStringTestnet(pk)
}

func PkToStringTestnet(pk []byte) string {
	return Base58CheckEncode(pk, false, &DeSoTestnetParams)
}

func DbGetTxindexTip(handle *badger.DB, snap *Snapshot) *BlockHash {
	return _getBlockHashForPrefix(handle, snap, Prefixes.PrefixTransactionIndexTip)
}

func DbPutTxindexTipWithTxn(txn *badger.Txn, snap *Snapshot, tipHash *BlockHash, eventManager *EventManager) error {
	return DBSetWithTxn(txn, snap, Prefixes.PrefixTransactionIndexTip, tipHash[:], eventManager)
}

func DbPutTxindexTip(handle *badger.DB, snap *Snapshot, tipHash *BlockHash, eventManager *EventManager) error {
	return handle.Update(func(txn *badger.Txn) error {
		return DbPutTxindexTipWithTxn(txn, snap, tipHash, eventManager)
	})
}

func _DbTxindexPublicKeyNextIndexPrefix(publicKey []byte) []byte {
	return append(append([]byte{}, Prefixes.PrefixPublicKeyToNextIndex...), publicKey...)
}

func DbTxindexPublicKeyPrefix(publicKey []byte) []byte {
	return append(append([]byte{}, Prefixes.PrefixPublicKeyIndexToTransactionIDs...), publicKey...)
}

func DbTxindexPublicKeyIndexToTxnKey(publicKey []byte, index uint32) []byte {
	prefix := DbTxindexPublicKeyPrefix(publicKey)
	return append(prefix, _EncodeUint32(index)...)
}

func DbGetTxindexTxnsForPublicKeyWithTxn(txn *badger.Txn, publicKey []byte) []*BlockHash {
	txIDs := []*BlockHash{}
	_, valsFound, err := _enumerateKeysForPrefixWithTxn(txn, DbTxindexPublicKeyPrefix(publicKey))
	if err != nil {
		return txIDs
	}
	for _, txIDBytes := range valsFound {
		blockHash := &BlockHash{}
		copy(blockHash[:], txIDBytes[:])
		txIDs = append(txIDs, blockHash)
	}

	return txIDs
}

func DbGetTxindexTxnsForPublicKey(handle *badger.DB, publicKey []byte) []*BlockHash {
	txIDs := []*BlockHash{}
	handle.Update(func(txn *badger.Txn) error {
		txIDs = DbGetTxindexTxnsForPublicKeyWithTxn(txn, publicKey)
		return nil
	})
	return txIDs
}

func _DbGetTxindexNextIndexForPublicKeBySeekWithTxn(txn *badger.Txn, publicKey []byte) uint64 {
	dbPrefixx := DbTxindexPublicKeyPrefix(publicKey)

	opts := badger.DefaultIteratorOptions

	opts.PrefetchValues = false

	// Go in reverse order.
	opts.Reverse = true

	it := txn.NewIterator(opts)
	defer it.Close()
	// Since we iterate backwards, the prefix must be bigger than all possible
	// counts that could actually exist. We use four bytes since the index is
	// encoded as a 32-bit big-endian byte slice, which will be four bytes long.
	maxBigEndianUint32Bytes := []byte{0xFF, 0xFF, 0xFF, 0xFF}
	prefix := append([]byte{}, dbPrefixx...)
	prefix = append(prefix, maxBigEndianUint32Bytes...)
	for it.Seek(prefix); it.ValidForPrefix(dbPrefixx); it.Next() {
		countKey := it.Item().Key()

		// Strip the prefix off the key and check its length. If it contains
		// a big-endian uint32 then it should be at least four bytes.
		countKey = countKey[len(dbPrefixx):]
		if len(countKey) < len(maxBigEndianUint32Bytes) {
			glog.Errorf("DbGetTxindexNextIndexForPublicKey: Invalid public key "+
				"index key length %d should be at least %d",
				len(countKey), len(maxBigEndianUint32Bytes))
			return 0
		}

		countVal := DecodeUint32(countKey[:len(maxBigEndianUint32Bytes)])
		return uint64(countVal + 1)
	}
	// If we get here it means we didn't find anything in the db so return zero.
	return 0
}

func DbGetTxindexNextIndexForPublicKey(handle *badger.DB, snap *Snapshot, publicKey []byte) *uint64 {
	var nextIndex *uint64
	handle.View(func(txn *badger.Txn) error {
		nextIndex = _DbGetTxindexNextIndexForPublicKeyWithTxn(txn, snap, publicKey)
		return nil
	})
	return nextIndex
}

func _DbGetTxindexNextIndexForPublicKeyWithTxn(txn *badger.Txn, snap *Snapshot, publicKey []byte) *uint64 {
	key := _DbTxindexPublicKeyNextIndexPrefix(publicKey)
	valBytes, err := DBGetWithTxn(txn, snap, key)
	if err != nil {
		// If we haven't seen this public key yet, we won't have a next index for this key yet, so return 0.
		if errors.Is(err, badger.ErrKeyNotFound) {
			nextIndexVal := _DbGetTxindexNextIndexForPublicKeBySeekWithTxn(txn, publicKey)
			return &nextIndexVal
		} else {
			return nil
		}
	}
	nextIndexVal, bytesRead := Uvarint(valBytes)
	if bytesRead <= 0 {
		return nil
	}
	return &nextIndexVal

}

func DbPutTxindexNextIndexForPublicKeyWithTxn(txn *badger.Txn, snap *Snapshot, publicKey []byte, nextIndex uint64, eventManager *EventManager) error {

	key := _DbTxindexPublicKeyNextIndexPrefix(publicKey)
	valBuf := UintToBuf(nextIndex)

	return DBSetWithTxn(txn, snap, key, valBuf, eventManager)
}

func DbDeleteTxindexNextIndexForPublicKeyWithTxn(txn *badger.Txn, snap *Snapshot, publicKey []byte, eventManager *EventManager, entryIsDeleted bool) error {
	key := _DbTxindexPublicKeyNextIndexPrefix(publicKey)
	return DBDeleteWithTxn(txn, snap, key, eventManager, entryIsDeleted)
}

func DbPutTxindexPublicKeyToTxnMappingSingleWithTxn(txn *badger.Txn, snap *Snapshot, publicKey []byte, txID *BlockHash, eventManager *EventManager) error {

	nextIndex := _DbGetTxindexNextIndexForPublicKeyWithTxn(txn, snap, publicKey)
	if nextIndex == nil {
		return fmt.Errorf("Error getting next index")
	}
	key := DbTxindexPublicKeyIndexToTxnKey(publicKey, uint32(*nextIndex))
	err := DbPutTxindexNextIndexForPublicKeyWithTxn(txn, snap, publicKey, uint64(*nextIndex+1), eventManager)
	if err != nil {
		return err
	}
	return DBSetWithTxn(txn, snap, key, txID[:], eventManager)
}

func DbDeleteTxindexPublicKeyToTxnMappingSingleWithTxn(txn *badger.Txn, snap *Snapshot, publicKey []byte, txID *BlockHash, eventManager *EventManager, entryIsDeleted bool) error {

	// Get all the mappings corresponding to the public key passed in.
	// TODO: This is inefficient but reorgs are rare so whatever.
	txIDsInDB := DbGetTxindexTxnsForPublicKeyWithTxn(txn, publicKey)
	numMappingsInDB := len(txIDsInDB)

	// Loop over the list of txIDs and delete the one
	// corresponding to the passed-in transaction. Note we can assume that
	// only one occurrence exists in the list.
	// TODO: Looping backwards would be more efficient.
	for ii, singleTxID := range txIDsInDB {
		if *singleTxID == *txID {
			// If we get here it means the transaction we need to delete is at
			// this index.
			txIDsInDB = append(txIDsInDB[:ii], txIDsInDB[ii+1:]...)
			break
		}
	}

	// Delete all the mappings from the db.
	for pkIndex := 0; pkIndex < numMappingsInDB; pkIndex++ {
		key := DbTxindexPublicKeyIndexToTxnKey(publicKey, uint32(pkIndex))
		if err := DBDeleteWithTxn(txn, snap, key, eventManager, entryIsDeleted); err != nil {
			return err
		}
	}

	// Delete the next index for this public key
	err := DbDeleteTxindexNextIndexForPublicKeyWithTxn(txn, snap, publicKey, eventManager, entryIsDeleted)
	if err != nil {
		return err
	}

	// Re-add all the mappings to the db except the one we just deleted.
	for _, singleTxID := range txIDsInDB {
		if err := DbPutTxindexPublicKeyToTxnMappingSingleWithTxn(txn, snap, publicKey, singleTxID, eventManager); err != nil {
			return err
		}
	}

	// At this point the db should contain all transactions except the one
	// that was deleted.
	return nil
}

func DbTxindexTxIDKey(txID *BlockHash) []byte {
	return append(append([]byte{}, Prefixes.PrefixTransactionIDToMetadata...), txID[:]...)
}

type AffectedPublicKey struct {
	PublicKeyBase58Check string
	// Metadata about how this public key was affected by the transaction.
	Metadata string
}

func (pk *AffectedPublicKey) RawEncodeWithoutMetadata(blockHeight uint64, skipMetadata ...bool) []byte {
	var data []byte

	data = append(data, EncodeByteArray([]byte(pk.PublicKeyBase58Check))...)
	data = append(data, EncodeByteArray([]byte(pk.Metadata))...)
	return data
}

func (pk *AffectedPublicKey) RawDecodeWithoutMetadata(blockHeight uint64, rr *bytes.Reader) error {

	publicKeyBase58CheckBytes, err := DecodeByteArray(rr)
	if err != nil {
		return errors.Wrapf(err, "AffectedPublicKey.Decode: problem reading PublicKeyBase58Check")
	}
	pk.PublicKeyBase58Check = string(publicKeyBase58CheckBytes)

	metadataBytes, err := DecodeByteArray(rr)
	if err != nil {
		return errors.Wrapf(err, "AffectedPublicKey.Decode: problem reading Metadata")
	}
	pk.Metadata = string(metadataBytes)

	return nil
}

func (pk *AffectedPublicKey) GetVersionByte(blockHeight uint64) byte {
	return 0
}

func (pk *AffectedPublicKey) GetEncoderType() EncoderType {
	return EncoderTypeAffectedPublicKey
}

type BasicTransferTxindexMetadata struct {
	TotalInputNanos  uint64
	TotalOutputNanos uint64
	FeeNanos         uint64
	UtxoOpsDump      string
	UtxoOps          []*UtxoOperation
	DiamondLevel     int64
	PostHashHex      string
}

func (txnMeta *BasicTransferTxindexMetadata) RawEncodeWithoutMetadata(blockHeight uint64, skipMetadata ...bool) []byte {
	var data []byte

	data = append(data, UintToBuf(txnMeta.TotalInputNanos)...)
	data = append(data, UintToBuf(txnMeta.TotalOutputNanos)...)
	data = append(data, UintToBuf(txnMeta.FeeNanos)...)
	data = append(data, EncodeByteArray([]byte(txnMeta.UtxoOpsDump))...)
	data = append(data, UintToBuf(uint64(len(txnMeta.UtxoOps)))...)
	for _, utxoOp := range txnMeta.UtxoOps {
		data = append(data, EncodeToBytes(blockHeight, utxoOp, skipMetadata...)...)
	}
	data = append(data, UintToBuf(uint64(txnMeta.DiamondLevel))...)
	data = append(data, EncodeByteArray([]byte(txnMeta.PostHashHex))...)
	return data
}

func (txnMeta *BasicTransferTxindexMetadata) RawDecodeWithoutMetadata(blockHeight uint64, rr *bytes.Reader) error {
	var err error

	txnMeta.TotalInputNanos, err = ReadUvarint(rr)
	if err != nil {
		return errors.Wrapf(err, "BasicTransferTxindexMetadata.Decode: Problem reading TotalInputNanos")
	}

	txnMeta.TotalOutputNanos, err = ReadUvarint(rr)
	if err != nil {
		return errors.Wrapf(err, "BasicTransferTxindexMetadata.Decode: Problem reading TotalOutputNanos")
	}

	txnMeta.FeeNanos, err = ReadUvarint(rr)
	if err != nil {
		return errors.Wrapf(err, "BasicTransferTxindexMetadata.Decode: Problem reading FeeNanos")
	}

	utxoOpsDump, err := DecodeByteArray(rr)
	if err != nil {
		return errors.Wrapf(err, "BasicTransferTxindexMetadata.Decode: Problem reading UtxoOpsDump")
	}
	txnMeta.UtxoOpsDump = string(utxoOpsDump)

	lenUtxoOps, err := ReadUvarint(rr)
	if err != nil {
		return errors.Wrapf(err, "BasicTransferTxindexMetadata.Decode: Problem reading len of UtxoOps")
	}
	for ; lenUtxoOps > 0; lenUtxoOps-- {
		utxoOp := &UtxoOperation{}
		if exists, err := DecodeFromBytes(utxoOp, rr); !exists || err != nil {
			return errors.Wrapf(err, "BasicTransferTxindexMetadata.Decode: Problem reading UtxoOps")
		}
		txnMeta.UtxoOps = append(txnMeta.UtxoOps, utxoOp)
	}

	uint64DiamondLevel, err := ReadUvarint(rr)
	if err != nil {
		return errors.Wrapf(err, "BasicTransferTxindexMetadata.Decode: Problem reading DiamondLevel")
	}
	txnMeta.DiamondLevel = int64(uint64DiamondLevel)

	postHashBytes, err := DecodeByteArray(rr)
	if err != nil {
		return errors.Wrapf(err, "BasicTransferTxindexMetadata.Decode: Problem reading PostHashHex")
	}
	txnMeta.PostHashHex = string(postHashBytes)

	return nil
}

func (txnMeta *BasicTransferTxindexMetadata) GetVersionByte(blockHeight uint64) byte {
	return 0
}

func (txnMeta *BasicTransferTxindexMetadata) GetEncoderType() EncoderType {
	return EncoderTypeBasicTransferTxindexMetadata
}

type BitcoinExchangeTxindexMetadata struct {
	BitcoinSpendAddress string
	// DeSoOutputPubKeyBase58Check = TransactorPublicKeyBase58Check
	SatoshisBurned uint64
	// NanosCreated = 0 OR TotalOutputNanos+FeeNanos
	NanosCreated uint64
	// TotalNanosPurchasedBefore = TotalNanosPurchasedAfter - NanosCreated
	TotalNanosPurchasedBefore uint64
	TotalNanosPurchasedAfter  uint64
	BitcoinTxnHash            string
}

func (txnMeta *BitcoinExchangeTxindexMetadata) RawEncodeWithoutMetadata(blockHeight uint64, skipMetadata ...bool) []byte {
	var data []byte

	data = append(data, EncodeByteArray([]byte(txnMeta.BitcoinSpendAddress))...)
	data = append(data, UintToBuf(txnMeta.SatoshisBurned)...)
	data = append(data, UintToBuf(txnMeta.NanosCreated)...)
	data = append(data, UintToBuf(txnMeta.TotalNanosPurchasedBefore)...)
	data = append(data, UintToBuf(txnMeta.TotalNanosPurchasedAfter)...)
	data = append(data, EncodeByteArray([]byte(txnMeta.BitcoinTxnHash))...)
	return data
}

func (txnMeta *BitcoinExchangeTxindexMetadata) RawDecodeWithoutMetadata(blockHeight uint64, rr *bytes.Reader) error {
	var err error

	bitcoinSpendAddressBytes, err := DecodeByteArray(rr)
	if err != nil {
		return errors.Wrapf(err, "BitcoinExchangeTxindexMetadata.Decode: problem decoding BitcoinSpendAddress")
	}
	txnMeta.BitcoinSpendAddress = string(bitcoinSpendAddressBytes)

	txnMeta.SatoshisBurned, err = ReadUvarint(rr)
	if err != nil {
		return errors.Wrapf(err, "BitcoinExchangeTxindexMetadata.Decode: problem decoding SatoshisBurned")
	}

	txnMeta.NanosCreated, err = ReadUvarint(rr)
	if err != nil {
		return errors.Wrapf(err, "BitcoinExchangeTxindexMetadata.Decode: problem decoding NanosCreated")
	}

	txnMeta.TotalNanosPurchasedBefore, err = ReadUvarint(rr)
	if err != nil {
		return errors.Wrapf(err, "BitcoinExchangeTxindexMetadata.Decode: problem decoding TotalNanosPurchasedBefore")
	}
	txnMeta.TotalNanosPurchasedAfter, err = ReadUvarint(rr)
	if err != nil {
		return errors.Wrapf(err, "BitcoinExchangeTxindexMetadata.Decode: problem decoding TotalNanosPurchasedAfter")
	}

	bitcoinTxnHashBytes, err := DecodeByteArray(rr)
	if err != nil {
		return errors.Wrapf(err, "BitcoinExchangeTxindexMetadata.Decode: problem decoding BitcoinTxnHash")
	}
	txnMeta.BitcoinTxnHash = string(bitcoinTxnHashBytes)

	return nil
}

func (txnMeta *BitcoinExchangeTxindexMetadata) GetVersionByte(blockHeight uint64) byte {
	return 0
}

func (txnMeta *BitcoinExchangeTxindexMetadata) GetEncoderType() EncoderType {
	return EncoderTypeBitcoinExchangeTxindexMetadata
}

type CreatorCoinTxindexMetadata struct {
	OperationType string
	// TransactorPublicKeyBase58Check = TransactorPublicKeyBase58Check
	// CreatorPublicKeyBase58Check in AffectedPublicKeys

	// Differs depending on OperationType.
	DeSoToSellNanos        uint64
	CreatorCoinToSellNanos uint64
	DeSoToAddNanos         uint64

	// Rosetta needs to know how much DESO was added or removed so it can
	// model the change to the total deso locked in the creator coin
	DESOLockedNanosDiff int64
}

func (txnMeta *CreatorCoinTxindexMetadata) RawEncodeWithoutMetadata(blockHeight uint64, skipMetadata ...bool) []byte {
	var data []byte

	data = append(data, EncodeByteArray([]byte(txnMeta.OperationType))...)
	data = append(data, UintToBuf(txnMeta.DeSoToSellNanos)...)
	data = append(data, UintToBuf(txnMeta.CreatorCoinToSellNanos)...)
	data = append(data, UintToBuf(txnMeta.DeSoToAddNanos)...)
	data = append(data, UintToBuf(uint64(txnMeta.DESOLockedNanosDiff))...)
	return data
}

func (txnMeta *CreatorCoinTxindexMetadata) RawDecodeWithoutMetadata(blockHeight uint64, rr *bytes.Reader) error {
	var err error

	operationTypeBytes, err := DecodeByteArray(rr)
	if err != nil {
		return errors.Wrapf(err, "CreatorCoinTxindexMetadata.Decode: Problem reading OperationType")
	}
	txnMeta.OperationType = string(operationTypeBytes)

	txnMeta.DeSoToSellNanos, err = ReadUvarint(rr)
	if err != nil {
		return errors.Wrapf(err, "CreatorCoinTxindexMetadata.Decode: Problem reading DeSoToSellNanos")
	}

	txnMeta.CreatorCoinToSellNanos, err = ReadUvarint(rr)
	if err != nil {
		return errors.Wrapf(err, "CreatorCoinTxindexMetadata.Decode: Problem reading CreatorCoinToSellNanos")
	}

	txnMeta.DeSoToAddNanos, err = ReadUvarint(rr)
	if err != nil {
		return errors.Wrapf(err, "CreatorCoinTxindexMetadata.Decode: Problem reading DeSoToAddNanos")
	}

	uint64DESOLockedNanosDiff, err := ReadUvarint(rr)
	if err != nil {
		return errors.Wrapf(err, "CreatorCoinTxindexMetadata.Decode: Problem reading uint64DESOLockedNanosDiff")
	}
	txnMeta.DESOLockedNanosDiff = int64(uint64DESOLockedNanosDiff)

	return nil
}

func (txnMeta *CreatorCoinTxindexMetadata) GetVersionByte(blockHeight uint64) byte {
	return 0
}

func (txnMeta *CreatorCoinTxindexMetadata) GetEncoderType() EncoderType {
	return EncoderTypeCreatorCoinTxindexMetadata
}

type CreatorCoinTransferTxindexMetadata struct {
	CreatorUsername            string
	CreatorCoinToTransferNanos uint64
	DiamondLevel               int64
	PostHashHex                string
}

func (txnMeta *CreatorCoinTransferTxindexMetadata) RawEncodeWithoutMetadata(blockHeight uint64, skipMetadata ...bool) []byte {
	var data []byte

	data = append(data, EncodeByteArray([]byte(txnMeta.CreatorUsername))...)
	data = append(data, UintToBuf(txnMeta.CreatorCoinToTransferNanos)...)
	data = append(data, UintToBuf(uint64(txnMeta.DiamondLevel))...)
	data = append(data, EncodeByteArray([]byte(txnMeta.PostHashHex))...)
	return data
}

func (txnMeta *CreatorCoinTransferTxindexMetadata) RawDecodeWithoutMetadata(blockHeight uint64, rr *bytes.Reader) error {
	var err error

	creatorUsernameBytes, err := DecodeByteArray(rr)
	if err != nil {
		return errors.Wrapf(err, "CreatorCoinTransferTxindexMetadata.Decode: problem reading CreatorUsername")
	}
	txnMeta.CreatorUsername = string(creatorUsernameBytes)

	txnMeta.CreatorCoinToTransferNanos, err = ReadUvarint(rr)
	if err != nil {
		return errors.Wrapf(err, "CreatorCoinTransferTxindexMetadata.Decode: problem reading CreatorCoinToTransferNanos")
	}

	uint64DiamondLevel, err := ReadUvarint(rr)
	if err != nil {
		return errors.Wrapf(err, "CreatorCoinTransferTxindexMetadata.Decode: problem reading DiamondLevel")
	}
	txnMeta.DiamondLevel = int64(uint64DiamondLevel)

	postHashHexBytes, err := DecodeByteArray(rr)
	if err != nil {
		return errors.Wrapf(err, "CreatorCoinTransferTxindexMetadata.Decode: problem reading PostHashHex")
	}
	txnMeta.PostHashHex = string(postHashHexBytes)

	return nil
}

func (txnMeta *CreatorCoinTransferTxindexMetadata) GetVersionByte(blockHeight uint64) byte {
	return 0
}

func (txnMeta *CreatorCoinTransferTxindexMetadata) GetEncoderType() EncoderType {
	return EncoderTypeCreatorCoinTransferTxindexMetadata
}

type DAOCoinTransferTxindexMetadata struct {
	CreatorUsername        string
	DAOCoinToTransferNanos uint256.Int
}

func (txnMeta *DAOCoinTransferTxindexMetadata) RawEncodeWithoutMetadata(blockHeight uint64, skipMetadata ...bool) []byte {
	var data []byte

	data = append(data, EncodeByteArray([]byte(txnMeta.CreatorUsername))...)
	data = append(data, VariableEncodeUint256(&txnMeta.DAOCoinToTransferNanos)...)
	return data
}

func (txnMeta *DAOCoinTransferTxindexMetadata) RawDecodeWithoutMetadata(blockHeight uint64, rr *bytes.Reader) error {
	var err error

	creatorUsernameBytes, err := DecodeByteArray(rr)
	if err != nil {
		return errors.Wrapf(err, "DAOCoinTransferTxindexMetadata.Decode: Problem reading CreatorUsername")
	}
	txnMeta.CreatorUsername = string(creatorUsernameBytes)

	DAOCoinToTransferNanos, err := VariableDecodeUint256(rr)
	if err != nil {
		return errors.Wrapf(err, "DAOCoinTransferTxindexMetadata.Decode: Problem reading DAOCoinToTransferNanos")
	}
	txnMeta.DAOCoinToTransferNanos = *DAOCoinToTransferNanos
	return nil
}

func (txnMeta *DAOCoinTransferTxindexMetadata) GetVersionByte(blockHeight uint64) byte {
	return 0
}

func (txnMeta *DAOCoinTransferTxindexMetadata) GetEncoderType() EncoderType {
	return EncoderTypeDAOCoinTransferTxindexMetadata
}

type DAOCoinTxindexMetadata struct {
	CreatorUsername           string
	OperationType             string
	CoinsToMintNanos          *uint256.Int
	CoinsToBurnNanos          *uint256.Int
	TransferRestrictionStatus string
}

func (txnMeta *DAOCoinTxindexMetadata) RawEncodeWithoutMetadata(blockHeight uint64, skipMetadata ...bool) []byte {
	var data []byte

	data = append(data, EncodeByteArray([]byte(txnMeta.CreatorUsername))...)
	data = append(data, EncodeByteArray([]byte(txnMeta.OperationType))...)

	data = append(data, VariableEncodeUint256(txnMeta.CoinsToMintNanos)...)
	data = append(data, VariableEncodeUint256(txnMeta.CoinsToBurnNanos)...)

	data = append(data, EncodeByteArray([]byte(txnMeta.TransferRestrictionStatus))...)
	return data
}

func (txnMeta *DAOCoinTxindexMetadata) RawDecodeWithoutMetadata(blockHeight uint64, rr *bytes.Reader) error {
	var err error

	creatorUsernameBytes, err := DecodeByteArray(rr)
	if err != nil {
		return errors.Wrapf(err, "DAOCoinTxindexMetadata.Decode: problem reading CreatorUsername")
	}
	txnMeta.CreatorUsername = string(creatorUsernameBytes)

	operationTypeBytes, err := DecodeByteArray(rr)
	if err != nil {
		return errors.Wrapf(err, "DAOCoinTxindexMetadata.Decode: problem reading OperationType")
	}
	txnMeta.OperationType = string(operationTypeBytes)

	txnMeta.CoinsToMintNanos, err = VariableDecodeUint256(rr)
	if err != nil {
		return errors.Wrapf(err, "DAOCoinTxindexMetadata.Decode: problem reading CoinsToMintNanos")
	}

	txnMeta.CoinsToBurnNanos, err = VariableDecodeUint256(rr)
	if err != nil {
		return errors.Wrapf(err, "DAOCoinTxindexMetadata.Decode: problem reading CoinsToBurnNanos")
	}

	transferRestrictionStatusBytes, err := DecodeByteArray(rr)
	if err != nil {
		return errors.Wrapf(err, "DAOCoinTxindexMetadata.Decode: problem reading TransferRestrictionStatus")
	}
	txnMeta.TransferRestrictionStatus = string(transferRestrictionStatusBytes)

	return nil
}

func (txnMeta *DAOCoinTxindexMetadata) GetVersionByte(blockHeight uint64) byte {
	return 0
}

func (txnMeta *DAOCoinTxindexMetadata) GetEncoderType() EncoderType {
	return EncoderTypeDAOCoinTxindexMetadata
}

type FilledDAOCoinLimitOrderMetadata struct {
	TransactorPublicKeyBase58Check string
	BuyingDAOCoinCreatorPublicKey  string
	SellingDAOCoinCreatorPublicKey string
	CoinQuantityInBaseUnitsBought  *uint256.Int
	CoinQuantityInBaseUnitsSold    *uint256.Int
	IsFulfilled                    bool
}

func (orderMeta *FilledDAOCoinLimitOrderMetadata) RawEncodeWithoutMetadata(blockHeight uint64, skipMetadata ...bool) []byte {
	var data []byte

	data = append(data, EncodeByteArray([]byte(orderMeta.TransactorPublicKeyBase58Check))...)
	data = append(data, EncodeByteArray([]byte(orderMeta.BuyingDAOCoinCreatorPublicKey))...)
	data = append(data, EncodeByteArray([]byte(orderMeta.SellingDAOCoinCreatorPublicKey))...)
	data = append(data, VariableEncodeUint256(orderMeta.CoinQuantityInBaseUnitsBought)...)
	data = append(data, VariableEncodeUint256(orderMeta.CoinQuantityInBaseUnitsSold)...)
	data = append(data, BoolToByte(orderMeta.IsFulfilled))

	return data
}

func (orderMeta *FilledDAOCoinLimitOrderMetadata) RawDecodeWithoutMetadata(blockHeight uint64, rr *bytes.Reader) error {

	// TransactorPublicKeyBase58Check
	transactorPublicKeyBase58Check, err := DecodeByteArray(rr)
	if err != nil {
		return errors.Wrapf(err, "FilledDAOCoinLimitOrderMetadata.Decode: Problem reading TransactorPublicKeyBase58Check")
	}
	orderMeta.TransactorPublicKeyBase58Check = string(transactorPublicKeyBase58Check)

	// BuyingDAOCoinCreatorPublicKey
	buyingDAOCoinCreatorPublicKey, err := DecodeByteArray(rr)
	if err != nil {
		return errors.Wrapf(err, "TransactorPublicKeyBase58Check.Decode: Problem reading BuyingDAOCoinCreatorPublicKey")
	}
	orderMeta.BuyingDAOCoinCreatorPublicKey = string(buyingDAOCoinCreatorPublicKey)

	// SellingDAOCoinCreatorPublicKey
	sellingDAOCoinCreatorPublicKey, err := DecodeByteArray(rr)
	if err != nil {
		return errors.Wrapf(err, "FilledDAOCoinLimitOrderMetadata.Decode: Problem reading SellingDAOCoinCreatorPublicKey")
	}
	orderMeta.SellingDAOCoinCreatorPublicKey = string(sellingDAOCoinCreatorPublicKey)

	// CoinQuantityInBaseUnitsBought
	orderMeta.CoinQuantityInBaseUnitsBought, err = VariableDecodeUint256(rr)
	if err != nil {
		return errors.Wrapf(err, "FilledDAOCoinLimitOrderMetadata.Decode: Problem reading CoinQuantityInBaseUnitsBought")
	}

	// CoinQuantityInBaseUnitsSold
	orderMeta.CoinQuantityInBaseUnitsSold, err = VariableDecodeUint256(rr)
	if err != nil {
		return errors.Wrapf(err, "FilledDAOCoinLimitOrderMetadata.Decode: Problem reading CoinQuantityInBaseUnitsSold")
	}

	orderMeta.IsFulfilled, err = ReadBoolByte(rr)
	if err != nil {
		return errors.Wrapf(err, "FilledDAOCoinLimitOrderMetadata.Decode: Problem reading IsFulfilled")
	}
	return nil
}

func (orderMeta *FilledDAOCoinLimitOrderMetadata) GetVersionByte(blockHeight uint64) byte {
	return byte(0)
}

func (orderMeta *FilledDAOCoinLimitOrderMetadata) GetEncoderType() EncoderType {
	return EncoderTypeFilledDAOCoinLimitOrderMetadata
}

type DAOCoinLimitOrderTxindexMetadata struct {
	BuyingDAOCoinCreatorPublicKey             string
	SellingDAOCoinCreatorPublicKey            string
	ScaledExchangeRateCoinsToSellPerCoinToBuy *uint256.Int
	QuantityToFillInBaseUnits                 *uint256.Int
	FilledDAOCoinLimitOrdersMetadata          []*FilledDAOCoinLimitOrderMetadata
}

func (daoMeta *DAOCoinLimitOrderTxindexMetadata) RawEncodeWithoutMetadata(blockHeight uint64, skipMetadata ...bool) []byte {
	var data []byte

	data = append(data, EncodeByteArray([]byte(daoMeta.BuyingDAOCoinCreatorPublicKey))...)
	data = append(data, EncodeByteArray([]byte(daoMeta.SellingDAOCoinCreatorPublicKey))...)
	data = append(data, VariableEncodeUint256(daoMeta.ScaledExchangeRateCoinsToSellPerCoinToBuy)...)
	data = append(data, VariableEncodeUint256(daoMeta.QuantityToFillInBaseUnits)...)

	data = append(data, UintToBuf(uint64(len(daoMeta.FilledDAOCoinLimitOrdersMetadata)))...)
	for _, order := range daoMeta.FilledDAOCoinLimitOrdersMetadata {
		data = append(data, EncodeToBytes(blockHeight, order)...)
	}
	return data
}

func (daoMeta *DAOCoinLimitOrderTxindexMetadata) RawDecodeWithoutMetadata(blockHeight uint64, rr *bytes.Reader) error {

	buyingDAOCoinCreatorPublicKey, err := DecodeByteArray(rr)
	if err != nil {
		return errors.Wrapf(err, "DAOCoinLimitOrderTxindexMetadata.Decode: Problem reading BuyingDAOCoinCreatorPublicKey")
	}
	daoMeta.BuyingDAOCoinCreatorPublicKey = string(buyingDAOCoinCreatorPublicKey)

	sellingDAOCoinCreatorPublicKey, err := DecodeByteArray(rr)
	if err != nil {
		return errors.Wrapf(err, "DAOCoinLimitOrderTxindexMetadata.Decode: Problem reading SellingDAOCoinCreatorPublicKey")
	}
	daoMeta.SellingDAOCoinCreatorPublicKey = string(sellingDAOCoinCreatorPublicKey)

	daoMeta.ScaledExchangeRateCoinsToSellPerCoinToBuy, err = VariableDecodeUint256(rr)
	if err != nil {
		return errors.Wrapf(err, "DAOCoinLimitOrderTxindexMetadata.Decode: Problem reading ScaledExchangeRateCoinsToSellPerCoinToBuy")
	}

	daoMeta.QuantityToFillInBaseUnits, err = VariableDecodeUint256(rr)
	if err != nil {
		return errors.Wrapf(err, "DAOCoinLimitOrderTxindexMetadata.Decode: Problem reading QuantityToFillInBaseUnits")
	}

	lenFilledDAOCoinLimitOrdersMetadata, err := ReadUvarint(rr)
	if err != nil {
		return errors.Wrapf(err, "DAOCoinLimitOrderTxindexMetadata.Decode: Problem reading len lenFilledDAOCoinLimitOrdersMetadata")
	}
	for ; lenFilledDAOCoinLimitOrdersMetadata > 0; lenFilledDAOCoinLimitOrdersMetadata-- {
		filledDAOCoinLimitOrderMetadata := &FilledDAOCoinLimitOrderMetadata{}
		if exist, err := DecodeFromBytes(filledDAOCoinLimitOrderMetadata, rr); !exist || err != nil {
			return errors.Wrapf(err, "DAOCoinLimitOrderTxindexMetadata.Decode: Problem reading len FilledDAOCoinLimitOrdersMetadata")
		}
		daoMeta.FilledDAOCoinLimitOrdersMetadata = append(daoMeta.FilledDAOCoinLimitOrdersMetadata, filledDAOCoinLimitOrderMetadata)
	}
	return nil
}

func (daoMeta *DAOCoinLimitOrderTxindexMetadata) GetVersionByte(blockHeight uint64) byte {
	return byte(0)
}

func (daoMeta *DAOCoinLimitOrderTxindexMetadata) GetEncoderType() EncoderType {
	return EncoderTypeDAOCoinLimitOrderTxindexMetadata
}

type UpdateProfileTxindexMetadata struct {
	ProfilePublicKeyBase58Check string

	NewUsername    string
	NewDescription string
	NewProfilePic  string

	NewCreatorBasisPoints uint64

	NewStakeMultipleBasisPoints uint64

	IsHidden bool
}

func (txnMeta *UpdateProfileTxindexMetadata) RawEncodeWithoutMetadata(blockHeight uint64, skipMetadata ...bool) []byte {
	var data []byte

	data = append(data, EncodeByteArray([]byte(txnMeta.ProfilePublicKeyBase58Check))...)
	data = append(data, EncodeByteArray([]byte(txnMeta.NewUsername))...)
	data = append(data, EncodeByteArray([]byte(txnMeta.NewDescription))...)
	data = append(data, EncodeByteArray([]byte(txnMeta.NewProfilePic))...)
	data = append(data, UintToBuf(txnMeta.NewCreatorBasisPoints)...)
	data = append(data, UintToBuf(txnMeta.NewStakeMultipleBasisPoints)...)
	data = append(data, BoolToByte(txnMeta.IsHidden))

	return data
}

func (txnMeta *UpdateProfileTxindexMetadata) RawDecodeWithoutMetadata(blockHeight uint64, rr *bytes.Reader) error {
	var err error

	profilePublicKeyBase58CheckBytes, err := DecodeByteArray(rr)
	if err != nil {
		return errors.Wrapf(err, "UpdateProfileTxindexMetadata.Decode: problem reading ProfilePublicKeyBase58Check")
	}
	txnMeta.ProfilePublicKeyBase58Check = string(profilePublicKeyBase58CheckBytes)

	newUsernameBytes, err := DecodeByteArray(rr)
	if err != nil {
		return errors.Wrapf(err, "UpdateProfileTxindexMetadata.Decode: problem reading NewUsername")
	}
	txnMeta.NewUsername = string(newUsernameBytes)

	newDescriptionBytes, err := DecodeByteArray(rr)
	if err != nil {
		return errors.Wrapf(err, "UpdateProfileTxindexMetadata.Decode: problem reading NewDescription")
	}
	txnMeta.NewDescription = string(newDescriptionBytes)

	newProfilePicBytes, err := DecodeByteArray(rr)
	if err != nil {
		return errors.Wrapf(err, "UpdateProfileTxindexMetadata.Decode: problem reading NewProfilePic")
	}
	txnMeta.NewProfilePic = string(newProfilePicBytes)

	txnMeta.NewCreatorBasisPoints, err = ReadUvarint(rr)
	if err != nil {
		return errors.Wrapf(err, "UpdateProfileTxindexMetadata.Decode: problem reading NewCreatorBasisPoints")
	}

	txnMeta.NewStakeMultipleBasisPoints, err = ReadUvarint(rr)
	if err != nil {
		return errors.Wrapf(err, "UpdateProfileTxindexMetadata.Decode: problem reading NewStakeMultipleBasisPoints")
	}

	txnMeta.IsHidden, err = ReadBoolByte(rr)
	if err != nil {
		return errors.Wrapf(err, "UpdateProfileTxindexMetadata.Decode: problem reading IsHidden")
	}
	return nil
}

func (txnMeta *UpdateProfileTxindexMetadata) GetVersionByte(blockHeight uint64) byte {
	return 0
}

func (txnMeta *UpdateProfileTxindexMetadata) GetEncoderType() EncoderType {
	return EncoderTypeUpdateProfileTxindexMetadata
}

type SubmitPostTxindexMetadata struct {
	PostHashBeingModifiedHex string
	// PosterPublicKeyBase58Check = TransactorPublicKeyBase58Check

	// If this is a reply to an existing post, then the ParentPostHashHex
	ParentPostHashHex string
	// ParentPosterPublicKeyBase58Check in AffectedPublicKeys

	// The profiles that are mentioned are in the AffectedPublicKeys
	// MentionedPublicKeyBase58Check in AffectedPublicKeys
}

func (txnMeta *SubmitPostTxindexMetadata) RawEncodeWithoutMetadata(blockHeight uint64, skipMetadata ...bool) []byte {
	var data []byte

	data = append(data, EncodeByteArray([]byte(txnMeta.PostHashBeingModifiedHex))...)
	data = append(data, EncodeByteArray([]byte(txnMeta.ParentPostHashHex))...)
	return data
}

func (txnMeta *SubmitPostTxindexMetadata) RawDecodeWithoutMetadata(blockHeight uint64, rr *bytes.Reader) error {
	postHashBeingModifiedHexBytes, err := DecodeByteArray(rr)
	if err != nil {
		return errors.Wrapf(err, "SubmitPostTxindexMetadata.Decode: problem reading PostHashBeingModifiedHex")
	}
	txnMeta.PostHashBeingModifiedHex = string(postHashBeingModifiedHexBytes)

	parentPostHashHexBytes, err := DecodeByteArray(rr)
	if err != nil {
		return errors.Wrapf(err, "SubmitPostTxindexMetadata.Decode: problem reading ParentPostHashHex")
	}
	txnMeta.ParentPostHashHex = string(parentPostHashHexBytes)

	return nil
}

func (txnMeta *SubmitPostTxindexMetadata) GetVersionByte(blockHeight uint64) byte {
	return 0
}

func (txnMeta *SubmitPostTxindexMetadata) GetEncoderType() EncoderType {
	return EncoderTypeSubmitPostTxindexMetadata
}

type LikeTxindexMetadata struct {
	// LikerPublicKeyBase58Check = TransactorPublicKeyBase58Check
	IsUnlike bool

	PostHashHex string
	// PosterPublicKeyBase58Check in AffectedPublicKeys
}

func (txnMeta *LikeTxindexMetadata) RawEncodeWithoutMetadata(blockHeight uint64, skipMetadata ...bool) []byte {
	var data []byte

	data = append(data, BoolToByte(txnMeta.IsUnlike))
	data = append(data, EncodeByteArray([]byte(txnMeta.PostHashHex))...)
	return data
}

func (txnMeta *LikeTxindexMetadata) RawDecodeWithoutMetadata(blockHeight uint64, rr *bytes.Reader) error {
	var err error

	txnMeta.IsUnlike, err = ReadBoolByte(rr)
	if err != nil {
		return errors.Wrapf(err, "LikeTxindexMetadata.Decode: Emptry IsUnlike")
	}
	postHashHexBytes, err := DecodeByteArray(rr)
	if err != nil {
		return errors.Wrapf(err, "LikeTxindexMetadata.Decode: problem reading PostHashHex")
	}
	txnMeta.PostHashHex = string(postHashHexBytes)

	return nil
}

func (txnMeta *LikeTxindexMetadata) GetVersionByte(blockHeight uint64) byte {
	return 0
}

func (txnMeta *LikeTxindexMetadata) GetEncoderType() EncoderType {
	return EncoderTypeLikeTxindexMetadata
}

type FollowTxindexMetadata struct {
	// FollowerPublicKeyBase58Check = TransactorPublicKeyBase58Check
	// FollowedPublicKeyBase58Check in AffectedPublicKeys

	IsUnfollow bool
}

func (txnMeta *FollowTxindexMetadata) RawEncodeWithoutMetadata(blockHeight uint64, skipMetadata ...bool) []byte {
	var data []byte

	data = append(data, BoolToByte(txnMeta.IsUnfollow))
	return data
}

func (txnMeta *FollowTxindexMetadata) RawDecodeWithoutMetadata(blockHeight uint64, rr *bytes.Reader) error {
	var err error
	txnMeta.IsUnfollow, err = ReadBoolByte(rr)
	if err != nil {
		return errors.Wrapf(err, "FollowTxindexMetadata.Decode: Problem reading IsUnfollow")
	}
	return nil
}

func (txnMeta *FollowTxindexMetadata) GetVersionByte(blockHeight uint64) byte {
	return 0
}

func (txnMeta *FollowTxindexMetadata) GetEncoderType() EncoderType {
	return EncoderTypeFollowTxindexMetadata
}

type PrivateMessageTxindexMetadata struct {
	// SenderPublicKeyBase58Check = TransactorPublicKeyBase58Check
	// RecipientPublicKeyBase58Check in AffectedPublicKeys

	TimestampNanos uint64
}

func (txnMeta *PrivateMessageTxindexMetadata) RawEncodeWithoutMetadata(blockHeight uint64, skipMetadata ...bool) []byte {
	var data []byte

	data = append(data, UintToBuf(txnMeta.TimestampNanos)...)
	return data
}

func (txnMeta *PrivateMessageTxindexMetadata) RawDecodeWithoutMetadata(blockHeight uint64, rr *bytes.Reader) error {
	var err error

	txnMeta.TimestampNanos, err = ReadUvarint(rr)
	if err != nil {
		return errors.Wrapf(err, "PrivateMessageTxindexMetadata.Decode: Problem reading TimestampNanos")
	}
	return nil
}

func (txnMeta *PrivateMessageTxindexMetadata) GetVersionByte(blockHeight uint64) byte {
	return 0
}

func (txnMeta *PrivateMessageTxindexMetadata) GetEncoderType() EncoderType {
	return EncoderTypePrivateMessageTxindexMetadata
}

type SwapIdentityTxindexMetadata struct {
	// ParamUpdater = TransactorPublicKeyBase58Check

	FromPublicKeyBase58Check string
	ToPublicKeyBase58Check   string

	// Rosetta needs this information to track creator coin balances
	FromDeSoLockedNanos uint64
	ToDeSoLockedNanos   uint64
}

func (txnMeta *SwapIdentityTxindexMetadata) RawEncodeWithoutMetadata(blockHeight uint64, skipMetadata ...bool) []byte {
	var data []byte

	data = append(data, EncodeByteArray([]byte(txnMeta.FromPublicKeyBase58Check))...)
	data = append(data, EncodeByteArray([]byte(txnMeta.ToPublicKeyBase58Check))...)
	data = append(data, UintToBuf(txnMeta.FromDeSoLockedNanos)...)
	data = append(data, UintToBuf(txnMeta.ToDeSoLockedNanos)...)
	return data
}

func (txnMeta *SwapIdentityTxindexMetadata) RawDecodeWithoutMetadata(blockHeight uint64, rr *bytes.Reader) error {
	var err error

	fromPublicKeyBase58CheckBytes, err := DecodeByteArray(rr)
	if err != nil {
		return errors.Wrapf(err, "SwapIdentityTxindexMetadata.Decode: Problem reading FromPublicKeyBase58Check")
	}
	txnMeta.FromPublicKeyBase58Check = string(fromPublicKeyBase58CheckBytes)

	toPublicKeyBase58CheckBytes, err := DecodeByteArray(rr)
	if err != nil {
		return errors.Wrapf(err, "SwapIdentityTxindexMetadata.Decode: Problem reading ToPublicKeyBase58Check")
	}
	txnMeta.ToPublicKeyBase58Check = string(toPublicKeyBase58CheckBytes)

	txnMeta.FromDeSoLockedNanos, err = ReadUvarint(rr)
	if err != nil {
		return errors.Wrapf(err, "SwapIdentityTxindexMetadata.Decode: Problem reading FromDeSoLockedNanos")
	}
	txnMeta.ToDeSoLockedNanos, err = ReadUvarint(rr)
	if err != nil {
		return errors.Wrapf(err, "SwapIdentityTxindexMetadata.Decode: Problem reading ToDeSoLockedNanos")
	}
	return nil
}

func (txnMeta *SwapIdentityTxindexMetadata) GetVersionByte(blockHeight uint64) byte {
	return 0
}

func (txnMeta *SwapIdentityTxindexMetadata) GetEncoderType() EncoderType {
	return EncoderTypeSwapIdentityTxindexMetadata
}

type NFTRoyaltiesMetadata struct {
	CreatorCoinRoyaltyNanos     uint64
	CreatorRoyaltyNanos         uint64
	CreatorPublicKeyBase58Check string
	// We omit the maps when empty to save some space.
	AdditionalCoinRoyaltiesMap map[string]uint64 `json:",omitempty"`
	AdditionalDESORoyaltiesMap map[string]uint64 `json:",omitempty"`
}

func (txnMeta *NFTRoyaltiesMetadata) RawEncodeWithoutMetadata(blockHeight uint64, skipMetadata ...bool) []byte {
	var data []byte

	data = append(data, UintToBuf(txnMeta.CreatorRoyaltyNanos)...)
	data = append(data, UintToBuf(txnMeta.CreatorRoyaltyNanos)...)
	data = append(data, EncodeByteArray([]byte(txnMeta.CreatorPublicKeyBase58Check))...)
	data = append(data, EncodeMapStringUint64(txnMeta.AdditionalCoinRoyaltiesMap)...)
	data = append(data, EncodeMapStringUint64(txnMeta.AdditionalDESORoyaltiesMap)...)
	return data
}

func (txnMeta *NFTRoyaltiesMetadata) RawDecodeWithoutMetadata(blockHeight uint64, rr *bytes.Reader) error {
	var err error

	txnMeta.CreatorCoinRoyaltyNanos, err = ReadUvarint(rr)
	if err != nil {
		return errors.Wrapf(err, "NFTRoyaltiesMetadata.Decode: Problem reading CreatorCoinRoyaltyNanos")
	}
	txnMeta.CreatorRoyaltyNanos, err = ReadUvarint(rr)
	if err != nil {
		return errors.Wrapf(err, "NFTRoyaltiesMetadata.Decode: Problem reading CreatorRoyaltyNanos")
	}
	creatorPublicKeyBase58CheckBytes, err := DecodeByteArray(rr)
	if err != nil {
		return errors.Wrapf(err, "NFTRoyaltiesMetadata.Decode: Problem reading CreatorPublicKeyBase58Check")
	}
	txnMeta.CreatorPublicKeyBase58Check = string(creatorPublicKeyBase58CheckBytes)

	txnMeta.AdditionalCoinRoyaltiesMap, err = DecodeMapStringUint64(rr)
	if err != nil {
		return errors.Wrapf(err, "NFTRoyaltiesMetadata.Decode: Problem reading AdditionalCoinRoyaltiesMap")
	}
	txnMeta.AdditionalDESORoyaltiesMap, err = DecodeMapStringUint64(rr)
	if err != nil {
		return errors.Wrapf(err, "NFTRoyaltiesMetadata.Decode: Problem reading AdditionalDESORoyaltiesMap")
	}
	return nil
}

func (txnMeta *NFTRoyaltiesMetadata) GetVersionByte(blockHeight uint64) byte {
	return 0
}

func (txnMeta *NFTRoyaltiesMetadata) GetEncoderType() EncoderType {
	return EncoderTypeNFTRoyaltiesMetadata
}

type NFTBidTxindexMetadata struct {
	NFTPostHashHex            string
	SerialNumber              uint64
	BidAmountNanos            uint64
	IsBuyNowBid               bool
	OwnerPublicKeyBase58Check string
	// We omit the empty object here as a bid that doesn't trigger a "buy now" operation will have no royalty metadata
	NFTRoyaltiesMetadata *NFTRoyaltiesMetadata `json:",omitempty"`
}

func (txnMeta *NFTBidTxindexMetadata) RawEncodeWithoutMetadata(blockHeight uint64, skipMetadata ...bool) []byte {
	var data []byte

	data = append(data, EncodeByteArray([]byte(txnMeta.NFTPostHashHex))...)
	data = append(data, UintToBuf(txnMeta.SerialNumber)...)
	data = append(data, UintToBuf(txnMeta.BidAmountNanos)...)
	data = append(data, BoolToByte(txnMeta.IsBuyNowBid))
	data = append(data, EncodeByteArray([]byte(txnMeta.OwnerPublicKeyBase58Check))...)
	data = append(data, EncodeToBytes(blockHeight, txnMeta.NFTRoyaltiesMetadata, skipMetadata...)...)
	return data
}

func (txnMeta *NFTBidTxindexMetadata) RawDecodeWithoutMetadata(blockHeight uint64, rr *bytes.Reader) error {
	var err error

	NFTPostHashHexBytes, err := DecodeByteArray(rr)
	if err != nil {
		return errors.Wrapf(err, "NFTBidTxindexMetadata.Decode: Problem reading NFTPostHashHex")
	}
	txnMeta.NFTPostHashHex = string(NFTPostHashHexBytes)

	txnMeta.SerialNumber, err = ReadUvarint(rr)
	if err != nil {
		return errors.Wrapf(err, "NFTBidTxindexMetadata.Decode: Problem reading SerialNumber")
	}
	txnMeta.BidAmountNanos, err = ReadUvarint(rr)
	if err != nil {
		return errors.Wrapf(err, "NFTBidTxindexMetadata.Decode: Problem reading BidAmountNanos")
	}
	txnMeta.IsBuyNowBid, err = ReadBoolByte(rr)
	if err != nil {
		return errors.Wrapf(err, "NFTBidTxindexMetadata.Decode: Problem reading IsBuyNowBid")
	}

	ownerPublicKeyBase58CheckBytes, err := DecodeByteArray(rr)
	if err != nil {
		return errors.Wrapf(err, "NFTBidTxindexMetadata.Decode: Problem reading OwnerPublicKeyBase58Check")
	}
	txnMeta.OwnerPublicKeyBase58Check = string(ownerPublicKeyBase58CheckBytes)

	txnMeta.NFTRoyaltiesMetadata = &NFTRoyaltiesMetadata{}
	if exists, err := DecodeFromBytes(txnMeta.NFTRoyaltiesMetadata, rr); !exists || err != nil {
		return errors.Wrapf(err, "NFTBidTxindexMetadata.Decode: Problem reading NFTRoyaltiesMetadata")
	}

	return nil
}

func (txnMeta *NFTBidTxindexMetadata) GetVersionByte(blockHeight uint64) byte {
	return 0
}

func (txnMeta *NFTBidTxindexMetadata) GetEncoderType() EncoderType {
	return EncoderTypeNFTBidTxindexMetadata
}

type AcceptNFTBidTxindexMetadata struct {
	NFTPostHashHex       string
	SerialNumber         uint64
	BidAmountNanos       uint64
	NFTRoyaltiesMetadata *NFTRoyaltiesMetadata
}

func (txnMeta *AcceptNFTBidTxindexMetadata) RawEncodeWithoutMetadata(blockHeight uint64, skipMetadata ...bool) []byte {
	var data []byte

	data = append(data, EncodeByteArray([]byte(txnMeta.NFTPostHashHex))...)
	data = append(data, UintToBuf(txnMeta.SerialNumber)...)
	data = append(data, UintToBuf(txnMeta.BidAmountNanos)...)
	data = append(data, EncodeToBytes(blockHeight, txnMeta.NFTRoyaltiesMetadata, skipMetadata...)...)

	return data
}

func (txnMeta *AcceptNFTBidTxindexMetadata) RawDecodeWithoutMetadata(blockHeight uint64, rr *bytes.Reader) error {
	var err error

	NFTPostHashHexBytes, err := DecodeByteArray(rr)
	if err != nil {
		return errors.Wrapf(err, "AcceptNFTBidTxindexMetadata.Decode: problem reading NFTPostHashHex")
	}
	txnMeta.NFTPostHashHex = string(NFTPostHashHexBytes)

	txnMeta.SerialNumber, err = ReadUvarint(rr)
	if err != nil {
		return errors.Wrapf(err, "AcceptNFTBidTxindexMetadata.Decode: problem reading SerialNumber")
	}
	txnMeta.BidAmountNanos, err = ReadUvarint(rr)
	if err != nil {
		return errors.Wrapf(err, "AcceptNFTBidTxindexMetadata.Decode: problem reading BidAmountNanos")
	}
	txnMeta.NFTRoyaltiesMetadata = &NFTRoyaltiesMetadata{}
	if exists, err := DecodeFromBytes(txnMeta.NFTRoyaltiesMetadata, rr); !exists || err != nil {
		return errors.Wrapf(err, "AcceptNFTBidTxindexMetadata.Decode: problem reading NFTRoyaltiesMetadata")
	}
	return nil
}

func (txnMeta *AcceptNFTBidTxindexMetadata) GetVersionByte(blockHeight uint64) byte {
	return 0
}

func (txnMeta *AcceptNFTBidTxindexMetadata) GetEncoderType() EncoderType {
	return EncoderTypeAcceptNFTBidTxindexMetadata
}

type NFTTransferTxindexMetadata struct {
	NFTPostHashHex string
	SerialNumber   uint64
}

func (txnMeta *NFTTransferTxindexMetadata) RawEncodeWithoutMetadata(blockHeight uint64, skipMetadata ...bool) []byte {
	var data []byte

	data = append(data, EncodeByteArray([]byte(txnMeta.NFTPostHashHex))...)
	data = append(data, UintToBuf(txnMeta.SerialNumber)...)

	return data
}

func (txnMeta *NFTTransferTxindexMetadata) RawDecodeWithoutMetadata(blockHeight uint64, rr *bytes.Reader) error {
	var err error

	NFTPostHashHexBytes, err := DecodeByteArray(rr)
	if err != nil {
		return errors.Wrapf(err, "NFTTransferTxindexMetadata.Decode: problem reading NFTPostHashHex")
	}
	txnMeta.NFTPostHashHex = string(NFTPostHashHexBytes)

	txnMeta.SerialNumber, err = ReadUvarint(rr)
	if err != nil {
		return errors.Wrapf(err, "NFTTransferTxindexMetadata.Decode: problem reading SerialNumber")
	}

	return nil
}

func (txnMeta *NFTTransferTxindexMetadata) GetVersionByte(blockHeight uint64) byte {
	return 0
}

func (txnMeta *NFTTransferTxindexMetadata) GetEncoderType() EncoderType {
	return EncoderTypeNFTTransferTxindexMetadata
}

type AcceptNFTTransferTxindexMetadata struct {
	NFTPostHashHex string
	SerialNumber   uint64
}

func (txnMeta *AcceptNFTTransferTxindexMetadata) RawEncodeWithoutMetadata(blockHeight uint64, skipMetadata ...bool) []byte {
	var data []byte

	data = append(data, EncodeByteArray([]byte(txnMeta.NFTPostHashHex))...)
	data = append(data, UintToBuf(txnMeta.SerialNumber)...)
	return data
}

func (txnMeta *AcceptNFTTransferTxindexMetadata) RawDecodeWithoutMetadata(blockHeight uint64, rr *bytes.Reader) error {
	var err error

	NFTPostHashHex, err := DecodeByteArray(rr)
	if err != nil {
		return errors.Wrapf(err, "AcceptNFTTransferTxindexMetadata.Decode: problem reading NFTPostHashHex")
	}
	txnMeta.NFTPostHashHex = string(NFTPostHashHex)

	txnMeta.SerialNumber, err = ReadUvarint(rr)
	if err != nil {
		return errors.Wrapf(err, "AcceptNFTTransferTxindexMetadata.Decode: problem reading SerialNumber")
	}
	return nil
}

func (txnMeta *AcceptNFTTransferTxindexMetadata) GetVersionByte(blockHeight uint64) byte {
	return 0
}

func (txnMeta *AcceptNFTTransferTxindexMetadata) GetEncoderType() EncoderType {
	return EncoderTypeAcceptNFTTransferTxindexMetadata
}

type BurnNFTTxindexMetadata struct {
	NFTPostHashHex string
	SerialNumber   uint64
}

func (txnMeta *BurnNFTTxindexMetadata) RawEncodeWithoutMetadata(blockHeight uint64, skipMetadata ...bool) []byte {
	var data []byte

	data = append(data, EncodeByteArray([]byte(txnMeta.NFTPostHashHex))...)
	data = append(data, UintToBuf(txnMeta.SerialNumber)...)

	return data
}

func (txnMeta *BurnNFTTxindexMetadata) RawDecodeWithoutMetadata(blockHeight uint64, rr *bytes.Reader) error {
	var err error

	NFTPostHashHex, err := DecodeByteArray(rr)
	if err != nil {
		return errors.Wrapf(err, "BurnNFTTxindexMetadata.Decode: problem reading NFTPostHashHex")
	}
	txnMeta.NFTPostHashHex = string(NFTPostHashHex)

	txnMeta.SerialNumber, err = ReadUvarint(rr)
	if err != nil {
		return errors.Wrapf(err, "BurnNFTTxindexMetadata.Decode: problem reading SerialNumber")
	}
	return nil
}

func (txnMeta *BurnNFTTxindexMetadata) GetVersionByte(blockHeight uint64) byte {
	return 0
}

func (txnMeta *BurnNFTTxindexMetadata) GetEncoderType() EncoderType {
	return EncoderTypeBurnNFTTxindexMetadata
}

type CreateNFTTxindexMetadata struct {
	NFTPostHashHex             string
	AdditionalCoinRoyaltiesMap map[string]uint64 `json:",omitempty"`
	AdditionalDESORoyaltiesMap map[string]uint64 `json:",omitempty"`
}

func (txnMeta *CreateNFTTxindexMetadata) RawEncodeWithoutMetadata(blockHeight uint64, skipMetadata ...bool) []byte {
	var data []byte

	data = append(data, EncodeByteArray([]byte(txnMeta.NFTPostHashHex))...)
	data = append(data, EncodeMapStringUint64(txnMeta.AdditionalCoinRoyaltiesMap)...)
	data = append(data, EncodeMapStringUint64(txnMeta.AdditionalDESORoyaltiesMap)...)

	return data
}

func (txnMeta *CreateNFTTxindexMetadata) RawDecodeWithoutMetadata(blockHeight uint64, rr *bytes.Reader) error {
	var err error

	NFTPostHashHexBytes, err := DecodeByteArray(rr)
	if err != nil {
		return errors.Wrapf(err, "CreateNFTTxindexMetadata.Decode: problem reading NFTPostHashHex")
	}
	txnMeta.NFTPostHashHex = string(NFTPostHashHexBytes)

	txnMeta.AdditionalCoinRoyaltiesMap, err = DecodeMapStringUint64(rr)
	if err != nil {
		return errors.Wrapf(err, "CreateNFTTxindexMetadata.Decode: problem reading AdditionalCoinRoyaltiesMap")
	}
	txnMeta.AdditionalDESORoyaltiesMap, err = DecodeMapStringUint64(rr)
	if err != nil {
		return errors.Wrapf(err, "CreateNFTTxindexMetadata.Decode: problem reading AdditionalDESORoyaltiesMap")
	}

	return nil
}

func (txnMeta *CreateNFTTxindexMetadata) GetVersionByte(blockHeight uint64) byte {
	return 0
}

func (txnMeta *CreateNFTTxindexMetadata) GetEncoderType() EncoderType {
	return EncoderTypeCreateNFTTxindexMetadata
}

type UpdateNFTTxindexMetadata struct {
	NFTPostHashHex string
	IsForSale      bool
}

func (txnMeta *UpdateNFTTxindexMetadata) RawEncodeWithoutMetadata(blockHeight uint64, skipMetadata ...bool) []byte {
	var data []byte

	data = append(data, EncodeByteArray([]byte(txnMeta.NFTPostHashHex))...)
	data = append(data, BoolToByte(txnMeta.IsForSale))

	return data
}

func (txnMeta *UpdateNFTTxindexMetadata) RawDecodeWithoutMetadata(blockHeight uint64, rr *bytes.Reader) error {
	var err error

	NFTPostHashHexBytes, err := DecodeByteArray(rr)
	if err != nil {
		return errors.Wrapf(err, "UpdateNFTTxindexMetadata.Decode: Problem reading NFTPostHashHex")
	}
	txnMeta.NFTPostHashHex = string(NFTPostHashHexBytes)
	txnMeta.IsForSale, err = ReadBoolByte(rr)
	if err != nil {
		return errors.Wrapf(err, "UpdateNFTTxindexMetadata.Decode: Problem reading IsForSale")

	}
	return nil
}

func (txnMeta *UpdateNFTTxindexMetadata) GetVersionByte(blockHeight uint64) byte {
	return 0
}

func (txnMeta *UpdateNFTTxindexMetadata) GetEncoderType() EncoderType {
	return EncoderTypeUpdateNFTTxindexMetadata
}

type TransactionMetadata struct {
	BlockHashHex    string
	TxnIndexInBlock uint64
	TxnType         string
	// All transactions have a public key who executed the transaction and some
	// public keys that are affected by the transaction. Notifications are created
	// for the affected public keys. _getPublicKeysForTxn uses this to set entries in the
	// database.
	TransactorPublicKeyBase58Check string
	AffectedPublicKeys             []*AffectedPublicKey

	// We store these outputs so we don't have to load the full transaction from disk
	// when looking up output amounts
	TxnOutputs []*DeSoOutput

	BasicTransferTxindexMetadata         *BasicTransferTxindexMetadata         `json:",omitempty"`
	BitcoinExchangeTxindexMetadata       *BitcoinExchangeTxindexMetadata       `json:",omitempty"`
	CreatorCoinTxindexMetadata           *CreatorCoinTxindexMetadata           `json:",omitempty"`
	CreatorCoinTransferTxindexMetadata   *CreatorCoinTransferTxindexMetadata   `json:",omitempty"`
	UpdateProfileTxindexMetadata         *UpdateProfileTxindexMetadata         `json:",omitempty"`
	SubmitPostTxindexMetadata            *SubmitPostTxindexMetadata            `json:",omitempty"`
	LikeTxindexMetadata                  *LikeTxindexMetadata                  `json:",omitempty"`
	FollowTxindexMetadata                *FollowTxindexMetadata                `json:",omitempty"`
	PrivateMessageTxindexMetadata        *PrivateMessageTxindexMetadata        `json:",omitempty"`
	SwapIdentityTxindexMetadata          *SwapIdentityTxindexMetadata          `json:",omitempty"`
	NFTBidTxindexMetadata                *NFTBidTxindexMetadata                `json:",omitempty"`
	AcceptNFTBidTxindexMetadata          *AcceptNFTBidTxindexMetadata          `json:",omitempty"`
	NFTTransferTxindexMetadata           *NFTTransferTxindexMetadata           `json:",omitempty"`
	AcceptNFTTransferTxindexMetadata     *AcceptNFTTransferTxindexMetadata     `json:",omitempty"`
	BurnNFTTxindexMetadata               *BurnNFTTxindexMetadata               `json:",omitempty"`
	DAOCoinTxindexMetadata               *DAOCoinTxindexMetadata               `json:",omitempty"`
	DAOCoinTransferTxindexMetadata       *DAOCoinTransferTxindexMetadata       `json:",omitempty"`
	CreateNFTTxindexMetadata             *CreateNFTTxindexMetadata             `json:",omitempty"`
	UpdateNFTTxindexMetadata             *UpdateNFTTxindexMetadata             `json:",omitempty"`
	DAOCoinLimitOrderTxindexMetadata     *DAOCoinLimitOrderTxindexMetadata     `json:",omitempty"`
	CreateUserAssociationTxindexMetadata *CreateUserAssociationTxindexMetadata `json:",omitempty"`
	DeleteUserAssociationTxindexMetadata *DeleteUserAssociationTxindexMetadata `json:",omitempty"`
	CreatePostAssociationTxindexMetadata *CreatePostAssociationTxindexMetadata `json:",omitempty"`
	DeletePostAssociationTxindexMetadata *DeletePostAssociationTxindexMetadata `json:",omitempty"`
	AccessGroupTxindexMetadata           *AccessGroupTxindexMetadata           `json:",omitempty"`
	AccessGroupMembersTxindexMetadata    *AccessGroupMembersTxindexMetadata    `json:",omitempty"`
	NewMessageTxindexMetadata            *NewMessageTxindexMetadata            `json:",omitempty"`
	RegisterAsValidatorTxindexMetadata   *RegisterAsValidatorTxindexMetadata   `json:",omitempty"`
	UnregisterAsValidatorTxindexMetadata *UnregisterAsValidatorTxindexMetadata `json:",omitempty"`
	StakeTxindexMetadata                 *StakeTxindexMetadata                 `json:",omitempty"`
	UnstakeTxindexMetadata               *UnstakeTxindexMetadata               `json:",omitempty"`
	UnlockStakeTxindexMetadata           *UnlockStakeTxindexMetadata           `json:",omitempty"`
	UnjailValidatorTxindexMetadata       *UnjailValidatorTxindexMetadata       `json:",omitempty"`
}

func (txnMeta *TransactionMetadata) GetEncoderForTxType(txnType TxnType) DeSoEncoder {
	switch txnType {
	case TxnTypeBasicTransfer:
		return txnMeta.BasicTransferTxindexMetadata
	case TxnTypeBitcoinExchange:
		return txnMeta.BitcoinExchangeTxindexMetadata
	case TxnTypeCreatorCoin:
		return txnMeta.CreatorCoinTxindexMetadata
	case TxnTypeCreatorCoinTransfer:
		return txnMeta.CreatorCoinTransferTxindexMetadata
	case TxnTypeUpdateProfile:
		return txnMeta.UpdateProfileTxindexMetadata
	case TxnTypeSubmitPost:
		return txnMeta.SubmitPostTxindexMetadata
	case TxnTypeLike:
		return txnMeta.LikeTxindexMetadata
	case TxnTypeFollow:
		return txnMeta.FollowTxindexMetadata
	case TxnTypePrivateMessage:
		return txnMeta.PrivateMessageTxindexMetadata
	case TxnTypeSwapIdentity:
		return txnMeta.SwapIdentityTxindexMetadata
	case TxnTypeNFTBid:
		return txnMeta.NFTBidTxindexMetadata
	case TxnTypeAcceptNFTBid:
		return txnMeta.AcceptNFTBidTxindexMetadata
	case TxnTypeNFTTransfer:
		return txnMeta.NFTTransferTxindexMetadata
	case TxnTypeAcceptNFTTransfer:
		return txnMeta.AcceptNFTTransferTxindexMetadata
	case TxnTypeBurnNFT:
		return txnMeta.BurnNFTTxindexMetadata
	case TxnTypeDAOCoin:
		return txnMeta.DAOCoinTxindexMetadata
	case TxnTypeDAOCoinTransfer:
		return txnMeta.DAOCoinTransferTxindexMetadata
	case TxnTypeCreateNFT:
		return txnMeta.CreateNFTTxindexMetadata
	case TxnTypeUpdateNFT:
		return txnMeta.UpdateNFTTxindexMetadata
	case TxnTypeDAOCoinLimitOrder:
		return txnMeta.DAOCoinLimitOrderTxindexMetadata
	case TxnTypeCreateUserAssociation:
		return txnMeta.CreateUserAssociationTxindexMetadata
	case TxnTypeDeleteUserAssociation:
		return txnMeta.DeleteUserAssociationTxindexMetadata
	case TxnTypeCreatePostAssociation:
		return txnMeta.CreatePostAssociationTxindexMetadata
	case TxnTypeDeletePostAssociation:
		return txnMeta.DeletePostAssociationTxindexMetadata
	case TxnTypeAccessGroup:
		return txnMeta.AccessGroupTxindexMetadata
	case TxnTypeAccessGroupMembers:
		return txnMeta.AccessGroupMembersTxindexMetadata
	case TxnTypeNewMessage:
		return txnMeta.NewMessageTxindexMetadata
	default:
		return nil
	}
}

func (txnMeta *TransactionMetadata) RawEncodeWithoutMetadata(blockHeight uint64, skipMetadata ...bool) []byte {
	var data []byte

	data = append(data, EncodeByteArray([]byte(txnMeta.BlockHashHex))...)
	data = append(data, UintToBuf(txnMeta.TxnIndexInBlock)...)
	data = append(data, EncodeByteArray([]byte(txnMeta.TxnType))...)
	data = append(data, EncodeByteArray([]byte(txnMeta.TransactorPublicKeyBase58Check))...)

	data = append(data, UintToBuf(uint64(len(txnMeta.AffectedPublicKeys)))...)
	for _, affectedKey := range txnMeta.AffectedPublicKeys {
		data = append(data, EncodeToBytes(blockHeight, affectedKey, skipMetadata...)...)
	}

	data = append(data, UintToBuf(uint64(len(txnMeta.TxnOutputs)))...)
	for _, output := range txnMeta.TxnOutputs {
		data = append(data, EncodeToBytes(blockHeight, output, skipMetadata...)...)
	}

	// encoding BasicTransferTxindexMetadata
	data = append(data, EncodeToBytes(blockHeight, txnMeta.BasicTransferTxindexMetadata, skipMetadata...)...)
	// encoding BitcoinExchangeTxindexMetadata
	data = append(data, EncodeToBytes(blockHeight, txnMeta.BitcoinExchangeTxindexMetadata, skipMetadata...)...)
	// encoding CreatorCoinTxindexMetadata
	data = append(data, EncodeToBytes(blockHeight, txnMeta.CreatorCoinTxindexMetadata, skipMetadata...)...)
	// encoding CreatorCoinTransferTxindexMetadata
	data = append(data, EncodeToBytes(blockHeight, txnMeta.CreatorCoinTransferTxindexMetadata, skipMetadata...)...)
	// encoding UpdateProfileTxindexMetadata
	data = append(data, EncodeToBytes(blockHeight, txnMeta.UpdateProfileTxindexMetadata, skipMetadata...)...)
	// encoding SubmitPostTxindexMetadata
	data = append(data, EncodeToBytes(blockHeight, txnMeta.SubmitPostTxindexMetadata, skipMetadata...)...)
	// encoding LikeTxindexMetadata
	data = append(data, EncodeToBytes(blockHeight, txnMeta.LikeTxindexMetadata, skipMetadata...)...)
	// encoding FollowTxindexMetadata
	data = append(data, EncodeToBytes(blockHeight, txnMeta.FollowTxindexMetadata, skipMetadata...)...)
	// encoding PrivateMessageTxindexMetadata
	data = append(data, EncodeToBytes(blockHeight, txnMeta.PrivateMessageTxindexMetadata, skipMetadata...)...)
	// encoding SwapIdentityTxindexMetadata
	data = append(data, EncodeToBytes(blockHeight, txnMeta.SwapIdentityTxindexMetadata, skipMetadata...)...)
	// encoding NFTBidTxindexMetadata
	data = append(data, EncodeToBytes(blockHeight, txnMeta.NFTBidTxindexMetadata, skipMetadata...)...)
	// encoding AcceptNFTBidTxindexMetadata
	data = append(data, EncodeToBytes(blockHeight, txnMeta.AcceptNFTBidTxindexMetadata, skipMetadata...)...)
	// encoding NFTTransferTxindexMetadata
	data = append(data, EncodeToBytes(blockHeight, txnMeta.NFTTransferTxindexMetadata, skipMetadata...)...)
	// encoding AcceptNFTTransferTxindexMetadata
	data = append(data, EncodeToBytes(blockHeight, txnMeta.AcceptNFTTransferTxindexMetadata, skipMetadata...)...)
	// encoding BurnNFTTxindexMetadata
	data = append(data, EncodeToBytes(blockHeight, txnMeta.BurnNFTTxindexMetadata, skipMetadata...)...)
	// encoding DAOCoinTxindexMetadata
	data = append(data, EncodeToBytes(blockHeight, txnMeta.DAOCoinTxindexMetadata, skipMetadata...)...)
	// encoding DAOCoinTransferTxindexMetadata
	data = append(data, EncodeToBytes(blockHeight, txnMeta.DAOCoinTransferTxindexMetadata, skipMetadata...)...)
	// encoding CreateNFTTxindexMetadata
	data = append(data, EncodeToBytes(blockHeight, txnMeta.CreateNFTTxindexMetadata, skipMetadata...)...)
	// encoding UpdateNFTTxindexMetadata
	data = append(data, EncodeToBytes(blockHeight, txnMeta.UpdateNFTTxindexMetadata, skipMetadata...)...)
	// encoding DAOCoinLimitOrderTxindexMetadata
	data = append(data, EncodeToBytes(blockHeight, txnMeta.DAOCoinLimitOrderTxindexMetadata, skipMetadata...)...)

	if MigrationTriggered(blockHeight, AssociationsAndAccessGroupsMigration) {
		// encoding CreateUserAssociationTxindexMetadata
		data = append(data, EncodeToBytes(blockHeight, txnMeta.CreateUserAssociationTxindexMetadata, skipMetadata...)...)
		// encoding DeleteUserAssociationTxindexMetadata
		data = append(data, EncodeToBytes(blockHeight, txnMeta.DeleteUserAssociationTxindexMetadata, skipMetadata...)...)
		// encoding CreatePostAssociationTxindexMetadata
		data = append(data, EncodeToBytes(blockHeight, txnMeta.CreatePostAssociationTxindexMetadata, skipMetadata...)...)
		// encoding DeletePostAssociationTxindexMetadata
		data = append(data, EncodeToBytes(blockHeight, txnMeta.DeletePostAssociationTxindexMetadata, skipMetadata...)...)
	}

	if MigrationTriggered(blockHeight, AssociationsAndAccessGroupsMigration) {
		// encoding AccessGroupTxindexMetadata
		data = append(data, EncodeToBytes(blockHeight, txnMeta.AccessGroupTxindexMetadata, skipMetadata...)...)
		// encoding AccessGroupMembersTxindexMetadata
		data = append(data, EncodeToBytes(blockHeight, txnMeta.AccessGroupMembersTxindexMetadata, skipMetadata...)...)
		// encoding NewMessageTxindexMetadata
		data = append(data, EncodeToBytes(blockHeight, txnMeta.NewMessageTxindexMetadata, skipMetadata...)...)
	}

	if MigrationTriggered(blockHeight, ProofOfStake1StateSetupMigration) {
		// encoding RegisterAsValidatorTxindexMetadata
		data = append(data, EncodeToBytes(blockHeight, txnMeta.RegisterAsValidatorTxindexMetadata, skipMetadata...)...)
		// encoding UnregisterAsValidatorTxindexMetadata
		data = append(data, EncodeToBytes(blockHeight, txnMeta.UnregisterAsValidatorTxindexMetadata, skipMetadata...)...)
		// encoding StakeTxindexMetadata
		data = append(data, EncodeToBytes(blockHeight, txnMeta.StakeTxindexMetadata, skipMetadata...)...)
		// encoding UnstakeTxindexMetadata
		data = append(data, EncodeToBytes(blockHeight, txnMeta.UnstakeTxindexMetadata, skipMetadata...)...)
		// encoding UnlockStakeTxindexMetadata
		data = append(data, EncodeToBytes(blockHeight, txnMeta.UnlockStakeTxindexMetadata, skipMetadata...)...)
		// encoding UnjailValidatorTxindexMetadata
		data = append(data, EncodeToBytes(blockHeight, txnMeta.UnjailValidatorTxindexMetadata, skipMetadata...)...)
	}

	return data
}

func (txnMeta *TransactionMetadata) RawDecodeWithoutMetadata(blockHeight uint64, rr *bytes.Reader) error {
	var err error

	blockHashHexBytes, err := DecodeByteArray(rr)
	if err != nil {
		return errors.Wrapf(err, "TransactionMetadata.Decode: problem reading BlockHashHexBytes")
	}
	txnMeta.BlockHashHex = string(blockHashHexBytes)

	txnMeta.TxnIndexInBlock, err = ReadUvarint(rr)
	if err != nil {
		return errors.Wrapf(err, "TransactionMetadata.Decode: problem reading TxnIndexInBlock")
	}

	txnTypeBytes, err := DecodeByteArray(rr)
	if err != nil {
		return errors.Wrapf(err, "TransactionMetadata.Decode: problem reading TxnType")
	}
	txnMeta.TxnType = string(txnTypeBytes)

	transactorPublicKeyBase58CheckBytes, err := DecodeByteArray(rr)
	if err != nil {
		return errors.Wrapf(err, "TransactionMetadata.Decode: problem reading TransactorPublicKeyBase58Check")
	}
	txnMeta.TransactorPublicKeyBase58Check = string(transactorPublicKeyBase58CheckBytes)

	lenAffectedPublicKeys, err := ReadUvarint(rr)
	if err != nil {
		return errors.Wrapf(err, "TransactionMetadata.Decode: problem reading len AffectedPublicKeys")
	}
	for ; lenAffectedPublicKeys > 0; lenAffectedPublicKeys-- {
		affectedPublicKey := &AffectedPublicKey{}
		if exists, err := DecodeFromBytes(affectedPublicKey, rr); !exists || err != nil {
			return errors.Wrapf(err, "TransactionMetadata.Decode: problem reading AffectedPublicKey")
		}
		txnMeta.AffectedPublicKeys = append(txnMeta.AffectedPublicKeys, affectedPublicKey)
	}

	lenTxnOutputs, err := ReadUvarint(rr)
	if err != nil {
		return errors.Wrapf(err, "TransactionMetadata.Decode: problem reading len TxnOutputs")
	}
	for ; lenTxnOutputs > 0; lenTxnOutputs-- {
		txnOutput := &DeSoOutput{}
		if exists, err := DecodeFromBytes(txnOutput, rr); !exists || err != nil {
			return errors.Wrapf(err, "TransactionMetadata.Decode: problem reading TxnOutput")
		}
		txnMeta.TxnOutputs = append(txnMeta.TxnOutputs, txnOutput)
	}

	// decoding BasicTransferTxindexMetadata
	CopyBasicTransferTxindexMetadata := &BasicTransferTxindexMetadata{}
	if exist, err := DecodeFromBytes(CopyBasicTransferTxindexMetadata, rr); exist && err == nil {
		txnMeta.BasicTransferTxindexMetadata = CopyBasicTransferTxindexMetadata
	} else if err != nil {
		return errors.Wrapf(err, "TransactionMetadata.Decode: Problem reading BasicTransferTxindexMetadata")
	}
	// decoding BitcoinExchangeTxindexMetadata
	CopyBitcoinExchangeTxindexMetadata := &BitcoinExchangeTxindexMetadata{}
	if exist, err := DecodeFromBytes(CopyBitcoinExchangeTxindexMetadata, rr); exist && err == nil {
		txnMeta.BitcoinExchangeTxindexMetadata = CopyBitcoinExchangeTxindexMetadata
	} else if err != nil {
		return errors.Wrapf(err, "TransactionMetadata.Decode: Problem reading BitcoinExchangeTxindexMetadata")
	}
	// decoding CreatorCoinTxindexMetadata
	CopyCreatorCoinTxindexMetadata := &CreatorCoinTxindexMetadata{}
	if exist, err := DecodeFromBytes(CopyCreatorCoinTxindexMetadata, rr); exist && err == nil {
		txnMeta.CreatorCoinTxindexMetadata = CopyCreatorCoinTxindexMetadata
	} else if err != nil {
		return errors.Wrapf(err, "TransactionMetadata.Decode: Problem reading CreatorCoinTxindexMetadata")
	}
	// decoding CreatorCoinTransferTxindexMetadata
	CopyCreatorCoinTransferTxindexMetadata := &CreatorCoinTransferTxindexMetadata{}
	if exist, err := DecodeFromBytes(CopyCreatorCoinTransferTxindexMetadata, rr); exist && err == nil {
		txnMeta.CreatorCoinTransferTxindexMetadata = CopyCreatorCoinTransferTxindexMetadata
	} else if err != nil {
		return errors.Wrapf(err, "TransactionMetadata.Decode: Problem reading CreatorCoinTransferTxindexMetadata")
	}
	// decoding UpdateProfileTxindexMetadata
	CopyUpdateProfileTxindexMetadata := &UpdateProfileTxindexMetadata{}
	if exist, err := DecodeFromBytes(CopyUpdateProfileTxindexMetadata, rr); exist && err == nil {
		txnMeta.UpdateProfileTxindexMetadata = CopyUpdateProfileTxindexMetadata
	} else if err != nil {
		return errors.Wrapf(err, "TransactionMetadata.Decode: Problem reading UpdateProfileTxindexMetadata")
	}
	// decoding SubmitPostTxindexMetadata
	CopySubmitPostTxindexMetadata := &SubmitPostTxindexMetadata{}
	if exist, err := DecodeFromBytes(CopySubmitPostTxindexMetadata, rr); exist && err == nil {
		txnMeta.SubmitPostTxindexMetadata = CopySubmitPostTxindexMetadata
	} else if err != nil {
		return errors.Wrapf(err, "TransactionMetadata.Decode: Problem reading SubmitPostTxindexMetadata")
	}
	// decoding LikeTxindexMetadata
	CopyLikeTxindexMetadata := &LikeTxindexMetadata{}
	if exist, err := DecodeFromBytes(CopyLikeTxindexMetadata, rr); exist && err == nil {
		txnMeta.LikeTxindexMetadata = CopyLikeTxindexMetadata
	} else if err != nil {
		return errors.Wrapf(err, "TransactionMetadata.Decode: Problem reading LikeTxindexMetadata")
	}
	// decoding FollowTxindexMetadata
	CopyFollowTxindexMetadata := &FollowTxindexMetadata{}
	if exist, err := DecodeFromBytes(CopyFollowTxindexMetadata, rr); exist && err == nil {
		txnMeta.FollowTxindexMetadata = CopyFollowTxindexMetadata
	} else if err != nil {
		return errors.Wrapf(err, "TransactionMetadata.Decode: Problem reading FollowTxindexMetadata")
	}
	// decoding PrivateMessageTxindexMetadata
	CopyPrivateMessageTxindexMetadata := &PrivateMessageTxindexMetadata{}
	if exist, err := DecodeFromBytes(CopyPrivateMessageTxindexMetadata, rr); exist && err == nil {
		txnMeta.PrivateMessageTxindexMetadata = CopyPrivateMessageTxindexMetadata
	} else if err != nil {
		return errors.Wrapf(err, "TransactionMetadata.Decode: Problem reading PrivateMessageTxindexMetadata")
	}
	// decoding SwapIdentityTxindexMetadata
	CopySwapIdentityTxindexMetadata := &SwapIdentityTxindexMetadata{}
	if exist, err := DecodeFromBytes(CopySwapIdentityTxindexMetadata, rr); exist && err == nil {
		txnMeta.SwapIdentityTxindexMetadata = CopySwapIdentityTxindexMetadata
	} else if err != nil {
		return errors.Wrapf(err, "TransactionMetadata.Decode: Problem reading SwapIdentityTxindexMetadata")
	}
	// decoding NFTBidTxindexMetadata
	CopyNFTBidTxindexMetadata := &NFTBidTxindexMetadata{}
	if exist, err := DecodeFromBytes(CopyNFTBidTxindexMetadata, rr); exist && err == nil {
		txnMeta.NFTBidTxindexMetadata = CopyNFTBidTxindexMetadata
	} else if err != nil {
		return errors.Wrapf(err, "TransactionMetadata.Decode: Problem reading NFTBidTxindexMetadata")
	}
	// decoding AcceptNFTBidTxindexMetadata
	CopyAcceptNFTBidTxindexMetadata := &AcceptNFTBidTxindexMetadata{}
	if exist, err := DecodeFromBytes(CopyAcceptNFTBidTxindexMetadata, rr); exist && err == nil {
		txnMeta.AcceptNFTBidTxindexMetadata = CopyAcceptNFTBidTxindexMetadata
	} else if err != nil {
		return errors.Wrapf(err, "TransactionMetadata.Decode: Problem reading AcceptNFTBidTxindexMetadata")
	}
	// decoding NFTTransferTxindexMetadata
	CopyNFTTransferTxindexMetadata := &NFTTransferTxindexMetadata{}
	if exist, err := DecodeFromBytes(CopyNFTTransferTxindexMetadata, rr); exist && err == nil {
		txnMeta.NFTTransferTxindexMetadata = CopyNFTTransferTxindexMetadata
	} else if err != nil {
		return errors.Wrapf(err, "TransactionMetadata.Decode: Problem reading NFTTransferTxindexMetadata")
	}
	// decoding AcceptNFTTransferTxindexMetadata
	CopyAcceptNFTTransferTxindexMetadata := &AcceptNFTTransferTxindexMetadata{}
	if exist, err := DecodeFromBytes(CopyAcceptNFTTransferTxindexMetadata, rr); exist && err == nil {
		txnMeta.AcceptNFTTransferTxindexMetadata = CopyAcceptNFTTransferTxindexMetadata
	} else if err != nil {
		return errors.Wrapf(err, "TransactionMetadata.Decode: Problem reading AcceptNFTTransferTxindexMetadata")
	}
	// decoding BurnNFTTxindexMetadata
	CopyBurnNFTTxindexMetadata := &BurnNFTTxindexMetadata{}
	if exist, err := DecodeFromBytes(CopyBurnNFTTxindexMetadata, rr); exist && err == nil {
		txnMeta.BurnNFTTxindexMetadata = CopyBurnNFTTxindexMetadata
	} else if err != nil {
		return errors.Wrapf(err, "TransactionMetadata.Decode: Problem reading BurnNFTTxindexMetadata")
	}
	// decoding DAOCoinTxindexMetadata
	CopyDAOCoinTxindexMetadata := &DAOCoinTxindexMetadata{}
	if exist, err := DecodeFromBytes(CopyDAOCoinTxindexMetadata, rr); exist && err == nil {
		txnMeta.DAOCoinTxindexMetadata = CopyDAOCoinTxindexMetadata
	} else if err != nil {
		return errors.Wrapf(err, "TransactionMetadata.Decode: Problem reading DAOCoinTxindexMetadata")
	}
	// decoding DAOCoinTransferTxindexMetadata
	CopyDAOCoinTransferTxindexMetadata := &DAOCoinTransferTxindexMetadata{}
	if exist, err := DecodeFromBytes(CopyDAOCoinTransferTxindexMetadata, rr); exist && err == nil {
		txnMeta.DAOCoinTransferTxindexMetadata = CopyDAOCoinTransferTxindexMetadata
	} else if err != nil {
		return errors.Wrapf(err, "TransactionMetadata.Decode: Problem reading DAOCoinTransferTxindexMetadata")
	}
	// decoding CreateNFTTxindexMetadata
	CopyCreateNFTTxindexMetadata := &CreateNFTTxindexMetadata{}
	if exist, err := DecodeFromBytes(CopyCreateNFTTxindexMetadata, rr); exist && err == nil {
		txnMeta.CreateNFTTxindexMetadata = CopyCreateNFTTxindexMetadata
	} else if err != nil {
		return errors.Wrapf(err, "TransactionMetadata.Decode: Problem reading CreateNFTTxindexMetadata")
	}
	// decoding UpdateNFTTxindexMetadata
	CopyUpdateNFTTxindexMetadata := &UpdateNFTTxindexMetadata{}
	if exist, err := DecodeFromBytes(CopyUpdateNFTTxindexMetadata, rr); exist && err == nil {
		txnMeta.UpdateNFTTxindexMetadata = CopyUpdateNFTTxindexMetadata
	} else if err != nil {
		return errors.Wrapf(err, "TransactionMetadata.Decode: Problem reading UpdateNFTTxindexMetadata")
	}
	// decoding DAOCoinLimitOrderTxindexMetadata
	CopyDAOCoinLimitOrderTxindexMetadata := &DAOCoinLimitOrderTxindexMetadata{}
	if exist, err := DecodeFromBytes(CopyDAOCoinLimitOrderTxindexMetadata, rr); exist && err == nil {
		txnMeta.DAOCoinLimitOrderTxindexMetadata = CopyDAOCoinLimitOrderTxindexMetadata
	} else if err != nil {
		return errors.Wrapf(err, "TransactionMetadata.Decode: Problem reading DAOCoinLimitOrderTxindexMetadata")
	}

	if MigrationTriggered(blockHeight, AssociationsAndAccessGroupsMigration) {
		// decoding CreateUserAssociationTxindexMetadata
		CopyCreateUserAssociationTxindexMetadata := &CreateUserAssociationTxindexMetadata{}
		if exist, err := DecodeFromBytes(CopyCreateUserAssociationTxindexMetadata, rr); exist && err == nil {
			txnMeta.CreateUserAssociationTxindexMetadata = CopyCreateUserAssociationTxindexMetadata
		} else {
			return errors.Wrapf(err, "TransactionMetadata.Decode: Problem reading CreateUserAssociationTxindexMetadata")
		}
		// decoding DeleteUserAssociationTxindexMetadata
		CopyDeleteUserAssociationTxindexMetadata := &DeleteUserAssociationTxindexMetadata{}
		if exist, err := DecodeFromBytes(CopyDeleteUserAssociationTxindexMetadata, rr); exist && err == nil {
			txnMeta.DeleteUserAssociationTxindexMetadata = CopyDeleteUserAssociationTxindexMetadata
		} else {
			return errors.Wrapf(err, "TransactionMetadata.Decode: Problem reading DeleteUserAssociationTxindexMetadata")
		}
		// decoding CreatePostAssociationTxindexMetadata
		CopyCreatePostAssociationTxindexMetadata := &CreatePostAssociationTxindexMetadata{}
		if exist, err := DecodeFromBytes(CopyCreatePostAssociationTxindexMetadata, rr); exist && err == nil {
			txnMeta.CreatePostAssociationTxindexMetadata = CopyCreatePostAssociationTxindexMetadata
		} else {
			return errors.Wrapf(err, "TransactionMetadata.Decode: Problem reading CreatePostAssociationTxindexMetadata")
		}
		// decoding DeletePostAssociationTxindexMetadata
		CopyDeletePostAssociationTxindexMetadata := &DeletePostAssociationTxindexMetadata{}
		if exist, err := DecodeFromBytes(CopyDeletePostAssociationTxindexMetadata, rr); exist && err == nil {
			txnMeta.DeletePostAssociationTxindexMetadata = CopyDeletePostAssociationTxindexMetadata
		} else {
			return errors.Wrapf(err, "TransactionMetadata.Decode: Problem reading DeletePostAssociationTxindexMetadata")
		}
	}

	if MigrationTriggered(blockHeight, AssociationsAndAccessGroupsMigration) {
		// decoding AccessGroupTxindexMetadata
		CopyAccessGroupTxindexMetadata := &AccessGroupTxindexMetadata{}
		if exist, err := DecodeFromBytes(CopyAccessGroupTxindexMetadata, rr); exist && err == nil {
			txnMeta.AccessGroupTxindexMetadata = CopyAccessGroupTxindexMetadata
		} else {
			return errors.Wrapf(err, "TransactionMetadata.Decode: Problem reading AccessGroupTxindexMetadata")
		}
		// decoding AccessGroupMembersTxindexMetadata
		CopyAccessGroupMembersTxindexMetadata := &AccessGroupMembersTxindexMetadata{}
		if exist, err := DecodeFromBytes(CopyAccessGroupMembersTxindexMetadata, rr); exist && err == nil {
			txnMeta.AccessGroupMembersTxindexMetadata = CopyAccessGroupMembersTxindexMetadata
		} else {
			return errors.Wrapf(err, "TransactionMetadata.Decode: Problem reading AccessGroupMembersTxindexMetadata")
		}
		// decoding NewMessageTxindexMetadata
		CopyNewMessageTxindexMetadata := &NewMessageTxindexMetadata{}
		if exist, err := DecodeFromBytes(CopyNewMessageTxindexMetadata, rr); exist && err == nil {
			txnMeta.NewMessageTxindexMetadata = CopyNewMessageTxindexMetadata
		} else {
			return errors.Wrapf(err, "TransactionMetadata.Decode: Problem reading NewMessageTxindexMetadata")
		}
	}

	if MigrationTriggered(blockHeight, ProofOfStake1StateSetupMigration) {
		// decoding RegisterAsValidatorTxindexMetadata
		if txnMeta.RegisterAsValidatorTxindexMetadata, err = DecodeDeSoEncoder(&RegisterAsValidatorTxindexMetadata{}, rr); err != nil {
			return errors.Wrapf(err, "TransactionMetadata.Decode: Problem reading RegisterAsValidatorTxindexMetadata: ")
		}
		// decoding UnregisterAsValidatorTxindexMetadata
		if txnMeta.UnregisterAsValidatorTxindexMetadata, err = DecodeDeSoEncoder(&UnregisterAsValidatorTxindexMetadata{}, rr); err != nil {
			return errors.Wrapf(err, "TransactionMetadata.Decode: Problem reading UnregisterAsValidatorTxindexMetadata: ")
		}
		// decoding StakeTxindexMetadata
		if txnMeta.StakeTxindexMetadata, err = DecodeDeSoEncoder(&StakeTxindexMetadata{}, rr); err != nil {
			return errors.Wrapf(err, "TransactionMetadata.Decode: Problem reading StakeTxindexMetadata: ")
		}
		// decoding UnstakeTxindexMetadata
		if txnMeta.UnstakeTxindexMetadata, err = DecodeDeSoEncoder(&UnstakeTxindexMetadata{}, rr); err != nil {
			return errors.Wrapf(err, "TransactionMetadata.Decode: Problem reading UnstakeTxindexMetadata: ")
		}
		// decoding UnlockStakeTxindexMetadata
		if txnMeta.UnlockStakeTxindexMetadata, err = DecodeDeSoEncoder(&UnlockStakeTxindexMetadata{}, rr); err != nil {
			return errors.Wrapf(err, "TransactionMetadata.Decode: Problem reading UnlockStakeTxindexMetadata: ")
		}
		// decoding UnjailValidatorTxindexMetadata
		if txnMeta.UnjailValidatorTxindexMetadata, err = DecodeDeSoEncoder(&UnjailValidatorTxindexMetadata{}, rr); err != nil {
			return errors.Wrapf(err, "TransactionMetadata.Decode: Problem reading UnjailValidatorTxindexMetadata: ")
		}
	}

	return nil
}

func (txnMeta *TransactionMetadata) GetVersionByte(blockHeight uint64) byte {
	return GetMigrationVersion(blockHeight, AssociationsAndAccessGroupsMigration, ProofOfStake1StateSetupMigration)
}

func (txnMeta *TransactionMetadata) GetEncoderType() EncoderType {
	return EncoderTypeTransactionMetadata
}

func DBCheckTxnExistenceWithTxn(txn *badger.Txn, snap *Snapshot, txID *BlockHash) bool {
	key := DbTxindexTxIDKey(txID)
	_, err := DBGetWithTxn(txn, snap, key)
	if err != nil {
		return false
	}
	return true
}

func DbCheckTxnExistence(handle *badger.DB, snap *Snapshot, txID *BlockHash) bool {
	var exists bool
	handle.View(func(txn *badger.Txn) error {
		exists = DBCheckTxnExistenceWithTxn(txn, snap, txID)
		return nil
	})
	return exists
}

func DbGetTxindexTransactionRefByTxIDWithTxn(txn *badger.Txn, snap *Snapshot, txID *BlockHash) *TransactionMetadata {
	key := DbTxindexTxIDKey(txID)
	valObj := &TransactionMetadata{}

	valBytes, err := DBGetWithTxn(txn, snap, key)
	if err != nil {
		return nil
	}
	rr := bytes.NewReader(valBytes)
	if exists, err := DecodeFromBytes(valObj, rr); !exists || err != nil {
		return nil
	}
	return valObj
}

func DbGetTxindexTransactionRefByTxID(handle *badger.DB, snap *Snapshot, txID *BlockHash) *TransactionMetadata {
	var valObj *TransactionMetadata
	handle.View(func(txn *badger.Txn) error {
		valObj = DbGetTxindexTransactionRefByTxIDWithTxn(txn, snap, txID)
		return nil
	})
	return valObj
}
func DbPutTxindexTransactionWithTxn(txn *badger.Txn, snap *Snapshot, blockHeight uint64, txID *BlockHash, txnMeta *TransactionMetadata, eventManager *EventManager) error {

	key := append(append([]byte{}, Prefixes.PrefixTransactionIDToMetadata...), txID[:]...)
	return DBSetWithTxn(txn, snap, key, EncodeToBytes(blockHeight, txnMeta), eventManager)
}

func DbPutTxindexTransaction(handle *badger.DB, snap *Snapshot, blockHeight uint64, txID *BlockHash, txnMeta *TransactionMetadata, eventManager *EventManager) error {

	return handle.Update(func(txn *badger.Txn) error {
		return DbPutTxindexTransactionWithTxn(txn, snap, blockHeight, txID, txnMeta, eventManager)
	})
}

func _getPublicKeysForTxn(
	txn *MsgDeSoTxn, txnMeta *TransactionMetadata, params *DeSoParams) map[PkMapKey]bool {

	// Collect the public keys in the transaction.
	publicKeys := make(map[PkMapKey]bool)

	// TODO: For AddStake transactions, we don't have a way of getting the implicit
	// outputs. This means that if you get paid from someone else staking to a post
	// after you, the output won't be explicitly included in the transaction, and so
	// it won't be added to our index. We should fix this at some point. I think the
	// "right way" to fix this problem is to index UTXOs rather than transactions (or
	// in addition to them).
	// TODO(updated): We can fix this by populating AffectedPublicKeys

	// Add the TransactorPublicKey
	{
		res, _, err := Base58CheckDecode(txnMeta.TransactorPublicKeyBase58Check)
		if err != nil {
			glog.Errorf("_getPublicKeysForTxn: Error decoding "+
				"TransactorPublicKeyBase58Check: %v %v",
				txnMeta.TransactorPublicKeyBase58Check, err)
		} else {
			publicKeys[MakePkMapKey(res)] = true
		}
	}

	// Add each AffectedPublicKey
	for _, affectedPk := range txnMeta.AffectedPublicKeys {
		res, _, err := Base58CheckDecode(affectedPk.PublicKeyBase58Check)
		if err != nil {
			glog.Errorf("_getPublicKeysForTxn: Error decoding AffectedPublicKey: %v %v %v",
				affectedPk.PublicKeyBase58Check, affectedPk.Metadata, err)
		} else {
			publicKeys[MakePkMapKey(res)] = true
		}
	}

	return publicKeys
}

func DbPutTxindexTransactionMappingsWithTxn(txn *badger.Txn, snap *Snapshot, blockHeight uint64,
	desoTxn *MsgDeSoTxn, params *DeSoParams, txnMeta *TransactionMetadata, eventManager *EventManager) error {

	txID := desoTxn.Hash()

	if err := DbPutTxindexTransactionWithTxn(txn, snap, blockHeight, txID, txnMeta, eventManager); err != nil {
		return fmt.Errorf("Problem adding txn to txindex transaction index: %v", err)
	}

	// Get the public keys involved with this transaction.
	publicKeys := _getPublicKeysForTxn(desoTxn, txnMeta, params)

	// For each public key found, add the txID from its list.
	for pkFoundIter := range publicKeys {
		pkFound := pkFoundIter

		// Simply add a new entry for each of the public keys found.
		if err := DbPutTxindexPublicKeyToTxnMappingSingleWithTxn(txn, snap, pkFound[:], txID, eventManager); err != nil {
			return err
		}
	}

	// If we get here, it means everything went smoothly.
	return nil
}

func DbPutTxindexTransactionMappings(handle *badger.DB, snap *Snapshot, blockHeight uint64,
	desoTxn *MsgDeSoTxn, params *DeSoParams, txnMeta *TransactionMetadata, eventManager *EventManager) error {

	err := handle.Update(func(txn *badger.Txn) error {
		return DbPutTxindexTransactionMappingsWithTxn(
			txn, snap, blockHeight, desoTxn, params, txnMeta, eventManager)
	})

	return err
}

func DbDeleteTxindexTransactionMappingsWithTxn(txn *badger.Txn, snap *Snapshot, blockHeight uint64,
	desoTxn *MsgDeSoTxn, params *DeSoParams, eventManager *EventManager, entryIsDeleted bool) error {

	txID := desoTxn.Hash()

	// If the txnMeta isn't in the db then that's an error.
	txnMeta := DbGetTxindexTransactionRefByTxIDWithTxn(txn, snap, txID)
	if txnMeta == nil {
		return fmt.Errorf("DbDeleteTxindexTransactionMappingsWithTxn: Missing txnMeta for txID %v", txID)
	}

	// Get the public keys involved with this transaction.
	publicKeys := _getPublicKeysForTxn(desoTxn, txnMeta, params)

	// For each public key found, delete the txID mapping from the db.
	for pkFoundIter := range publicKeys {
		pkFound := pkFoundIter
		if err := DbDeleteTxindexPublicKeyToTxnMappingSingleWithTxn(txn, snap, pkFound[:], txID, eventManager, entryIsDeleted); err != nil {
			return err
		}
	}

	// Delete the metadata
	transactionIndexKey := DbTxindexTxIDKey(txID)
	if err := DBDeleteWithTxn(txn, snap, transactionIndexKey, eventManager, entryIsDeleted); err != nil {
		return fmt.Errorf("Problem deleting transaction index key: %v", err)
	}

	// If we get here, it means everything went smoothly.
	return nil
}

func DbDeleteTxindexTransactionMappings(handle *badger.DB, snap *Snapshot, blockHeight uint64,
	desoTxn *MsgDeSoTxn, params *DeSoParams, eventManager *EventManager, entryIsDeleted bool) error {

	return handle.Update(func(txn *badger.Txn) error {
		return DbDeleteTxindexTransactionMappingsWithTxn(txn, snap, blockHeight, desoTxn, params, eventManager, entryIsDeleted)
	})
}

// DbGetTxindexFullTransactionByTxID
// TODO: This makes lookups inefficient when blocks are large. Shouldn't be a
// problem for a while, but keep an eye on it.
func DbGetTxindexFullTransactionByTxID(txindexDBHandle *badger.DB, snap *Snapshot,
	blockchainDBHandle *badger.DB, txID *BlockHash) (
	_txn *MsgDeSoTxn, _txnMeta *TransactionMetadata) {

	var txnFound *MsgDeSoTxn
	var txnMeta *TransactionMetadata
	err := txindexDBHandle.View(func(txn *badger.Txn) error {
		txnMeta = DbGetTxindexTransactionRefByTxIDWithTxn(txn, snap, txID)
		if txnMeta == nil {
			return fmt.Errorf("DbGetTxindexFullTransactionByTxID: Transaction not found")
		}
		blockHashBytes, err := hex.DecodeString(txnMeta.BlockHashHex)
		if err != nil {
			return fmt.Errorf("DbGetTxindexFullTransactionByTxID: Error parsing block "+
				"hash hex: %v %v", txnMeta.BlockHashHex, err)
		}
		blockHash := &BlockHash{}
		copy(blockHash[:], blockHashBytes)
		blockFound, err := GetBlock(blockHash, blockchainDBHandle, snap)
		if blockFound == nil || err != nil {
			return fmt.Errorf("DbGetTxindexFullTransactionByTxID: Block corresponding to txn not found")
		}

		txnFound = blockFound.Txns[txnMeta.TxnIndexInBlock]
		return nil
	})
	if err != nil {
		return nil, nil
	}

	return txnFound, txnMeta
}

// =======================================================================================
// DeSo app code start
// =======================================================================================

func _dbKeyForPostEntryHash(postHash *BlockHash) []byte {
	// Make a copy to avoid multiple calls to this function re-using the same slice.
	prefixCopy := append([]byte{}, Prefixes.PrefixPostHashToPostEntry...)
	key := append(prefixCopy, postHash[:]...)
	return key
}
func _dbKeyForPublicKeyPostHash(publicKey []byte, postHash *BlockHash) []byte {
	// Make a copy to avoid multiple calls to this function re-using the same slice.
	key := append([]byte{}, Prefixes.PrefixPosterPublicKeyPostHash...)
	key = append(key, publicKey...)
	key = append(key, postHash[:]...)
	return key
}
func _dbKeyForPosterPublicKeyTimestampPostHash(publicKey []byte, timestampNanos uint64, postHash *BlockHash) []byte {
	// Make a copy to avoid multiple calls to this function re-using the same slice.
	key := append([]byte{}, Prefixes.PrefixPosterPublicKeyTimestampPostHash...)
	key = append(key, publicKey...)
	key = append(key, EncodeUint64(timestampNanos)...)
	key = append(key, postHash[:]...)
	return key
}
func _dbKeyForTstampPostHash(tstampNanos uint64, postHash *BlockHash) []byte {
	// Make a copy to avoid multiple calls to this function re-using the same slice.
	key := append([]byte{}, Prefixes.PrefixTstampNanosPostHash...)
	key = append(key, EncodeUint64(tstampNanos)...)
	key = append(key, postHash[:]...)
	return key
}
func _dbKeyForCreatorBpsPostHash(creatorBps uint64, postHash *BlockHash) []byte {
	key := append([]byte{}, Prefixes.PrefixCreatorBpsPostHash...)
	key = append(key, EncodeUint64(creatorBps)...)
	key = append(key, postHash[:]...)
	return key
}
func _dbKeyForStakeMultipleBpsPostHash(stakeMultipleBps uint64, postHash *BlockHash) []byte {
	key := append([]byte{}, Prefixes.PrefixMultipleBpsPostHash...)
	key = append(key, EncodeUint64(stakeMultipleBps)...)
	key = append(key, postHash[:]...)
	return key
}
func _dbKeyForCommentParentStakeIDToPostHash(
	stakeID []byte, tstampNanos uint64, postHash *BlockHash) []byte {
	key := append([]byte{}, Prefixes.PrefixCommentParentStakeIDToPostHash...)
	key = append(key, stakeID[:]...)
	key = append(key, EncodeUint64(tstampNanos)...)
	key = append(key, postHash[:]...)
	return key
}

func DBGetPostEntryByPostHashWithTxn(txn *badger.Txn, snap *Snapshot,
	postHash *BlockHash) *PostEntry {

	key := _dbKeyForPostEntryHash(postHash)
	postEntryBytes, err := DBGetWithTxn(txn, snap, key)
	if err != nil {
		return nil
	}

	postEntryObj := &PostEntry{}
	rr := bytes.NewReader(postEntryBytes)
	DecodeFromBytes(postEntryObj, rr)
	return postEntryObj
}

func DBGetPostEntryByPostHash(db *badger.DB, snap *Snapshot, postHash *BlockHash) *PostEntry {
	var ret *PostEntry
	db.View(func(txn *badger.Txn) error {
		ret = DBGetPostEntryByPostHashWithTxn(txn, snap, postHash)
		return nil
	})
	return ret
}

func DBDeletePostEntryMappingsWithTxn(txn *badger.Txn, snap *Snapshot, postHash *BlockHash, params *DeSoParams, eventManager *EventManager, entryIsDeleted bool) error {

	// First pull up the mapping that exists for the post hash passed in.
	// If one doesn't exist then there's nothing to do.
	postEntry := DBGetPostEntryByPostHashWithTxn(txn, snap, postHash)
	if postEntry == nil {
		return nil
	}

	// When a post exists, delete the mapping for the post.
	if err := DBDeleteWithTxn(txn, snap, _dbKeyForPostEntryHash(postHash), eventManager, entryIsDeleted); err != nil {
		return errors.Wrapf(err, "DbDeletePostEntryMappingsWithTxn: Deleting "+
			"post mapping for post hash %v", postHash)
	}

	// If the post is a comment we store it in a separate index. Comments are
	// technically posts but they really should be treated as their own entity.
	// The only reason they're not actually implemented that way is so that we
	// get code re-use.
	isComment := len(postEntry.ParentStakeID) == HashSizeBytes
	if isComment {
		// Extend the parent stake ID, which is a block hash, to 33 bytes, which
		// is the length of a public key and the standard length we use for this
		// key.
		extendedStakeID := append([]byte{}, postEntry.ParentStakeID...)
		extendedStakeID = append(extendedStakeID, 0x00)
		parentStakeIDKey := _dbKeyForCommentParentStakeIDToPostHash(
			extendedStakeID, postEntry.TimestampNanos, postEntry.PostHash)
		if err := DBDeleteWithTxn(txn, snap, parentStakeIDKey, eventManager, entryIsDeleted); err != nil {

			return errors.Wrapf(err, "DbDeletePostEntryMappingsWithTxn: Problem "+
				"deleting mapping for comment: %v: %v", postEntry, err)
		}
	} else {
		if err := DBDeleteWithTxn(txn, snap, _dbKeyForPosterPublicKeyTimestampPostHash(
			postEntry.PosterPublicKey, postEntry.TimestampNanos, postEntry.PostHash), eventManager, entryIsDeleted); err != nil {

			return errors.Wrapf(err, "DbDeletePostEntryMappingsWithTxn: Deleting "+
				"public key mapping for post hash %v: %v", postHash, err)
		}
		if err := DBDeleteWithTxn(txn, snap, _dbKeyForTstampPostHash(
			postEntry.TimestampNanos, postEntry.PostHash), eventManager, entryIsDeleted); err != nil {

			return errors.Wrapf(err, "DbDeletePostEntryMappingsWithTxn: Deleting "+
				"tstamp mapping for post hash %v: %v", postHash, err)
		}
		if err := DBDeleteWithTxn(txn, snap, _dbKeyForCreatorBpsPostHash(
			postEntry.CreatorBasisPoints, postEntry.PostHash), eventManager, entryIsDeleted); err != nil {

			return errors.Wrapf(err, "DbDeletePostEntryMappingsWithTxn: Deleting "+
				"creatorBps mapping for post hash %v: %v", postHash, err)
		}
		if err := DBDeleteWithTxn(txn, snap, _dbKeyForStakeMultipleBpsPostHash(
			postEntry.StakeMultipleBasisPoints, postEntry.PostHash), eventManager, entryIsDeleted); err != nil {

			return errors.Wrapf(err, "DbDeletePostEntryMappingsWithTxn: Deleting "+
				"stakeMultiple mapping for post hash %v: %v", postHash, err)
		}
	}

	// Delete the repost entries for the post.
	if IsVanillaRepost(postEntry) {
		if err := DBDeleteWithTxn(txn, snap, _dbKeyForReposterPubKeyRepostedPostHashToRepostPostHash(postEntry.PosterPublicKey, *postEntry.RepostedPostHash, *postEntry.PostHash), eventManager, entryIsDeleted); err != nil {
			return errors.Wrapf(err, "DbDeletePostEntryMappingsWithTxn: Error problem deleting mapping for repostPostHash to ReposterPubKey: %v", err)
		}
		if err := DBDeleteWithTxn(txn, snap, _dbKeyForRepostedPostHashReposterPubKey(postEntry.RepostedPostHash, postEntry.PosterPublicKey), eventManager, entryIsDeleted); err != nil {
			return errors.Wrapf(err, "DbDeletePostEntryMappingsWithTxn: Error problem adding "+
				"mapping for _dbKeyForRepostedPostHashReposterPubKey: %v", err)
		}
	} else if IsQuotedRepost(postEntry) {
		// Put quoted repost stuff.
		if err := DBDeleteWithTxn(txn, snap, _dbKeyForRepostedPostHashReposterPubKeyRepostPostHash(
			postEntry.RepostedPostHash, postEntry.PosterPublicKey, postEntry.PostHash), eventManager, entryIsDeleted); err != nil {
			return errors.Wrapf(err, "DbDeletePostEntryMappingsWithTxn: Error problem adding "+
				"mapping for _dbKeyForRepostedPostHashReposterPubKeyRepostPostHash: %v", err)

		}
	}

	return nil
}

func DBDeletePostEntryMappings(handle *badger.DB, snap *Snapshot, postHash *BlockHash, params *DeSoParams, eventManager *EventManager, entryIsDeleted bool) error {

	return handle.Update(func(txn *badger.Txn) error {
		return DBDeletePostEntryMappingsWithTxn(txn, snap, postHash, params, eventManager, entryIsDeleted)
	})
}

func DBPutPostEntryMappingsWithTxn(txn *badger.Txn, snap *Snapshot, blockHeight uint64, postEntry *PostEntry, params *DeSoParams, eventManager *EventManager) error {

	if err := DBSetWithTxn(txn, snap, _dbKeyForPostEntryHash(
		postEntry.PostHash), EncodeToBytes(blockHeight, postEntry), eventManager); err != nil {

		return errors.Wrapf(err, "DbPutPostEntryMappingsWithTxn: Problem "+
			"adding mapping for post: %v", postEntry.PostHash)
	}

	// If the post is a comment we store it in a separate index. Comments are
	// technically posts but they really should be treated as their own entity.
	// The only reason they're not actually implemented that way is so that we
	// get code re-use.
	isComment := len(postEntry.ParentStakeID) != 0
	if isComment {
		// Extend the parent stake ID, which is a block hash, to 33 bytes, which
		// is the length of a public key and the standard length we use for this
		// key.
		extendedStakeID := append([]byte{}, postEntry.ParentStakeID...)
		if len(extendedStakeID) == HashSizeBytes {
			extendedStakeID = append(extendedStakeID, 0x00)
		}
		if len(extendedStakeID) != btcec.PubKeyBytesLenCompressed {
			return fmt.Errorf("DbPutPostEntryMappingsWithTxn: extended "+
				"ParentStakeID %#v must have length %v",
				extendedStakeID, btcec.PubKeyBytesLenCompressed)
		}
		parentStakeIDKey := _dbKeyForCommentParentStakeIDToPostHash(
			extendedStakeID, postEntry.TimestampNanos, postEntry.PostHash)
		if err := DBSetWithTxn(txn, snap, parentStakeIDKey, []byte{}, eventManager); err != nil {

			return errors.Wrapf(err, "DbPutPostEntryMappingsWithTxn: Problem "+
				"adding mapping for comment: %v: %v", postEntry, err)
		}

	} else {
		if err := DBSetWithTxn(txn, snap, _dbKeyForPosterPublicKeyTimestampPostHash(
			postEntry.PosterPublicKey, postEntry.TimestampNanos, postEntry.PostHash), []byte{}, eventManager); err != nil {

			return errors.Wrapf(err, "DbPutPostEntryMappingsWithTxn: Problem "+
				"adding mapping for public key: %v: %v", postEntry, err)
		}
		if err := DBSetWithTxn(txn, snap, _dbKeyForTstampPostHash(
			postEntry.TimestampNanos, postEntry.PostHash), []byte{}, eventManager); err != nil {

			return errors.Wrapf(err, "DbPutPostEntryMappingsWithTxn: Problem "+
				"adding mapping for tstamp: %v", postEntry)
		}
		if err := DBSetWithTxn(txn, snap, _dbKeyForCreatorBpsPostHash(
			postEntry.CreatorBasisPoints, postEntry.PostHash), []byte{}, eventManager); err != nil {

			return errors.Wrapf(err, "DbPutPostEntryMappingsWithTxn: Problem "+
				"adding mapping for creatorBps: %v", postEntry)
		}
		if err := DBSetWithTxn(txn, snap, _dbKeyForStakeMultipleBpsPostHash(
			postEntry.StakeMultipleBasisPoints, postEntry.PostHash), []byte{}, eventManager); err != nil {

			return errors.Wrapf(err, "DbPutPostEntryMappingsWithTxn: Problem "+
				"adding mapping for stakeMultipleBps: %v", postEntry)
		}
	}
	// We treat reposting the same for both comments and posts.
	// We only store repost entry mappings for vanilla reposts
	if IsVanillaRepost(postEntry) {
		repostEntry := RepostEntry{
			RepostPostHash:   postEntry.PostHash,
			RepostedPostHash: postEntry.RepostedPostHash,
			ReposterPubKey:   postEntry.PosterPublicKey,
		}
		if err := DbPutRepostMappingsWithTxn(txn, snap, blockHeight, repostEntry, eventManager); err != nil {
			return errors.Wrapf(err, "DbPutPostEntryMappingsWithTxn: Error problem adding mapping for repostPostHash to ReposterPubKey: %v", err)
		}
		if err := DBSetWithTxn(txn, snap, _dbKeyForRepostedPostHashReposterPubKey(postEntry.RepostedPostHash, postEntry.PosterPublicKey), []byte{}, eventManager); err != nil {
			return errors.Wrapf(err, "DbPutPostEntryMappingsWithTxn: Error problem adding "+
				"mapping for _dbKeyForRepostedPostHashReposterPubKey: %v", err)
		}
	} else if IsQuotedRepost(postEntry) {
		// Put quoted repost stuff.
		if err := DBSetWithTxn(txn, snap, _dbKeyForRepostedPostHashReposterPubKeyRepostPostHash(
			postEntry.RepostedPostHash, postEntry.PosterPublicKey, postEntry.PostHash), []byte{}, eventManager); err != nil {
			return errors.Wrapf(err, "DbPutPostEntryMappingsWithTxn: Error problem adding "+
				"mapping for _dbKeyForRepostedPostHashReposterPubKeyRepostPostHash: %v", err)
		}
	}
	return nil
}

func DBPutPostEntryMappings(handle *badger.DB, snap *Snapshot, blockHeight uint64, postEntry *PostEntry, params *DeSoParams, eventManager *EventManager) error {

	return handle.Update(func(txn *badger.Txn) error {
		return DBPutPostEntryMappingsWithTxn(txn, snap, blockHeight, postEntry, params, eventManager)
	})
}

// Specifying minTimestampNanos gives you all posts after minTimestampNanos
// Pass minTimestampNanos = 0 && maxTimestampNanos = 0 if you want all posts
// Setting maxTimestampNanos = 0, will default maxTimestampNanos to the current time.
func DBGetAllPostsAndCommentsForPublicKeyOrderedByTimestamp(handle *badger.DB,
	snap *Snapshot, publicKey []byte, fetchEntries bool, minTimestampNanos uint64, maxTimestampNanos uint64) (
	_tstamps []uint64, _postAndCommentHashes []*BlockHash, _postAndCommentEntries []*PostEntry, _err error) {

	tstampsFetched := []uint64{}
	postAndCommentHashesFetched := []*BlockHash{}
	postAndCommentEntriesFetched := []*PostEntry{}
	dbPrefixx := append([]byte{}, Prefixes.PrefixPosterPublicKeyTimestampPostHash...)
	dbPrefixx = append(dbPrefixx, publicKey...)

	err := handle.View(func(txn *badger.Txn) error {
		opts := badger.DefaultIteratorOptions

		opts.PrefetchValues = false

		// Go in reverse order since a larger count is better.
		opts.Reverse = true

		it := txn.NewIterator(opts)
		defer it.Close()
		// Since we iterate backwards, the prefix must be bigger than all possible
		// timestamps that could actually exist. We use eight bytes since the timestamp is
		// encoded as a 64-bit big-endian byte slice, which will be eight bytes long.
		maxBigEndianUint64Bytes := []byte{0xFF, 0xFF, 0xFF, 0xFF, 0xFF, 0xFF, 0xFF, 0xFF}
		prefix := append(dbPrefixx, maxBigEndianUint64Bytes...)

		// If we have a maxTimeStamp, we use that instead of the maxBigEndianUint64.
		if maxTimestampNanos != 0 {
			prefix = append(dbPrefixx, EncodeUint64(maxTimestampNanos)...)
		}

		for it.Seek(prefix); it.ValidForPrefix(dbPrefixx); it.Next() {
			rawKey := it.Item().Key()

			// Key should be
			// [prefix][posterPublicKey][Timestamp][PostHash]

			// Pull out the relevant fields
			timestampSizeBytes := 8
			keyWithoutPrefix := rawKey[1:]
			//posterPublicKey := keyWithoutPrefix[:HashSizeBytes]
			publicKeySizeBytes := HashSizeBytes + 1
			tstampNanos := DecodeUint64(keyWithoutPrefix[publicKeySizeBytes:(publicKeySizeBytes + timestampSizeBytes)])

			postHash := &BlockHash{}
			copy(postHash[:], keyWithoutPrefix[(publicKeySizeBytes+timestampSizeBytes):])

			if tstampNanos < minTimestampNanos {
				break
			}

			tstampsFetched = append(tstampsFetched, tstampNanos)
			postAndCommentHashesFetched = append(postAndCommentHashesFetched, postHash)
		}
		return nil
	})
	if err != nil {
		return nil, nil, nil, err
	}

	if !fetchEntries {
		return tstampsFetched, postAndCommentHashesFetched, nil, nil
	}

	for _, postHash := range postAndCommentHashesFetched {
		postEntry := DBGetPostEntryByPostHash(handle, snap, postHash)
		if postEntry == nil {
			return nil, nil, nil, fmt.Errorf("DBGetPostEntryByPostHash: "+
				"PostHash %v does not have corresponding entry", postHash)
		}
		postAndCommentEntriesFetched = append(postAndCommentEntriesFetched, postEntry)
	}

	return tstampsFetched, postAndCommentHashesFetched, postAndCommentEntriesFetched, nil
}

// DBGetAllPostsByTstamp returns all the posts in the db with the newest
// posts first.
//
// TODO(performance): This currently fetches all posts. We should implement
// some kind of pagination instead though.
func DBGetAllPostsByTstamp(handle *badger.DB, snap *Snapshot, fetchEntries bool) (
	_tstamps []uint64, _postHashes []*BlockHash, _postEntries []*PostEntry, _err error) {

	tstampsFetched := []uint64{}
	postHashesFetched := []*BlockHash{}
	postEntriesFetched := []*PostEntry{}
	dbPrefixx := append([]byte{}, Prefixes.PrefixTstampNanosPostHash...)

	err := handle.View(func(txn *badger.Txn) error {
		opts := badger.DefaultIteratorOptions

		opts.PrefetchValues = false

		// Go in reverse order since a larger count is better.
		opts.Reverse = true

		it := txn.NewIterator(opts)
		defer it.Close()
		// Since we iterate backwards, the prefix must be bigger than all possible
		// timestamps that could actually exist. We use eight bytes since the timestamp is
		// encoded as a 64-bit big-endian byte slice, which will be eight bytes long.
		maxBigEndianUint64Bytes := []byte{0xFF, 0xFF, 0xFF, 0xFF, 0xFF, 0xFF, 0xFF, 0xFF}
		prefix := append(dbPrefixx, maxBigEndianUint64Bytes...)
		for it.Seek(prefix); it.ValidForPrefix(dbPrefixx); it.Next() {
			rawKey := it.Item().Key()

			// Strip the prefix off the key and check its length. If it contains
			// a big-endian uint64 then it should be at least eight bytes.
			tstampPostHashKey := rawKey[1:]
			uint64BytesLen := len(maxBigEndianUint64Bytes)
			if len(tstampPostHashKey) != uint64BytesLen+HashSizeBytes {
				return fmt.Errorf("DBGetAllPostsByTstamp: Invalid key "+
					"length %d should be at least %d", len(tstampPostHashKey),
					uint64BytesLen+HashSizeBytes)
			}

			tstampNanos := DecodeUint64(tstampPostHashKey[:uint64BytesLen])

			// Appended to the tstamp should be the post hash so extract it here.
			postHash := &BlockHash{}
			copy(postHash[:], tstampPostHashKey[uint64BytesLen:])

			tstampsFetched = append(tstampsFetched, tstampNanos)
			postHashesFetched = append(postHashesFetched, postHash)
		}
		return nil
	})
	if err != nil {
		return nil, nil, nil, err
	}

	if !fetchEntries {
		return tstampsFetched, postHashesFetched, nil, nil
	}

	for _, postHash := range postHashesFetched {
		postEntry := DBGetPostEntryByPostHash(handle, snap, postHash)
		if postEntry == nil {
			return nil, nil, nil, fmt.Errorf("DBGetPostEntryByPostHash: "+
				"PostHash %v does not have corresponding entry", postHash)
		}
		postEntriesFetched = append(postEntriesFetched, postEntry)
	}

	return tstampsFetched, postHashesFetched, postEntriesFetched, nil
}

// DBGetCommentPostHashesForParentStakeID returns all the comments, which are indexed by their
// stake ID rather than by their timestamp.
//
// TODO(performance): This currently fetches all comments. We should implement
// something where we only get the comments for particular posts instead.
func DBGetCommentPostHashesForParentStakeID(
	handle *badger.DB, snap *Snapshot, stakeIDXXX []byte, fetchEntries bool) (
	_tstamps []uint64, _commentPostHashes []*BlockHash, _commentPostEntryes []*PostEntry, _err error) {

	tstampsFetched := []uint64{}
	commentPostHashes := []*BlockHash{}
	commentEntriesFetched := []*PostEntry{}
	dbPrefixx := append([]byte{}, Prefixes.PrefixCommentParentStakeIDToPostHash...)
	dbPrefixx = append(dbPrefixx, stakeIDXXX...)

	err := handle.View(func(txn *badger.Txn) error {
		opts := badger.DefaultIteratorOptions

		opts.PrefetchValues = false

		it := txn.NewIterator(opts)
		defer it.Close()
		// Since we iterate backwards, the prefix must be bigger than all possible
		// counts that could actually exist. We use eight bytes since the count is
		// encoded as a 64-bit big-endian byte slice, which will be eight bytes long.
		maxBigEndianUint64Bytes := []byte{0xFF, 0xFF, 0xFF, 0xFF, 0xFF, 0xFF, 0xFF, 0xFF}
		//prefix := append(dbPrefixx, maxBigEndianUint64Bytes...)
		prefix := dbPrefixx
		for it.Seek(prefix); it.ValidForPrefix(dbPrefixx); it.Next() {
			rawKey := it.Item().Key()

			// Strip the prefix off the key and check its length. It should contain
			// a 33-byte stake id, an 8 byte tstamp, and a 32 byte comment hash.
			stakeIDTstampPostHashKey := rawKey[1:]
			uint64BytesLen := len(maxBigEndianUint64Bytes)
			if len(stakeIDTstampPostHashKey) != btcec.PubKeyBytesLenCompressed+uint64BytesLen+HashSizeBytes {
				return fmt.Errorf("DBGetCommentPostHashesForParentStakeID: Invalid key "+
					"length %d should be at least %d", len(stakeIDTstampPostHashKey),
					btcec.PubKeyBytesLenCompressed+uint64BytesLen+HashSizeBytes)
			}

			//stakeID := stakeIDTstampPostHashKey[:btcec.PubKeyBytesLenCompressed]
			tstampNanos := DecodeUint64(stakeIDTstampPostHashKey[btcec.PubKeyBytesLenCompressed : btcec.PubKeyBytesLenCompressed+uint64BytesLen])

			commentPostHashBytes := stakeIDTstampPostHashKey[btcec.PubKeyBytesLenCompressed+uint64BytesLen:]
			commentPostHash := &BlockHash{}
			copy(commentPostHash[:], commentPostHashBytes)

			//stakeIDsFetched = append(stakeIDsFetched, stakeID)
			tstampsFetched = append(tstampsFetched, tstampNanos)
			commentPostHashes = append(commentPostHashes, commentPostHash)
		}
		return nil
	})
	if err != nil {
		return nil, nil, nil, err
	}

	if !fetchEntries {
		return tstampsFetched, commentPostHashes, nil, nil
	}

	for _, postHash := range commentPostHashes {
		postEntry := DBGetPostEntryByPostHash(handle, snap, postHash)
		if postEntry == nil {
			return nil, nil, nil, fmt.Errorf("DBGetCommentPostHashesForParentStakeID: "+
				"PostHash %v does not have corresponding entry", postHash)
		}
		commentEntriesFetched = append(commentEntriesFetched, postEntry)
	}

	return tstampsFetched, commentPostHashes, commentEntriesFetched, nil
}

// =======================================================================================
// NFTEntry db functions
// =======================================================================================
func _dbKeyForNFTPostHashSerialNumber(nftPostHash *BlockHash, serialNumber uint64) []byte {
	// Make a copy to avoid multiple calls to this function re-using the same slice.
	prefixCopy := append([]byte{}, Prefixes.PrefixPostHashSerialNumberToNFTEntry...)
	key := append(prefixCopy, nftPostHash[:]...)
	key = append(key, EncodeUint64(serialNumber)...)
	return key
}

func _dbKeyForPKIDIsForSaleBidAmountNanosNFTPostHashSerialNumber(pkid *PKID, isForSale bool, bidAmountNanos uint64, nftPostHash *BlockHash, serialNumber uint64) []byte {
	prefixCopy := append([]byte{}, Prefixes.PrefixPKIDIsForSaleBidAmountNanosPostHashSerialNumberToNFTEntry...)
	key := append(prefixCopy, pkid[:]...)
	key = append(key, BoolToByte(isForSale))
	key = append(key, EncodeUint64(bidAmountNanos)...)
	key = append(key, nftPostHash[:]...)
	key = append(key, EncodeUint64(serialNumber)...)
	return key
}

func DBGetNFTEntryByPostHashSerialNumberWithTxn(txn *badger.Txn, snap *Snapshot,
	postHash *BlockHash, serialNumber uint64) *NFTEntry {

	key := _dbKeyForNFTPostHashSerialNumber(postHash, serialNumber)
	nftEntryBytes, err := DBGetWithTxn(txn, snap, key)
	if err != nil {
		return nil
	}

	nftEntryObj := &NFTEntry{}
	rr := bytes.NewReader(nftEntryBytes)
	DecodeFromBytes(nftEntryObj, rr)
	return nftEntryObj
}

func DBGetNFTEntryByPostHashSerialNumber(db *badger.DB, snap *Snapshot,
	postHash *BlockHash, serialNumber uint64) *NFTEntry {

	var ret *NFTEntry
	db.View(func(txn *badger.Txn) error {
		ret = DBGetNFTEntryByPostHashSerialNumberWithTxn(txn, snap, postHash, serialNumber)
		return nil
	})
	return ret
}

func DBDeleteNFTMappingsWithTxn(txn *badger.Txn, snap *Snapshot, nftPostHash *BlockHash, serialNumber uint64, eventManager *EventManager, entryIsDeleted bool) error {

	// First pull up the mapping that exists for the post / serial # passed in.
	// If one doesn't exist then there's nothing to do.
	nftEntry := DBGetNFTEntryByPostHashSerialNumberWithTxn(txn, snap, nftPostHash, serialNumber)
	if nftEntry == nil {
		return nil
	}

	// When an nftEntry exists, delete the mapping.
	if err := DBDeleteWithTxn(txn, snap, _dbKeyForPKIDIsForSaleBidAmountNanosNFTPostHashSerialNumber(
		nftEntry.OwnerPKID, nftEntry.IsForSale, nftEntry.LastAcceptedBidAmountNanos, nftPostHash, serialNumber), eventManager, entryIsDeleted); err != nil {
		return errors.Wrapf(err, "DbDeleteNFTMappingsWithTxn: Deleting "+
			"nft mapping for pkid %v post hash %v serial number %d", nftEntry.OwnerPKID, nftPostHash, serialNumber)
	}

	// When an nftEntry exists, delete the mapping.
	if err := DBDeleteWithTxn(txn, snap, _dbKeyForNFTPostHashSerialNumber(nftPostHash, serialNumber), eventManager, entryIsDeleted); err != nil {
		return errors.Wrapf(err, "DbDeleteNFTMappingsWithTxn: Deleting "+
			"nft mapping for post hash %v serial number %d", nftPostHash, serialNumber)
	}

	return nil
}

func DBDeleteNFTMappings(handle *badger.DB, snap *Snapshot, postHash *BlockHash, serialNumber uint64, eventManager *EventManager, entryIsDeleted bool) error {

	return handle.Update(func(txn *badger.Txn) error {
		return DBDeleteNFTMappingsWithTxn(txn, snap, postHash, serialNumber, eventManager, entryIsDeleted)
	})
}

func DBPutNFTEntryMappingsWithTxn(txn *badger.Txn, snap *Snapshot, blockHeight uint64, nftEntry *NFTEntry, eventManager *EventManager) error {
	nftEntryBytes := EncodeToBytes(blockHeight, nftEntry)

	if err := DBSetWithTxn(txn, snap, _dbKeyForNFTPostHashSerialNumber(
		nftEntry.NFTPostHash, nftEntry.SerialNumber), nftEntryBytes, eventManager); err != nil {

		return errors.Wrapf(err, "DbPutNFTEntryMappingsWithTxn: Problem "+
			"adding mapping for post: %v, serial number: %d", nftEntry.NFTPostHash, nftEntry.SerialNumber)
	}

	if err := DBSetWithTxn(txn, snap, _dbKeyForPKIDIsForSaleBidAmountNanosNFTPostHashSerialNumber(
		nftEntry.OwnerPKID, nftEntry.IsForSale, nftEntry.LastAcceptedBidAmountNanos, nftEntry.NFTPostHash, nftEntry.SerialNumber), nftEntryBytes, eventManager); err != nil {
		return errors.Wrapf(err, "DbPutNFTEntryMappingsWithTxn: Problem "+
			"adding mapping for pkid: %v, post: %v, serial number: %d", nftEntry.OwnerPKID, nftEntry.NFTPostHash, nftEntry.SerialNumber)
	}

	return nil
}

func DBPutNFTEntryMappings(handle *badger.DB, snap *Snapshot, blockHeight uint64, nftEntry *NFTEntry, eventManager *EventManager) error {

	return handle.Update(func(txn *badger.Txn) error {
		return DBPutNFTEntryMappingsWithTxn(txn, snap, blockHeight, nftEntry, eventManager)
	})
}

// DBGetNFTEntriesForPostHash gets NFT Entries *from the DB*. Does not include mempool txns.
func DBGetNFTEntriesForPostHash(handle *badger.DB, nftPostHash *BlockHash) (_nftEntries []*NFTEntry) {
	nftEntries := []*NFTEntry{}
	prefix := append([]byte{}, Prefixes.PrefixPostHashSerialNumberToNFTEntry...)
	keyPrefix := append(prefix, nftPostHash[:]...)
	_, entryByteStringsFound := _enumerateKeysForPrefix(handle, keyPrefix)
	for _, byteString := range entryByteStringsFound {
		currentEntry := &NFTEntry{}
		rr := bytes.NewReader(byteString)
		DecodeFromBytes(currentEntry, rr)
		nftEntries = append(nftEntries, currentEntry)
	}
	return nftEntries
}

// =======================================================================================
// NFTOwnership db functions
// NOTE: This index is not essential to running the protocol and should be computed
// outside of the protocol layer once update to the creation of TxIndex are complete.
// =======================================================================================

func DBGetNFTEntryByNFTOwnershipDetailsWithTxn(txn *badger.Txn, snap *Snapshot, ownerPKID *PKID,
	isForSale bool, bidAmountNanos uint64, postHash *BlockHash, serialNumber uint64) *NFTEntry {

	key := _dbKeyForPKIDIsForSaleBidAmountNanosNFTPostHashSerialNumber(ownerPKID, isForSale, bidAmountNanos, postHash, serialNumber)
	nftEntryBytes, err := DBGetWithTxn(txn, snap, key)
	if err != nil {
		return nil
	}

	nftEntryObj := &NFTEntry{}
	rr := bytes.NewReader(nftEntryBytes)
	DecodeFromBytes(nftEntryObj, rr)
	return nftEntryObj
}

func DBGetNFTEntryByNFTOwnershipDetails(db *badger.DB, snap *Snapshot, ownerPKID *PKID,
	isForSale bool, bidAmountNanos uint64, postHash *BlockHash, serialNumber uint64) *NFTEntry {

	var ret *NFTEntry
	db.View(func(txn *badger.Txn) error {
		ret = DBGetNFTEntryByNFTOwnershipDetailsWithTxn(txn, snap, ownerPKID, isForSale, bidAmountNanos, postHash, serialNumber)
		return nil
	})
	return ret
}

// DBGetNFTEntriesForPKID gets NFT Entries *from the DB*. Does not include mempool txns.
func DBGetNFTEntriesForPKID(handle *badger.DB, ownerPKID *PKID) (_nftEntries []*NFTEntry) {
	var nftEntries []*NFTEntry
	prefix := append([]byte{}, Prefixes.PrefixPKIDIsForSaleBidAmountNanosPostHashSerialNumberToNFTEntry...)
	keyPrefix := append(prefix, ownerPKID[:]...)
	_, entryByteStringsFound := _enumerateKeysForPrefix(handle, keyPrefix)
	for _, byteString := range entryByteStringsFound {
		currentEntry := &NFTEntry{}
		rr := bytes.NewReader(byteString)
		DecodeFromBytes(currentEntry, rr)
		nftEntries = append(nftEntries, currentEntry)
	}
	return nftEntries
}

// =======================================================================================
// AcceptedNFTBidEntries db functions
// NOTE: This index is not essential to running the protocol and should be computed
// outside of the protocol layer once update to the creation of TxIndex are complete.
// =======================================================================================
func _dbKeyForPostHashSerialNumberToAcceptedBidEntries(nftPostHash *BlockHash, serialNumber uint64) []byte {
	prefixCopy := append([]byte{}, Prefixes.PrefixPostHashSerialNumberToAcceptedBidEntries...)
	key := append(prefixCopy, nftPostHash[:]...)
	key = append(key, EncodeUint64(serialNumber)...)
	return key
}

// TODO: are we sure we want to pass a pointer to an array here?
func DBPutAcceptedNFTBidEntriesMappingWithTxn(txn *badger.Txn, snap *Snapshot, blockHeight uint64, nftKey NFTKey, nftBidEntries *[]*NFTBidEntry, eventManager *EventManager) error {

	nftBidEntryBundle := &NFTBidEntryBundle{
		nftBidEntryBundle: *nftBidEntries,
	}
	if err := DBSetWithTxn(txn, snap, _dbKeyForPostHashSerialNumberToAcceptedBidEntries(
		&nftKey.NFTPostHash, nftKey.SerialNumber), EncodeToBytes(blockHeight, nftBidEntryBundle), eventManager); err != nil {

		return errors.Wrapf(err, "DBPutAcceptedNFTBidEntriesMappingWithTxn: Problem "+
			"adding accepted bid mapping for post: %v, serial number: %d", nftKey.NFTPostHash, nftKey.SerialNumber)
	}
	return nil
}

func DBPutAcceptedNFTBidEntriesMapping(handle *badger.DB, snap *Snapshot, blockHeight uint64, nftKey NFTKey, nftBidEntries *[]*NFTBidEntry, eventManager *EventManager) error {

	return handle.Update(func(txn *badger.Txn) error {
		return DBPutAcceptedNFTBidEntriesMappingWithTxn(txn, snap, blockHeight, nftKey, nftBidEntries, eventManager)
	})
}

func DBGetAcceptedNFTBidEntriesByPostHashSerialNumberWithTxn(txn *badger.Txn, snap *Snapshot,
	postHash *BlockHash, serialNumber uint64) *[]*NFTBidEntry {

	key := _dbKeyForPostHashSerialNumberToAcceptedBidEntries(postHash, serialNumber)
	nftBidEntriesBytes, err := DBGetWithTxn(txn, snap, key)
	if err != nil {
		return nil
	}

	nftBidEntriesBundle := &NFTBidEntryBundle{}
	rr := bytes.NewReader(nftBidEntriesBytes)
	if exists, err := DecodeFromBytes(nftBidEntriesBundle, rr); !exists || err != nil {
		glog.Errorf("DBGetAcceptedNFTBidEntriesByPostHashSerialNumberWithTxn: Problem reading NFTBidEntryBundle, error: (%v)", err)
		return nil
	}
	return &nftBidEntriesBundle.nftBidEntryBundle
}

func DBGetAcceptedNFTBidEntriesByPostHashSerialNumber(db *badger.DB, snap *Snapshot,
	postHash *BlockHash, serialNumber uint64) *[]*NFTBidEntry {

	var ret *[]*NFTBidEntry
	db.View(func(txn *badger.Txn) error {
		ret = DBGetAcceptedNFTBidEntriesByPostHashSerialNumberWithTxn(txn, snap, postHash, serialNumber)
		return nil
	})
	return ret
}

func DBDeleteAcceptedNFTBidEntriesMappingsWithTxn(txn *badger.Txn, snap *Snapshot, nftPostHash *BlockHash, serialNumber uint64, eventManager *EventManager, entryIsDeleted bool) error {

	// First check to see if there is an existing mapping. If one doesn't exist, there's nothing to do.
	nftBidEntries := DBGetAcceptedNFTBidEntriesByPostHashSerialNumberWithTxn(txn, snap, nftPostHash, serialNumber)
	if nftBidEntries == nil {
		return nil
	}

	// When an nftEntry exists, delete both mapping.
	if err := DBDeleteWithTxn(txn, snap, _dbKeyForPostHashSerialNumberToAcceptedBidEntries(nftPostHash, serialNumber), eventManager, entryIsDeleted); err != nil {
		return errors.Wrapf(err, "DBDeleteAcceptedNFTBidEntriesMappingsWithTxn: Deleting "+
			"accepted nft bid mapping for post hash %v serial number %d", nftPostHash, serialNumber)
	}

	return nil
}

func DBDeleteAcceptedNFTBidMappings(handle *badger.DB, snap *Snapshot, postHash *BlockHash, serialNumber uint64, eventManager *EventManager, entryIsDeleted bool) error {

	return handle.Update(func(txn *badger.Txn) error {
		return DBDeleteAcceptedNFTBidEntriesMappingsWithTxn(txn, snap, postHash, serialNumber, eventManager, entryIsDeleted)
	})
}

// =======================================================================================
// NFTBidEntry db functions
// =======================================================================================

func _dbKeyForNFTPostHashSerialNumberBidNanosBidderPKID(bidEntry *NFTBidEntry) []byte {
	// Make a copy to avoid multiple calls to this function re-using the same slice.
	prefixCopy := append([]byte{}, Prefixes.PrefixPostHashSerialNumberBidNanosBidderPKID...)
	key := append(prefixCopy, bidEntry.NFTPostHash[:]...)
	key = append(key, EncodeUint64(bidEntry.SerialNumber)...)
	key = append(key, EncodeUint64(bidEntry.BidAmountNanos)...)
	key = append(key, bidEntry.BidderPKID[:]...)
	return key
}

func _decodeDbKeyForPostHashSerialNumberBidNanosBidderPKIDMapping(key []byte) (*NFTBidEntry, error) {
	if len(key) != HashSizeBytes+8+8+btcec.PubKeyBytesLenCompressed+1 {
		return nil, fmt.Errorf("DecodeDbKeyForPostHashSerialNumberBidNanosBidderPKIDMapping: key is incorrect length: %v", len(key))
	}
	bidEntry := &NFTBidEntry{}
	bidEntry.NFTPostHash = &BlockHash{}
	copy(bidEntry.NFTPostHash[:], key[1:HashSizeBytes+1])
	bidEntry.SerialNumber = DecodeUint64(key[HashSizeBytes+1 : HashSizeBytes+1+8])
	bidEntry.BidAmountNanos = DecodeUint64(key[HashSizeBytes+1+8 : HashSizeBytes+1+8+8])
	bidEntry.BidderPKID = &PKID{}
	copy(bidEntry.BidderPKID[:], key[HashSizeBytes+1+8+8:])
	return bidEntry, nil
}

func _dbKeyForNFTBidderPKIDPostHashSerialNumber(
	bidderPKID *PKID, nftPostHash *BlockHash, serialNumber uint64) []byte {
	// Make a copy to avoid multiple calls to this function re-using the same slice.
	prefixCopy := append([]byte{}, Prefixes.PrefixBidderPKIDPostHashSerialNumberToBidNanos...)
	key := append(prefixCopy, bidderPKID[:]...)
	key = append(key, nftPostHash[:]...)
	key = append(key, EncodeUint64(serialNumber)...)
	return key
}

func _dbSeekKeyForNFTBids(nftHash *BlockHash, serialNumber uint64) []byte {
	// Make a copy to avoid multiple calls to this function re-using the same slice.
	prefixCopy := append([]byte{}, Prefixes.PrefixPostHashSerialNumberBidNanosBidderPKID...)
	key := append(prefixCopy, nftHash[:]...)
	key = append(key, EncodeUint64(serialNumber)...)
	return key
}

func DBGetNFTBidEntryForNFTBidKeyWithTxn(txn *badger.Txn, snap *Snapshot,
	nftBidKey *NFTBidKey) *NFTBidEntry {

	key := _dbKeyForNFTBidderPKIDPostHashSerialNumber(
		&nftBidKey.BidderPKID, &nftBidKey.NFTPostHash, nftBidKey.SerialNumber)

	nftBidBytes, err := DBGetWithTxn(txn, snap, key)
	if err != nil {
		return nil
	}

	// If we get here then it means we actually had a bid amount for this key in the DB.
	nftBidAmountNanos := DecodeUint64(nftBidBytes)

	nftBidEntry := &NFTBidEntry{
		BidderPKID:     &nftBidKey.BidderPKID,
		NFTPostHash:    &nftBidKey.NFTPostHash,
		SerialNumber:   nftBidKey.SerialNumber,
		BidAmountNanos: nftBidAmountNanos,
	}

	return nftBidEntry
}

func DBGetNFTBidEntryForNFTBidKey(db *badger.DB, snap *Snapshot, nftBidKey *NFTBidKey) *NFTBidEntry {
	var ret *NFTBidEntry
	db.View(func(txn *badger.Txn) error {
		ret = DBGetNFTBidEntryForNFTBidKeyWithTxn(txn, snap, nftBidKey)
		return nil
	})
	return ret
}

func DBDeleteNFTBidMappingsWithTxn(txn *badger.Txn, snap *Snapshot, nftBidKey *NFTBidKey, eventManager *EventManager, entryIsDeleted bool) error {

	// First check to see if there is an existing mapping. If one doesn't exist, there's nothing to do.
	nftBidEntry := DBGetNFTBidEntryForNFTBidKeyWithTxn(txn, snap, nftBidKey)
	if nftBidEntry == nil {
		return nil
	}

	// When an nftEntry exists, delete both mapping.
	if err := DBDeleteWithTxn(txn, snap, _dbKeyForNFTPostHashSerialNumberBidNanosBidderPKID(nftBidEntry), eventManager, entryIsDeleted); err != nil {
		return errors.Wrapf(err, "DbDeleteNFTBidMappingsWithTxn: Deleting "+
			"nft bid mapping for nftBidKey %v", nftBidKey)
	}

	// When an nftEntry exists, delete both mapping.
	if err := DBDeleteWithTxn(txn, snap, _dbKeyForNFTBidderPKIDPostHashSerialNumber(
		nftBidEntry.BidderPKID, nftBidEntry.NFTPostHash, nftBidEntry.SerialNumber), eventManager, entryIsDeleted); err != nil {
		return errors.Wrapf(err, "DbDeleteNFTBidMappingsWithTxn: Deleting "+
			"nft bid mapping for nftBidKey %v", nftBidKey)
	}

	return nil
}

func DBDeleteNFTBidMappings(handle *badger.DB, snap *Snapshot, nftBidKey *NFTBidKey, eventManager *EventManager, entryIsDeleted bool) error {

	return handle.Update(func(txn *badger.Txn) error {
		return DBDeleteNFTBidMappingsWithTxn(txn, snap, nftBidKey, eventManager, entryIsDeleted)
	})
}

func DBPutNFTBidEntryMappingsWithTxn(txn *badger.Txn, snap *Snapshot, nftBidEntry *NFTBidEntry, eventManager *EventManager) error {
	// We store two indexes for NFT bids. (1) sorted by bid amount nanos in the key and
	// (2) sorted by the bidder PKID. Both come in handy.

	// Put the first index --> []byte{} (no data needs to be stored since it all info is in the key)
	if err := DBSetWithTxn(txn, snap, _dbKeyForNFTPostHashSerialNumberBidNanosBidderPKID(nftBidEntry), []byte{}, eventManager); err != nil {

		return errors.Wrapf(err, "DbPutNFTBidEntryMappingsWithTxn: Problem "+
			"adding mapping to BidderPKID for bid entry: %v", nftBidEntry)
	}

	// Put the second index --> BidAmountNanos
	if err := DBSetWithTxn(txn, snap, _dbKeyForNFTBidderPKIDPostHashSerialNumber(
		nftBidEntry.BidderPKID, nftBidEntry.NFTPostHash, nftBidEntry.SerialNumber,
	), EncodeUint64(nftBidEntry.BidAmountNanos), eventManager); err != nil {

		return errors.Wrapf(err, "DbPutNFTBidEntryMappingsWithTxn: Problem "+
			"adding mapping to BidAmountNanos for bid entry: %v", nftBidEntry)
	}

	return nil
}

func DBPutNFTBidEntryMappings(handle *badger.DB, snap *Snapshot, nftEntry *NFTBidEntry, eventManager *EventManager) error {

	return handle.Update(func(txn *badger.Txn) error {
		return DBPutNFTBidEntryMappingsWithTxn(txn, snap, nftEntry, eventManager)
	})
}

func DBGetNFTBidEntriesForPKID(handle *badger.DB, bidderPKID *PKID) (_nftBidEntries []*NFTBidEntry) {
	nftBidEntries := []*NFTBidEntry{}
	{
		prefix := append([]byte{}, Prefixes.PrefixBidderPKIDPostHashSerialNumberToBidNanos...)
		keyPrefix := append(prefix, bidderPKID[:]...)
		keysFound, valuesFound := _enumerateKeysForPrefix(handle, keyPrefix)
		bidderPKIDLength := len(bidderPKID[:])
		for ii, keyFound := range keysFound {

			postHashStartIdx := 1 + bidderPKIDLength           // The length of prefix + length of PKID
			postHashEndIdx := postHashStartIdx + HashSizeBytes // Add the length of the bid amount (uint64).

			// Cut the bid amount out of the key and decode.
			postHashBytes := keyFound[postHashStartIdx:postHashEndIdx]

			nftHash := &BlockHash{}
			copy(nftHash[:], postHashBytes)

			serialNumber := DecodeUint64(keyFound[postHashEndIdx:])

			bidAmountNanos := DecodeUint64(valuesFound[ii])

			currentEntry := &NFTBidEntry{
				NFTPostHash:    nftHash,
				SerialNumber:   serialNumber,
				BidderPKID:     bidderPKID,
				BidAmountNanos: bidAmountNanos,
			}
			nftBidEntries = append(nftBidEntries, currentEntry)
		}
	}
	return nftBidEntries
}

// Get NFT bid Entries *from the DB*. Does not include mempool txns.
func DBGetNFTBidEntries(handle *badger.DB, nftPostHash *BlockHash, serialNumber uint64,
) (_nftBidEntries []*NFTBidEntry) {
	nftBidEntries := []*NFTBidEntry{}
	{
		prefix := append([]byte{}, Prefixes.PrefixPostHashSerialNumberBidNanosBidderPKID...)
		keyPrefix := append(prefix, nftPostHash[:]...)
		keyPrefix = append(keyPrefix, EncodeUint64(serialNumber)...)
		keysFound, _ := _enumerateKeysForPrefix(handle, keyPrefix)
		for _, keyFound := range keysFound {
			bidAmountStartIdx := 1 + HashSizeBytes + 8 // The length of prefix + the post hash + the serial #.
			bidAmountEndIdx := bidAmountStartIdx + 8   // Add the length of the bid amount (uint64).

			// Cut the bid amount out of the key and decode.
			bidAmountBytes := keyFound[bidAmountStartIdx:bidAmountEndIdx]
			bidAmountNanos := DecodeUint64(bidAmountBytes)

			// Cut the pkid bytes out of the keys
			bidderPKIDBytes := keyFound[bidAmountEndIdx:]

			// Construct the bidder PKID.
			bidderPKID := PublicKeyToPKID(bidderPKIDBytes)

			currentEntry := &NFTBidEntry{
				NFTPostHash:    nftPostHash,
				SerialNumber:   serialNumber,
				BidderPKID:     bidderPKID,
				BidAmountNanos: bidAmountNanos,
			}
			nftBidEntries = append(nftBidEntries, currentEntry)
		}
	}
	return nftBidEntries
}

func DBGetNFTBidEntriesPaginated(
	handle *badger.DB,
	nftHash *BlockHash,
	serialNumber uint64,
	startEntry *NFTBidEntry,
	limit int,
	reverse bool,
) (_bidEntries []*NFTBidEntry) {
	seekKey := _dbSeekKeyForNFTBids(nftHash, serialNumber)
	startKey := seekKey
	if startEntry != nil {
		startKey = _dbKeyForNFTPostHashSerialNumberBidNanosBidderPKID(startEntry)
	}
	// The key length consists of: (1 prefix byte) + (BlockHash) + (2 x uint64) + (PKID)
	maxKeyLen := 1 + HashSizeBytes + 16 + btcec.PubKeyBytesLenCompressed
	keysBytes, _, _ := DBGetPaginatedKeysAndValuesForPrefix(
		handle,
		startKey,
		seekKey,
		maxKeyLen,
		limit,
		reverse,
		false)
	// TODO: We should probably handle the err case for this function.

	// Chop up the keyBytes into bid entries.
	var bidEntries []*NFTBidEntry
	for _, keyBytes := range keysBytes {
		serialNumStartIdx := 1 + HashSizeBytes
		bidAmountStartIdx := serialNumStartIdx + 8
		bidderPKIDStartIdx := bidAmountStartIdx + 8

		nftHashBytes := keyBytes[1:serialNumStartIdx]
		serialNumberBytes := keyBytes[serialNumStartIdx:bidAmountStartIdx]
		bidAmountBytes := keyBytes[bidAmountStartIdx:bidderPKIDStartIdx]
		bidderPKIDBytes := keyBytes[bidderPKIDStartIdx:]

		nftHash := &BlockHash{}
		copy(nftHash[:], nftHashBytes)
		serialNumber := DecodeUint64(serialNumberBytes)
		bidAmount := DecodeUint64(bidAmountBytes)
		bidderPKID := &PKID{}
		copy(bidderPKID[:], bidderPKIDBytes)

		bidEntry := &NFTBidEntry{
			NFTPostHash:    nftHash,
			SerialNumber:   serialNumber,
			BidAmountNanos: bidAmount,
			BidderPKID:     bidderPKID,
		}

		bidEntries = append(bidEntries, bidEntry)
	}

	return bidEntries
}

// ======================================================================================
// Authorize derived key functions
//  	<prefix_id, owner pub key [33]byte, derived pub key [33]byte> -> <DerivedKeyEntry>
// ======================================================================================

func _dbKeyForOwnerToDerivedKeyMapping(
	ownerPublicKey PublicKey, derivedPublicKey PublicKey) []byte {
	// Make a copy to avoid multiple calls to this function re-using the same slice.
	prefixCopy := append([]byte{}, Prefixes.PrefixAuthorizeDerivedKey...)
	key := append(prefixCopy, ownerPublicKey[:]...)
	key = append(key, derivedPublicKey[:]...)
	return key
}

func _dbSeekPrefixForDerivedKeyMappings(
	ownerPublicKey PublicKey) []byte {
	// Make a copy to avoid multiple calls to this function re-using the same slice.
	prefixCopy := append([]byte{}, Prefixes.PrefixAuthorizeDerivedKey...)
	key := append(prefixCopy, ownerPublicKey[:]...)
	return key
}

func DBPutDerivedKeyMappingWithTxn(txn *badger.Txn, snap *Snapshot, blockHeight uint64, ownerPublicKey PublicKey, derivedPublicKey PublicKey, derivedKeyEntry *DerivedKeyEntry, eventManager *EventManager) error {

	key := _dbKeyForOwnerToDerivedKeyMapping(ownerPublicKey, derivedPublicKey)

	return DBSetWithTxn(txn, snap, key, EncodeToBytes(blockHeight, derivedKeyEntry), eventManager)
}

func DBPutDerivedKeyMapping(handle *badger.DB, snap *Snapshot, blockHeight uint64, ownerPublicKey PublicKey, derivedPublicKey PublicKey, derivedKeyEntry *DerivedKeyEntry, eventManager *EventManager) error {

	return handle.Update(func(txn *badger.Txn) error {
		return DBPutDerivedKeyMappingWithTxn(txn, snap, blockHeight, ownerPublicKey, derivedPublicKey, derivedKeyEntry, eventManager)
	})
}

func DBGetOwnerToDerivedKeyMappingWithTxn(txn *badger.Txn, snap *Snapshot,
	ownerPublicKey PublicKey, derivedPublicKey PublicKey) *DerivedKeyEntry {

	key := _dbKeyForOwnerToDerivedKeyMapping(ownerPublicKey, derivedPublicKey)
	derivedKeyBytes, err := DBGetWithTxn(txn, snap, key)
	if err != nil {
		return nil
	}

	derivedKeyEntry := &DerivedKeyEntry{}
	rr := bytes.NewReader(derivedKeyBytes)
	DecodeFromBytes(derivedKeyEntry, rr)
	return derivedKeyEntry
}

func DBGetOwnerToDerivedKeyMapping(db *badger.DB, snap *Snapshot,
	ownerPublicKey PublicKey, derivedPublicKey PublicKey) *DerivedKeyEntry {

	var derivedKeyEntry *DerivedKeyEntry
	db.View(func(txn *badger.Txn) error {
		derivedKeyEntry = DBGetOwnerToDerivedKeyMappingWithTxn(txn, snap, ownerPublicKey, derivedPublicKey)
		return nil
	})
	return derivedKeyEntry
}

func DBDeleteDerivedKeyMappingWithTxn(txn *badger.Txn, snap *Snapshot, ownerPublicKey PublicKey, derivedPublicKey PublicKey, eventManager *EventManager, entryIsDeleted bool) error {

	// When a mapping exists, delete it.
	if err := DBDeleteWithTxn(txn, snap, _dbKeyForOwnerToDerivedKeyMapping(ownerPublicKey, derivedPublicKey), eventManager, entryIsDeleted); err != nil {
		return errors.Wrapf(err, "DBDeleteDerivedKeyMappingWithTxn: Deleting "+
			"ownerPublicKey %s and derivedPublicKey %s failed",
			PkToStringMainnet(ownerPublicKey[:]), PkToStringMainnet(derivedPublicKey[:]))
	}

	return nil
}

func DBDeleteDerivedKeyMapping(handle *badger.DB, snap *Snapshot, ownerPublicKey PublicKey, derivedPublicKey PublicKey, eventManager *EventManager, entryIsDeleted bool) error {
	return handle.Update(func(txn *badger.Txn) error {
		return DBDeleteDerivedKeyMappingWithTxn(txn, snap, ownerPublicKey, derivedPublicKey, eventManager, entryIsDeleted)
	})
}

func DBGetAllOwnerToDerivedKeyMappings(handle *badger.DB, ownerPublicKey PublicKey) (
	_entries []*DerivedKeyEntry, _err error) {

	prefix := _dbSeekPrefixForDerivedKeyMappings(ownerPublicKey)
	_, valsFound := _enumerateKeysForPrefix(handle, prefix)

	var derivedEntries []*DerivedKeyEntry
	for _, keyBytes := range valsFound {
		derivedKeyEntry := &DerivedKeyEntry{}
		rr := bytes.NewReader(keyBytes)
		DecodeFromBytes(derivedKeyEntry, rr)
		derivedEntries = append(derivedEntries, derivedKeyEntry)
	}

	return derivedEntries, nil
}

// ======================================================================================
// Profile code
// ======================================================================================
func _dbKeyForPKIDToProfileEntry(pkid *PKID) []byte {
	prefixCopy := append([]byte{}, Prefixes.PrefixPKIDToProfileEntry...)
	key := append(prefixCopy, pkid[:]...)
	return key
}
func _dbKeyForProfileUsernameToPKID(nonLowercaseUsername []byte) []byte {
	// Make a copy to avoid multiple calls to this function re-using the same slice.
	key := append([]byte{}, Prefixes.PrefixProfileUsernameToPKID...)
	// Always lowercase the username when we use it as a key in our db. This allows
	// us to check uniqueness in a case-insensitive way.
	lowercaseUsername := []byte(strings.ToLower(string(nonLowercaseUsername)))
	key = append(key, lowercaseUsername...)
	return key
}

// This is the key we use to sort profiles by their amount of DeSo locked
func _dbKeyForCreatorDeSoLockedNanosCreatorPKID(desoLockedNanos uint64, pkid *PKID) []byte {
	key := append([]byte{}, Prefixes.PrefixCreatorDeSoLockedNanosCreatorPKID...)
	key = append(key, EncodeUint64(desoLockedNanos)...)
	key = append(key, pkid[:]...)
	return key
}

func DbPrefixForCreatorDeSoLockedNanosCreatorPKID() []byte {
	return append([]byte{}, Prefixes.PrefixCreatorDeSoLockedNanosCreatorPKID...)
}

func DBGetPKIDForUsernameWithTxn(txn *badger.Txn,
	snap *Snapshot, username []byte) *PKID {

	key := _dbKeyForProfileUsernameToPKID(username)
	profileBytes, err := DBGetWithTxn(txn, snap, key)
	if err != nil {
		return nil
	}

	return PublicKeyToPKID(profileBytes)
}

func DBGetPKIDForUsername(db *badger.DB, snap *Snapshot, username []byte) *PKID {
	var ret *PKID
	db.View(func(txn *badger.Txn) error {
		ret = DBGetPKIDForUsernameWithTxn(txn, snap, username)
		return nil
	})
	return ret
}

func DBGetProfileEntryForUsernameWithTxn(txn *badger.Txn,
	snap *Snapshot, username []byte) *ProfileEntry {

	pkid := DBGetPKIDForUsernameWithTxn(txn, snap, username)
	if pkid == nil {
		return nil
	}

	return DBGetProfileEntryForPKIDWithTxn(txn, snap, pkid)
}

func DBGetProfileEntryForUsername(db *badger.DB, snap *Snapshot, username []byte) *ProfileEntry {
	var ret *ProfileEntry
	db.View(func(txn *badger.Txn) error {
		ret = DBGetProfileEntryForUsernameWithTxn(txn, snap, username)
		return nil
	})
	return ret
}

func DBGetProfileEntryForPKIDWithTxn(txn *badger.Txn, snap *Snapshot,
	pkid *PKID) *ProfileEntry {

	key := _dbKeyForPKIDToProfileEntry(pkid)
	profileEntryBytes, err := DBGetWithTxn(txn, snap, key)
	if err != nil {
		return nil
	}

	profileEntryObj := &ProfileEntry{}
	rr := bytes.NewReader(profileEntryBytes)
	DecodeFromBytes(profileEntryObj, rr)
	return profileEntryObj
}

func DBGetProfileEntryForPKID(db *badger.DB, snap *Snapshot, pkid *PKID) *ProfileEntry {
	var ret *ProfileEntry
	db.View(func(txn *badger.Txn) error {
		ret = DBGetProfileEntryForPKIDWithTxn(txn, snap, pkid)
		return nil
	})
	return ret
}

func DBDeleteProfileEntryMappingsWithTxn(txn *badger.Txn, snap *Snapshot, pkid *PKID, params *DeSoParams, eventManager *EventManager, entryIsDeleted bool) error {

	// First pull up the mapping that exists for the profile pub key passed in.
	// If one doesn't exist then there's nothing to do.
	profileEntry := DBGetProfileEntryForPKIDWithTxn(txn, snap, pkid)
	if profileEntry == nil {
		return nil
	}

	// When a profile exists, delete the pkid mapping for the profile.
	if err := DBDeleteWithTxn(txn, snap, _dbKeyForPKIDToProfileEntry(pkid), eventManager, entryIsDeleted); err != nil {
		return errors.Wrapf(err, "DbDeleteProfileEntryMappingsWithTxn: Deleting "+
			"profile mapping for profile PKID: %v",
			PkToString(pkid[:], params))
	}

	if err := DBDeleteWithTxn(txn, snap, _dbKeyForProfileUsernameToPKID(profileEntry.Username), eventManager, entryIsDeleted); err != nil {

		return errors.Wrapf(err, "DbDeleteProfileEntryMappingsWithTxn: Deleting "+
			"username mapping for profile username %v", string(profileEntry.Username))
	}

	// The coin deso mapping
	if err := DBDeleteWithTxn(txn, snap, _dbKeyForCreatorDeSoLockedNanosCreatorPKID(
		profileEntry.CreatorCoinEntry.DeSoLockedNanos, pkid), eventManager, entryIsDeleted); err != nil {

		return errors.Wrapf(err, "DbDeleteProfileEntryMappingsWithTxn: Deleting "+
			"coin mapping for profile username %v", string(profileEntry.Username))
	}

	return nil
}

func DBPutProfileEntryMappingsWithTxn(txn *badger.Txn, snap *Snapshot, blockHeight uint64, profileEntry *ProfileEntry, pkid *PKID, params *DeSoParams, eventManager *EventManager) error {

	// Set the main PKID -> profile entry mapping.
	if err := DBSetWithTxn(txn, snap, _dbKeyForPKIDToProfileEntry(pkid), EncodeToBytes(blockHeight, profileEntry), eventManager); err != nil {

		return errors.Wrapf(err, "DbPutProfileEntryMappingsWithTxn: Problem "+
			"adding mapping for profile: %v", PkToString(pkid[:], params))
	}

	// Username
	if err := DBSetWithTxn(txn, snap, _dbKeyForProfileUsernameToPKID(profileEntry.Username), pkid[:], eventManager); err != nil {

		return errors.Wrapf(err, "DbPutProfileEntryMappingsWithTxn: Problem "+
			"adding mapping for profile with username: %v", string(profileEntry.Username))
	}

	// The coin deso mapping
	if err := DBSetWithTxn(txn, snap, _dbKeyForCreatorDeSoLockedNanosCreatorPKID(
		profileEntry.CreatorCoinEntry.DeSoLockedNanos, pkid), []byte{}, eventManager); err != nil {

		return errors.Wrapf(err, "DbPutProfileEntryMappingsWithTxn: Problem "+
			"adding mapping for profile coin: ")
	}

	return nil
}

func DBPutProfileEntryMappings(handle *badger.DB, snap *Snapshot, blockHeight uint64, profileEntry *ProfileEntry, pkid *PKID, params *DeSoParams, eventManager *EventManager) error {

	return handle.Update(func(txn *badger.Txn) error {
		return DBPutProfileEntryMappingsWithTxn(txn, snap, blockHeight, profileEntry, pkid, params, eventManager)
	})
}

// DBGetAllProfilesByCoinValue returns all the profiles in the db with the
// highest coin values first.
//
// TODO(performance): This currently fetches all profiles. We should implement
// some kind of pagination instead though.
func DBGetAllProfilesByCoinValue(handle *badger.DB, snap *Snapshot, fetchEntries bool) (
	_lockedDeSoNanos []uint64, _profilePKIDs []*PKID,
	_profileEntries []*ProfileEntry, _err error) {

	lockedDeSoNanosFetched := []uint64{}
	profilePublicKeysFetched := []*PKID{}
	profileEntriesFetched := []*ProfileEntry{}
	dbPrefixx := append([]byte{}, Prefixes.PrefixCreatorDeSoLockedNanosCreatorPKID...)

	err := handle.View(func(txn *badger.Txn) error {
		opts := badger.DefaultIteratorOptions

		opts.PrefetchValues = false

		// Go in reverse order since a larger count is better.
		opts.Reverse = true

		it := txn.NewIterator(opts)
		defer it.Close()
		// Since we iterate backwards, the prefix must be bigger than all possible
		// counts that could actually exist. We use eight bytes since the count is
		// encoded as a 64-bit big-endian byte slice, which will be eight bytes long.
		maxBigEndianUint64Bytes := []byte{0xFF, 0xFF, 0xFF, 0xFF, 0xFF, 0xFF, 0xFF, 0xFF}
		prefix := append(dbPrefixx, maxBigEndianUint64Bytes...)
		for it.Seek(prefix); it.ValidForPrefix(dbPrefixx); it.Next() {
			rawKey := it.Item().Key()

			// Strip the prefix off the key and check its length. If it contains
			// a big-endian uint64 then it should be at least eight bytes.
			lockedDeSoPubKeyConcatKey := rawKey[1:]
			uint64BytesLen := len(maxBigEndianUint64Bytes)
			expectedLength := uint64BytesLen + btcec.PubKeyBytesLenCompressed
			if len(lockedDeSoPubKeyConcatKey) != expectedLength {
				return fmt.Errorf("DBGetAllProfilesByLockedDeSo: Invalid key "+
					"length %d should be at least %d", len(lockedDeSoPubKeyConcatKey),
					expectedLength)
			}

			lockedDeSoNanos := DecodeUint64(lockedDeSoPubKeyConcatKey[:uint64BytesLen])

			// Appended to the stake should be the profile pub key so extract it here.
			profilePKID := make([]byte, btcec.PubKeyBytesLenCompressed)
			copy(profilePKID[:], lockedDeSoPubKeyConcatKey[uint64BytesLen:])

			lockedDeSoNanosFetched = append(lockedDeSoNanosFetched, lockedDeSoNanos)
			profilePublicKeysFetched = append(profilePublicKeysFetched, PublicKeyToPKID(profilePKID))
		}
		return nil
	})
	if err != nil {
		return nil, nil, nil, err
	}

	if !fetchEntries {
		return lockedDeSoNanosFetched, profilePublicKeysFetched, nil, nil
	}

	for _, profilePKID := range profilePublicKeysFetched {
		profileEntry := DBGetProfileEntryForPKID(handle, snap, profilePKID)
		if profileEntry == nil {
			return nil, nil, nil, fmt.Errorf("DBGetAllProfilesByLockedDeSo: "+
				"ProfilePubKey %v does not have corresponding entry",
				PkToStringBoth(profilePKID[:]))
		}
		profileEntriesFetched = append(profileEntriesFetched, profileEntry)
	}

	return lockedDeSoNanosFetched, profilePublicKeysFetched, profileEntriesFetched, nil
}

// =====================================================================================
//
//	Coin balance entry code - Supports both creator coins and DAO coins
//
// =====================================================================================
func _dbGetPrefixForHODLerPKIDCreatorPKIDToBalanceEntry(isDAOCoin bool) []byte {
	if isDAOCoin {
		return Prefixes.PrefixHODLerPKIDCreatorPKIDToDAOCoinBalanceEntry
	} else {
		return Prefixes.PrefixHODLerPKIDCreatorPKIDToBalanceEntry
	}
}

func _dbGetPrefixForCreatorPKIDHODLerPKIDToBalanceEntry(isDAOCoin bool) []byte {
	if isDAOCoin {
		return Prefixes.PrefixCreatorPKIDHODLerPKIDToDAOCoinBalanceEntry
	} else {
		return Prefixes.PrefixCreatorPKIDHODLerPKIDToBalanceEntry
	}
}

func _dbKeyForHODLerPKIDCreatorPKIDToBalanceEntry(hodlerPKID *PKID, creatorPKID *PKID, isDAOCoin bool) []byte {
	key := append([]byte{}, _dbGetPrefixForHODLerPKIDCreatorPKIDToBalanceEntry(isDAOCoin)...)
	key = append(key, hodlerPKID[:]...)
	key = append(key, creatorPKID[:]...)
	return key
}
func _dbKeyForCreatorPKIDHODLerPKIDToBalanceEntry(creatorPKID *PKID, hodlerPKID *PKID, isDAOCoin bool) []byte {
	key := append([]byte{}, _dbGetPrefixForCreatorPKIDHODLerPKIDToBalanceEntry(isDAOCoin)...)
	key = append(key, creatorPKID[:]...)
	key = append(key, hodlerPKID[:]...)
	return key
}

func DBGetBalanceEntryForHODLerAndCreatorPKIDsWithTxn(txn *badger.Txn, snap *Snapshot,
	hodlerPKID *PKID, creatorPKID *PKID, isDAOCoin bool) *BalanceEntry {

	key := _dbKeyForHODLerPKIDCreatorPKIDToBalanceEntry(hodlerPKID, creatorPKID, isDAOCoin)
	balanceEntryBytes, err := DBGetWithTxn(txn, snap, key)
	if err != nil {
		return &BalanceEntry{
			HODLerPKID:   hodlerPKID.NewPKID(),
			CreatorPKID:  creatorPKID.NewPKID(),
			BalanceNanos: *uint256.NewInt(),
		}
	}
	balanceEntryObj := &BalanceEntry{}
	rr := bytes.NewReader(balanceEntryBytes)
	DecodeFromBytes(balanceEntryObj, rr)
	return balanceEntryObj
}

func DBGetBalanceEntryForHODLerAndCreatorPKIDs(handle *badger.DB, snap *Snapshot,
	hodlerPKID *PKID, creatorPKID *PKID, isDAOCoin bool) *BalanceEntry {

	var ret *BalanceEntry
	handle.View(func(txn *badger.Txn) error {
		ret = DBGetBalanceEntryForHODLerAndCreatorPKIDsWithTxn(
			txn, snap, hodlerPKID, creatorPKID, isDAOCoin)
		return nil
	})
	return ret
}

func DBGetBalanceEntryForCreatorPKIDAndHODLerPubKeyWithTxn(txn *badger.Txn, snap *Snapshot,
	creatorPKID *PKID, hodlerPKID *PKID, isDAOCoin bool) *BalanceEntry {

	key := _dbKeyForCreatorPKIDHODLerPKIDToBalanceEntry(creatorPKID, hodlerPKID, isDAOCoin)
	balanceEntryBytes, err := DBGetWithTxn(txn, snap, key)
	if err != nil {
		return nil
	}
	balanceEntryObj := &BalanceEntry{}
	rr := bytes.NewReader(balanceEntryBytes)
	DecodeFromBytes(balanceEntryObj, rr)

	return balanceEntryObj
}

func DBDeleteBalanceEntryMappingsWithTxn(txn *badger.Txn, snap *Snapshot, hodlerPKID *PKID, creatorPKID *PKID, isDAOCoin bool, eventManager *EventManager, entryIsDeleted bool) error {

	// First pull up the mappings that exists for the keys passed in.
	// If one doesn't exist then there's nothing to do.
	balanceEntry := DBGetBalanceEntryForHODLerAndCreatorPKIDsWithTxn(
		txn, snap, hodlerPKID, creatorPKID, isDAOCoin)
	if balanceEntry == nil {
		return nil
	}

	// When an entry exists, delete the mappings for it.
	if err := DBDeleteWithTxn(txn, snap, _dbKeyForHODLerPKIDCreatorPKIDToBalanceEntry(hodlerPKID, creatorPKID, isDAOCoin), eventManager, entryIsDeleted); err != nil {
		return errors.Wrapf(err, "DBDeleteBalanceEntryMappingsWithTxn: Deleting "+
			"mappings with keys: %v %v",
			PkToStringBoth(hodlerPKID[:]), PkToStringBoth(creatorPKID[:]))
	}
	if err := DBDeleteWithTxn(txn, snap, _dbKeyForCreatorPKIDHODLerPKIDToBalanceEntry(creatorPKID, hodlerPKID, isDAOCoin), eventManager, entryIsDeleted); err != nil {
		return errors.Wrapf(err, "DBDeleteBalanceEntryMappingsWithTxn: Deleting "+
			"mappings with keys: %v %v",
			PkToStringBoth(hodlerPKID[:]), PkToStringBoth(creatorPKID[:]))
	}

	// Note: We don't update the CreatorDeSoLockedNanosCreatorPubKeyIIndex
	// because we expect that the caller is keeping the individual holdings in
	// sync with the "total" coins stored in the profile.

	return nil
}

func DBDeleteBalanceEntryMappings(handle *badger.DB, snap *Snapshot, hodlerPKID *PKID, creatorPKID *PKID, isDAOCoin bool, eventManager *EventManager, entryIsDeleted bool) error {

	return handle.Update(func(txn *badger.Txn) error {
		return DBDeleteBalanceEntryMappingsWithTxn(txn, snap, hodlerPKID, creatorPKID, isDAOCoin, eventManager, entryIsDeleted)
	})
}

func DBPutBalanceEntryMappingsWithTxn(txn *badger.Txn, snap *Snapshot, blockHeight uint64, balanceEntry *BalanceEntry, isDAOCoin bool, eventManager *EventManager) error {

	// If the balance is zero, then there is no point in storing this entry.
	// We already placeholder a "zero" balance entry in connect logic.
	if balanceEntry.BalanceNanos.Eq(uint256.NewInt()) && !balanceEntry.HasPurchased {
		return nil
	}

	balanceEntryBytes := EncodeToBytes(blockHeight, balanceEntry)
	// Set the forward direction for the HODLer
	if err := DBSetWithTxn(txn, snap, _dbKeyForHODLerPKIDCreatorPKIDToBalanceEntry(
		balanceEntry.HODLerPKID, balanceEntry.CreatorPKID, isDAOCoin), balanceEntryBytes, eventManager); err != nil {

		return errors.Wrapf(err, "DBPutBalanceEntryMappingsWithTxn: Problem "+
			"adding forward mappings for pub keys: %v %v",
			PkToStringBoth(balanceEntry.HODLerPKID[:]),
			PkToStringBoth(balanceEntry.CreatorPKID[:]))
	}

	// Set the reverse direction for the creator
	if err := DBSetWithTxn(txn, snap, _dbKeyForCreatorPKIDHODLerPKIDToBalanceEntry(
		balanceEntry.CreatorPKID, balanceEntry.HODLerPKID, isDAOCoin), balanceEntryBytes, eventManager); err != nil {

		return errors.Wrapf(err, "DBPutBalanceEntryMappingsWithTxn: Problem "+
			"adding reverse mappings for pub keys: %v %v",
			PkToStringBoth(balanceEntry.HODLerPKID[:]),
			PkToStringBoth(balanceEntry.CreatorPKID[:]))
	}

	return nil
}

func DBPutBalanceEntryMappings(handle *badger.DB, snap *Snapshot, blockHeight uint64, balanceEntry *BalanceEntry, isDAOCoin bool, eventManager *EventManager) error {

	return handle.Update(func(txn *badger.Txn) error {
		return DBPutBalanceEntryMappingsWithTxn(txn, snap, blockHeight, balanceEntry, isDAOCoin, eventManager)
	})
}

// GetSingleBalanceEntryFromPublicKeys fetches a single balance entry of a holder's creator or DAO coin.
// Returns nil if the balance entry never existed.
// TODO: This is suboptimal, shouldn't be passing UtxoView
func GetSingleBalanceEntryFromPublicKeys(holder []byte, creator []byte, utxoView *UtxoView, isDAOCoin bool) (*BalanceEntry, error) {
	holderPKIDEntry := utxoView.GetPKIDForPublicKey(holder)
	if holderPKIDEntry == nil || holderPKIDEntry.isDeleted {
		return nil, fmt.Errorf("DbGetSingleBalanceEntryFromPublicKeys: holderPKID was nil or deleted; this should never happen")
	}
	holderPKID := holderPKIDEntry.PKID
	creatorPKIDEntry := utxoView.GetPKIDForPublicKey(creator)
	if creatorPKIDEntry == nil || creatorPKIDEntry.isDeleted {
		return nil, fmt.Errorf("DbGetSingleBalanceEntryFromPublicKeys: creatorPKID was nil or deleted; this should never happen")
	}
	creatorPKID := creatorPKIDEntry.PKID

	// Check if there's a balance entry in the view
	balanceEntryMapKey := MakeBalanceEntryKey(holderPKID, creatorPKID)
	balanceEntryFromView := utxoView.GetHODLerPKIDCreatorPKIDToBalanceEntryMap(isDAOCoin)[balanceEntryMapKey]
	if balanceEntryFromView != nil {
		return balanceEntryFromView, nil
	}

	// Check if there's a balance entry in the database
	balanceEntryFromDb := DbGetBalanceEntry(utxoView.Handle, utxoView.Snapshot, holderPKID, creatorPKID, isDAOCoin)
	return balanceEntryFromDb, nil
}

// DbGetBalanceEntry returns a balance entry from the database
func DbGetBalanceEntry(db *badger.DB, snap *Snapshot,
	holder *PKID, creator *PKID, isDAOCoin bool) *BalanceEntry {
	var ret *BalanceEntry
	db.View(func(txn *badger.Txn) error {
		ret = DbGetHolderPKIDCreatorPKIDToBalanceEntryWithTxn(txn, snap, holder, creator, isDAOCoin)
		return nil
	})
	return ret
}

func DbGetHolderPKIDCreatorPKIDToBalanceEntryWithTxn(txn *badger.Txn, snap *Snapshot,
	holder *PKID, creator *PKID, isDAOCoin bool) *BalanceEntry {

	key := _dbKeyForCreatorPKIDHODLerPKIDToBalanceEntry(creator, holder, isDAOCoin)
	balanceEntryBytes, err := DBGetWithTxn(txn, snap, key)
	if err != nil {
		return &BalanceEntry{
			HODLerPKID:   holder.NewPKID(),
			CreatorPKID:  creator.NewPKID(),
			BalanceNanos: *uint256.NewInt(),
		}
	}

	balanceEntryObj := &BalanceEntry{}
	rr := bytes.NewReader(balanceEntryBytes)
	DecodeFromBytes(balanceEntryObj, rr)
	return balanceEntryObj
}

// DbGetBalanceEntriesYouHold fetches the BalanceEntries that the passed in pkid holds.
func DbGetBalanceEntriesYouHold(db *badger.DB, snap *Snapshot, pkid *PKID, filterOutZeroBalances bool, isDAOCoin bool) ([]*BalanceEntry, error) {
	// Get the balance entries for the coins that *you hold*
	balanceEntriesYouHodl := []*BalanceEntry{}
	{
		prefix := _dbGetPrefixForHODLerPKIDCreatorPKIDToBalanceEntry(isDAOCoin)
		keyPrefix := append(prefix, pkid[:]...)
		_, entryByteStringsFound := _enumerateKeysForPrefix(db, keyPrefix)
		for _, byteString := range entryByteStringsFound {
			currentEntry := &BalanceEntry{}
			rr := bytes.NewReader(byteString)
			DecodeFromBytes(currentEntry, rr)
			if filterOutZeroBalances && currentEntry.BalanceNanos.IsZero() {
				continue
			}
			balanceEntriesYouHodl = append(balanceEntriesYouHodl, currentEntry)
		}
	}

	return balanceEntriesYouHodl, nil
}

// DbGetBalanceEntriesHodlingYou fetches the BalanceEntries that hold the pkid passed in.
func DbGetBalanceEntriesHodlingYou(db *badger.DB, snap *Snapshot, pkid *PKID, filterOutZeroBalances bool, isDAOCoin bool) ([]*BalanceEntry, error) {
	// Get the balance entries for the coins that *hold you*
	balanceEntriesThatHodlYou := []*BalanceEntry{}
	{
		prefix := _dbGetPrefixForCreatorPKIDHODLerPKIDToBalanceEntry(isDAOCoin)
		keyPrefix := append(prefix, pkid[:]...)
		_, entryByteStringsFound := _enumerateKeysForPrefix(db, keyPrefix)
		for _, byteString := range entryByteStringsFound {
			currentEntry := &BalanceEntry{}
			rr := bytes.NewReader(byteString)
			DecodeFromBytes(currentEntry, rr)
			if filterOutZeroBalances && currentEntry.BalanceNanos.IsZero() {
				continue
			}
			balanceEntriesThatHodlYou = append(balanceEntriesThatHodlYou, currentEntry)
		}
	}

	return balanceEntriesThatHodlYou, nil
}

// =====================================================================================
// End coin balance entry code
// =====================================================================================

// startPrefix specifies a point in the DB at which the iteration should start.
// It doesn't have to map to an exact key because badger will just binary search
// and start right before/after that location.
//
// validForPrefix helps determine when the iteration should stop. The iteration
// stops at the last entry that has this prefix. Setting it to
// an empty byte string would cause the iteration to seek to the beginning of the db,
// whereas setting it to one of the Prefix bytes would cause the iteration to stop
// at the last entry with that prefix.
//
// maxKeyLen is required so we can pad the key with FF in the case the user wants
// to seek backwards. This is required due to a quirk of badgerdb. It is ignored
// if reverse == false.
//
// numToFetch specifies the number of entries to fetch. If set to zero then it
// fetches all entries that match the validForPrefix passed in.
func DBGetPaginatedKeysAndValuesForPrefixWithTxn(
	txn *badger.Txn, startPrefix []byte, validForPrefix []byte,
	maxKeyLen int, numToFetch int, reverse bool, fetchValues bool) (

	_keysFound [][]byte, _valsFound [][]byte, _err error) {

	keysFound := [][]byte{}
	valsFound := [][]byte{}

	opts := badger.DefaultIteratorOptions

	opts.PrefetchValues = fetchValues

	// Optionally go in reverse order.
	opts.Reverse = reverse

	it := txn.NewIterator(opts)
	defer it.Close()
	prefix := startPrefix
	if reverse {
		// When we iterate backwards, the prefix must be bigger than all possible
		// keys that could actually exist with this prefix. We achieve this by
		// padding the end of the dbPrefixx passed in up to the key length.
		prefix = make([]byte, maxKeyLen)
		for ii := 0; ii < maxKeyLen; ii++ {
			if ii < len(startPrefix) {
				prefix[ii] = startPrefix[ii]
			} else {
				prefix[ii] = 0xFF
			}
		}
	}
	for it.Seek(prefix); it.ValidForPrefix(validForPrefix); it.Next() {
		keyCopy := it.Item().KeyCopy(nil)
		if maxKeyLen != 0 && len(keyCopy) != maxKeyLen {
			return nil, nil, fmt.Errorf(
				"DBGetPaginatedKeysAndValuesForPrefixWithTxn: Invalid key length %v != %v",
				len(keyCopy), maxKeyLen)
		}

		var valCopy []byte
		if fetchValues {
			var err error
			valCopy, err = it.Item().ValueCopy(nil)
			if err != nil {
				return nil, nil, fmt.Errorf("DBGetPaginatedKeysAndValuesForPrefixWithTxn: "+
					"Error fetching value: %v", err)
			}
		}

		keysFound = append(keysFound, keyCopy)
		valsFound = append(valsFound, valCopy)

		if numToFetch != 0 && len(keysFound) == numToFetch {
			break
		}
	}

	// Return whatever we found.
	return keysFound, valsFound, nil
}

func DBGetPaginatedKeysAndValuesForPrefix(
	db *badger.DB, startPrefix []byte, validForPrefix []byte,
	keyLen int, numToFetch int, reverse bool, fetchValues bool) (
	_keysFound [][]byte, _valsFound [][]byte, _err error) {

	keysFound := [][]byte{}
	valsFound := [][]byte{}

	dbErr := db.View(func(txn *badger.Txn) error {
		var err error
		keysFound, valsFound, err = DBGetPaginatedKeysAndValuesForPrefixWithTxn(
			txn, startPrefix, validForPrefix, keyLen,
			numToFetch, reverse, fetchValues)
		if err != nil {
			return fmt.Errorf("DBGetPaginatedKeysAndValuesForPrefix: %v", err)
		}
		return nil
	})
	if dbErr != nil {
		return nil, nil, dbErr
	}

	return keysFound, valsFound, nil
}

func DBGetPaginatedPostsOrderedByTime(
	db *badger.DB, snap *Snapshot, startPostTimestampNanos uint64,
	startPostHash *BlockHash, numToFetch int, fetchPostEntries bool, reverse bool) (
	_postHashes []*BlockHash, _tstampNanos []uint64, _postEntries []*PostEntry,
	_err error) {

	startPostPrefix := append([]byte{}, Prefixes.PrefixTstampNanosPostHash...)

	if startPostTimestampNanos > 0 {
		startTstampBytes := EncodeUint64(startPostTimestampNanos)
		startPostPrefix = append(startPostPrefix, startTstampBytes...)
	}

	if startPostHash != nil {
		startPostPrefix = append(startPostPrefix, startPostHash[:]...)
	}

	// We fetch in reverse to get the latest posts.
	maxUint64Tstamp := []byte{0xFF, 0xFF, 0xFF, 0xFF, 0xFF, 0xFF, 0xFF, 0xFF}
	postIndexKeys, _, err := DBGetPaginatedKeysAndValuesForPrefix(
		db, startPostPrefix, Prefixes.PrefixTstampNanosPostHash, /*validForPrefix*/
		len(Prefixes.PrefixTstampNanosPostHash)+len(maxUint64Tstamp)+HashSizeBytes, /*keyLen*/
		numToFetch, reverse /*reverse*/, false /*fetchValues*/)
	if err != nil {
		return nil, nil, nil, fmt.Errorf("DBGetPaginatedPostsOrderedByTime: %v", err)
	}

	// Cut the post hashes and timestamps out of the returned keys.
	postHashes := []*BlockHash{}
	tstamps := []uint64{}
	startTstampIndex := len(Prefixes.PrefixTstampNanosPostHash)
	hashStartIndex := len(Prefixes.PrefixTstampNanosPostHash) + len(maxUint64Tstamp)
	hashEndIndex := hashStartIndex + HashSizeBytes
	for _, postKeyBytes := range postIndexKeys {
		currentPostHash := &BlockHash{}
		copy(currentPostHash[:], postKeyBytes[hashStartIndex:hashEndIndex])
		postHashes = append(postHashes, currentPostHash)

		tstamps = append(tstamps, DecodeUint64(
			postKeyBytes[startTstampIndex:hashStartIndex]))
	}

	// Fetch the PostEntries if desired.
	var postEntries []*PostEntry
	if fetchPostEntries {
		for _, postHash := range postHashes {
			postEntry := DBGetPostEntryByPostHash(db, snap, postHash)
			if postEntry == nil {
				return nil, nil, nil, fmt.Errorf("DBGetPaginatedPostsOrderedByTime: "+
					"PostHash %v does not have corresponding entry", postHash)
			}
			postEntries = append(postEntries, postEntry)
		}
	}

	return postHashes, tstamps, postEntries, nil
}

func DBGetProfilesByUsernamePrefixAndDeSoLocked(db *badger.DB,
	snap *Snapshot, usernamePrefix string, utxoView *UtxoView) (
	_profileEntries []*ProfileEntry, _err error) {

	startPrefix := append([]byte{}, Prefixes.PrefixProfileUsernameToPKID...)
	lowercaseUsernamePrefixString := strings.ToLower(usernamePrefix)
	lowercaseUsernamePrefix := []byte(lowercaseUsernamePrefixString)
	startPrefix = append(startPrefix, lowercaseUsernamePrefix...)

	_, pkidsFound, err := DBGetPaginatedKeysAndValuesForPrefix(
		db /*db*/, startPrefix, /*startPrefix*/
		startPrefix /*validForPrefix*/, 0, /*keyLen (ignored when reverse == false)*/
		0 /*numToFetch (zero fetches all)*/, false, /*reverse*/
		true /*fetchValues*/)
	if err != nil {
		return nil, fmt.Errorf("DBGetProfilesByUsernamePrefixAndDeSoLocked: %v", err)
	}

	// Have to do this to convert the PKIDs back into public keys
	// TODO: We should clean things up around public keys vs PKIDs
	pubKeysMap := make(map[PkMapKey][]byte)
	for _, pkidBytesIter := range pkidsFound {
		pkidBytes := pkidBytesIter
		if len(pkidBytes) != btcec.PubKeyBytesLenCompressed {
			continue
		}
		pkid := &PKID{}
		copy(pkid[:], pkidBytes)
		pubKey := DBGetPublicKeyForPKID(db, snap, pkid)
		if len(pubKey) != 0 {
			pubKeysMap[MakePkMapKey(pubKey)] = pubKey
		}
	}

	for username, profileEntry := range utxoView.ProfileUsernameToProfileEntry {
		if strings.HasPrefix(string(username[:]), lowercaseUsernamePrefixString) {
			pkMapKey := MakePkMapKey(profileEntry.PublicKey)
			pubKeysMap[pkMapKey] = profileEntry.PublicKey
		}
	}

	// Sigh.. convert the public keys *back* into PKIDs...
	profilesFound := []*ProfileEntry{}
	for _, pkIter := range pubKeysMap {
		pk := pkIter
		pkid := utxoView.GetPKIDForPublicKey(pk).PKID
		profile := utxoView.GetProfileEntryForPKID(pkid)
		// Double-check that a username matches the prefix.
		// If a user had the handle "elon" and then changed to "jeff" and that transaction hadn't mined yet,
		// we would return the profile for "jeff" when we search for "elon" which is incorrect.
		if profile != nil && strings.HasPrefix(strings.ToLower(string(profile.Username[:])), lowercaseUsernamePrefixString) {
			profilesFound = append(profilesFound, profile)
		}
	}

	// If there is no error, sort and return numToFetch. Username searches are always
	// sorted by coin value.
	sort.Slice(profilesFound, func(ii, jj int) bool {
		return profilesFound[ii].CreatorCoinEntry.DeSoLockedNanos > profilesFound[jj].CreatorCoinEntry.DeSoLockedNanos
	})

	return profilesFound, nil
}

// DBGetPaginatedProfilesByDeSoLocked returns up to 'numToFetch' profiles from the db.
func DBGetPaginatedProfilesByDeSoLocked(
	db *badger.DB, snap *Snapshot, startDeSoLockedNanos uint64,
	startProfilePubKeyy []byte, numToFetch int, fetchProfileEntries bool) (
	_profilePublicKeys [][]byte, _profileEntries []*ProfileEntry, _err error) {

	// Convert the start public key to a PKID.
	pkidEntry := DBGetPKIDEntryForPublicKey(db, snap, startProfilePubKeyy)

	startProfilePrefix := append([]byte{}, Prefixes.PrefixCreatorDeSoLockedNanosCreatorPKID...)
	var startDeSoLockedBytes []byte
	if pkidEntry != nil {
		startDeSoLockedBytes = EncodeUint64(startDeSoLockedNanos)
		startProfilePrefix = append(startProfilePrefix, startDeSoLockedBytes...)
		startProfilePrefix = append(startProfilePrefix, pkidEntry.PKID[:]...)
	} else {
		// If no pub key is provided, we just max out deso locked and start at the top of the list.
		maxBigEndianUint64Bytes := []byte{0xFF, 0xFF, 0xFF, 0xFF, 0xFF, 0xFF, 0xFF, 0xFF}
		startDeSoLockedBytes = maxBigEndianUint64Bytes
		startProfilePrefix = append(startProfilePrefix, startDeSoLockedBytes...)
	}

	keyLen := len(Prefixes.PrefixCreatorDeSoLockedNanosCreatorPKID) + len(startDeSoLockedBytes) + btcec.PubKeyBytesLenCompressed
	// We fetch in reverse to get the profiles with the most DeSo locked.
	profileIndexKeys, _, err := DBGetPaginatedKeysAndValuesForPrefix(
		db, startProfilePrefix, Prefixes.PrefixCreatorDeSoLockedNanosCreatorPKID, /*validForPrefix*/
		keyLen /*keyLen*/, numToFetch,
		true /*reverse*/, false /*fetchValues*/)
	if err != nil {
		return nil, nil, fmt.Errorf("DBGetPaginatedProfilesByDeSoLocked: %v", err)
	}

	// Cut the pkids out of the returned keys.
	profilePKIDs := [][]byte{}
	startPKIDIndex := len(Prefixes.PrefixCreatorDeSoLockedNanosCreatorPKID) + len(startDeSoLockedBytes)
	endPKIDIndex := startPKIDIndex + btcec.PubKeyBytesLenCompressed
	for _, profileKeyBytes := range profileIndexKeys {
		currentPKID := make([]byte, btcec.PubKeyBytesLenCompressed)
		copy(currentPKID[:], profileKeyBytes[startPKIDIndex:endPKIDIndex][:])
		profilePKIDs = append(profilePKIDs, currentPKID)
	}

	profilePubKeys := [][]byte{}
	for _, pkidBytesIter := range profilePKIDs {
		pkidBytes := pkidBytesIter
		pkid := &PKID{}
		copy(pkid[:], pkidBytes)
		profilePubKeys = append(profilePubKeys, DBGetPublicKeyForPKID(db, snap, pkid))
	}

	if !fetchProfileEntries {
		return profilePubKeys, nil, nil
	}

	// Fetch the ProfileEntries if desired.
	var profileEntries []*ProfileEntry
	for _, profilePKID := range profilePKIDs {
		pkid := &PKID{}
		copy(pkid[:], profilePKID)
		profileEntry := DBGetProfileEntryForPKID(db, snap, pkid)
		if profileEntry == nil {
			return nil, nil, fmt.Errorf("DBGetAllProfilesByLockedDeSo: "+
				"ProfilePKID %v does not have corresponding entry",
				PkToStringBoth(profilePKID))
		}
		profileEntries = append(profileEntries, profileEntry)
	}

	return profilePubKeys, profileEntries, nil
}

// ---------------------------------------------
// DAO coin limit order
// ---------------------------------------------

func DBKeyForDAOCoinLimitOrder(order *DAOCoinLimitOrderEntry) []byte {
	key := DBPrefixKeyForDAOCoinLimitOrder(order)
	key = append(key, VariableEncodeUint256(order.ScaledExchangeRateCoinsToSellPerCoinToBuy)...)
	// Store MaxUint32 - block height to guarantee FIFO
	// orders as we seek in reverse order.
	key = append(key, _EncodeUint32(math.MaxUint32-order.BlockHeight)...)
	key = append(key, order.OrderID.ToBytes()...)
	return key
}

func DBPrefixKeyForDAOCoinLimitOrder(order *DAOCoinLimitOrderEntry) []byte {
	key := append([]byte{}, Prefixes.PrefixDAOCoinLimitOrder...)
	key = append(key, order.BuyingDAOCoinCreatorPKID.ToBytes()...)
	key = append(key, order.SellingDAOCoinCreatorPKID.ToBytes()...)
	return key
}

func DBKeyForDAOCoinLimitOrderByTransactorPKID(order *DAOCoinLimitOrderEntry) []byte {
	key := append([]byte{}, Prefixes.PrefixDAOCoinLimitOrderByTransactorPKID...)
	key = append(key, order.TransactorPKID.ToBytes()...)
	key = append(key, order.BuyingDAOCoinCreatorPKID.ToBytes()...)
	key = append(key, order.SellingDAOCoinCreatorPKID.ToBytes()...)
	key = append(key, order.OrderID.ToBytes()...)
	return key
}

func DBKeyForDAOCoinLimitOrderByOrderID(order *DAOCoinLimitOrderEntry) []byte {
	key := append([]byte{}, Prefixes.PrefixDAOCoinLimitOrderByOrderID...)
	key = append(key, order.OrderID.ToBytes()...)
	return key
}

func DBGetDAOCoinLimitOrder(handle *badger.DB, snap *Snapshot, orderID *BlockHash) (
	*DAOCoinLimitOrderEntry, error) {

	var ret *DAOCoinLimitOrderEntry
	var err error

	handle.View(func(txn *badger.Txn) error {
		ret, err = DBGetDAOCoinLimitOrderWithTxn(txn, snap, orderID)
		return nil
	})

	return ret, err
}

func DBGetDAOCoinLimitOrderWithTxn(txn *badger.Txn, snap *Snapshot, orderID *BlockHash) (
	_order *DAOCoinLimitOrderEntry, _err error) {

	key := append([]byte{}, Prefixes.PrefixDAOCoinLimitOrderByOrderID...)
	key = append(key, orderID.ToBytes()...)
	orderBytes, err := DBGetWithTxn(txn, snap, key)
	if err != nil {
		// We don't want to error if the key isn't found.
		// Instead, we just want to return nil.
		if err == badger.ErrKeyNotFound {
			return nil, nil
		}

		return nil, errors.Wrapf(err, "DBGetDAOCoinLimitOrder: problem getting limit order")
	}

	order := &DAOCoinLimitOrderEntry{}
	rr := bytes.NewReader(orderBytes)
	if exist, err := DecodeFromBytes(order, rr); !exist || err != nil {
		return nil, errors.Wrapf(err, "DBGetDAOCoinLimitOrder: problem decoding limit order")
	}

	return order, nil
}

func DBGetMatchingDAOCoinLimitOrders(
	txn *badger.Txn, inputOrder *DAOCoinLimitOrderEntry, lastSeenOrder *DAOCoinLimitOrderEntry,
	orderEntriesInView map[DAOCoinLimitOrderMapKey]bool) ([]*DAOCoinLimitOrderEntry, error) {

	queryOrder := inputOrder.Copy()
	queryQuantityToFill := queryOrder.QuantityToFillInBaseUnits.Clone()

	// Convert the input BID order to the ASK order to query for.
	// Note that we seek in reverse for the best matching orders.
	//   * Swap BuyingDAOCoinCreatorPKID and SellingDAOCoinCreatorPKID.
	//   * Set ScaledExchangeRateCoinsToSellPerCoinToBuy to MaxUint256.
	//   * Set BlockHeight to 0 as this becomes math.MaxUint32 in the key.
	//   * Set OrderID to MaxBlockHash.
	queryOrder.BuyingDAOCoinCreatorPKID = inputOrder.SellingDAOCoinCreatorPKID
	queryOrder.SellingDAOCoinCreatorPKID = inputOrder.BuyingDAOCoinCreatorPKID
	queryOrder.ScaledExchangeRateCoinsToSellPerCoinToBuy = MaxUint256.Clone()
	queryOrder.BlockHeight = uint32(0)
	queryOrder.OrderID = maxHash.NewBlockHash()

	key := DBKeyForDAOCoinLimitOrder(queryOrder)
	prefixKey := DBPrefixKeyForDAOCoinLimitOrder(queryOrder)

	// If passed a last seen order, start seeking from there.
	var startKey []byte
	if lastSeenOrder != nil {
		startKey = DBKeyForDAOCoinLimitOrder(lastSeenOrder)
		key = startKey
	}

	// Go in reverse order to find the highest prices first.
	// We break once we hit the input order's inverted scaled
	// price or the input order's quantity is fulfilled.
	opts := badger.DefaultIteratorOptions
	opts.Reverse = true
	iterator := txn.NewIterator(opts)
	defer iterator.Close()

	// Seek first matching order.
	matchingOrders := []*DAOCoinLimitOrderEntry{}

	for iterator.Seek(key); iterator.ValidForPrefix(prefixKey) && queryQuantityToFill.GtUint64(0); iterator.Next() {
		// If picking up from where you left off, skip the first order which
		// has already been processed previously.
		if len(startKey) != 0 && bytes.Equal(key, startKey) {
			startKey = nil
			continue
		}

		matchingOrderBytes, err := iterator.Item().ValueCopy(nil)
		if err != nil {
			return nil, errors.Wrapf(err, "DBGetMatchingDAOCoinLimitOrders: problem getting limit order")
		}

		matchingOrder := &DAOCoinLimitOrderEntry{}
		rr := bytes.NewReader(matchingOrderBytes)
		if exist, err := DecodeFromBytes(matchingOrder, rr); !exist || err != nil {
			return nil, errors.Wrapf(err, "DBGetMatchingDAOCoinLimitOrders: problem decoding limit order")
		}

		// Skip if order is already in the view.
		if _, exists := orderEntriesInView[matchingOrder.ToMapKey()]; exists {
			continue
		}

		// Validate matching order's price.
		if !inputOrder.IsValidMatchingOrderPrice(matchingOrder) {
			break
		}

		// Calculate how the transactor's quantity to fill will change
		// after being matched with this order. If the transactor still
		// has quantity to fill, we loop.
		queryQuantityToFill, _, _, _, err = _calculateDAOCoinsTransferredInLimitOrderMatch(
			matchingOrder, queryOrder.OperationType, queryQuantityToFill)
		if err != nil {
			return nil, errors.Wrapf(err, "DBGetMatchingDAOCoinLimitOrders: ")
		}

		matchingOrders = append(matchingOrders, matchingOrder)
	}

	return matchingOrders, nil
}

func DBGetAllDAOCoinLimitOrders(handle *badger.DB) ([]*DAOCoinLimitOrderEntry, error) {
	// Get all DAO Coin limit orders.
	key := append([]byte{}, Prefixes.PrefixDAOCoinLimitOrder...)
	return _DBGetAllDAOCoinLimitOrdersByPrefix(handle, key)
}

func DBGetAllDAOCoinLimitOrdersForThisDAOCoinPair(
	handle *badger.DB,
	buyingDAOCoinCreatorPKID *PKID,
	sellingDAOCoinCreatorPKID *PKID) ([]*DAOCoinLimitOrderEntry, error) {

	// Get all DAO coin limit orders for this DAO coin pair.
	key := append([]byte{}, Prefixes.PrefixDAOCoinLimitOrder...)
	key = append(key, buyingDAOCoinCreatorPKID.ToBytes()...)
	key = append(key, sellingDAOCoinCreatorPKID.ToBytes()...)
	return _DBGetAllDAOCoinLimitOrdersByPrefix(handle, key)
}

func DBGetAllDAOCoinLimitOrdersForThisTransactor(handle *badger.DB, transactorPKID *PKID) ([]*DAOCoinLimitOrderEntry, error) {
	// Get all DAO coin limit orders for this transactor.
	key := append([]byte{}, Prefixes.PrefixDAOCoinLimitOrderByTransactorPKID...)
	key = append(key, transactorPKID[:]...)
	return _DBGetAllDAOCoinLimitOrdersByPrefix(handle, key)
}

func _DBGetAllDAOCoinLimitOrdersByPrefix(handle *badger.DB, prefixKey []byte) ([]*DAOCoinLimitOrderEntry, error) {
	// Get all DAO coin limit orders containing this prefix.
	_, valsFound := _enumerateKeysForPrefix(handle, prefixKey)
	orders := []*DAOCoinLimitOrderEntry{}

	// Cast resulting values from bytes to order entries.
	for _, valBytes := range valsFound {
		order := &DAOCoinLimitOrderEntry{}
		rr := bytes.NewReader(valBytes)
		if exist, err := DecodeFromBytes(order, rr); !exist || err != nil {
			return nil, errors.Wrapf(err, "DBGetAllDAOCoinLimitOrdersByPrefixKey: problem getting limit orders")
		}

		orders = append(orders, order)
	}

	return orders, nil
}

func DBPutDAOCoinLimitOrderWithTxn(txn *badger.Txn, snap *Snapshot, order *DAOCoinLimitOrderEntry, blockHeight uint64, eventManager *EventManager) error {
	if order == nil {
		return nil
	}

	orderBytes := EncodeToBytes(blockHeight, order)
	// Store in index: PrefixDAOCoinLimitOrderByTransactorPKID
	key := DBKeyForDAOCoinLimitOrder(order)

	if err := DBSetWithTxn(txn, snap, key, orderBytes, eventManager); err != nil {
		return errors.Wrapf(err, "DBPutDAOCoinLimitOrderWithTxn: problem storing limit order")
	}

	// Store in index: PrefixDAOCoinLimitOrderByTransactorPKID
	key = DBKeyForDAOCoinLimitOrderByTransactorPKID(order)
	if err := DBSetWithTxn(txn, snap, key, orderBytes, eventManager); err != nil {
		return errors.Wrapf(err, "DBPutDAOCoinLimitOrderWithTxn: problem storing limit order")
	}

	// Store in index: PrefixDAOCoinLimitOrderByOrderID
	key = DBKeyForDAOCoinLimitOrderByOrderID(order)
	if err := DBSetWithTxn(txn, snap, key, orderBytes, eventManager); err != nil {
		return errors.Wrapf(err, "DBPutDAOCoinLimitOrderWithTxn: problem storing order in index PrefixDAOCoinLimitOrderByOrderID")
	}

	return nil
}

func DBDeleteDAOCoinLimitOrderWithTxn(txn *badger.Txn, snap *Snapshot, order *DAOCoinLimitOrderEntry, eventManager *EventManager, entryIsDeleted bool) error {
	if order == nil {
		return nil
	}

	// Delete from index: PrefixDAOCoinLimitOrder
	key := DBKeyForDAOCoinLimitOrder(order)
	if err := DBDeleteWithTxn(txn, snap, key, eventManager, entryIsDeleted); err != nil {
		return errors.Wrapf(err, "DBDeleteDAOCoinLimitOrderWithTxn: problem deleting limit order")
	}

	// Delete from index: PrefixDAOCoinLimitOrderByTransactorPKID
	key = DBKeyForDAOCoinLimitOrderByTransactorPKID(order)
	if err := DBDeleteWithTxn(txn, snap, key, eventManager, entryIsDeleted); err != nil {
		return errors.Wrapf(err, "DBDeleteDAOCoinLimitOrderWithTxn: problem deleting limit order")
	}

	// Delete from index: PrefixDAOCoinLimitOrderByOrderID
	key = DBKeyForDAOCoinLimitOrderByOrderID(order)
	if err := DBDeleteWithTxn(txn, snap, key, eventManager, entryIsDeleted); err != nil {
		return errors.Wrapf(err, "DBDeleteDAOCoinLimitOrderWithTxn: problem deleting order from index PrefixDAOCoinLimitOrderByOrderID")
	}

	return nil
}

// -------------------------------------------------------------------------------------
// Mempool Txn mapping funcions
// <prefix_id, txn hash BlockHash> -> <*MsgDeSoTxn>
// -------------------------------------------------------------------------------------

func _dbKeyForMempoolTxn(mempoolTx *MempoolTx) []byte {
	// Make a copy to avoid multiple calls to this function re-using the same slice.
	prefixCopy := append([]byte{}, Prefixes.PrefixMempoolTxnHashToMsgDeSoTxn...)
	timeAddedBytes := EncodeUint64(uint64(mempoolTx.Added.UnixNano()))
	key := append(prefixCopy, timeAddedBytes...)
	key = append(key, mempoolTx.Hash[:]...)

	return key
}

func DbPutMempoolTxnWithTxn(txn *badger.Txn, snap *Snapshot, blockHeight uint64, mempoolTx *MempoolTx, eventManager *EventManager) error {

	mempoolTxnBytes, err := mempoolTx.Tx.ToBytes(false /*preSignatureBool*/)
	if err != nil {
		return errors.Wrapf(err, "DbPutMempoolTxnWithTxn: Problem encoding mempoolTxn to bytes.")
	}

	if err := DBSetWithTxn(txn, snap, _dbKeyForMempoolTxn(mempoolTx), mempoolTxnBytes, eventManager); err != nil {
		return errors.Wrapf(err, "DbPutMempoolTxnWithTxn: Problem putting mapping for txn hash: %s", mempoolTx.Hash.String())
	}

	return nil
}

func DbPutMempoolTxn(handle *badger.DB, snap *Snapshot, blockHeight uint64, mempoolTx *MempoolTx, eventManager *EventManager) error {

	return handle.Update(func(txn *badger.Txn) error {
		return DbPutMempoolTxnWithTxn(txn, snap, blockHeight, mempoolTx, eventManager)
	})
}

func DbGetMempoolTxnWithTxn(txn *badger.Txn, snap *Snapshot, mempoolTx *MempoolTx) *MsgDeSoTxn {

	mempoolTxnObj := &MsgDeSoTxn{}
	mempoolTxnBytes, err := DBGetWithTxn(txn, snap, _dbKeyForMempoolTxn(mempoolTx))
	if err != nil {
		return nil
	}

	err = mempoolTxnObj.FromBytes(mempoolTxnBytes)
	if err != nil {
		return nil
	}
	return mempoolTxnObj
}

func DbGetMempoolTxn(db *badger.DB, snap *Snapshot, mempoolTx *MempoolTx) *MsgDeSoTxn {
	var ret *MsgDeSoTxn
	db.View(func(txn *badger.Txn) error {
		ret = DbGetMempoolTxnWithTxn(txn, snap, mempoolTx)
		return nil
	})
	return ret
}

func DbGetAllMempoolTxnsSortedByTimeAdded(handle *badger.DB) (_mempoolTxns []*MsgDeSoTxn, _error error) {
	_, valuesFound := _enumerateKeysForPrefix(handle, Prefixes.PrefixMempoolTxnHashToMsgDeSoTxn)

	mempoolTxns := []*MsgDeSoTxn{}
	for _, mempoolTxnBytes := range valuesFound {
		mempoolTxn := &MsgDeSoTxn{}
		err := mempoolTxn.FromBytes(mempoolTxnBytes)
		if err != nil {
			return nil, errors.Wrapf(err, "DbGetAllMempoolTxnsSortedByTimeAdded: failed to decode mempoolTxnBytes.")
		}
		mempoolTxns = append(mempoolTxns, mempoolTxn)
	}

	// We don't need to sort the transactions because the DB keys include the time added and
	// are therefore retrieved from badger in order.

	return mempoolTxns, nil
}

func DbDeleteAllMempoolTxnsWithTxn(txn *badger.Txn, snap *Snapshot, eventManager *EventManager, entryIsDeleted bool) error {
	txnKeysFound, _, err := _enumerateKeysForPrefixWithTxn(txn, Prefixes.PrefixMempoolTxnHashToMsgDeSoTxn)
	if err != nil {
		return errors.Wrapf(err, "DbDeleteAllMempoolTxnsWithTxn: ")
	}

	for _, txnKey := range txnKeysFound {
		err := DbDeleteMempoolTxnKeyWithTxn(txn, snap, txnKey, eventManager, entryIsDeleted)
		if err != nil {
			return errors.Wrapf(err, "DbDeleteAllMempoolTxMappings: Deleting mempool txnKey failed.")
		}
	}

	return nil
}

func FlushMempoolToDbWithTxn(txn *badger.Txn, snap *Snapshot, blockHeight uint64, allTxns []*MempoolTx, eventManager *EventManager) error {
	for _, mempoolTx := range allTxns {
		err := DbPutMempoolTxnWithTxn(txn, snap, blockHeight, mempoolTx, eventManager)
		if err != nil {
			return errors.Wrapf(err, "FlushMempoolToDb: Putting "+
				"mempool tx hash %s failed.", mempoolTx.Hash.String())
		}
	}

	return nil
}

func FlushMempoolToDb(handle *badger.DB, snap *Snapshot, blockHeight uint64, allTxns []*MempoolTx, eventManager *EventManager) error {
	err := handle.Update(func(txn *badger.Txn) error {
		return FlushMempoolToDbWithTxn(txn, snap, blockHeight, allTxns, eventManager)
	})
	if err != nil {
		return err
	}

	return nil
}

func DbDeleteAllMempoolTxns(handle *badger.DB, snap *Snapshot, eventManager *EventManager, entryIsDeleted bool) error {
	handle.Update(func(txn *badger.Txn) error {
		return DbDeleteAllMempoolTxnsWithTxn(txn, snap, eventManager, entryIsDeleted)
	})

	return nil
}

func DbDeleteMempoolTxnWithTxn(txn *badger.Txn, snap *Snapshot, mempoolTx *MempoolTx, eventManager *EventManager, entryIsDeleted bool) error {

	// When a mapping exists, delete it.
	if err := DBDeleteWithTxn(txn, snap, _dbKeyForMempoolTxn(mempoolTx), eventManager, entryIsDeleted); err != nil {
		return errors.Wrapf(err, "DbDeleteMempoolTxMappingWithTxn: Deleting "+
			"mempool tx key failed.")
	}

	return nil
}

func DbDeleteMempoolTxn(handle *badger.DB, snap *Snapshot, mempoolTx *MempoolTx, eventManager *EventManager, entryIsDeleted bool) error {
	return handle.Update(func(txn *badger.Txn) error {
		return DbDeleteMempoolTxnWithTxn(txn, snap, mempoolTx, eventManager, entryIsDeleted)
	})
}

func DbDeleteMempoolTxnKey(handle *badger.DB, snap *Snapshot, txnKey []byte, eventManager *EventManager, entryIsDeleted bool) error {
	return handle.Update(func(txn *badger.Txn) error {
		return DbDeleteMempoolTxnKeyWithTxn(txn, snap, txnKey, eventManager, entryIsDeleted)
	})
}

func DbDeleteMempoolTxnKeyWithTxn(txn *badger.Txn, snap *Snapshot, txnKey []byte, eventManager *EventManager, entryIsDeleted bool) error {

	// When a mapping exists, delete it.
	if err := DBDeleteWithTxn(txn, snap, txnKey, eventManager, entryIsDeleted); err != nil {
		return errors.Wrapf(err, "DbDeleteMempoolTxMappingWithTxn: Deleting "+
			"mempool tx key failed.")
	}

	return nil
}

func LogDBSummarySnapshot(db *badger.DB) {
	keyCountMap := make(map[byte]int)
	for prefixByte := byte(0); prefixByte < byte(40); prefixByte++ {
		keysForPrefix, _ := EnumerateKeysForPrefix(db, []byte{prefixByte})
		keyCountMap[prefixByte] = len(keysForPrefix)
	}
	glog.Info(spew.Printf("LogDBSummarySnapshot: Current DB summary snapshot: %v", keyCountMap))
}

func StartDBSummarySnapshots(db *badger.DB) {
	// Periodically count the number of keys for each prefix in the DB and log.
	go func() {
		for {
			// Figure out how many keys there are for each prefix and log.
			glog.Info("StartDBSummarySnapshots: Counting DB keys...")
			LogDBSummarySnapshot(db)
			time.Sleep(30 * time.Second)
		}
	}()
}

const (
	// PerformanceMemTableSize is 1024 MB. Increases the maximum
	// amount of data we can commit in a single transaction.
	PerformanceMemTableSize = 1024 << 20

	// PerformanceLogValueSize is 128 MB.
	PerformanceLogValueSize = 128 << 20
)

// PerformanceBadgerOptions are performance geared
// BadgerDB options that use much more RAM than the
// default settings.
func PerformanceBadgerOptions(dir string) badger.Options {
	opts := badger.DefaultOptions(dir)

	// Use an extended table size for larger commits.
	opts.MemTableSize = PerformanceMemTableSize
	opts.ValueLogFileSize = PerformanceLogValueSize

	return opts
}

func DefaultBadgerOptions(dir string) badger.Options {
	opts := badger.DefaultOptions(dir)
	opts.Logger = nil
	return opts
}

// ---------------------------------------------
// Associations
// ---------------------------------------------

func DBKeyForUserAssociationByPrefix(associationEntry *UserAssociationEntry, prefixType []byte) ([]byte, error) {
	if bytes.Equal(prefixType, Prefixes.PrefixUserAssociationByID) {
		return DBKeyForUserAssociationByID(associationEntry), nil
	}
	if bytes.Equal(prefixType, Prefixes.PrefixUserAssociationByTransactor) {
		return DBKeyForUserAssociationByTransactor(associationEntry), nil
	}
	if bytes.Equal(prefixType, Prefixes.PrefixUserAssociationByTargetUser) {
		return DBKeyForUserAssociationByTargetUser(associationEntry), nil
	}
	if bytes.Equal(prefixType, Prefixes.PrefixUserAssociationByUsers) {
		return DBKeyForUserAssociationByUsers(associationEntry), nil
	}
	return nil, errors.New("invalid user association prefix type")
}

func DBKeyForUserAssociationByID(associationEntry *UserAssociationEntry) []byte {
	// AssociationID
	var key []byte
	key = append(key, Prefixes.PrefixUserAssociationByID...)
	key = append(key, associationEntry.AssociationID.ToBytes()...)
	return key
}

func DBKeyForUserAssociationByTransactor(associationEntry *UserAssociationEntry) []byte {
	// TransactorPKID, AssociationType, AssociationValue, TargetUserPKID
	var key []byte
	key = append(key, Prefixes.PrefixUserAssociationByTransactor...)
	key = append(key, associationEntry.TransactorPKID.ToBytes()...)
	key = append(key, bytes.ToLower(associationEntry.AssociationType)...)
	key = append(key, AssociationNullTerminator) // Null terminator byte for AssociationType which can vary in length
	key = append(key, associationEntry.AssociationValue...)
	key = append(key, AssociationNullTerminator) // Null terminator byte for AssociationValue which can vary in length
	key = append(key, associationEntry.TargetUserPKID.ToBytes()...)
	key = append(key, associationEntry.AppPKID.ToBytes()...)
	return key
}

func DBKeyForUserAssociationByTargetUser(associationEntry *UserAssociationEntry) []byte {
	// TargetUserPKID, AssociationType, AssociationValue, TransactorPKID
	var key []byte
	key = append(key, Prefixes.PrefixUserAssociationByTargetUser...)
	key = append(key, associationEntry.TargetUserPKID.ToBytes()...)
	key = append(key, bytes.ToLower(associationEntry.AssociationType)...)
	key = append(key, AssociationNullTerminator) // Null terminator byte for AssociationType which can vary in length
	key = append(key, associationEntry.AssociationValue...)
	key = append(key, AssociationNullTerminator) // Null terminator byte for AssociationValue which can vary in length
	key = append(key, associationEntry.TransactorPKID.ToBytes()...)
	key = append(key, associationEntry.AppPKID.ToBytes()...)
	return key
}

func DBKeyForUserAssociationByUsers(associationEntry *UserAssociationEntry) []byte {
	// TransactorPKID, TargetUserPKID, AssociationType, AssociationValue
	var key []byte
	key = append(key, Prefixes.PrefixUserAssociationByUsers...)
	key = append(key, associationEntry.TransactorPKID.ToBytes()...)
	key = append(key, associationEntry.TargetUserPKID.ToBytes()...)
	key = append(key, bytes.ToLower(associationEntry.AssociationType)...)
	key = append(key, AssociationNullTerminator) // Null terminator byte for AssociationType which can vary in length
	key = append(key, associationEntry.AssociationValue...)
	key = append(key, AssociationNullTerminator) // Null terminator byte for AssociationValue which can vary in length
	key = append(key, associationEntry.AppPKID.ToBytes()...)
	return key
}

func DBKeyForPostAssociationByPrefix(associationEntry *PostAssociationEntry, prefixType []byte) ([]byte, error) {
	if bytes.Equal(prefixType, Prefixes.PrefixPostAssociationByID) {
		return DBKeyForPostAssociationByID(associationEntry), nil
	}
	if bytes.Equal(prefixType, Prefixes.PrefixPostAssociationByTransactor) {
		return DBKeyForPostAssociationByTransactor(associationEntry), nil
	}
	if bytes.Equal(prefixType, Prefixes.PrefixPostAssociationByPost) {
		return DBKeyForPostAssociationByPost(associationEntry), nil
	}
	if bytes.Equal(prefixType, Prefixes.PrefixPostAssociationByType) {
		return DBKeyForPostAssociationByType(associationEntry), nil
	}
	return nil, errors.New("invalid post association prefix type")
}

func DBKeyForPostAssociationByID(associationEntry *PostAssociationEntry) []byte {
	// AssociationID
	var key []byte
	key = append(key, Prefixes.PrefixPostAssociationByID...)
	key = append(key, associationEntry.AssociationID.ToBytes()...)
	return key
}

func DBKeyForPostAssociationByTransactor(associationEntry *PostAssociationEntry) []byte {
	// TransactorPKID, AssociationType, AssociationValue, PostHash
	var key []byte
	key = append(key, Prefixes.PrefixPostAssociationByTransactor...)
	key = append(key, associationEntry.TransactorPKID.ToBytes()...)
	key = append(key, bytes.ToLower(associationEntry.AssociationType)...)
	key = append(key, AssociationNullTerminator) // Null terminator byte for AssociationType which can vary in length
	key = append(key, associationEntry.AssociationValue...)
	key = append(key, AssociationNullTerminator) // Null terminator byte for AssociationValue which can vary in length
	key = append(key, associationEntry.PostHash.ToBytes()...)
	key = append(key, associationEntry.AppPKID.ToBytes()...)
	return key
}

func DBKeyForPostAssociationByPost(associationEntry *PostAssociationEntry) []byte {
	// PostHash, AssociationType, AssociationValue, TransactorPKID
	var key []byte
	key = append(key, Prefixes.PrefixPostAssociationByPost...)
	key = append(key, associationEntry.PostHash.ToBytes()...)
	key = append(key, bytes.ToLower(associationEntry.AssociationType)...)
	key = append(key, AssociationNullTerminator) // Null terminator byte for AssociationType which can vary in length
	key = append(key, associationEntry.AssociationValue...)
	key = append(key, AssociationNullTerminator) // Null terminator byte for AssociationValue which can vary in length
	key = append(key, associationEntry.TransactorPKID.ToBytes()...)
	key = append(key, associationEntry.AppPKID.ToBytes()...)
	return key
}

func DBKeyForPostAssociationByType(associationEntry *PostAssociationEntry) []byte {
	// AssociationType, AssociationValue, PostHash, TransactorPKID
	var key []byte
	key = append(key, Prefixes.PrefixPostAssociationByType...)
	key = append(key, bytes.ToLower(associationEntry.AssociationType)...)
	key = append(key, AssociationNullTerminator) // Null terminator byte for AssociationType which can vary in length
	key = append(key, associationEntry.AssociationValue...)
	key = append(key, AssociationNullTerminator) // Null terminator byte for AssociationValue which can vary in length
	key = append(key, associationEntry.PostHash.ToBytes()...)
	key = append(key, associationEntry.TransactorPKID.ToBytes()...)
	key = append(key, associationEntry.AppPKID.ToBytes()...)
	return key
}

func DBGetUserAssociationByID(handle *badger.DB, snap *Snapshot, associationID *BlockHash) (*UserAssociationEntry, error) {
	var ret *UserAssociationEntry
	var err error
	handle.View(func(txn *badger.Txn) error {
		ret, err = DBGetUserAssociationByIDWithTxn(txn, snap, associationID)
		return nil
	})
	return ret, err
}

func DBGetUserAssociationByIDWithTxn(txn *badger.Txn, snap *Snapshot, associationID *BlockHash) (*UserAssociationEntry, error) {
	// Retrieve association entry from db.
	key := DBKeyForUserAssociationByID(&UserAssociationEntry{AssociationID: associationID})
	associationBytes, err := DBGetWithTxn(txn, snap, key)
	if err != nil {
		// We don't want to error if the key isn't found. Instead, return nil.
		if err == badger.ErrKeyNotFound {
			return nil, nil
		}
		return nil, errors.Wrapf(err, "DBGetUserAssociationByID: problem retrieving association entry")
	}

	// Decode association entry from bytes.
	associationEntry := &UserAssociationEntry{}
	rr := bytes.NewReader(associationBytes)
	if exist, err := DecodeFromBytes(associationEntry, rr); !exist || err != nil {
		return nil, errors.Wrapf(err, "DBGetUserAssociationByID: problem decoding association entry")
	}
	return associationEntry, nil
}

func DBGetPostAssociationByID(handle *badger.DB, snap *Snapshot, associationID *BlockHash) (*PostAssociationEntry, error) {
	var ret *PostAssociationEntry
	var err error
	handle.View(func(txn *badger.Txn) error {
		ret, err = DBGetPostAssociationByIDWithTxn(txn, snap, associationID)
		return nil
	})
	return ret, err
}

func DBGetPostAssociationByIDWithTxn(txn *badger.Txn, snap *Snapshot, associationID *BlockHash) (*PostAssociationEntry, error) {
	// Retrieve association entry from db.
	key := DBKeyForPostAssociationByID(&PostAssociationEntry{AssociationID: associationID})
	associationBytes, err := DBGetWithTxn(txn, snap, key)
	if err != nil {
		// We don't want to error if the key isn't found. Instead, return nil.
		if err == badger.ErrKeyNotFound {
			return nil, nil
		}
		return nil, errors.Wrapf(err, "DBGetPostAssociationByID: problem retrieving association entry")
	}

	// Decode association entry from bytes.
	associationEntry := &PostAssociationEntry{}
	rr := bytes.NewReader(associationBytes)
	if exist, err := DecodeFromBytes(associationEntry, rr); !exist || err != nil {
		return nil, errors.Wrapf(err, "DBGetPostAssociationByID: problem decoding association entry")
	}
	return associationEntry, nil
}

func DBGetUserAssociationByAttributes(handle *badger.DB, snap *Snapshot, queryEntry *UserAssociationEntry) (*UserAssociationEntry, error) {
	var ret *UserAssociationEntry
	var err error
	handle.View(func(txn *badger.Txn) error {
		ret, err = DBGetUserAssociationByAttributesWithTxn(txn, snap, queryEntry)
		return nil
	})
	return ret, err
}

func DBGetUserAssociationByAttributesWithTxn(txn *badger.Txn, snap *Snapshot, queryEntry *UserAssociationEntry) (*UserAssociationEntry, error) {
	// Retrieve association ID from db.
	key := DBKeyForUserAssociationByTransactor(queryEntry)
	associationBytes, err := DBGetWithTxn(txn, snap, key)
	if err != nil {
		// We don't want to error if the key isn't found. Instead, return nil.
		if err == badger.ErrKeyNotFound {
			return nil, nil
		}
		return nil, errors.Wrapf(err, "DBGetUserAssociationByAttributes: problem retrieving association ID")
	}

	// Decode ID.
	associationID := &BlockHash{}
	rr := bytes.NewReader(associationBytes)
	if exist, err := DecodeFromBytes(associationID, rr); !exist || err != nil {
		return nil, errors.Wrapf(err, "DBGetUserAssociationByAttributes: problem decoding association ID")
	}

	// Retrieve association entry from db by ID.
	return DBGetUserAssociationByIDWithTxn(txn, snap, associationID)
}

func DBGetPostAssociationByAttributes(handle *badger.DB, snap *Snapshot, queryEntry *PostAssociationEntry) (*PostAssociationEntry, error) {
	var ret *PostAssociationEntry
	var err error
	handle.View(func(txn *badger.Txn) error {
		ret, err = DBGetPostAssociationByAttributesWithTxn(txn, snap, queryEntry)
		return nil
	})
	return ret, err
}

func DBGetPostAssociationByAttributesWithTxn(txn *badger.Txn, snap *Snapshot, queryEntry *PostAssociationEntry) (*PostAssociationEntry, error) {
	// Retrieve association ID from db.
	key := DBKeyForPostAssociationByTransactor(queryEntry)
	associationBytes, err := DBGetWithTxn(txn, snap, key)
	if err != nil {
		// We don't want to error if the key isn't found. Instead, return nil.
		if err == badger.ErrKeyNotFound {
			return nil, nil
		}
		return nil, errors.Wrapf(err, "DBGetPostAssociationByAttributes: problem retrieving association ID")
	}

	// Decode ID.
	associationID := &BlockHash{}
	rr := bytes.NewReader(associationBytes)
	if exist, err := DecodeFromBytes(associationID, rr); !exist || err != nil {
		return nil, errors.Wrapf(err, "DBGetPostAssociationByAttributes: problem decoding association ID")
	}

	// Retrieve association entry from db by ID.
	return DBGetPostAssociationByIDWithTxn(txn, snap, associationID)
}

func DBGetUserAssociationsByAttributes(
	handle *badger.DB,
	snap *Snapshot,
	associationQuery *UserAssociationQuery,
	utxoViewAssociationIds *Set[BlockHash],
) ([]*UserAssociationEntry, []byte, error) {
	// Query for association IDs by input query params.
	associationIds, prefixType, err := DBGetUserAssociationIdsByAttributes(
		handle, snap, associationQuery, utxoViewAssociationIds,
	)
	if err != nil {
		return nil, nil, errors.Wrapf(err, "DBGetUserAssociationsByAttributes: ")
	}

	// Map from association IDs to association entries.
	associationEntries, err := MapSet(associationIds, func(associationID BlockHash) (*UserAssociationEntry, error) {
		// Retrieve association entry from db by ID.
		return DBGetUserAssociationByID(handle, snap, &associationID)
	})
	if err != nil {
		return nil, nil, errors.Wrapf(err, "DBGetUserAssociationsByAttributes: problem retrieving association entry by ID: ")
	}
	return associationEntries, prefixType, nil
}

func DBGetUserAssociationIdsByAttributes(
	handle *badger.DB,
	snap *Snapshot,
	associationQuery *UserAssociationQuery,
	utxoViewAssociationIds *Set[BlockHash],
) (*Set[BlockHash], []byte, error) {
	// Construct key based on input query params.
	var prefixType []byte
	var keyPrefix []byte
	var err error

	// TransactorPKID + TargetUserPKID
	if associationQuery.TransactorPKID != nil {
		if associationQuery.TargetUserPKID != nil {
			// PrefixUserAssociationByUsers: TransactorPKID, TargetUserPKID, AssociationType, AssociationValue
			prefixType = Prefixes.PrefixUserAssociationByUsers
			keyPrefix = append(keyPrefix, Prefixes.PrefixUserAssociationByUsers...)
			keyPrefix = append(keyPrefix, associationQuery.TransactorPKID.ToBytes()...)
			keyPrefix = append(keyPrefix, associationQuery.TargetUserPKID.ToBytes()...)
		} else {
			// PrefixUserAssociationByTransactor: TransactorPKID, AssociationType, AssociationValue, TargetUserPKID
			prefixType = Prefixes.PrefixUserAssociationByTransactor
			keyPrefix = append(keyPrefix, Prefixes.PrefixUserAssociationByTransactor...)
			keyPrefix = append(keyPrefix, associationQuery.TransactorPKID.ToBytes()...)
		}
	} else if associationQuery.TargetUserPKID != nil {
		// PrefixUserAssociationByTargetUser: TargetUserPKID, AssociationType, AssociationValue, TransactorPKID
		prefixType = Prefixes.PrefixUserAssociationByTargetUser
		keyPrefix = append(keyPrefix, Prefixes.PrefixUserAssociationByTargetUser...)
		keyPrefix = append(keyPrefix, associationQuery.TargetUserPKID.ToBytes()...)
	} else {
		// TransactorPKID == nil, TargetUserPKID == nil
		return nil, nil, errors.New("DBGetUserAssociationIdsByAttributes: invalid query params: missing Transactor or TargetUser")
	}

	// AssociationType
	if len(associationQuery.AssociationType) > 0 {
		keyPrefix = append(keyPrefix, bytes.ToLower(associationQuery.AssociationType)...)
		keyPrefix = append(keyPrefix, AssociationNullTerminator) // Null terminator byte for AssociationType which can vary in length
	} else if len(associationQuery.AssociationValue) > 0 || len(associationQuery.AssociationValuePrefix) > 0 {
		// AssociationType == "", (AssociationValue != "" || AssociationValuePrefix != "")
		return nil, nil, errors.New("DBGetUserAssociationIdsByAttributes: invalid query params: missing AssociationType")
	} else if len(associationQuery.AssociationTypePrefix) > 0 {
		keyPrefix = append(keyPrefix, bytes.ToLower(associationQuery.AssociationTypePrefix)...)
	}

	// AssociationValue
	if len(associationQuery.AssociationValue) > 0 {
		keyPrefix = append(keyPrefix, associationQuery.AssociationValue...)
		keyPrefix = append(keyPrefix, AssociationNullTerminator) // Null terminator byte for AssociationValue which can vary in length
	} else if len(associationQuery.AssociationValuePrefix) > 0 {
		keyPrefix = append(keyPrefix, associationQuery.AssociationValuePrefix...)
	}

	// AppPKID
	if associationQuery.AppPKID != nil {
		if associationQuery.TransactorPKID == nil ||
			associationQuery.TargetUserPKID == nil ||
			len(associationQuery.AssociationType) == 0 ||
			len(associationQuery.AssociationValue) == 0 {
			return nil, nil, errors.New("DBGetUserAssociationIdsByAttributes: invalid query params: querying by App requires all other parameters")
		}
		keyPrefix = append(keyPrefix, associationQuery.AppPKID.ToBytes()...)
	}

	// Convert LastSeenAssociationID to LastSeenKey.
	var lastSeenKey []byte
	if associationQuery.LastSeenAssociationID != nil {
		lastSeenKey, err = _dbUserAssociationIdToKey(handle, snap, associationQuery.LastSeenAssociationID, prefixType)
		if err != nil {
			return nil, nil, errors.Wrapf(err, "DBGetUserAssociationIdsByAttributes: ")
		}
	}

	// Map UTXO view AssociationIDs to keys.
	utxoViewAssociationKeys := NewSet([]string{})
	err = utxoViewAssociationIds.ForEach(func(associationID BlockHash) error {
		utxoViewAssociationKey, innerErr := _dbUserAssociationIdToKey(handle, snap, &associationID, prefixType)
		if innerErr != nil {
			return innerErr
		}
		if utxoViewAssociationKey != nil {
			utxoViewAssociationKeys.Add(string(utxoViewAssociationKey))
		}
		return nil
	})
	if err != nil {
		return nil, nil, errors.Wrapf(err, "DBGetUserAssociationIdsByAttributes: ")
	}

	// Scan for all association IDs with the given key prefix.
	_, valsFound, err := EnumerateKeysForPrefixWithLimitOffsetOrder(
		handle,
		keyPrefix,
		associationQuery.Limit,
		lastSeenKey,
		associationQuery.SortDescending,
		utxoViewAssociationKeys,
	)

	// Cast resulting values from bytes to association IDs.
	associationIds := NewSet([]BlockHash{})
	for _, valBytes := range valsFound {
		associationID := &BlockHash{}
		rr := bytes.NewReader(valBytes)
		if exist, err := DecodeFromBytes(associationID, rr); !exist || err != nil {
			return nil, nil, errors.Wrapf(err, "DBGetUserAssociationIdsByAttributes: problem decoding association id: ")
		}
		associationIds.Add(*associationID)
	}
	return associationIds, prefixType, nil
}

func DBGetPostAssociationsByAttributes(
	handle *badger.DB,
	snap *Snapshot,
	associationQuery *PostAssociationQuery,
	utxoViewAssociationIds *Set[BlockHash],
) ([]*PostAssociationEntry, []byte, error) {
	// Query for association IDs by input query params.
	associationIds, prefixType, err := DBGetPostAssociationIdsByAttributes(
		handle, snap, associationQuery, utxoViewAssociationIds,
	)
	if err != nil {
		return nil, nil, errors.Wrapf(err, "DBGetPostAssociationsByAttributes: ")
	}

	// Map from association IDs to association entries.
	associationEntries, err := MapSet(associationIds, func(associationID BlockHash) (*PostAssociationEntry, error) {
		// Retrieve association entry from db by ID.
		return DBGetPostAssociationByID(handle, snap, &associationID)
	})
	if err != nil {
		return nil, nil, errors.Wrapf(err, "DBGetPostAssociationsByAttributes: problem retrieving association entry by ID: ")
	}
	return associationEntries, prefixType, nil
}

func DBGetPostAssociationIdsByAttributes(
	handle *badger.DB,
	snap *Snapshot,
	associationQuery *PostAssociationQuery,
	utxoViewAssociationIds *Set[BlockHash],
) (*Set[BlockHash], []byte, error) {
	// Construct key based on input query params.
	var prefixType []byte
	var keyPrefix []byte
	var err error

	if associationQuery.TransactorPKID != nil {
		// PrefixPostAssociationByTransactor: TransactorPKID, AssociationType, AssociationValue, PostHash
		// TransactorPKID != nil
		prefixType = Prefixes.PrefixPostAssociationByTransactor

		// TransactorPKID
		keyPrefix = append(keyPrefix, Prefixes.PrefixPostAssociationByTransactor...)
		keyPrefix = append(keyPrefix, associationQuery.TransactorPKID.ToBytes()...)

		// AssociationType
		if len(associationQuery.AssociationType) > 0 {
			keyPrefix = append(keyPrefix, bytes.ToLower(associationQuery.AssociationType)...)
			keyPrefix = append(keyPrefix, AssociationNullTerminator) // Null terminator byte for AssociationType which can vary in length
		} else if len(associationQuery.AssociationValue) > 0 ||
			len(associationQuery.AssociationValuePrefix) > 0 ||
			associationQuery.PostHash != nil {
			// AssociationType == "", (AssociationValue != "" || AssociationValuePrefix != "" || PostHash != nil)
			return nil, nil, errors.New("DBGetPostAssociationIdsByAttributes: invalid query params: missing AssociationType")
		} else if len(associationQuery.AssociationTypePrefix) > 0 {
			keyPrefix = append(keyPrefix, bytes.ToLower(associationQuery.AssociationTypePrefix)...)
		}

		// AssociationValue
		if len(associationQuery.AssociationValue) > 0 {
			keyPrefix = append(keyPrefix, associationQuery.AssociationValue...)
			keyPrefix = append(keyPrefix, AssociationNullTerminator) // Null terminator byte for AssociationValue which can vary in length
		} else if associationQuery.PostHash != nil {
			// AssociationValue == "", PostHash != nil
			return nil, nil, errors.New("DBGetPostAssociationIdsByAttributes: invalid query params: missing AssociationValue")
		} else if len(associationQuery.AssociationValuePrefix) > 0 {
			keyPrefix = append(keyPrefix, associationQuery.AssociationValuePrefix...)
		}

		// PostHash
		if associationQuery.PostHash != nil {
			keyPrefix = append(keyPrefix, associationQuery.PostHash.ToBytes()...)
		}

	} else if associationQuery.PostHash != nil {
		// PrefixPostAssociationByPost: PostHash, AssociationType, AssociationValue, TransactorPKID
		// TransactorPKID == nil, PostHash != nil
		prefixType = Prefixes.PrefixPostAssociationByPost

		// PostHash
		keyPrefix = append(keyPrefix, Prefixes.PrefixPostAssociationByPost...)
		keyPrefix = append(keyPrefix, associationQuery.PostHash.ToBytes()...)

		// AssociationType
		if len(associationQuery.AssociationType) > 0 {
			keyPrefix = append(keyPrefix, bytes.ToLower(associationQuery.AssociationType)...)
			keyPrefix = append(keyPrefix, AssociationNullTerminator) // Null terminator byte for AssociationType which can vary in length
		} else if len(associationQuery.AssociationValue) > 0 || len(associationQuery.AssociationValuePrefix) > 0 {
			// AssociationType == "", (AssociationValue != "" || AssociationValuePrefix != "")
			return nil, nil, errors.New("DBGetPostAssociationIdsByAttributes: invalid query params: missing AssociationType")
		} else if len(associationQuery.AssociationTypePrefix) > 0 {
			keyPrefix = append(keyPrefix, bytes.ToLower(associationQuery.AssociationTypePrefix)...)
		}

		// AssociationValue
		if len(associationQuery.AssociationValue) > 0 {
			keyPrefix = append(keyPrefix, associationQuery.AssociationValue...)
			keyPrefix = append(keyPrefix, AssociationNullTerminator) // Null terminator byte for AssociationValue which can vary in length
		} else if len(associationQuery.AssociationValuePrefix) > 0 {
			keyPrefix = append(keyPrefix, []byte(associationQuery.AssociationValuePrefix)...)
		}

	} else {
		// PrefixPostAssociationByType: AssociationType, AssociationValue, PostHash, TransactorPKID
		// TransactorPKID == nil, PostHash == nil
		prefixType = Prefixes.PrefixPostAssociationByType
		keyPrefix = append(keyPrefix, Prefixes.PrefixPostAssociationByType...)

		// AssociationType
		if len(associationQuery.AssociationType) > 0 {
			keyPrefix = append(keyPrefix, bytes.ToLower(associationQuery.AssociationType)...)
			keyPrefix = append(keyPrefix, AssociationNullTerminator) // Null terminator byte for AssociationType which can vary in length
		} else if len(associationQuery.AssociationValue) > 0 || len(associationQuery.AssociationValuePrefix) > 0 {
			// AssociationType == "", (AssociationValue != "" || AssociationValuePrefix != "")
			return nil, nil, errors.New("DBGetPostAssociationIdsByAttributes: invalid query params: missing AssociationType")
		} else if len(associationQuery.AssociationTypePrefix) > 0 {
			keyPrefix = append(keyPrefix, bytes.ToLower(associationQuery.AssociationTypePrefix)...)
		}

		// AssociationValue
		if len(associationQuery.AssociationValue) > 0 {
			keyPrefix = append(keyPrefix, associationQuery.AssociationValue...)
			keyPrefix = append(keyPrefix, AssociationNullTerminator) // Null terminator byte for AssociationValue which can vary in length
		} else if len(associationQuery.AssociationValuePrefix) > 0 {
			keyPrefix = append(keyPrefix, associationQuery.AssociationValuePrefix...)
		}
	}

	// AppPKID
	if associationQuery.AppPKID != nil {
		if associationQuery.TransactorPKID == nil ||
			associationQuery.PostHash == nil ||
			len(associationQuery.AssociationType) == 0 ||
			len(associationQuery.AssociationValue) == 0 {
			return nil, nil, errors.New("DBGetPostAssociationIdsByAttributes: invalid query params: querying by App requires all other parameters")
		}
		keyPrefix = append(keyPrefix, associationQuery.AppPKID.ToBytes()...)
	}

	// Convert LastSeenAssociationID to LastSeenKey.
	var lastSeenKey []byte
	if associationQuery.LastSeenAssociationID != nil {
		lastSeenKey, err = _dbPostAssociationIdToKey(handle, snap, associationQuery.LastSeenAssociationID, prefixType)
		if err != nil {
			return nil, nil, errors.Wrapf(err, "DBGetPostAssociationIdsByAttributes: ")
		}
	}

	// Map UTXO view AssociationIDs to keys.
	utxoViewAssociationKeys := NewSet([]string{})
	err = utxoViewAssociationIds.ForEach(func(associationID BlockHash) error {
		utxoViewAssociationKey, innerErr := _dbPostAssociationIdToKey(handle, snap, &associationID, prefixType)
		if innerErr != nil {
			return innerErr
		}
		if utxoViewAssociationKey != nil {
			utxoViewAssociationKeys.Add(string(utxoViewAssociationKey))
		}
		return nil
	})
	if err != nil {
		return nil, nil, errors.Wrapf(err, "DBGetPostAssociationIdsByAttributes: ")
	}

	// Scan for all association IDs with the given key prefix.
	_, valsFound, err := EnumerateKeysForPrefixWithLimitOffsetOrder(
		handle,
		keyPrefix,
		associationQuery.Limit,
		lastSeenKey,
		associationQuery.SortDescending,
		utxoViewAssociationKeys,
	)
	if err != nil {
		return nil, nil, errors.Wrapf(err, "DBGetPostAssociationsIdsByAttributes: ")
	}

	// Cast resulting values from bytes to association IDs.
	associationIds := NewSet([]BlockHash{})
	for _, valBytes := range valsFound {
		associationID := &BlockHash{}
		rr := bytes.NewReader(valBytes)
		if exist, err := DecodeFromBytes(associationID, rr); !exist || err != nil {
			return nil, nil, errors.Wrapf(err, "DBGetPostAssociationIdsByAttributes: problem decoding association id: ")
		}
		associationIds.Add(*associationID)
	}
	return associationIds, prefixType, nil
}

func _dbUserAssociationIdToKey(
	handle *badger.DB,
	snap *Snapshot,
	associationID *BlockHash,
	prefixType []byte,
) ([]byte, error) {
	// Converts a UserAssociationID to a db key.
	associationEntry, err := DBGetUserAssociationByID(handle, snap, associationID)
	if err != nil {
		return nil, err
	}
	if associationEntry == nil {
		return nil, nil
	}
	return DBKeyForUserAssociationByPrefix(associationEntry, prefixType)
}

func _dbPostAssociationIdToKey(
	handle *badger.DB,
	snap *Snapshot,
	associationID *BlockHash,
	prefixType []byte,
) ([]byte, error) {
	// Converts a PostAssociationID to a db key.
	associationEntry, err := DBGetPostAssociationByID(handle, snap, associationID)
	if err != nil {
		return nil, err
	}
	if associationEntry == nil {
		return nil, nil
	}
	return DBKeyForPostAssociationByPrefix(associationEntry, prefixType)
}

func DBPutUserAssociationWithTxn(txn *badger.Txn, snap *Snapshot, associationEntry *UserAssociationEntry, blockHeight uint64, eventManager *EventManager) error {
	if associationEntry == nil {
		return nil
	}
	associationEntryBytes := EncodeToBytes(blockHeight, associationEntry)
	associationIDBytes := EncodeToBytes(blockHeight, associationEntry.AssociationID)

	// Store entry in index: PrefixUserAssociationByID.
	key := DBKeyForUserAssociationByID(associationEntry)
	if err := DBSetWithTxn(txn, snap, key, associationEntryBytes, eventManager); err != nil {
		return errors.Wrapf(
			err, "DBPutUserAssociationWithTxn: problem storing user association in index PrefixUserAssociationByID",
		)
	}

	// Store ID in index: PrefixUserAssociationByTransactor.
	key = DBKeyForUserAssociationByTransactor(associationEntry)
	if err := DBSetWithTxn(txn, snap, key, associationIDBytes, eventManager); err != nil {
		return errors.Wrapf(
			err, "DBPutUserAssociationWithTxn: problem storing user association in index PrefixUserAssociationByTransactor",
		)
	}

	// Store ID in index: PrefixUserAssociationByTargetUser.
	key = DBKeyForUserAssociationByTargetUser(associationEntry)
	if err := DBSetWithTxn(txn, snap, key, associationIDBytes, eventManager); err != nil {
		return errors.Wrapf(
			err, "DBPutUserAssociationWithTxn: problem storing user association in index PrefixUserAssociationByTargetUser",
		)
	}

	// Store ID in index: PrefixUserAssociationByUsers.
	key = DBKeyForUserAssociationByUsers(associationEntry)
	if err := DBSetWithTxn(txn, snap, key, associationIDBytes, eventManager); err != nil {
		return errors.Wrapf(
			err, "DBPutUserAssociationWithTxn: problem storing user association in index PrefixUserAssociationByUsers")
	}
	return nil
}

func DBDeleteUserAssociationWithTxn(txn *badger.Txn, snap *Snapshot, associationEntry *UserAssociationEntry, eventManager *EventManager, entryIsDeleted bool) error {
	if associationEntry == nil {
		return nil
	}

	// Delete from index: PrefixUserAssociationByID.
	key := DBKeyForUserAssociationByID(associationEntry)
	if err := DBDeleteWithTxn(txn, snap, key, eventManager, entryIsDeleted); err != nil {
		return errors.Wrapf(
			err, "DBDeleteUserAssociationWithTxn: problem deleting user association from index PrefixUserAssociationByID",
		)
	}

	// Delete from index: PrefixUserAssociationByTransactor.
	key = DBKeyForUserAssociationByTransactor(associationEntry)
	if err := DBDeleteWithTxn(txn, snap, key, eventManager, entryIsDeleted); err != nil {
		return errors.Wrapf(
			err, "DBDeleteUserAssociationWithTxn: problem deleting user association from index PrefixUserAssociationByTransactor",
		)
	}

	// Delete from index: PrefixUserAssociationByTargetUser.
	key = DBKeyForUserAssociationByTargetUser(associationEntry)
	if err := DBDeleteWithTxn(txn, snap, key, eventManager, entryIsDeleted); err != nil {
		return errors.Wrapf(
			err, "DBDeleteUserAssociationWithTxn: problem deleting user association from index PrefixUserAssociationByTargetUser",
		)
	}

	// Delete from index: PrefixUserAssociationByUsers.
	key = DBKeyForUserAssociationByUsers(associationEntry)
	if err := DBDeleteWithTxn(txn, snap, key, eventManager, entryIsDeleted); err != nil {
		return errors.Wrapf(
			err, "DBDeleteUserAssociationWithTxn: problem deleting user association from index PrefixUserAssociationByUsers",
		)
	}
	return nil
}

func DBPutPostAssociationWithTxn(txn *badger.Txn, snap *Snapshot, associationEntry *PostAssociationEntry, blockHeight uint64, eventManager *EventManager) error {
	if associationEntry == nil {
		return nil
	}
	associationEntryBytes := EncodeToBytes(blockHeight, associationEntry)
	associationIDBytes := EncodeToBytes(blockHeight, associationEntry.AssociationID)

	// Store entry in index: PrefixPostAssociationByID.
	key := DBKeyForPostAssociationByID(associationEntry)
	if err := DBSetWithTxn(txn, snap, key, associationEntryBytes, eventManager); err != nil {
		return errors.Wrapf(
			err, "DBPutPostAssociationWithTxn: problem storing post association in index PrefixPostAssociationByID",
		)
	}

	// Store ID in index: PrefixPostAssociationByTransactor.
	key = DBKeyForPostAssociationByTransactor(associationEntry)
	if err := DBSetWithTxn(txn, snap, key, associationIDBytes, eventManager); err != nil {
		return errors.Wrapf(
			err, "DBPutPostAssociationWithTxn: problem storing post association in index PrefixPostAssociationByTransactor",
		)
	}

	// Store ID in index: PrefixPostAssociationByPost.
	key = DBKeyForPostAssociationByPost(associationEntry)
	if err := DBSetWithTxn(txn, snap, key, associationIDBytes, eventManager); err != nil {
		return errors.Wrapf(
			err, "DBPutPostAssociationWithTxn: problem storing post association in index PrefixPostAssociationByPost",
		)
	}

	// Store ID in index: PrefixPostAssociationByType.
	key = DBKeyForPostAssociationByType(associationEntry)
	if err := DBSetWithTxn(txn, snap, key, associationIDBytes, eventManager); err != nil {
		return errors.Wrapf(
			err, "DBPutPostAssociationWithTxn: problem storing post association in index PrefixPostAssociationByType",
		)
	}
	return nil
}

func DBDeletePostAssociationWithTxn(txn *badger.Txn, snap *Snapshot, associationEntry *PostAssociationEntry, eventManager *EventManager, entryIsDeleted bool) error {
	if associationEntry == nil {
		return nil
	}

	// Delete from index: PrefixPostAssociationByID.
	key := DBKeyForPostAssociationByID(associationEntry)
	if err := DBDeleteWithTxn(txn, snap, key, eventManager, entryIsDeleted); err != nil {
		return errors.Wrapf(
			err, "DBDeletePostAssociationWithTxn: problem deleting post association from index PrefixPostAssociationByID",
		)
	}

	// Delete from index: PrefixPostAssociationByTransactor.
	key = DBKeyForPostAssociationByTransactor(associationEntry)
	if err := DBDeleteWithTxn(txn, snap, key, eventManager, entryIsDeleted); err != nil {
		return errors.Wrapf(
			err, "DBDeletePostAssociationWithTxn: problem deleting post association from index PrefixPostAssociationByTransactor",
		)
	}

	// Delete from index: PrefixPostAssociationByPost.
	key = DBKeyForPostAssociationByPost(associationEntry)
	if err := DBDeleteWithTxn(txn, snap, key, eventManager, entryIsDeleted); err != nil {
		return errors.Wrapf(
			err, "DBDeletePostAssociationWithTxn: problem deleting post association from index PrefixPostAssociationByPost",
		)
	}

	// Delete from index: PrefixPostAssociationByType.
	key = DBKeyForPostAssociationByType(associationEntry)
	if err := DBDeleteWithTxn(txn, snap, key, eventManager, entryIsDeleted); err != nil {
		return errors.Wrapf(
			err, "DBDeletePostAssociationWithTxn: problem deleting post association from index PrefixPostAssociationByType",
		)
	}
	return nil
}

// -------------------------------------------------------------------------------------
// Lockup DB Operations
// -------------------------------------------------------------------------------------

// LockedBalanceEntry DB Key Operations

func _dbKeyForLockedBalanceEntry(lockedBalanceEntry LockedBalanceEntry) []byte {
	key := append([]byte{}, Prefixes.PrefixLockedBalanceEntryByHODLerPKIDProfilePKIDUnlockTimestampNanoSecs...)
	key = append(key, lockedBalanceEntry.HODLerPKID[:]...)
	key = append(key, lockedBalanceEntry.ProfilePKID[:]...)
	return append(key, EncodeUint64(uint64(lockedBalanceEntry.UnlockTimestampNanoSecs))...)
}

func DBPrefixKeyForLockedBalanceEntryByHODLerPKIDandProfilePKID(lockedBalanceEntry *LockedBalanceEntry) []byte {
	data := append([]byte{}, Prefixes.PrefixLockedBalanceEntryByHODLerPKIDProfilePKIDUnlockTimestampNanoSecs...)
	data = append(data, lockedBalanceEntry.HODLerPKID.ToBytes()...)
	data = append(data, lockedBalanceEntry.ProfilePKID.ToBytes()...)
	return data
}

// LockedBalanceEntry Put/Delete Operations (Badger Writes)

func DbPutLockedBalanceEntryMappingsWithTxn(txn *badger.Txn, snap *Snapshot, blockHeight uint64,
	lockedBalanceEntry LockedBalanceEntry, eventManager *EventManager) error {
	// Sanity check the fields in the LockedBalanceEntry used in constructing the key.
	if len(lockedBalanceEntry.HODLerPKID) != btcec.PubKeyBytesLenCompressed {
		return fmt.Errorf("DbPutLockedBalanceEntryMappingsWithTxn: HODLer PKID "+
			"length %d != %d", len(lockedBalanceEntry.HODLerPKID), btcec.PubKeyBytesLenCompressed)
	}
	if len(lockedBalanceEntry.ProfilePKID) != btcec.PubKeyBytesLenCompressed {
		return fmt.Errorf("DbPutLockedBalanceEntryMappingsWithTxn: Profile PKID "+
			"length %d != %d", len(lockedBalanceEntry.ProfilePKID), btcec.PubKeyBytesLenCompressed)
	}

	if err := DBSetWithTxn(txn, snap, _dbKeyForLockedBalanceEntry(lockedBalanceEntry),
		EncodeToBytes(blockHeight, &lockedBalanceEntry), eventManager); err != nil {
		return errors.Wrapf(err, "DbPutLockedBalanceEntryMappingsWithTxn: "+
			"Problem adding locked balance entry to db")
	}
	return nil
}

func DbDeleteLockedBalanceEntryWithTxn(txn *badger.Txn, snap *Snapshot, lockedBalanceEntry LockedBalanceEntry,
	eventManager *EventManager, entryIsDeleted bool) error {
	// First check that a mapping exists. If one doesn't then there's nothing to do.
	_, err := DBGetWithTxn(txn, snap, _dbKeyForLockedBalanceEntry(lockedBalanceEntry))
	if errors.Is(err, badger.ErrKeyNotFound) {
		return nil
	}
	if err != nil {
		return errors.Wrapf(err, "DbDeleteLockedBalanceEntryWithTxn: Problem getting "+
			"locked balance entry for HODLer PKID %s, Profile PKID %s, expiration timestamp %d",
			lockedBalanceEntry.HODLerPKID.ToString(), lockedBalanceEntry.ProfilePKID.ToString(),
			lockedBalanceEntry.UnlockTimestampNanoSecs)
	}

	// When a locked balance entry exists, delete the locked balance entry mapping.
	if err := DBDeleteWithTxn(txn, snap,
		_dbKeyForLockedBalanceEntry(lockedBalanceEntry), eventManager, entryIsDeleted); err != nil {
		return errors.Wrapf(err, "DbDeleteLockedBalanceEntryWithTxn: Deleting "+
			"locked balance entry for HODLer PKID %s, Profile PKID %s, expiration timestamp %d",
			lockedBalanceEntry.HODLerPKID.ToString(), lockedBalanceEntry.ProfilePKID.ToString(),
			lockedBalanceEntry.UnlockTimestampNanoSecs)
	}
	return nil
}

// LockedBalanceEntry Get Operations (Badger Reads)

func DBGetLockedBalanceEntryForHODLerPKIDProfilePKIDUnlockTimestampNanoSecs(
	handle *badger.DB, snap *Snapshot, hodlerPKID *PKID, profilePKID *PKID,
	unlockTimestamp int64) (_lockedBalanceEntry *LockedBalanceEntry, _err error) {

	var ret *LockedBalanceEntry
	err := handle.View(func(txn *badger.Txn) error {
		var err error
		ret, err = DBGetLockedBalanceEntryForHODLerPKIDProfilePKIDUnlockTimestampNanoSecsWithTxn(
			txn, snap, hodlerPKID, profilePKID, unlockTimestamp)
		return err
	})
	return ret, err
}

func DBGetLockedBalanceEntryForHODLerPKIDProfilePKIDUnlockTimestampNanoSecsWithTxn(
	txn *badger.Txn, snap *Snapshot, hodlerPKID *PKID, profilePKID *PKID,
	unlockTimestamp int64) (_lockedBalanceEntry *LockedBalanceEntry, _err error) {

	key := _dbKeyForLockedBalanceEntry(LockedBalanceEntry{
		HODLerPKID:              hodlerPKID,
		ProfilePKID:             profilePKID,
		UnlockTimestampNanoSecs: unlockTimestamp,
	})

	// Get the key from the db.
	lockedBalanceEntryBytes, err := DBGetWithTxn(txn, snap, key)
	if errors.Is(err, badger.ErrKeyNotFound) {
		return nil, nil
	}
	if err != nil {
		return nil,
			errors.Wrap(err, "DBGetLockedBalanceEntryForHODLerPKIDProfilePKIDUnlockTimestampNanoSecsWithTxn")
	}

	return DecodeDeSoEncoder(&LockedBalanceEntry{}, bytes.NewReader(lockedBalanceEntryBytes))
}

func DBGetUnlockableLockedBalanceEntries(
	handle *badger.DB,
	snap *Snapshot,
	hodlerPKID *PKID,
	profilePKID *PKID,
	currentTimestampUnixNanoSecs int64,
) ([]*LockedBalanceEntry, error) {
	var ret []*LockedBalanceEntry
	var err error
	handle.View(func(txn *badger.Txn) error {
		ret, err = DBGetUnlockableLockedBalanceEntriesWithTxn(
			txn, snap, hodlerPKID, profilePKID, currentTimestampUnixNanoSecs)
		return nil
	})
	return ret, err
}

func DBGetUnlockableLockedBalanceEntriesWithTxn(
	txn *badger.Txn,
	snap *Snapshot,
	hodlerPKID *PKID,
	profilePKID *PKID,
	currentTimestampUnixNanoSecs int64,
) ([]*LockedBalanceEntry, error) {
	// Retrieve all LockedBalanceEntries from db matching hodlerPKID, profilePKID, and
	// UnlockTimestampNanoSecs <= currentTimestampUnixNanoSecs.
	// NOTE: While ideally we would start with <prefix, HODLerPKID, ProfilePKID> and
	//       seek till <prefix, HODLerPKID, ProfilePKID, currentTimestampUnixNanoSecs>,
	//       Badger does not support this functionality as the ValidForPrefix() function
	//       stops when a mismatched prefix occurs, not a "lexicographically less than" prefix.
	//       For this reason, we start with <prefix, HODLerPKID, ProfilePKID, currentTimestampUnixNanoSecs>
	//       and iterate backwards while we're valid for the prefix <prefix, HODLerPKID, ProfilePKID>.

	if currentTimestampUnixNanoSecs < 0 || currentTimestampUnixNanoSecs == math.MaxInt64-1 {
		return nil, fmt.Errorf("DBGetUnlockableLockedBalanceEntriesWithTxn: invalid " +
			"block timestamp; this shouldn't be possible")
	}

	// Start at <prefix, HODLerPKID, ProfilePKID, CurrentTimestampNanoSecs>
	startKey := _dbKeyForLockedBalanceEntry(LockedBalanceEntry{
		HODLerPKID:              hodlerPKID,
		ProfilePKID:             profilePKID,
		UnlockTimestampNanoSecs: currentTimestampUnixNanoSecs,
	})

	// Valid for prefix <prefix, HODLerPKID, ProfilePKID>
	prefixKey := DBPrefixKeyForLockedBalanceEntryByHODLerPKIDandProfilePKID(&LockedBalanceEntry{
		HODLerPKID:  hodlerPKID,
		ProfilePKID: profilePKID,
	})

	// Create an iterator. We set the iterator to reverse as per the comment at the top of this function.
	opts := badger.DefaultIteratorOptions
	opts.Reverse = true
	iterator := txn.NewIterator(opts)
	defer iterator.Close()

	// Store matching LockedBalanceEntries to return
	var lockedBalanceEntries []*LockedBalanceEntry

	// Loop.
	for iterator.Seek(startKey); iterator.ValidForPrefix(prefixKey); iterator.Next() {
		// Retrieve the LockedBalanceEntryBytes.
		lockedBalanceEntryBytes, err := iterator.Item().ValueCopy(nil)
		if err != nil {
			return nil, errors.Wrapf(err, "DBGetUnlockableLockedBalanceEntriesWithTxn: "+
				"error retrieveing LockedBalanceEntry: ")
		}

		// Convert LockedBalanceEntryBytes to LockedBalanceEntry.
		rr := bytes.NewReader(lockedBalanceEntryBytes)
		lockedBalanceEntry, err := DecodeDeSoEncoder(&LockedBalanceEntry{}, rr)
		if err != nil {
			return nil, errors.Wrapf(err, "DBGetUnlockableLockedBalanceEntriesWithTxn: "+
				"error decoding LockedBalanceEntry: ")
		}

		// This check is redundant. It's included to be extra safe only unlockable locked balance entries are included.
		if lockedBalanceEntry.UnlockTimestampNanoSecs < currentTimestampUnixNanoSecs {
			lockedBalanceEntries = append(lockedBalanceEntries, lockedBalanceEntry)
		}
	}

	return lockedBalanceEntries, nil
}

// LockupYieldCurvePoint DB Key Operations

func _dbKeyForLockupYieldCurvePoint(lockupYieldCurvePoint LockupYieldCurvePoint) []byte {
	// Make a copy to avoid multiple calls to this function re-using the same slice.
	prefixCopy := append([]byte{}, Prefixes.PrefixLockupYieldCurvePointByProfilePKIDAndDurationNanoSecs...)
	key := append(prefixCopy, lockupYieldCurvePoint.ProfilePKID[:]...)

	// Note that while we typically use UintToBuf to encode int64 and uint64 data,
	// we cannot use that here. The variable length encoding of the int64 LockupDuration
	// would make unpredictable badgerDB seeks. We must ensure the int64 and uint64
	// encodings to be fixed length (i.e. 8-bytes) to ensure proper BadgerDB seeks.
	// Hence, we use the encoding/binary library in place of the lib/varint package.
	//
	// Also note we explicitly use BigEndian formatting for encoding the lockup duration.
	// BigEndian means for the uint64 0x0123456789ABCDEF, the resulting byte slice will be:
	// []byte{0x01, 0x23, 0x45, 0x67, 0x89, 0xAB, 0xCD, 0xEF}. For comparison, LittleEndian would result in
	// a byte slice of: []byte{0xEF, 0xCD, 0xAB, 0x89, 0x67, 0x45, 0x23, 0x01}
	// This is crucial for badgerDB seeks as badger lexicographically seeks to nearest keys and
	// BigEndian formatting ensures the lexicographic seeks function properly.

	key = append(key, EncodeUint64(uint64(lockupYieldCurvePoint.LockupDurationNanoSecs))...)

	return key
}

func DBPrefixKeyForLockupYieldCurvePointsByProfilePKID(profilePKID *PKID) []byte {
	// Make a copy to avoid multiple calls to this function re-using the same slice.
	prefixCopy := append([]byte{}, Prefixes.PrefixLockupYieldCurvePointByProfilePKIDAndDurationNanoSecs...)
	key := append(prefixCopy, profilePKID[:]...)
	return key
}

// LockupYieldCurvePoint Put/Delete Operations (Badger Writes)

func DbPutLockupYieldCurvePointMappingsWithTxn(txn *badger.Txn, snap *Snapshot, blockHeight uint64,
	lockupYieldCurvePoint LockupYieldCurvePoint, eventManager *EventManager) error {
	// Sanity check the fields in the LockupYieldCurvePoint used in constructing the key.
	if len(lockupYieldCurvePoint.ProfilePKID) != btcec.PubKeyBytesLenCompressed {
		return fmt.Errorf("DbPutLockupYieldCurvePointMappingsWithTxn: Profile PKID "+
			"length %d != %d", len(lockupYieldCurvePoint.ProfilePKID), btcec.PubKeyBytesLenCompressed)
	}
	if lockupYieldCurvePoint.LockupDurationNanoSecs <= 0 {
		return fmt.Errorf("DbPutLockupYieldCurvePointMappingsWithTxn: Trying to put "+
			"lockup yield curve point with negative duration: %d", lockupYieldCurvePoint.LockupDurationNanoSecs)
	}

	if err := DBSetWithTxn(txn, snap, _dbKeyForLockupYieldCurvePoint(lockupYieldCurvePoint),
		EncodeToBytes(blockHeight, &lockupYieldCurvePoint), eventManager); err != nil {
		return errors.Wrapf(err, "DbPutLockupYieldCurvePointMappingsWithTxn: "+
			"Problem adding locked balance entry to db")
	}
	return nil
}

func DbDeleteLockupYieldCurvePointWithTxn(txn *badger.Txn, snap *Snapshot,
	lockupYieldCurvePoint LockupYieldCurvePoint, eventManager *EventManager, entryIsDeleted bool) error {
	// First check that a mapping exists. If one doesn't then there's nothing to do.
	_, err := DBGetWithTxn(txn, snap, _dbKeyForLockupYieldCurvePoint(lockupYieldCurvePoint))
	if errors.Is(err, badger.ErrKeyNotFound) {
		return nil
	}
	if err != nil {
		return errors.Wrapf(err, "DbDeleteLockupYieldCurvePointWithTxn: Problem getting "+
			"locked balance entry for Profile PKID %s, Duration %d, APY Yield Basis Points %d",
			lockupYieldCurvePoint.ProfilePKID.ToString(), lockupYieldCurvePoint.LockupDurationNanoSecs,
			lockupYieldCurvePoint.LockupYieldAPYBasisPoints)
	}

	// When a locked balance entry exists, delete the locked balance entry mapping.
	if err := DBDeleteWithTxn(txn, snap,
		_dbKeyForLockupYieldCurvePoint(lockupYieldCurvePoint), eventManager, entryIsDeleted); err != nil {
		return errors.Wrapf(err, "DbDeleteLockupYieldCurvePointWithTxn: Deleting "+
			"locked balance entry for Profile PKID %s, Duration %d, APY Yield Basis Points %d",
			lockupYieldCurvePoint.ProfilePKID.ToString(), lockupYieldCurvePoint.LockupDurationNanoSecs,
			lockupYieldCurvePoint.LockupYieldAPYBasisPoints)
	}
	return nil
}

// LockupYieldCurvePoint Get Operations (Badger Reads)

func DBGetAllYieldCurvePointsByProfilePKID(handle *badger.DB, snap *Snapshot,
	profilePKID *PKID) (_lockupYieldCurvePoints []*LockupYieldCurvePoint, _err error) {
	var lockupYieldCurvePoints []*LockupYieldCurvePoint
	err := handle.View(func(txn *badger.Txn) error {
		var err error
		lockupYieldCurvePoints, err = DBGetAllYieldCurvePointsByProfilePKIDWithTxn(
			txn, snap, profilePKID)
		return err
	})
	return lockupYieldCurvePoints, err
}

func DBGetAllYieldCurvePointsByProfilePKIDWithTxn(txn *badger.Txn, snap *Snapshot,
	profilePKID *PKID) (_lockupYieldCurvePoints []*LockupYieldCurvePoint, _err error) {
	// Construct the key prefix.
	startKey := _dbKeyForLockupYieldCurvePoint(LockupYieldCurvePoint{
		ProfilePKID:            profilePKID,
		LockupDurationNanoSecs: 0,
	})
	validKey := DBPrefixKeyForLockupYieldCurvePointsByProfilePKID(profilePKID)

	// Create an iterator.
	opts := badger.DefaultIteratorOptions
	iterator := txn.NewIterator(opts)
	defer iterator.Close()

	// Store matching LockupYieldCurvePoints to return.
	var lockupYieldCurvePoints []*LockupYieldCurvePoint

	// Loop.
	for iterator.Seek(startKey); iterator.ValidForPrefix(validKey); iterator.Next() {
		// Retrieve the LockupYieldCurvePointBytes.
		lockupYieldCurvePointBytes, err := iterator.Item().ValueCopy(nil)
		if err != nil {
			return nil, errors.Wrapf(err, "DBGetAllYieldCurvePointsByProfilePKIDWithTxn: "+
				"error retrieveing LockupYieldCurvePoint: ")
		}

		// Convert LockedBalanceEntryBytes to LockedBalanceEntry.
		rr := bytes.NewReader(lockupYieldCurvePointBytes)
		lockupYieldCurvePoint, err := DecodeDeSoEncoder(&LockupYieldCurvePoint{}, rr)
		if err != nil {
			return nil, errors.Wrapf(err, "DBGetAllYieldCurvePointsByProfilePKIDWithTxn: "+
				"error decoding LockupYieldCurvePoint: ")
		}

		// Append to the array to return.
		lockupYieldCurvePoints = append(lockupYieldCurvePoints, lockupYieldCurvePoint)
	}

	return lockupYieldCurvePoints, nil
}

func DBGetYieldCurvePointsByProfilePKIDAndDurationNanoSecs(handle *badger.DB, snap *Snapshot, profilePKID *PKID,
	lockupDurationNanoSecs int64) (_lockupYieldCurvePoint *LockupYieldCurvePoint, _err error) {
	var lockupYieldCurvePoint *LockupYieldCurvePoint
	err := handle.View(func(txn *badger.Txn) error {
		var err error
		lockupYieldCurvePoint, err = DBGetYieldCurvePointsByProfilePKIDAndDurationNanoSecsWithTxn(
			txn, snap, profilePKID, lockupDurationNanoSecs)
		return err
	})
	if err != nil {
		return nil, errors.Wrap(err, "DBGetYieldCurvePointsByProfilePKIDAndDurationNanoSecs")

	}
	return lockupYieldCurvePoint, nil
}

func DBGetYieldCurvePointsByProfilePKIDAndDurationNanoSecsWithTxn(txn *badger.Txn, snap *Snapshot,
	profilePKID *PKID, lockupDurationNanoSecs int64) (_lockupYieldCurvePoint *LockupYieldCurvePoint, _err error) {
	// Construct the key.
	key := _dbKeyForLockupYieldCurvePoint(LockupYieldCurvePoint{
		ProfilePKID:            profilePKID,
		LockupDurationNanoSecs: lockupDurationNanoSecs,
	})

	// Fetch the point from the database.
	lockupYieldCurvePointBytes, err := DBGetWithTxn(txn, snap, key)
	if errors.Is(err, badger.ErrKeyNotFound) {
		return nil, nil
	}
	if err != nil {
		return nil, errors.Wrapf(err,
			"DBGetYieldCurvePointsByProfilePKIDAndDurationNanoSecsWithTxn: failed getting "+
				"lockup yield curve point with PKID %s and duration %d",
			profilePKID.ToString(), lockupDurationNanoSecs)
	}

	// Parse the bytes beneath the key.
	return DecodeDeSoEncoder(&LockupYieldCurvePoint{}, bytes.NewReader(lockupYieldCurvePointBytes))
}

// -------------------------------------------------------------------------------------
// DeSo nonce mapping functions
// -------------------------------------------------------------------------------------

func _dbKeyForTransactorNonceEntry(nonce *DeSoNonce, pkid *PKID) []byte {
	// Make a copy to avoid multiple calls to this function re-using the same slice.
	prefixCopy := append([]byte{}, Prefixes.PrefixNoncePKIDIndex...)
	key := append(prefixCopy, EncodeUint64(nonce.ExpirationBlockHeight)...)
	key = append(key, pkid.ToBytes()...)
	key = append(key, EncodeUint64(nonce.PartialID)...)
	return key
}

func _dbPrefixForNonceEntryIndexWithBlockHeight(blockHeight uint64) []byte {
	prefixCopy := append([]byte{}, Prefixes.PrefixNoncePKIDIndex...)
	return append(prefixCopy, EncodeUint64(blockHeight)...)
}

func DbGetTransactorNonceEntryWithTxn(txn *badger.Txn, nonce *DeSoNonce, pkid *PKID) (*TransactorNonceEntry, error) {
	key := _dbKeyForTransactorNonceEntry(nonce, pkid)
	_, err := txn.Get(key)
	if err == badger.ErrKeyNotFound {
		return nil, nil
	}
	if err != nil {
		return nil, err
	}
	return &TransactorNonceEntry{
		Nonce:          nonce,
		TransactorPKID: pkid,
	}, nil
}

func DbGetTransactorNonceEntry(db *badger.DB, nonce *DeSoNonce, pkid *PKID) (*TransactorNonceEntry, error) {
	var ret *TransactorNonceEntry
	dbErr := db.View(func(txn *badger.Txn) error {
		var err error
		ret, err = DbGetTransactorNonceEntryWithTxn(txn, nonce, pkid)
		return errors.Wrap(err, "DbGetTransactorNonceEntry: ")
	})
	if dbErr != nil {
		return nil, dbErr
	}
	return ret, nil
}

func DbPutTransactorNonceEntryWithTxn(txn *badger.Txn, snap *Snapshot, nonce *DeSoNonce, pkid *PKID, eventManager *EventManager) error {
	return errors.Wrap(DBSetWithTxn(txn, snap, _dbKeyForTransactorNonceEntry(nonce, pkid), []byte{}, eventManager),
		"DbPutTransactorNonceEntryWithTxn: Problem setting nonce")
}

func DbPutTransactorNonceEntry(handle *badger.DB, snap *Snapshot, nonce *DeSoNonce, pkid *PKID, eventManager *EventManager) error {
	return handle.Update(func(txn *badger.Txn) error {
		return DbPutTransactorNonceEntryWithTxn(txn, snap, nonce, pkid, eventManager)
	})
}

func DbDeleteTransactorNonceEntryWithTxn(txn *badger.Txn, snap *Snapshot, nonce *DeSoNonce, pkid *PKID, eventManager *EventManager, entryIsDeleted bool) error {
	return errors.Wrap(
		DBDeleteWithTxn(txn, snap, _dbKeyForTransactorNonceEntry(nonce, pkid), eventManager, entryIsDeleted),
		"DbDeleteTransactorNonceEntryWithTxn: Problem deleting nonce")
}

func DbGetTransactorNonceEntriesToExpireAtBlockHeight(handle *badger.DB, blockHeight uint64) ([]*TransactorNonceEntry, error) {
	var ret []*TransactorNonceEntry
	err := handle.View(func(txn *badger.Txn) error {
		ret = DbGetTransactorNonceEntriesToExpireAtBlockHeightWithTxn(txn, blockHeight)
		return nil
	})
	return ret, err
}

func DbGetTransactorNonceEntriesToExpireAtBlockHeightWithTxn(txn *badger.Txn, blockHeight uint64) []*TransactorNonceEntry {
	startPrefix := _dbKeyForTransactorNonceEntry(&DeSoNonce{ExpirationBlockHeight: blockHeight, PartialID: math.MaxUint64}, &MaxPKID)
	endPrefix := append([]byte{}, Prefixes.PrefixNoncePKIDIndex...)
	opts := badger.DefaultIteratorOptions
	opts.Reverse = true
	nodeIterator := txn.NewIterator(opts)
	defer nodeIterator.Close()
	var transactorNonceEntries []*TransactorNonceEntry
	for nodeIterator.Seek(startPrefix); nodeIterator.ValidForPrefix(endPrefix); nodeIterator.Next() {
		transactorNonceEntries = append(transactorNonceEntries,
			TransactorNonceKeyToTransactorNonceEntry(nodeIterator.Item().Key()))
	}
	return transactorNonceEntries
}

func DbGetAllTransactorNonceEntries(handle *badger.DB) []*TransactorNonceEntry {
	keys, _ := EnumerateKeysForPrefix(handle, Prefixes.PrefixNoncePKIDIndex)
	nonceEntries := []*TransactorNonceEntry{}
	for _, key := range keys {
		// Convert key to nonce entry.
		nonceEntries = append(nonceEntries, TransactorNonceKeyToTransactorNonceEntry(key))
	}
	return nonceEntries
}

func TransactorNonceKeyToTransactorNonceEntry(key []byte) *TransactorNonceEntry {
	keyWithoutPrefix := key[1:]
	lenEncodedUint64 := 8
	expirationHeight := DecodeUint64(keyWithoutPrefix[:lenEncodedUint64])
	pkid := &PKID{}
	pkidEndIdx := lenEncodedUint64 + PublicKeyLenCompressed
	copy(pkid[:], keyWithoutPrefix[lenEncodedUint64:pkidEndIdx])
	partialID := DecodeUint64(keyWithoutPrefix[pkidEndIdx:])
	return &TransactorNonceEntry{
		Nonce: &DeSoNonce{
			ExpirationBlockHeight: expirationHeight,
			PartialID:             partialID,
		},
		TransactorPKID: pkid,
	}
}

// -------------------------------------------------------------------------------------
// Badger seek functions
// -------------------------------------------------------------------------------------

func EnumerateKeysForPrefixWithLimitOffsetOrder(
	db *badger.DB,
	prefix []byte,
	limit int,
	lastSeenKey []byte,
	sortDescending bool,
	skipKeys *Set[string],
) ([][]byte, [][]byte, error) {
	keysFound := [][]byte{}
	valsFound := [][]byte{}

	dbErr := db.View(func(txn *badger.Txn) error {
		var err error
		keysFound, valsFound, err = _enumerateKeysForPrefixWithLimitOffsetOrderWithTxn(
			txn, prefix, limit, lastSeenKey, sortDescending, _setMembershipCheckFunc(skipKeys),
		)
		return err
	})
	if dbErr != nil {
		return nil, nil, errors.Wrapf(
			dbErr,
			"EnumerateKeysForPrefixWithLimitOffsetOrder: problem fetching keys and values from db: ",
		)
	}

	return keysFound, valsFound, nil
}

func EnumerateKeysForPrefixWithLimitOffsetOrderAndSkipFunc(
	db *badger.DB,
	prefix []byte,
	limit int,
	lastSeenKey []byte,
	sortDescending bool,
	canSkipKey func([]byte) bool,
) ([][]byte, [][]byte, error) {
	keysFound := [][]byte{}
	valsFound := [][]byte{}

	dbErr := db.View(func(txn *badger.Txn) error {
		var err error
		keysFound, valsFound, err = _enumerateKeysForPrefixWithLimitOffsetOrderWithTxn(
			txn, prefix, limit, lastSeenKey, sortDescending, canSkipKey,
		)
		return err
	})
	if dbErr != nil {
		return nil, nil, errors.Wrapf(
			dbErr,
			"EnumerateKeysForPrefixWithLimitOffsetOrderAndSkipFunc: problem fetching keys and values from db: ",
		)
	}

	return keysFound, valsFound, nil
}

func _enumerateKeysForPrefixWithLimitOffsetOrderWithTxn(
	txn *badger.Txn,
	prefix []byte,
	limit int,
	lastSeenKey []byte,
	sortDescending bool,
	canSkipKey func([]byte) bool,
) ([][]byte, [][]byte, error) {
	keysFound := [][]byte{}
	valsFound := [][]byte{}

	// If provided, start at the last seen key.
	startingKey := prefix
	haveSeenLastSeenKey := true
	if lastSeenKey != nil {
		startingKey = lastSeenKey
		haveSeenLastSeenKey = false
		if limit > 0 {
			// Need to increment limit by one (if non-zero) since
			// we include the lastSeenKey/lastSeenValue.
			limit += 1
		}
	}

	opts := badger.DefaultIteratorOptions
	// Search keys in reverse order if sort DESC.
	if sortDescending {
		opts.Reverse = true
		startingKey = append(startingKey, 0xff)
	}
	nodeIterator := txn.NewIterator(opts)
	defer nodeIterator.Close()

	for nodeIterator.Seek(startingKey); nodeIterator.ValidForPrefix(prefix); nodeIterator.Next() {
		// Break if at or beyond limit.
		if limit > 0 && len(keysFound) >= limit {
			break
		}
		key := nodeIterator.Item().Key()
		// Skip if key is before the last seen key. The caller
		// needs to filter out the lastSeenKey in the view as
		// we return any key >= the lastSeenKey.
		if !haveSeenLastSeenKey {
			if !bytes.Equal(key, lastSeenKey) {
				continue
			}
			haveSeenLastSeenKey = true
		}
		// Skip if key can be skipped.
		if canSkipKey(key) {
			continue
		}
		// Copy key.
		keyCopy := make([]byte, len(key))
		copy(keyCopy[:], key[:])
		// Copy value.
		valCopy, err := nodeIterator.Item().ValueCopy(nil)
		if err != nil {
			return nil, nil, err
		}
		// Append found entry to return slices.
		keysFound = append(keysFound, keyCopy)
		valsFound = append(valsFound, valCopy)
	}
	return keysFound, valsFound, nil
}

<<<<<<< HEAD
func _setMembershipCheckFunc(set *Set[string]) func([]byte) bool {
	return func(key []byte) bool {
		return set.Includes(string(key))
	}
=======
// Check to see if the badger db has already been initialized with the performance options.
func DbInitializedWithPerformanceOptions(dataDir string) (bool, error) {
	filePath := GetDbPerformanceOptionsFilePath(dataDir)
	performanceOpts, err := ReadBoolFromFile(filePath)
	if err != nil {
		return false, err
	}
	return performanceOpts, nil
}

// Get filepath for file indicating which badger options were used to initialize the db.
func GetDbPerformanceOptionsFilePath(dataDir string) string {
	return filepath.Join(dataDir, PerformanceDbOptsFileName)
}

func DbOptsArePerformance(opts *badger.Options) bool {
	return opts.MemTableSize == PerformanceMemTableSize && opts.ValueLogFileSize == PerformanceLogValueSize
>>>>>>> 6292b83e
}<|MERGE_RESOLUTION|>--- conflicted
+++ resolved
@@ -11436,12 +11436,6 @@
 	return keysFound, valsFound, nil
 }
 
-<<<<<<< HEAD
-func _setMembershipCheckFunc(set *Set[string]) func([]byte) bool {
-	return func(key []byte) bool {
-		return set.Includes(string(key))
-	}
-=======
 // Check to see if the badger db has already been initialized with the performance options.
 func DbInitializedWithPerformanceOptions(dataDir string) (bool, error) {
 	filePath := GetDbPerformanceOptionsFilePath(dataDir)
@@ -11459,5 +11453,10 @@
 
 func DbOptsArePerformance(opts *badger.Options) bool {
 	return opts.MemTableSize == PerformanceMemTableSize && opts.ValueLogFileSize == PerformanceLogValueSize
->>>>>>> 6292b83e
+}
+
+func _setMembershipCheckFunc(set *Set[string]) func([]byte) bool {
+	return func(key []byte) bool {
+		return set.Includes(string(key))
+	}
 }