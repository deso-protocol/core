package lib

import (
	"encoding/hex"
	"fmt"
	"math"
	"sync"
	"sync/atomic"
	"time"

	"github.com/btcsuite/btcd/wire"
	"github.com/tyler-smith/go-bip39"

	"github.com/deso-protocol/go-deadlock"

	"github.com/btcsuite/btcd/btcec"
	"github.com/golang/glog"
	"github.com/pkg/errors"
)

type DeSoBlockProducer struct {
	// The minimum amount of time we wait before trying to produce a new block
	// template. If this value is set low enough then we will produce a block template
	// continuously.
	minBlockUpdateIntervalSeconds uint64
	// The number of templates to cache so that we can accept headers for blocks
	// that are a bit stale.
	maxBlockTemplatesToCache uint64
	// A private key that is used to sign blocks produced by this block producer. Only
	// set if a blockProducerSeed is provided when constructing the BlockProducer.
	blockProducerPrivateKey *btcec.PrivateKey
	// A lock on the block templates produced to avoid concurrency issues.
	mtxRecentBlockTemplatesProduced deadlock.RWMutex
	// The most recent N blocks that we've produced indexed by their hash.
	// Keeping this list allows us to accept a valid header from a miner without
	// requiring them to download/send the whole block.
	recentBlockTemplatesProduced map[BlockHash]*MsgDeSoBlock
	latestBlockTemplateHash      *BlockHash
	currentDifficultyTarget      *BlockHash

	latestBlockTemplateStats *BlockTemplateStats

	mempool  *DeSoMempool
	chain    *Blockchain
	params   *DeSoParams
	postgres *Postgres

	// producerWaitGroup allows us to wait until the producer has properly closed.
	producerWaitGroup sync.WaitGroup
	// exit is used to signal that DeSoBlockProducer routines should be terminated.
	exit int32
	// isAsleep is a helper variable for quitting that indicates whether the DeSoBlockProducer is asleep. While producing
	// blocks, we sleep for a few seconds. Instead of waiting for the sleep to finish, we use this variable to quit immediately.
	isAsleep int32
}

type BlockTemplateStats struct {
	// The number of txns in the block template.
	TxnCount uint32
	// The final txn we attempted to put in the block.
	FailingTxnHash string
	// The reason why the final txn failed to add.
	FailingTxnError string
	// The "Added" time on a transaction changes every time a block is mined so we record
	// the first time added val we are aware of for a specific txn hash here.
	FailingTxnOriginalTimeAdded time.Time
	// The time since the failing txn was added to the mempool.
	FailingTxnMinutesSinceAdded float64
}

func NewDeSoBlockProducer(
	minBlockUpdateIntervalSeconds uint64,
	maxBlockTemplatesToCache uint64,
	blockProducerSeed string,
	mempool *DeSoMempool,
	chain *Blockchain,
	params *DeSoParams,
	postgres *Postgres,
) (*DeSoBlockProducer, error) {

	var privKey *btcec.PrivateKey
	if blockProducerSeed != "" {
		seedBytes, err := bip39.NewSeedWithErrorChecking(blockProducerSeed, "")
		if err != nil {
			return nil, fmt.Errorf("NewDeSoBlockProducer: Error converting mnemonic: %+v", err)
		}

		_, privKey, _, err = ComputeKeysFromSeed(seedBytes, 0, params)
		if err != nil {
			return nil, fmt.Errorf(
				"NewDeSoBlockProducer: Error computing keys from seed: %+v", err)
		}
	}

	return &DeSoBlockProducer{
		minBlockUpdateIntervalSeconds: minBlockUpdateIntervalSeconds,
		maxBlockTemplatesToCache:      maxBlockTemplatesToCache,
		blockProducerPrivateKey:       privKey,
		recentBlockTemplatesProduced:  make(map[BlockHash]*MsgDeSoBlock),

		mempool:  mempool,
		chain:    chain,
		params:   params,
		postgres: postgres,
	}, nil
}

func (bbp *DeSoBlockProducer) GetLatestBlockTemplateStats() *BlockTemplateStats {
	return bbp.latestBlockTemplateStats
}

func (desoBlockProducer *DeSoBlockProducer) _updateBlockTimestamp(blk *MsgDeSoBlock, lastNode *BlockNode) {
	// Set the block's timestamp. If the timesource's time happens to be before
	// the timestamp set in the last block then set the time based on the last
	// block's timestamp instead. We do this because consensus rules require a
	// monotonically increasing timestamp.
	blockTstamp := desoBlockProducer.chain.timeSource.AdjustedTime().Unix()
	if blockTstamp <= lastNode.Header.GetTstampSecs() {
		blockTstamp = lastNode.Header.GetTstampSecs() + 1
	}
	blk.Header.SetTstampSecs(blockTstamp)
}

func (desoBlockProducer *DeSoBlockProducer) _getBlockTemplate(publicKey []byte) (
	_blk *MsgDeSoBlock, _diffTarget *BlockHash, _lastNode *BlockNode, _err error) {

	// Get the current tip of the best block chain. Note that using the tip of the
	// best block chain as opposed to the best header chain means we'll be mining
	// stale blocks until we're fully synced. This isn't ideal, but is currently
	// preferred to mining atop the best header chain because the latter currently results
	// in the blocks being rejected as unconnectedTxns before the block tip is in-sync.
	lastNode := desoBlockProducer.chain.blockTip()

	// Compute the public key to contribute the reward to.
	rewardPk, err := btcec.ParsePubKey(publicKey, btcec.S256())
	if err != nil {
		return nil, nil, nil, errors.Wrapf(err, "DeSoBlockProducer._getBlockTemplate: ")
	}

	// Construct the next block.
	blockRewardOutput := &DeSoOutput{}
	if rewardPk != nil {
		// This is to account for a really weird edge case where somebody stops the BlockProducer
		// in the middle of us getting a block.
		blockRewardOutput.PublicKey = rewardPk.SerializeCompressed()
	}
	// Set the block reward output initially to the maximum value for a uint64.
	// This ensures it will take the maximum amount of space in the block when
	// encoded as a varint so our size estimates won't get messed up.
	blockRewardOutput.AmountNanos = math.MaxUint64

	// Block reward txn only needs a single output. No need to specify spending
	// pk or sigs.
	blockRewardTxn := NewMessage(MsgTypeTxn).(*MsgDeSoTxn)
	blockRewardTxn.TxOutputs = append(blockRewardTxn.TxOutputs, blockRewardOutput)
	// Set the ExtraData to zero. This gives miners something they can
	// twiddle if they run out of space on their actual nonce.
	blockRewardTxn.TxnMeta = &BlockRewardMetadataa{
		ExtraData: UintToBuf(0),
	}

	// Create the block and add the BlockReward txn to it.
	blockRet := NewMessage(MsgTypeBlock).(*MsgDeSoBlock)
	blockRet.Txns = append(blockRet.Txns, blockRewardTxn)
	// The version may be swapped out in a call to GetBlockTemplate in order to remain
	// backwards-compatible with existing miners that use an older version.
	blockRet.Header.Version = CurrentHeaderVersion
	blockRet.Header.Height = uint64(lastNode.Height + 1)
	blockRet.Header.PrevBlockHash = lastNode.Hash
	desoBlockProducer._updateBlockTimestamp(blockRet, lastNode)
	// Start the nonce at zero. This is OK because we'll set a random ExtraData for the
	// miner later.
	blockRet.Header.Nonce = 0

	// Only add transactions to the block if our chain is done syncing.
	if desoBlockProducer.chain.chainState() != SyncStateSyncingHeaders &&
		desoBlockProducer.chain.chainState() != SyncStateNeedBlocksss {

		// Fetch a bunch of mempool transactions to add.
		txnsOrderedByTimeAdded, _, err := desoBlockProducer.mempool.GetTransactionsOrderedByTimeAdded()
		if err != nil {
			return nil, nil, nil, errors.Wrapf(err, "DeSoBlockProducer._getBlockTemplate: Problem getting mempool transactions: ")
		}

		// Now keep
		// adding transactions to the block until the block is full.
		//
		// Compute the size of the header and then add the number of bytes used to encode
		// the number of transactions in the block. Note that headers have a fixed size.
		//
		// TODO: The code below is lazily-written and could be optimized to squeeze a few
		// more bytes into each block.
		//
		// Track the total size of the block as we go. Since the number of transactions
		// encoded in the block can become larger as we add transactions to it, add the
		// maximum size for this field to the current size to ensure we don't overfill
		// the block.
		blockBytes, err := blockRet.ToBytes(false)
		if err != nil {
			return nil, nil, nil, errors.Wrapf(err, "DeSoBlockProducer._getBlockTemplate: Problem serializing block: ")
		}
		currentBlockSize := uint64(len(blockBytes) + MaxVarintLen64)

		// Create a new view object.
		utxoView, err := NewUtxoView(desoBlockProducer.chain.db, desoBlockProducer.params,
			desoBlockProducer.postgres, desoBlockProducer.chain.snapshot, nil)
		if err != nil {
			return nil, nil, nil, errors.Wrapf(err,
				"DeSoBlockProducer._getBlockTemplate: Error generating checker UtxoView: ")
		}

		txnsAddedToBlock := make(map[BlockHash]bool)
		for ii, mempoolTx := range txnsOrderedByTimeAdded {
			// If we hit a transaction that's too big to fit into a block then we're done.
			if mempoolTx.TxSizeBytes+currentBlockSize > desoBlockProducer.params.MinerMaxBlockSizeBytes {
				break
			}

			// Try to apply the transaction to the view with the strictest possible checks.
			// Make a copy of the view in order to test applying the txn without compromising the
			// integrity of the view.
			// TODO: This is inefficient but we're doing it short-term to fix a bug. Also PoS is
			// coming soon anyway.
			utxoViewCopy, err := utxoView.CopyUtxoView()
			if err != nil {
				return nil, nil, nil, errors.Wrapf(err, "Error copying UtxoView: ")
			}
			_, _, _, _, err = utxoViewCopy._connectTransaction(mempoolTx.Tx, mempoolTx.Hash,
				uint32(blockRet.Header.Height), int64(blockRet.Header.TstampNanoSecs), true, false)
			if err != nil {
				// Skip failing txns. This should happen super rarely.
				txnErrorString := fmt.Sprintf(
					"DeSoBlockProducer._getBlockTemplate: Skipping txn %v because it had an error: %v", ii, err)
				glog.Error(txnErrorString)
				glog.Infof("DeSoBlockProducer._getBlockTemplate: Recomputing UtxoView without broken txn...")
				continue
			}
			// At this point, we know the transaction isn't going to break our view so attach it.
			_, _, _, _, err = utxoView._connectTransaction(mempoolTx.Tx, mempoolTx.Hash,
				uint32(blockRet.Header.Height), int64(blockRet.Header.TstampNanoSecs), true, false)
			if err != nil {
				// We should never get an error here since we just attached a txn to an indentical
				// view.
				return nil, nil, nil, errors.Wrapf(err,
					"DeSoBlockProducer._getBlockTemplate: Error attaching txn to main utxoView; "+
						"this should never happen: ")
			}

			// Log some stats
			// TODO: I don't think these are needed anymore. They were useful when we had the Bitcoin->DESO
			// converter baked directly into the chain, whereby the mempool could get stuck on Bitcoin merkle
			// txns.
			if desoBlockProducer.latestBlockTemplateStats != nil {
				desoBlockProducer.latestBlockTemplateStats.FailingTxnError = "You good"
				desoBlockProducer.latestBlockTemplateStats.FailingTxnHash = "Nada"
				desoBlockProducer.latestBlockTemplateStats.FailingTxnMinutesSinceAdded = 0
				desoBlockProducer.latestBlockTemplateStats.FailingTxnOriginalTimeAdded = time.Now()
			}

			// If we get here then it means the txn is ready to be processed *and* we've added
			// all of its dependencies to the block already. So go ahead and it to the block.
			currentBlockSize += mempoolTx.TxSizeBytes + MaxVarintLen64
			blockRet.Txns = append(blockRet.Txns, mempoolTx.Tx)
			txnsAddedToBlock[*mempoolTx.Hash] = true
		}

		// Double-check that the final block size is below the limit.
		blockBytes, err = blockRet.ToBytes(false)
		if err != nil {
			return nil, nil, nil, errors.Wrapf(err, "DeSoBlockProducer._getBlockTemplate: Problem serializing block after txns added: ")
		}
		if uint64(len(blockBytes)) > desoBlockProducer.params.MinerMaxBlockSizeBytes {
			return nil, nil, nil, fmt.Errorf("DeSoBlockProducer._getBlockTemplate: Block created with size "+
				"(%d) exceeds BlockProducerMaxBlockSizeBytes (%d): ", len(blockBytes), desoBlockProducer.params.MinerMaxBlockSizeBytes)
		}
	}

	// Compute the total fee the BlockProducer should get.
	totalFeeNanos := uint64(0)
	feesUtxoView, err := NewUtxoView(desoBlockProducer.chain.db, desoBlockProducer.params,
		desoBlockProducer.postgres, desoBlockProducer.chain.snapshot, nil)
	if err != nil {
		return nil, nil, nil, fmt.Errorf(
			"DeSoBlockProducer._getBlockTemplate: Error generating UtxoView to compute txn fees: %v", err)
	}

	// Parse the public key that should be used for the block reward.
	blockRewardOutputPublicKey, err := btcec.ParsePubKey(blockRewardOutput.PublicKey, btcec.S256())
	if err != nil {
		return nil, nil, nil, errors.Wrapf(err, "DeSoBlockProducer._getBlockTemplate: problem parsing block reward output public key: ")
	}

	// Skip the block reward, which is the first txn in the block.
	for _, txnInBlock := range blockRet.Txns[1:] {
		var feeNanos uint64
		_, _, _, feeNanos, err = feesUtxoView._connectTransaction(
<<<<<<< HEAD
			txnInBlock, txnInBlock.Hash(), 0, uint32(blockRet.Header.Height),
			int64(blockRet.Header.TstampNanoSecs), false, false)
=======
			txnInBlock, txnInBlock.Hash(), uint32(blockRet.Header.Height),
			0, false, false)
>>>>>>> 78ce1f5e
		if err != nil {
			return nil, nil, nil, fmt.Errorf(
				"DeSoBlockProducer._getBlockTemplate: Error attaching txn to UtxoView for computed block: %v", err)
		}

		includeFeesInBlockReward := true
		if blockRet.Header.Height >= uint64(desoBlockProducer.params.ForkHeights.BlockRewardPatchBlockHeight) {
			// Parse the transactor's public key to compare with the block reward output public key.
			transactorPublicKey, err := btcec.ParsePubKey(txnInBlock.PublicKey, btcec.S256())
			if err != nil {
				return nil, nil, nil, errors.Wrapf(err, "DeSoBlockProducer._getBlockTemplate: problem parsing transactor public key: ")
			}
			includeFeesInBlockReward = !transactorPublicKey.IsEqual(blockRewardOutputPublicKey)
		}

		// If the transactor is not the block reward output (or we're before the BlockRewardPatchBlockHeight),
		// add the fee to the total.
		// We exclude fees from transactions where the block reward output public key
		// is the same as the transactor public key to prevent the block reward output
		// public key from getting free transaction fees.
		if includeFeesInBlockReward {
			// Check for overflow
			if totalFeeNanos > math.MaxUint64-feeNanos {
				return nil, nil, nil, fmt.Errorf("DeSoBlockProducer._getBlockTemplate: Total fee overflowed uint64")
			}
			// Add the fee to the block reward output as we go. Note this has some risk of
			// increasing the size of the block by one byte, but it seems like this is an
			// extreme edge case that goes away as soon as the function is called again.
			totalFeeNanos += feeNanos
		}
	}

	// Now that the total fees have been computed, set the value of the block reward
	// output.
	blockRewardOutput.AmountNanos = CalcBlockRewardNanos(uint32(blockRet.Header.Height)) + totalFeeNanos

	// Compute the merkle root for the block now that all of the transactions have
	// been added.
	merkleRoot, _, err := ComputeMerkleRoot(blockRet.Txns)
	if err != nil {
		return nil, nil, nil, errors.Wrapf(err, "DeSoBlockProducer._getBlockTemplate: Problem computing merkle root: ")
	}
	blockRet.Header.TransactionMerkleRoot = merkleRoot

	// Compute the next difficulty target given the current tip.
	diffTarget, err := CalcNextDifficultyTarget(
		lastNode, CurrentHeaderVersion, desoBlockProducer.params)
	if err != nil {
		return nil, nil, nil, errors.Wrapf(err, "DeSoBlockProducer._getBlockTemplate: Problem computing next difficulty: ")
	}

	glog.Infof("Produced block with %v txns with approx %v total txns in mempool",
		len(blockRet.Txns), len(desoBlockProducer.mempool.readOnlyUniversalTransactionList))
	return blockRet, diffTarget, lastNode, nil
}

func (desoBlockProducer *DeSoBlockProducer) Stop() {
	atomic.AddInt32(&desoBlockProducer.exit, 1)
	if atomic.LoadInt32(&desoBlockProducer.isAsleep) == 0 {
		desoBlockProducer.producerWaitGroup.Wait()
	}
}

func (desoBlockProducer *DeSoBlockProducer) GetRecentBlock(blockHash *BlockHash) *MsgDeSoBlock {
	// Find the block and quickly lock/unlock for reading.
	desoBlockProducer.mtxRecentBlockTemplatesProduced.RLock()
	defer desoBlockProducer.mtxRecentBlockTemplatesProduced.RUnlock()

	blockFound, exists := desoBlockProducer.recentBlockTemplatesProduced[*blockHash]
	if !exists {
		return nil
	}

	return blockFound
}

func (desoBlockProducer *DeSoBlockProducer) GetCopyOfRecentBlock(blockID string) (*MsgDeSoBlock, error) {
	blockHashBytes, err := hex.DecodeString(blockID)
	if err != nil {
		return nil, errors.Wrap(err, "")
	}
	if len(blockHashBytes) != HashSizeBytes {
		return nil, fmt.Errorf("Invalid blockID. Length was %v but must "+
			"be %v", len(blockHashBytes), HashSizeBytes)
	}

	blockHash := &BlockHash{}
	copy(blockHash[:], blockHashBytes)

	blockFound := desoBlockProducer.GetRecentBlock(blockHash)
	if blockFound == nil {
		return nil, fmt.Errorf("Block with blockID %v not found "+
			"in BlockProducer", blockID)
	}

	blockFoundBytes, err := blockFound.ToBytes(false /*preSignature*/)
	if err != nil {
		return nil, fmt.Errorf("Error serializing block: %v", err)
	}

	newBlock := &MsgDeSoBlock{}
	err = newBlock.FromBytes(blockFoundBytes)
	if err != nil {
		return nil, fmt.Errorf("Error de-serializing block: %v", err)
	}

	return newBlock, nil
}

func (desoBlockProducer *DeSoBlockProducer) AddBlockTemplate(block *MsgDeSoBlock, diffTarget *BlockHash) {
	desoBlockProducer.mtxRecentBlockTemplatesProduced.Lock()
	defer desoBlockProducer.mtxRecentBlockTemplatesProduced.Unlock()

	hash, _ := block.Header.Hash()
	desoBlockProducer.recentBlockTemplatesProduced[*hash] = block
	desoBlockProducer.latestBlockTemplateHash = hash
	desoBlockProducer.currentDifficultyTarget = diffTarget

	// Evict entries if we're at capacity.
	for uint64(len(desoBlockProducer.recentBlockTemplatesProduced)) >
		desoBlockProducer.maxBlockTemplatesToCache {

		// TODO: We could be evicting things out of order if they both happen at the same
		// second. The fix is to use nanos rather than seconds but we're skipping the work
		// to do this for now since it doesn't really matter.
		minTstamp := uint32(math.MaxUint32)
		var oldestBlockHash *BlockHash
		for _, cachedBlock := range desoBlockProducer.recentBlockTemplatesProduced {
			if uint32(cachedBlock.Header.GetTstampSecs()) < minTstamp {
				minTstamp = uint32(cachedBlock.Header.GetTstampSecs())
				oldestBlockHash, _ = cachedBlock.Header.Hash()
			}
		}

		delete(desoBlockProducer.recentBlockTemplatesProduced, *oldestBlockHash)
	}
}

func RecomputeBlockRewardWithBlockRewardOutputPublicKey(block *MsgDeSoBlock, blockRewardOutputPublicKeyBytes []byte) (*MsgDeSoBlock, error) {
	blockRewardOutputPublicKey, err := btcec.ParsePubKey(blockRewardOutputPublicKeyBytes, btcec.S256())
	if err != nil {
		return nil, errors.Wrap(
			fmt.Errorf("RecomputeBlockRewardWithBlockRewardOutpubPublicKey: Problem parsing block reward output public key: %v", err), "")
	}

	// Find all transactions in block that have transactor == block reward output public key
	// and sum fees to calculate the block reward
	totalFees := uint64(0)
	for _, txn := range block.Txns[1:] {
		transactorPublicKey, err := btcec.ParsePubKey(txn.PublicKey, btcec.S256())
		if err != nil {
			glog.Errorf("DeSoMiner._startThread: Error parsing transactor public key: %v", err)
			continue
		}
		if !transactorPublicKey.IsEqual(blockRewardOutputPublicKey) {
			totalFees, err = SafeUint64().Add(totalFees, txn.TxnFeeNanos)
			if err != nil {
				glog.Errorf("DeSoMiner._startThread: Error adding txn fee: %v", err)
				continue
			}
		}
	}
	block.Txns[0].TxOutputs[0].AmountNanos = CalcBlockRewardNanos(uint32(block.Header.Height)) + totalFees
	return block, nil
}

func (blockProducer *DeSoBlockProducer) GetHeadersAndExtraDatas(
	publicKeyBytes []byte, numHeaders int64, headerVersion uint32) (
	_blockID string, _headers [][]byte, _extraNonces []uint64, _diffTarget *BlockHash, _err error) {

	// If we haven't computed the latest block template, then compute it now to bootstrap.
	if blockProducer.latestBlockTemplateHash == nil {
		// Use a dummy public key.
		currentBlockTemplate, diffTarget, _, err :=
			blockProducer._getBlockTemplate(MustBase58CheckDecode(ArchitectPubKeyBase58Check))
		if err != nil {
			return "", nil, nil, nil,
				fmt.Errorf("GetBlockTemplate: Problem computing first block template: %v", err)
		}

		blockProducer.AddBlockTemplate(currentBlockTemplate, diffTarget)
	}
	// BlockProducer.latestBlockTemplateHash should always be set at this point.

	// Get the latest block
	blockID := hex.EncodeToString(blockProducer.latestBlockTemplateHash[:])
	latestBLockCopy, err := blockProducer.GetCopyOfRecentBlock(blockID)
	if err != nil {
		return "", nil, nil, nil, errors.Wrap(
			fmt.Errorf("GetBlockTemplate: Problem getting latest block: %v", err), "")
	}

	// Swap out the public key in the block
	latestBLockCopy.Txns[0].TxOutputs[0].PublicKey = publicKeyBytes
	latestBLockCopy, err = RecomputeBlockRewardWithBlockRewardOutputPublicKey(latestBLockCopy, publicKeyBytes)
	if err != nil {
		return "", nil, nil, nil, errors.Wrap(
			fmt.Errorf("GetBlockTemplate: Problem recomputing block reward: %v", err), "")
	}
	headers := [][]byte{}
	extraNonces := []uint64{}

	// For each header the caller asked us for, compute an ExtraData nonce and a block header
	// using that nonced block reward.
	for ii := int64(0); ii < numHeaders; ii++ {
		// Set the version of the header
		latestBLockCopy.Header.Version = headerVersion

		extraNonce, err := wire.RandomUint64()
		if err != nil {
			return "", nil, nil, nil, errors.Wrap(
				fmt.Errorf("GetBlockTemplate: Error computing extraNonce: %v", err), "")
		}
		latestBLockCopy.Txns[0].TxnMeta.(*BlockRewardMetadataa).ExtraData = UintToBuf(extraNonce)

		// Compute the merkle root for the block now that all of the transactions have
		// been added.
		merkleRoot, _, err := ComputeMerkleRoot(latestBLockCopy.Txns)
		if err != nil {
			return "", nil, nil, nil, errors.Wrapf(
				err, "GetBlockTemplate: Problem computing merkle root: ")
		}

		// Set the merkle root in the header.
		latestBLockCopy.Header.TransactionMerkleRoot = merkleRoot

		headerBytes, err := latestBLockCopy.Header.ToBytes(false)
		if err != nil {
			return "", nil, nil, nil, errors.Wrapf(
				err, "GetBlockTemplate: Problem serializing header: ")
		}

		// If we get here then the header bytes and the ExtraNonce are good to go.
		headers = append(headers, headerBytes)
		extraNonces = append(extraNonces, extraNonce)
	}
	// At this point we have everything the miner needs so we should be good to go.

	return blockID, headers, extraNonces, blockProducer.currentDifficultyTarget, nil
}

func (desoBlockProducer *DeSoBlockProducer) UpdateLatestBlockTemplate() error {
	// Use a dummy public key.
	currentBlockTemplate, diffTarget, lastNode, err :=
		desoBlockProducer._getBlockTemplate(MustBase58CheckDecode(ArchitectPubKeyBase58Check))
	if err != nil {
		return err
	}

	// Log the results.
	glog.V(1).Infof("Produced block template with difficulty target %v "+
		"and lastNode %v", diffTarget, lastNode)

	desoBlockProducer.AddBlockTemplate(currentBlockTemplate, diffTarget)
	return nil
}

func (desoBlockProducer *DeSoBlockProducer) SignBlock(blockFound *MsgDeSoBlock) error {
	// If there's no private key on this BlockProducer then there's nothing to do.
	if desoBlockProducer.blockProducerPrivateKey == nil {
		return nil
	}

	// If there is a private key on this block producer then sign the block hash with it
	// and include the signature in the block.
	blockHash, err := blockFound.Header.Hash()
	if err != nil {
		return errors.Wrap(
			fmt.Errorf("Error computing block hash from header submitted: %v", err), "")
	}

	signature, err := desoBlockProducer.blockProducerPrivateKey.Sign(blockHash[:])
	if err != nil {
		return errors.Wrap(
			fmt.Errorf("Error signing block: %v", err), "")
	}
	// If we get here, we now have a valid signature for the block.

	// Embed the signature into the block.
	blockFound.BlockProducerInfo = &BlockProducerInfo{
		PublicKey: desoBlockProducer.blockProducerPrivateKey.PubKey().SerializeCompressed(),
		Signature: signature,
	}

	return nil
}

func (desoBlockProducer *DeSoBlockProducer) Start() {
	// If we set up the max sync block height, we will not be running the block producer.
	if desoBlockProducer.chain.MaxSyncBlockHeight > 0 {
		glog.V(2).Infof("DeSoBlockProducer.Start() exiting because "+
			"MaxSyncBlockHeight: %v is greater than 0", desoBlockProducer.chain.MaxSyncBlockHeight)
		return
	}

	// Set the time to a nil value so we run on the first iteration of the loop.
	var lastBlockUpdate time.Time
	desoBlockProducer.producerWaitGroup.Add(1)

	for {
		if atomic.LoadInt32(&desoBlockProducer.exit) >= 0 {
			desoBlockProducer.producerWaitGroup.Done()
			return
		}

		secondsLeft := float64(desoBlockProducer.minBlockUpdateIntervalSeconds) - time.Since(lastBlockUpdate).Seconds()
		if !lastBlockUpdate.IsZero() && secondsLeft > 0 {
			glog.V(1).Infof("Sleeping for %v seconds before producing next block template...", secondsLeft)
			atomic.AddInt32(&desoBlockProducer.isAsleep, 1)
			time.Sleep(time.Duration(math.Ceil(secondsLeft)) * time.Second)
			atomic.AddInt32(&desoBlockProducer.isAsleep, -1)
			continue
		}

		// Update the time so start the clock for the next iteration.
		lastBlockUpdate = time.Now()

		glog.V(1).Infof("Producing block template...")
		err := desoBlockProducer.UpdateLatestBlockTemplate()
		if err != nil {
			// If we hit an error, log it and sleep for a second. This could happen due to us
			// being in the middle of processing a block or something.
			glog.Errorf("Error producing block template: %v", err)
			time.Sleep(time.Second)
		}
	}
}<|MERGE_RESOLUTION|>--- conflicted
+++ resolved
@@ -294,13 +294,8 @@
 	for _, txnInBlock := range blockRet.Txns[1:] {
 		var feeNanos uint64
 		_, _, _, feeNanos, err = feesUtxoView._connectTransaction(
-<<<<<<< HEAD
-			txnInBlock, txnInBlock.Hash(), 0, uint32(blockRet.Header.Height),
-			int64(blockRet.Header.TstampNanoSecs), false, false)
-=======
-			txnInBlock, txnInBlock.Hash(), uint32(blockRet.Header.Height),
-			0, false, false)
->>>>>>> 78ce1f5e
+			txnInBlock, txnInBlock.Hash(), uint32(blockRet.Header.Height), blockRet.Header.TstampNanoSecs, false, false,
+		)
 		if err != nil {
 			return nil, nil, nil, fmt.Errorf(
 				"DeSoBlockProducer._getBlockTemplate: Error attaching txn to UtxoView for computed block: %v", err)
