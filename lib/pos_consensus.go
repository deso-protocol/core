--- conflicted
+++ resolved
@@ -305,24 +305,10 @@
 	}
 
 	// Broadcast the block to the validator network
-<<<<<<< HEAD
-	validators := fc.networkManager.GetValidatorIndex().GetAll()
-	for _, validator := range validators {
-		sendMessageToRemoteNodeAsync(validator, blockProposal)
-	}
-
-	// Broadcast the block to all inbound non-validator peers. This allows them to sync
-	// blocks from us.
-	nonValidators := fc.networkManager.GetNonValidatorInboundIndex().GetAll()
-	for _, nonValidator := range nonValidators {
-		sendMessageToRemoteNodeAsync(nonValidator, blockProposal)
-	}
-=======
 	validators := fc.networkManager.GetConnectedValidators()
 	for _, validator := range validators {
 		sendMessageToRemoteNodeAsync(validator, blockProposal)
 	}
->>>>>>> 250a7bb6
 
 	fc.logBlockProposal(blockProposal, blockHash)
 	return nil
@@ -391,11 +377,7 @@
 	}
 
 	// Broadcast the block to the validator network
-<<<<<<< HEAD
-	validators := fc.networkManager.GetValidatorIndex().GetAll()
-=======
 	validators := fc.networkManager.GetConnectedValidators()
->>>>>>> 250a7bb6
 	for _, validator := range validators {
 		sendMessageToRemoteNodeAsync(validator, voteMsg)
 	}
@@ -406,12 +388,8 @@
 // HandleValidatorVote is called when we receive a validator vote message from a peer. This function processes
 // the vote locally in the FastHotStuffEventLoop.
 func (fc *FastHotStuffConsensus) HandleValidatorVote(pp *Peer, msg *MsgDeSoValidatorVote) error {
-<<<<<<< HEAD
-	glog.V(2).Infof("FastHotStuffConsensus.HandleValidatorVote: Received vote msg %s", msg.ToString())
-=======
 	glog.V(2).Infof("FastHotStuffConsensus.HandleValidatorVote: %s", msg.ToString())
 	glog.V(2).Infof("FastHotStuffConsensus.HandleValidatorVote: %s", fc.fastHotStuffEventLoop.ToString())
->>>>>>> 250a7bb6
 
 	// No need to hold a lock on the consensus because this function is a pass-through
 	// for the FastHotStuffEventLoop which guarantees thread-safety for its callers
@@ -524,11 +502,7 @@
 	}
 
 	// Broadcast the block to the validator network
-<<<<<<< HEAD
-	validators := fc.networkManager.GetValidatorIndex().GetAll()
-=======
 	validators := fc.networkManager.GetConnectedValidators()
->>>>>>> 250a7bb6
 	for _, validator := range validators {
 		sendMessageToRemoteNodeAsync(validator, timeoutMsg)
 	}
@@ -539,12 +513,8 @@
 // HandleValidatorTimeout is called when we receive a validator timeout message from a peer. This function
 // processes the timeout locally in the FastHotStuffEventLoop.
 func (fc *FastHotStuffConsensus) HandleValidatorTimeout(pp *Peer, msg *MsgDeSoValidatorTimeout) error {
-<<<<<<< HEAD
-	glog.V(2).Infof("FastHotStuffConsensus.HandleLocalTimeoutEvent: Received timeout msg: %s", msg.ToString())
-=======
 	glog.V(2).Infof("FastHotStuffConsensus.HandleValidatorTimeout: %s", msg.ToString())
 	glog.V(2).Infof("FastHotStuffConsensus.HandleValidatorTimeout: %s", fc.fastHotStuffEventLoop.ToString())
->>>>>>> 250a7bb6
 
 	// Hold a write lock on the consensus, since we need to update the timeout message in the
 	// FastHotStuffEventLoop.
@@ -616,17 +586,11 @@
 	if len(missingBlockHashes) > 0 {
 		remoteNode := fc.networkManager.GetRemoteNodeFromPeer(pp)
 		if remoteNode == nil {
-<<<<<<< HEAD
-			return errors.Errorf("FastHotStuffConsensus.HandleBlock: RemoteNode not found for peer: %v", pp)
-		}
-		sendMessageToRemoteNodeAsync(remoteNode, &MsgDeSoGetBlocks{HashList: missingBlockHashes})
-=======
 			glog.Errorf("FastHotStuffConsensus.HandleBlock: RemoteNode not found for peer: %v", pp)
 		} else {
 			sendMessageToRemoteNodeAsync(remoteNode, &MsgDeSoGetBlocks{HashList: missingBlockHashes})
 		}
 		return true, nil
->>>>>>> 250a7bb6
 	}
 
 	// Happy path. The block was processed successfully and applied as the new tip. Nothing left to do.
