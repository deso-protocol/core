package lib

import (
	"encoding/hex"
	"fmt"
	"github.com/btcsuite/btcd/btcec"
	"github.com/dgraph-io/badger/v3"
	"github.com/stretchr/testify/assert"
	"github.com/stretchr/testify/require"
	"reflect"
	"strings"
	"testing"
	"time"
)

<<<<<<< HEAD
func TestBasePointSignature(t *testing.T) {
	require := require.New(t)
	// Retrieve the base point bytes and parse them to a public key.
	basePointBytes := GetS256BasePointCompressed()
	basePoint, err := btcec.ParsePubKey(basePointBytes, btcec.S256())
	require.NoError(err)

	// Verify that k = 1 is the correct private key for the secp256k1 base point
	priveKeyBytes := []byte{1}
	priveKey, publicKey := btcec.PrivKeyFromBytes(btcec.S256(), priveKeyBytes)
	require.Equal(basePointBytes, publicKey.SerializeCompressed())
	require.Equal(basePoint.SerializeCompressed(), publicKey.SerializeCompressed())

	// Now test signing messages with the private key of the base point k = 1.
	message := []byte("Test message")
	messageHash := Sha256DoubleHash(message)
	messageSignature, err := priveKey.Sign(messageHash[:])
	require.NoError(err)

	// Now make sure the base point passes signature verification.
	require.Equal(true, messageSignature.Verify(messageHash[:], basePoint))
}

func _privateMessage(t *testing.T, chain *Blockchain, db *badger.DB,
=======
func _privateMessage(
	t *testing.T, chain *Blockchain, db *badger.DB, params *DeSoParams, feeRateNanosPerKB uint64,
	senderPkBase58Check string, recipientPkBase58Check string, senderPrivBase58Check string,
	unencryptedMessageText string, tstampNanos uint64) (
	_utxoOps []*UtxoOperation, _txn *MsgDeSoTxn, _height uint32, _err error,
) {
	return _privateMessageWithExtraData(
		t, chain, db, params, feeRateNanosPerKB,
		senderPkBase58Check, recipientPkBase58Check, senderPrivBase58Check, unencryptedMessageText, tstampNanos, nil,
	)
}

func _privateMessageWithExtraData(t *testing.T, chain *Blockchain, db *badger.DB,
>>>>>>> 76c96c77
	params *DeSoParams, feeRateNanosPerKB uint64, senderPkBase58Check string,
	recipientPkBase58Check string,
	senderPrivBase58Check string, unencryptedMessageText string, tstampNanos uint64, extraData map[string][]byte) (
	_utxoOps []*UtxoOperation, _txn *MsgDeSoTxn, _height uint32, _err error) {

	assert := assert.New(t)
	require := require.New(t)
	_ = assert
	_ = require

	senderPkBytes, _, err := Base58CheckDecode(senderPkBase58Check)
	require.NoError(err)

	recipientPkBytes, _, err := Base58CheckDecode(recipientPkBase58Check)
	require.NoError(err)

	utxoView, err := NewUtxoView(db, params, nil)
	require.NoError(err)

	txn, totalInputMake, changeAmountMake, feesMake, err := chain.CreatePrivateMessageTxn(
		senderPkBytes, recipientPkBytes, unencryptedMessageText, "",
		[]byte{}, []byte{}, []byte{}, []byte{},
		tstampNanos, extraData, feeRateNanosPerKB, nil, []*DeSoOutput{})
	if err != nil {
		return nil, nil, 0, err
	}

	require.Equal(totalInputMake, changeAmountMake+feesMake)

	// Sign the transaction now that its inputs are set up.
	_signTxn(t, txn, senderPrivBase58Check)

	txHash := txn.Hash()
	// Always use height+1 for validation since it's assumed the transaction will
	// get mined into the next block.
	blockHeight := chain.blockTip().Height + 1
	utxoOps, totalInput, totalOutput, fees, err :=
		utxoView.ConnectTransaction(txn, txHash, getTxnSize(*txn), blockHeight, true /*verifySignature*/, false /*ignoreUtxos*/)
	// ConnectTransaction should treat the amount locked as contributing to the
	// output.
	if err != nil {
		return nil, nil, 0, err
	}
	require.Equal(totalInput, totalOutput+fees)
	require.Equal(totalInput, totalInputMake)

	// We should have one SPEND UtxoOperation for each input, one ADD operation
	// for each output, and one OperationTypePrivateMessage operation at the end.
	require.Equal(len(txn.TxInputs)+len(txn.TxOutputs)+1, len(utxoOps))
	for ii := 0; ii < len(txn.TxInputs); ii++ {
		require.Equal(OperationTypeSpendUtxo, utxoOps[ii].Type)
	}
	require.Equal(OperationTypePrivateMessage, utxoOps[len(utxoOps)-1].Type)

	require.NoError(utxoView.FlushToDb())

	return utxoOps, txn, blockHeight, nil
}

func TestBasePointSignature(t *testing.T) {
	require := require.New(t)
	// Retrieve the base point bytes and parse them to a public key.
	basePointBytes := GetS256BasePointCompressed()
	basePoint, err := btcec.ParsePubKey(basePointBytes, btcec.S256())
	require.NoError(err)

	// Verify that k = 1 is the correct private key for the secp256k1 base point
	priveKeyBytes := []byte{1}
	priveKey, publicKey := btcec.PrivKeyFromBytes(btcec.S256(), priveKeyBytes)
	require.Equal(basePointBytes, publicKey.SerializeCompressed())
	require.Equal(basePoint.SerializeCompressed(), publicKey.SerializeCompressed())

	// Now test signing messages with the private key of the base point k = 1.
	message := []byte("Test message")
	messageHash := Sha256DoubleHash(message)
	messageSignature, err := priveKey.Sign(messageHash[:])
	require.NoError(err)

	// Now make sure the base point passes signature verification.
	require.Equal(true, messageSignature.Verify(messageHash[:], basePoint))
}

func TestPrivateMessage(t *testing.T) {
	assert := assert.New(t)
	require := require.New(t)
	_ = assert
	_ = require

	chain, params, db := NewLowDifficultyBlockchain()
	mempool, miner := NewTestMiner(t, chain, params, true /*isSender*/)

	// Allow extra data
	params.ForkHeights.ExtraDataOnEntriesBlockHeight = uint32(0)
	// Mine a few blocks to give the senderPkString some money.
	_, err := miner.MineAndProcessSingleBlock(0 /*threadIndex*/, mempool)
	require.NoError(err)
	_, err = miner.MineAndProcessSingleBlock(0 /*threadIndex*/, mempool)
	require.NoError(err)
	_, err = miner.MineAndProcessSingleBlock(0 /*threadIndex*/, mempool)
	require.NoError(err)
	_, err = miner.MineAndProcessSingleBlock(0 /*threadIndex*/, mempool)
	require.NoError(err)

	// Setup some convenience functions for the test.
	txnOps := [][]*UtxoOperation{}
	txns := []*MsgDeSoTxn{}
	expectedSenderBalances := []uint64{}
	expectedRecipientBalances := []uint64{}

	// We take the block tip to be the blockchain height rather than the
	// header chain height.
	savedHeight := chain.blockTip().Height + 1
	registerOrTransfer := func(username string,
		senderPk string, recipientPk string, senderPriv string) {

		expectedSenderBalances = append(expectedSenderBalances, _getBalance(t, chain, nil, senderPkString))
		expectedRecipientBalances = append(expectedRecipientBalances, _getBalance(t, chain, nil, recipientPkString))

		currentOps, currentTxn, _ := _doBasicTransferWithViewFlush(
			t, chain, db, params, senderPk, recipientPk,
			senderPriv, 7 /*amount to send*/, 11 /*feerate*/)

		txnOps = append(txnOps, currentOps)
		txns = append(txns, currentTxn)
	}

	// Fund all the keys.
	registerOrTransfer("", senderPkString, m0Pub, senderPrivString)
	registerOrTransfer("", senderPkString, m1Pub, senderPrivString)
	registerOrTransfer("", senderPkString, m1Pub, senderPrivString)
	registerOrTransfer("", senderPkString, m1Pub, senderPrivString)
	registerOrTransfer("", senderPkString, m1Pub, senderPrivString)
	registerOrTransfer("", senderPkString, m1Pub, senderPrivString)
	registerOrTransfer("", senderPkString, m1Pub, senderPrivString)
	registerOrTransfer("", senderPkString, m2Pub, senderPrivString)
	registerOrTransfer("", senderPkString, m2Pub, senderPrivString)
	registerOrTransfer("", senderPkString, m3Pub, senderPrivString)
	registerOrTransfer("", senderPkString, m3Pub, senderPrivString)
	registerOrTransfer("", senderPkString, m3Pub, senderPrivString)
	registerOrTransfer("", senderPkString, m4Pub, senderPrivString)
	registerOrTransfer("", senderPkString, m4Pub, senderPrivString)
	registerOrTransfer("", senderPkString, m4Pub, senderPrivString)

	privateMessageWithExtraData := func(
		senderPkBase58Check string, recipientPkBase58Check string,
		senderPrivBase58Check string, unencryptedMessageText string, tstampNanos uint64, extraData map[string][]byte,
		feeRateNanosPerKB uint64) {

		expectedSenderBalances = append(expectedSenderBalances, _getBalance(t, chain, nil, senderPkString))
		expectedRecipientBalances = append(expectedRecipientBalances, _getBalance(t, chain, nil, recipientPkString))

		currentOps, currentTxn, _, err := _privateMessageWithExtraData(
			t, chain, db, params, feeRateNanosPerKB, senderPkBase58Check,
			recipientPkBase58Check, senderPrivBase58Check, unencryptedMessageText, tstampNanos, extraData)
		require.NoError(err)

		txnOps = append(txnOps, currentOps)
		txns = append(txns, currentTxn)
	}
	privateMessage := func(
		senderPkBase58Check string, recipientPkBase58Check string,
		senderPrivBase58Check string, unencryptedMessageText string, tstampNanos uint64,
		feeRateNanosPerKB uint64) {
		privateMessageWithExtraData(senderPkBase58Check, recipientPkBase58Check, senderPrivBase58Check,
			unencryptedMessageText, tstampNanos, nil, feeRateNanosPerKB)
	}

	// ===================================================================================
	// Do some PrivateMessage transactions
	// ===================================================================================
	tstamp1 := uint64(time.Now().UnixNano())
	message1 := string(append([]byte("message1: "), RandomBytes(100)...))
	tstamp2 := uint64(time.Now().UnixNano())
	message2 := string(append([]byte("message2: "), RandomBytes(100)...))
	tstamp3 := uint64(time.Now().UnixNano())
	message3 := string(append([]byte("message3: "), RandomBytes(100)...))
	tstamp4 := uint64(time.Now().UnixNano())
	message4 := string(append([]byte("message4: "), RandomBytes(100)...))
	message5 := string(append([]byte("message5: "), RandomBytes(100)...))
	message6 := string(append([]byte("message6: "), RandomBytes(100)...))
	// Because M1 actually evaluates two consecutive time.Now().UnixNano() to the same number lol!
	if tstamp1 == tstamp2 {
		tstamp2 += uint64(1)
		tstamp3 += uint64(1)
		tstamp4 += uint64(1)
	}
	if tstamp2 == tstamp3 {
		tstamp3 += uint64(1)
		tstamp4 += uint64(1)
	}
	if tstamp3 == tstamp4 {
		tstamp4 += uint64(1)
	}
	// Message where the sender is the recipient should fail.
	_, _, _, err = _privateMessage(
		t, chain, db, params, 10 /*feeRateNanosPerKB*/, m0Pub,
		m0Pub, m0Priv, "test" /*unencryptedMessageText*/, tstamp1)
	require.Error(err)
	require.Contains(err.Error(), RuleErrorPrivateMessageSenderPublicKeyEqualsRecipientPublicKey)

	// Message with length too long should fail.
	badMessage := string(append([]byte("badMessage: "),
		RandomBytes(int32(params.MaxPrivateMessageLengthBytes))...))
	_, _, _, err = _privateMessage(
		t, chain, db, params, 0 /*feeRateNanosPerKB*/, m0Pub,
		m1Pub, m0Priv, badMessage /*unencryptedMessageText*/, tstamp1)
	require.Error(err)
	require.Contains(err.Error(), RuleErrorPrivateMessageEncryptedTextLengthExceedsMax)

	// Zero tstamp should fail.
	_, _, _, err = _privateMessage(
		t, chain, db, params, 0 /*feeRateNanosPerKB*/, m0Pub,
		m1Pub, m0Priv, message1 /*unencryptedMessageText*/, 0)
	require.Error(err)
	require.Contains(err.Error(), RuleErrorPrivateMessageTstampIsZero)

	// m0 -> m1: message1, tstamp1
	privateMessage(
		m0Pub, m1Pub, m0Priv, message1, tstamp1, 0 /*feeRateNanosPerKB*/)

	// Duplicating (m0, tstamp1) should fail.
	_, _, _, err = _privateMessage(
		t, chain, db, params, 0 /*feeRateNanosPerKB*/, m0Pub,
		m1Pub, m0Priv, message1 /*unencryptedMessageText*/, tstamp1)
	require.Error(err)
	require.Contains(err.Error(), RuleErrorPrivateMessageExistsWithSenderPublicKeyTstampTuple)

	// Duplicating (m1, tstamp1) should fail.
	_, _, _, err = _privateMessage(
		t, chain, db, params, 0 /*feeRateNanosPerKB*/, m1Pub,
		m0Pub, m1Priv, message1 /*unencryptedMessageText*/, tstamp1)
	require.Error(err)
	require.Contains(err.Error(), RuleErrorPrivateMessageExistsWithSenderPublicKeyTstampTuple)

	// Duplicating (m0, tstamp1) with a different sender should still fail.
	_, _, _, err = _privateMessage(
		t, chain, db, params, 0 /*feeRateNanosPerKB*/, m2Pub,
		m0Pub, m2Priv, message1 /*unencryptedMessageText*/, tstamp1)
	require.Error(err)
	require.Contains(err.Error(), RuleErrorPrivateMessageExistsWithRecipientPublicKeyTstampTuple)

	// Duplicating (m1, tstamp1) with a different sender should still fail.
	_, _, _, err = _privateMessage(
		t, chain, db, params, 0 /*feeRateNanosPerKB*/, m2Pub,
		m1Pub, m2Priv, message1 /*unencryptedMessageText*/, tstamp1)
	require.Error(err)
	require.Contains(err.Error(), RuleErrorPrivateMessageExistsWithRecipientPublicKeyTstampTuple)

	// m2 -> m1: message2, tstamp2
	privateMessage(
		m2Pub, m1Pub, m2Priv, message2, tstamp2, 10 /*feeRateNanosPerKB*/)

	// m3 -> m1: message3, tstamp3
	privateMessage(
		m3Pub, m1Pub, m3Priv, message3, tstamp3, 10 /*feeRateNanosPerKB*/)

	// m2 -> m1: message4Str, tstamp4
	privateMessage(
		m1Pub, m2Pub, m1Priv, message4, tstamp4, 10 /*feeRateNanosPerKB*/)

	// m2 -> m3: message5Str, tstamp1
	// Using tstamp1 should be OK since the message is between two new users.
	privateMessage(
		m2Pub, m3Pub, m2Priv, message5, tstamp1, 10 /*feeRateNanosPerKB*/)

	// m4 -> m5
	m4MessageExtraData := map[string][]byte{
		"extraextra": []byte("readallaboutit"),
	}
	privateMessageWithExtraData(m4Pub, m5Pub, m4Priv, message6, tstamp4, m4MessageExtraData, 10)

	// Verify that the messages are as we expect them in the db.
	// 1: m0 m1
	// 2: m2 m1
	// 3: m3 m1
	// 4: m1 m2
	// 5: m2 m3
	// 6: m4 m5
	// => m0: 1
	// 	  m1: 4
	//    m2: 3
	//    m3: 2
	//    m4: 1
	//    m5: 1
	{
		messages, err := DBGetMessageEntriesForPublicKey(db, _strToPk(t, m0Pub))
		require.NoError(err)
		require.Equal(1, len(messages))
		messageEntry := messages[0]
		require.Equal(messageEntry.SenderPublicKey[:], _strToPk(t, m0Pub))
		require.Equal(messageEntry.RecipientPublicKey[:], _strToPk(t, m1Pub))
		require.Equal(messageEntry.TstampNanos, tstamp1)
		require.Equal(messageEntry.isDeleted, false)
		priv, _ := btcec.PrivKeyFromBytes(btcec.S256(), _strToPk(t, m1Priv))
		decryptedBytes, err := DecryptBytesWithPrivateKey(messageEntry.EncryptedText, priv.ToECDSA())
		require.NoError(err)
		require.Equal(message1, string(decryptedBytes))
	}
	{
		messages, err := DBGetMessageEntriesForPublicKey(db, _strToPk(t, m1Pub))
		require.NoError(err)
		require.Equal(4, len(messages))
	}
	{
		messages, err := DBGetMessageEntriesForPublicKey(db, _strToPk(t, m2Pub))
		require.NoError(err)
		require.Equal(3, len(messages))
	}
	{
		messages, err := DBGetMessageEntriesForPublicKey(db, _strToPk(t, m3Pub))
		require.NoError(err)
		require.Equal(2, len(messages))
	}
	{
		messages, err := DBGetMessageEntriesForPublicKey(db, _strToPk(t, m4Pub))
		require.NoError(err)
		require.Equal(1, len(messages))
		require.Equal(messages[0].ExtraData["extraextra"], []byte("readallaboutit"))
	}
	{
		messages, err := DBGetMessageEntriesForPublicKey(db, _strToPk(t, m5Pub))
		require.NoError(err)
		require.Equal(1, len(messages))
		require.Equal(messages[0].ExtraData["extraextra"], []byte("readallaboutit"))
	}

	// ===================================================================================
	// Finish it off with some transactions
	// ===================================================================================
	registerOrTransfer("", senderPkString, m0Pub, senderPrivString)
	registerOrTransfer("", senderPkString, m0Pub, senderPrivString)
	registerOrTransfer("", senderPkString, m0Pub, senderPrivString)
	registerOrTransfer("", senderPkString, m0Pub, senderPrivString)
	registerOrTransfer("", senderPkString, m0Pub, senderPrivString)
	registerOrTransfer("", senderPkString, m0Pub, senderPrivString)
	registerOrTransfer("", senderPkString, m1Pub, senderPrivString)
	registerOrTransfer("", senderPkString, m1Pub, senderPrivString)
	registerOrTransfer("", senderPkString, m1Pub, senderPrivString)
	registerOrTransfer("", senderPkString, m1Pub, senderPrivString)
	registerOrTransfer("", senderPkString, m1Pub, senderPrivString)
	registerOrTransfer("", senderPkString, m1Pub, senderPrivString)
	registerOrTransfer("", m0Pub, m1Pub, m0Priv)
	registerOrTransfer("", m1Pub, m0Pub, m1Priv)
	registerOrTransfer("", m1Pub, m0Pub, m1Priv)
	registerOrTransfer("", m0Pub, m1Pub, m0Priv)
	registerOrTransfer("", m1Pub, m0Pub, m1Priv)
	registerOrTransfer("", m0Pub, m1Pub, m0Priv)
	registerOrTransfer("", m1Pub, m0Pub, m1Priv)
	registerOrTransfer("", m0Pub, m1Pub, m0Priv)
	registerOrTransfer("", m1Pub, m0Pub, m1Priv)
	registerOrTransfer("", m1Pub, m0Pub, m1Priv)
	registerOrTransfer("", m0Pub, m1Pub, m0Priv)
	registerOrTransfer("", m0Pub, m1Pub, m0Priv)
	registerOrTransfer("", m0Pub, m1Pub, m0Priv)

	// Roll back all of the above using the utxoOps from each.
	for ii := 0; ii < len(txnOps); ii++ {
		backwardIter := len(txnOps) - 1 - ii
		currentOps := txnOps[backwardIter]
		currentTxn := txns[backwardIter]
		fmt.Printf("Disconnecting transaction with type %v index %d (going backwards)\n", currentTxn.TxnMeta.GetTxnType(), backwardIter)

		utxoView, err := NewUtxoView(db, params, nil)
		require.NoError(err)

		currentHash := currentTxn.Hash()
		err = utxoView.DisconnectTransaction(currentTxn, currentHash, currentOps, savedHeight)
		require.NoError(err)

		require.NoError(utxoView.FlushToDb())

		// After disconnecting, the balances should be restored to what they
		// were before this transaction was applied.
		require.Equal(expectedSenderBalances[backwardIter], _getBalance(t, chain, nil, senderPkString))
		require.Equal(expectedRecipientBalances[backwardIter], _getBalance(t, chain, nil, recipientPkString))
	}

	// Verify that all the messages have been deleted.
	{
		messages, err := DBGetMessageEntriesForPublicKey(db, _strToPk(t, m0Pub))
		require.NoError(err)
		require.Equal(0, len(messages))
	}
	{
		messages, err := DBGetMessageEntriesForPublicKey(db, _strToPk(t, m1Pub))
		require.NoError(err)
		require.Equal(0, len(messages))
	}
	{
		messages, err := DBGetMessageEntriesForPublicKey(db, _strToPk(t, m2Pub))
		require.NoError(err)
		require.Equal(0, len(messages))
	}
	{
		messages, err := DBGetMessageEntriesForPublicKey(db, _strToPk(t, m3Pub))
		require.NoError(err)
		require.Equal(0, len(messages))
	}
	{
		messages, err := DBGetMessageEntriesForPublicKey(db, _strToPk(t, m4Pub))
		require.NoError(err)
		require.Equal(0, len(messages))
	}
	{
		messages, err := DBGetMessageEntriesForPublicKey(db, _strToPk(t, m5Pub))
		require.NoError(err)
		require.Equal(0, len(messages))
	}

	// Apply all the transactions to a mempool object and make sure we don't get any
	// errors. Verify the balances align as we go.
	for ii, tx := range txns {
		// See comment above on this transaction.
		fmt.Printf("Adding txn %d of type %v to mempool\n", ii, tx.TxnMeta.GetTxnType())

		require.Equal(expectedSenderBalances[ii], _getBalance(t, chain, mempool, senderPkString))
		require.Equal(expectedRecipientBalances[ii], _getBalance(t, chain, mempool, recipientPkString))

		acceptedTxns, err := mempool.ProcessTransaction(tx, false, false, 0, true)
		require.NoError(err, "Problem adding transaction %d to mempool: %v", ii, tx)
		require.Equal(1, len(acceptedTxns))
	}

	// Apply all the transactions to a view and flush the view to the db.
	utxoView, err := NewUtxoView(db, params, nil)
	require.NoError(err)
	for ii, txn := range txns {
		fmt.Printf("Adding txn %v of type %v to UtxoView\n", ii, txn.TxnMeta.GetTxnType())

		// Always use height+1 for validation since it's assumed the transaction will
		// get mined into the next block.
		txHash := txn.Hash()
		blockHeight := chain.blockTip().Height + 1
		_, _, _, _, err :=
			utxoView.ConnectTransaction(txn, txHash, getTxnSize(*txn), blockHeight, true /*verifySignature*/, false /*ignoreUtxos*/)
		require.NoError(err)
	}
	// Flush the utxoView after having added all the transactions.
	require.NoError(utxoView.FlushToDb())

	// Disonnect the transactions from a single view in the same way as above
	// i.e. without flushing each time.
	utxoView2, err := NewUtxoView(db, params, nil)
	require.NoError(err)
	for ii := 0; ii < len(txnOps); ii++ {
		backwardIter := len(txnOps) - 1 - ii
		fmt.Printf("Disconnecting transaction with index %d (going backwards)\n", backwardIter)
		currentOps := txnOps[backwardIter]
		currentTxn := txns[backwardIter]

		currentHash := currentTxn.Hash()
		err = utxoView2.DisconnectTransaction(currentTxn, currentHash, currentOps, savedHeight)
		require.NoError(err)
	}
	require.NoError(utxoView2.FlushToDb())
	require.Equal(expectedSenderBalances[0], _getBalance(t, chain, nil, senderPkString))
	require.Equal(expectedRecipientBalances[0], _getBalance(t, chain, nil, recipientPkString))

	// Verify that all the messages have been deleted.
	{
		messages, err := DBGetMessageEntriesForPublicKey(db, _strToPk(t, m0Pub))
		require.NoError(err)
		require.Equal(0, len(messages))
	}
	{
		messages, err := DBGetMessageEntriesForPublicKey(db, _strToPk(t, m1Pub))
		require.NoError(err)
		require.Equal(0, len(messages))
	}
	{
		messages, err := DBGetMessageEntriesForPublicKey(db, _strToPk(t, m2Pub))
		require.NoError(err)
		require.Equal(0, len(messages))
	}
	{
		messages, err := DBGetMessageEntriesForPublicKey(db, _strToPk(t, m3Pub))
		require.NoError(err)
		require.Equal(0, len(messages))
	}
	{
		messages, err := DBGetMessageEntriesForPublicKey(db, _strToPk(t, m4Pub))
		require.NoError(err)
		require.Equal(0, len(messages))
	}
	{
		messages, err := DBGetMessageEntriesForPublicKey(db, _strToPk(t, m5Pub))
		require.NoError(err)
		require.Equal(0, len(messages))
	}

	// Try and estimate the fees in a situation where the last block contains just a
	// block reward.
	{
		// Fee should just equal the min passed in because the block has so few transactions.
		require.Equal(int64(0), int64(chain.EstimateDefaultFeeRateNanosPerKB(.1, 0)))
		require.Equal(int64(7), int64(chain.EstimateDefaultFeeRateNanosPerKB(.1, 7)))
		require.Equal(int64(7), int64(chain.EstimateDefaultFeeRateNanosPerKB(0, 7)))
		require.Equal(int64(0), int64(chain.EstimateDefaultFeeRateNanosPerKB(.1, 0)))
		require.Equal(int64(1), int64(chain.EstimateDefaultFeeRateNanosPerKB(.1, 1)))
		require.Equal(int64(1), int64(chain.EstimateDefaultFeeRateNanosPerKB(0, 1)))
	}

	// All the txns should be in the mempool already so mining a block should put
	// all those transactions in it.
	block, err := miner.MineAndProcessSingleBlock(0 /*threadIndex*/, mempool)
	require.NoError(err)
	// Add one for the block reward. Now we have a meaty block.
	require.Equal(len(txnOps)+1, len(block.Txns))
	// Estimate the transaction fees of the tip block in various ways.
	{
		// Threshold above what's in the block should return the default fee at all times.
		require.Equal(int64(0), int64(chain.EstimateDefaultFeeRateNanosPerKB(.1, 0)))
		require.Equal(int64(7), int64(chain.EstimateDefaultFeeRateNanosPerKB(.1, 7)))
		// Threshold below what's in the block should return the max of the median
		// and the minfee. This means with a low minfee the value returned should be
		// higher. And with a high minfee the value returned should be equal to the
		// fee.
		require.Equal(int64(7), int64(chain.EstimateDefaultFeeRateNanosPerKB(0, 7)))
		require.Equal(int64(4), int64(chain.EstimateDefaultFeeRateNanosPerKB(0, 0)))
		require.Equal(int64(7), int64(chain.EstimateDefaultFeeRateNanosPerKB(.01, 7)))
		require.Equal(int64(4), int64(chain.EstimateDefaultFeeRateNanosPerKB(.01, 1)))
	}

	// Roll back the block and make sure we don't hit any errors.
	{
		utxoView, err := NewUtxoView(db, params, nil)
		require.NoError(err)

		// Fetch the utxo operations for the block we're detaching. We need these
		// in order to be able to detach the block.
		hash, err := block.Header.Hash()
		require.NoError(err)
		utxoOps, err := GetUtxoOperationsForBlock(db, hash)
		require.NoError(err)

		// Compute the hashes for all the transactions.
		txHashes, err := ComputeTransactionHashes(block.Txns)
		require.NoError(err)
		require.NoError(utxoView.DisconnectBlock(block, txHashes, utxoOps))

		// Flushing the view after applying and rolling back should work.
		require.NoError(utxoView.FlushToDb())
	}

	// Verify that all the messages have been deleted.
	{
		messages, err := DBGetMessageEntriesForPublicKey(db, _strToPk(t, m0Pub))
		require.NoError(err)
		require.Equal(0, len(messages))
	}
	{
		messages, err := DBGetMessageEntriesForPublicKey(db, _strToPk(t, m1Pub))
		require.NoError(err)
		require.Equal(0, len(messages))
	}
	{
		messages, err := DBGetMessageEntriesForPublicKey(db, _strToPk(t, m2Pub))
		require.NoError(err)
		require.Equal(0, len(messages))
	}
	{
		messages, err := DBGetMessageEntriesForPublicKey(db, _strToPk(t, m3Pub))
		require.NoError(err)
		require.Equal(0, len(messages))
	}
	{
		messages, err := DBGetMessageEntriesForPublicKey(db, _strToPk(t, m4Pub))
		require.NoError(err)
		require.Equal(0, len(messages))
	}
	{
		messages, err := DBGetMessageEntriesForPublicKey(db, _strToPk(t, m5Pub))
		require.NoError(err)
		require.Equal(0, len(messages))
	}
}

// _generateMessagingKey is used to generate a random messaging key and the signed hash(publicKey || keyName).
func _generateMessagingKey(senderPub []byte, senderPriv []byte, keyName []byte) (
	priv *btcec.PrivateKey, sign []byte, messagingKeyEntry *MessagingGroupEntry) {

	senderPrivKey, _ := btcec.PrivKeyFromBytes(btcec.S256(), senderPriv)

	priv, _ = btcec.NewPrivateKey(btcec.S256())
	pub := priv.PubKey().SerializeCompressed()

	payload := append(pub, keyName...)
	signature, _ := senderPrivKey.Sign(Sha256DoubleHash(payload)[:])

	return priv, signature.Serialize(), _initMessagingKey(senderPub, pub, keyName)
}

// _messagingKey adds a messaging key entry to a new utxo and flushes to DB.
func _messagingKey(t *testing.T, chain *Blockchain, db *badger.DB, params *DeSoParams,
	senderPk []byte, signerPriv string, messagingPublicKey []byte, messagingKeyName []byte,
	keySignature []byte, recipients []*MessagingGroupMember) ([]*UtxoOperation, *MsgDeSoTxn, error) {
	return _messagingKeyWithExtraData(t, chain, db, params, senderPk, signerPriv, messagingPublicKey, messagingKeyName, keySignature, recipients, nil)
}

func _messagingKeyWithExtraData(t *testing.T, chain *Blockchain, db *badger.DB, params *DeSoParams,
	senderPk []byte, signerPriv string, messagingPublicKey []byte, messagingKeyName []byte,
	keySignature []byte, recipients []*MessagingGroupMember, extraData map[string][]byte) (
	[]*UtxoOperation, *MsgDeSoTxn, error) {

	require := require.New(t)
	txn, totalInputMake, changeAmountMake, feesMake, err := chain.CreateMessagingKeyTxn(
		senderPk, messagingPublicKey, messagingKeyName, keySignature,
		recipients, extraData, 10, nil, []*DeSoOutput{})
	require.NoError(err)
	require.Equal(totalInputMake, changeAmountMake+feesMake)

	utxoView, err := NewUtxoView(db, params, nil)
	require.NoError(err)
	_signTxn(t, txn, signerPriv)
	txHash := txn.Hash()
	blockHeight := chain.blockTip().Height + 1
	utxoOps, totalInput, totalOutput, fees, err :=
		utxoView.ConnectTransaction(txn, txHash, getTxnSize(*txn), blockHeight,
			true /*verifySignature*/, false /*ignoreUtxos*/)
	if err != nil {
		return nil, nil, err
	}
	require.Equal(totalInput, totalOutput+fees)
	require.Equal(totalInput, totalInputMake)
	// We should have one SPEND UtxoOperation for each input, one ADD operation
	// for each output, and one OperationTypePrivateMessage operation at the end.
	require.Equal(len(txn.TxInputs)+len(txn.TxOutputs)+1, len(utxoOps))
	for ii := 0; ii < len(txn.TxInputs); ii++ {
		require.Equal(OperationTypeSpendUtxo, utxoOps[ii].Type)
	}
	require.Equal(OperationTypeMessagingKey, utxoOps[len(utxoOps)-1].Type)
	require.NoError(utxoView.FlushToDb())
	return utxoOps, txn, err
}

func _messagingKeyWithTestMeta(testMeta *TestMeta, senderPk []byte, signerPriv string,
	messagingPublicKey []byte, messagingKeyName []byte, keySignature []byte, recipients []*MessagingGroupMember,
	expectedError error) {
	_messagingKeyWithExtraDataWithTestMeta(testMeta, senderPk, signerPriv, messagingPublicKey, messagingKeyName,
		keySignature, recipients, nil, expectedError)
}

// _messagingKeyWithTestMeta is used to connect and flush a messaging key to the DB.
func _messagingKeyWithExtraDataWithTestMeta(testMeta *TestMeta, senderPk []byte, signerPriv string,
	messagingPublicKey []byte, messagingKeyName []byte, keySignature []byte, recipients []*MessagingGroupMember,
	extraData map[string][]byte, expectedError error) {

	require := require.New(testMeta.t)
	assert := assert.New(testMeta.t)

	senderPkBase58Check := Base58CheckEncode(senderPk, false, testMeta.params)
	balance := _getBalance(testMeta.t, testMeta.chain, nil, senderPkBase58Check)

	utxoOps, txn, err := _messagingKeyWithExtraData(testMeta.t, testMeta.chain, testMeta.db, testMeta.params,
		senderPk, signerPriv, messagingPublicKey, messagingKeyName, keySignature, recipients, extraData)

	if expectedError != nil {
		assert.Equal(true, strings.Contains(err.Error(), expectedError.Error()))
		return
	}
	require.NoError(err)

	testMeta.expectedSenderBalances = append(
		testMeta.expectedSenderBalances, balance)
	testMeta.txnOps = append(testMeta.txnOps, utxoOps)
	testMeta.txns = append(testMeta.txns, txn)
}

// _verifyMessagingKey allows us to verify that a messaging key was properly connected to utxoView and
// that it matches the expected entry that's provided.
func _verifyMessagingKey(testMeta *TestMeta, publicKey *PublicKey, entry *MessagingGroupEntry) bool {
	var utxoMessagingEntry *MessagingGroupEntry

	require := require.New(testMeta.t)
	messagingKey := NewMessagingGroupKey(publicKey, entry.MessagingGroupKeyName[:])
	utxoView, err := NewUtxoView(testMeta.db, testMeta.params, nil)
	require.NoError(err)
	utxoMessagingEntry = utxoView.GetMessagingGroupKeyToMessagingGroupEntryMapping(messagingKey)

	if utxoMessagingEntry == nil || utxoMessagingEntry.isDeleted {
		return false
	}

	return reflect.DeepEqual(utxoMessagingEntry.Encode(), entry.Encode())
}

// _verifyAddedMessagingKeys is used to verify that messaging key entries in db match the expected entries.
func _verifyAddedMessagingKeys(testMeta *TestMeta, publicKey []byte, expectedEntries []*MessagingGroupEntry) {
	require := require.New(testMeta.t)
	assert := assert.New(testMeta.t)

	require.NoError(testMeta.chain.db.View(func(txn *badger.Txn) error {
		// Get the DB record.
		entries, err := DBGetAllUserGroupEntiresWithTxn(txn, publicKey)
		require.NoError(err)
		// Make sure the number of entries between the DB and expectation match.
		assert.Equal(len(entries), len(expectedEntries))
		// Verify entries one by one.
		for _, expectedEntry := range expectedEntries {
			expectedEntry.MessagingGroupMembers = sortMessagingGroupMembers(expectedEntry.MessagingGroupMembers)
			ok := false
			for _, entry := range entries {
				if reflect.DeepEqual(expectedEntry.Encode(), entry.Encode()) {
					ok = true
					break
				}
			}
			assert.Equal(true, ok)
		}
		return nil
	}))
}

// _initMessagingKey is a helper function that instantiates a MessagingGroupEntry.
func _initMessagingKey(senderPub []byte, messagingPublicKey []byte, messagingKeyName []byte) *MessagingGroupEntry {
	return &MessagingGroupEntry{
		GroupOwnerPublicKey:   NewPublicKey(senderPub),
		MessagingPublicKey:    NewPublicKey(messagingPublicKey),
		MessagingGroupKeyName: NewGroupKeyName(messagingKeyName),
	}
}

func TestMessagingKeys(t *testing.T) {
	require := require.New(t)
	assert := assert.New(t)
	_ = require
	_ = assert

	chain, params, db := NewLowDifficultyBlockchain()
	mempool, miner := NewTestMiner(t, chain, params, true /*isSender*/)
	// Allow extra data
	params.ForkHeights.ExtraDataOnEntriesBlockHeight = uint32(0)

	// Set the DeSo V3 messages block height to 0
	params.ForkHeights.DeSoV3MessagesBlockHeight = 0

	// Mine two blocks to give the sender some DeSo.
	_, err := miner.MineAndProcessSingleBlock(0 /*threadIndex*/, mempool)
	require.NoError(err)
	_, err = miner.MineAndProcessSingleBlock(0 /*threadIndex*/, mempool)
	require.NoError(err)

	testMeta := &TestMeta{
		t:           t,
		chain:       chain,
		params:      params,
		db:          db,
		mempool:     mempool,
		miner:       miner,
		savedHeight: chain.blockTip().Height + 1,
	}

	senderPkBytes, _, err := Base58CheckDecode(senderPkString)
	require.NoError(err)
	senderPrivBytes, _, err := Base58CheckDecode(senderPrivString)
	require.NoError(err)
	senderPublicKey := *NewPublicKey(senderPkBytes)

	registerOrTransfer := func(username string,
		senderPk string, recipientPk string, senderPriv string) {

		_, _, _ = _doBasicTransferWithViewFlush(
			t, chain, db, params, senderPk, recipientPk,
			senderPriv, 7 /*amount to send*/, 11 /*feerate*/)
	}

	// Fund all the keys.
	registerOrTransfer("", senderPkString, m0Pub, senderPrivString)
	registerOrTransfer("", senderPkString, m1Pub, senderPrivString)
	registerOrTransfer("", senderPkString, m1Pub, senderPrivString)
	registerOrTransfer("", senderPkString, m1Pub, senderPrivString)
	registerOrTransfer("", senderPkString, m1Pub, senderPrivString)
	registerOrTransfer("", senderPkString, m1Pub, senderPrivString)
	registerOrTransfer("", senderPkString, m1Pub, senderPrivString)
	registerOrTransfer("", senderPkString, m2Pub, senderPrivString)
	registerOrTransfer("", senderPkString, m2Pub, senderPrivString)
	registerOrTransfer("", senderPkString, m3Pub, senderPrivString)
	registerOrTransfer("", senderPkString, m3Pub, senderPrivString)
	registerOrTransfer("", senderPkString, m3Pub, senderPrivString)

	m0PubKey, _, err := Base58CheckDecode(m0Pub)
	require.NoError(err)
	m0PrivKey, _, err := Base58CheckDecode(m0Priv)
	require.NoError(err)
	m0PublicKey := *NewPublicKey(m0PubKey)

	m1PubKey, _, err := Base58CheckDecode(m1Pub)
	require.NoError(err)
	m1PrivKey, _, err := Base58CheckDecode(m1Priv)
	require.NoError(err)
	m1PublicKey := *NewPublicKey(m1PubKey)

	m2PubKey, _, err := Base58CheckDecode(m2Pub)
	require.NoError(err)
	m2PrivKey, _, err := Base58CheckDecode(m2Priv)
	require.NoError(err)
	m2PublicKey := *NewPublicKey(m2PubKey)

	m3PubKey, _, err := Base58CheckDecode(m3Pub)
	require.NoError(err)
	m3PrivKey, _, err := Base58CheckDecode(m3Priv)
	require.NoError(err)
	m3PublicKey := *NewPublicKey(m3PubKey)

	// -------------------------------------------------------------------------------------
	//	Test #1: Check that non-group-chat messaging keys are correctly set in UtxoView and flushed to DB
	// -------------------------------------------------------------------------------------

	// Entries is a map keeping track of messaging keys added for each public key. We will use it
	// to validate the DB state after the flushes.
	keyEntriesAdded := make(map[PublicKey][]*MessagingGroupEntry)

	// Add base keys for all users. These keys are present by default because they're just the main user keys.
	{
		_, _, entry := _generateMessagingKey(senderPkBytes, senderPrivBytes, BaseGroupKeyName()[:])
		entry.MessagingPublicKey = NewPublicKey(senderPkBytes)
		keyEntriesAdded[senderPublicKey] = append(keyEntriesAdded[senderPublicKey], entry)

		_, _, entry = _generateMessagingKey(m0PubKey, m0PrivKey, BaseGroupKeyName()[:])
		entry.MessagingPublicKey = NewPublicKey(m0PubKey)
		keyEntriesAdded[m0PublicKey] = append(keyEntriesAdded[m0PublicKey], entry)

		_, _, entry = _generateMessagingKey(m1PubKey, m1PrivKey, BaseGroupKeyName()[:])
		entry.MessagingPublicKey = NewPublicKey(m1PubKey)
		keyEntriesAdded[m1PublicKey] = append(keyEntriesAdded[m1PublicKey], entry)

		_, _, entry = _generateMessagingKey(m2PubKey, m2PrivKey, BaseGroupKeyName()[:])
		entry.MessagingPublicKey = NewPublicKey(m2PubKey)
		keyEntriesAdded[m2PublicKey] = append(keyEntriesAdded[m2PublicKey], entry)

		_, _, entry = _generateMessagingKey(m3PubKey, m3PrivKey, BaseGroupKeyName()[:])
		entry.MessagingPublicKey = NewPublicKey(m3PubKey)
		keyEntriesAdded[m3PublicKey] = append(keyEntriesAdded[m3PublicKey], entry)
	}

	// First some failing tests.
	// Sender tries to add base messaging key, must fail.
	{
		// Try adding base messaging key, should fail
		baseKeyName := BaseGroupKeyName()
		_, sign, entry := _generateMessagingKey(senderPkBytes, senderPrivBytes, baseKeyName[:])
		// The base key has the same messaging public key as the owner's main key
		entry.MessagingPublicKey = &senderPublicKey
		// The base key should always be present in UtxoView. So we expect true.
		require.Equal(true, _verifyMessagingKey(testMeta, &senderPublicKey, entry))
		_messagingKeyWithTestMeta(
			testMeta,
			senderPkBytes,
			senderPrivString,
			entry.MessagingPublicKey[:],
			baseKeyName[:],
			sign,
			[]*MessagingGroupMember{},
			RuleErrorMessagingKeyNameCannotBeZeros)
		require.Equal(true, _verifyMessagingKey(testMeta, &senderPublicKey, entry))
	}
	// Sender tries to add default messaging key without proper signature, must fail.
	{
		defaultKeyName := []byte("default-key")
		_, _, entry := _generateMessagingKey(senderPkBytes, senderPrivBytes, defaultKeyName)
		// The default key was not added so verification is false.
		require.Equal(false, _verifyMessagingKey(testMeta, &senderPublicKey, entry))
		_messagingKeyWithTestMeta(
			testMeta,
			senderPkBytes,
			senderPrivString,
			entry.MessagingPublicKey[:],
			defaultKeyName,
			[]byte{},
			[]*MessagingGroupMember{},
			RuleErrorMessagingSignatureInvalid)
		// Verification still fails because the txn wasn't successful.
		require.Equal(false, _verifyMessagingKey(testMeta, &senderPublicKey, entry))
	}
	// Sender tries adding default messaging key with malformed messaging public key, must fail.
	{
		defaultKeyName := []byte("default-key")
		_, sign, entry := _generateMessagingKey(senderPkBytes, senderPrivBytes, defaultKeyName)
		// The default key was not added so verification is false.
		require.Equal(false, _verifyMessagingKey(testMeta, &senderPublicKey, entry))
		_messagingKeyWithTestMeta(
			testMeta,
			senderPkBytes,
			senderPrivString,
			entry.MessagingPublicKey[:15],
			defaultKeyName,
			sign,
			[]*MessagingGroupMember{},
			RuleErrorPubKeyLen)
		// Verification still fails because the txn wasn't successful.
		require.Equal(false, _verifyMessagingKey(testMeta, &senderPublicKey, entry))
	}
	// Sender tries adding a messaging key with an empty messaging key name, must fail.
	{
		failingKeyName := []byte{}
		_, _, entry := _generateMessagingKey(senderPkBytes, senderPrivBytes, failingKeyName)
		require.Equal(false, _verifyMessagingKey(testMeta, &senderPublicKey, entry))
		_messagingKeyWithTestMeta(
			testMeta,
			senderPkBytes,
			senderPrivString,
			entry.MessagingPublicKey[:],
			[]byte{},
			[]byte{},
			[]*MessagingGroupMember{},
			RuleErrorMessagingKeyNameCannotBeZeros)
		require.Equal(false, _verifyMessagingKey(testMeta, &senderPublicKey, entry))
	}
	{
		defaultKeyName := []byte("default-key")
		_, _, entry := _generateMessagingKey(senderPkBytes, senderPrivBytes, defaultKeyName)
		require.Equal(false, _verifyMessagingKey(testMeta, &senderPublicKey, entry))
		_messagingKeyWithTestMeta(
			testMeta,
			senderPkBytes,
			senderPrivString,
			entry.MessagingPublicKey[:],
			append(defaultKeyName, NewGroupKeyName([]byte{})[:]...),
			[]byte{},
			[]*MessagingGroupMember{},
			RuleErrorMessagingKeyNameTooLong)
		require.Equal(false, _verifyMessagingKey(testMeta, &senderPublicKey, entry))
	}
	// Now let's make a valid transaction.
	// Sender tries adding correct default messaging key, this time it passes.
	{
		defaultKeyName := []byte("default-key")
		_, sign, entry := _generateMessagingKey(senderPkBytes, senderPrivBytes, defaultKeyName)
		require.Equal(false, _verifyMessagingKey(testMeta, &senderPublicKey, entry))
		_messagingKeyWithTestMeta(
			testMeta,
			senderPkBytes,
			senderPrivString,
			entry.MessagingPublicKey[:],
			defaultKeyName,
			sign,
			[]*MessagingGroupMember{},
			nil)
		// Verification is now successful.
		require.Equal(true, _verifyMessagingKey(testMeta, &senderPublicKey, entry))
		// Append the default key to the entries added for sender.
		keyEntriesAdded[senderPublicKey] = append(keyEntriesAdded[senderPublicKey], entry)
	}
	// Sender tries adding some random messaging key, must pass.
	{
		// Try adding a non-default key without signature
		randomKeyName := []byte("test-key-1")
		_, _, entry := _generateMessagingKey(senderPkBytes, senderPrivBytes, randomKeyName)
		require.Equal(false, _verifyMessagingKey(testMeta, &senderPublicKey, entry))
		_messagingKeyWithTestMeta(
			testMeta,
			senderPkBytes,
			senderPrivString,
			entry.MessagingPublicKey[:],
			randomKeyName,
			[]byte{},
			[]*MessagingGroupMember{},
			nil)
		// Verification is successful.
		require.Equal(true, _verifyMessagingKey(testMeta, &senderPublicKey, entry))
		// Append the default key to the entries added for sender.
		keyEntriesAdded[senderPublicKey] = append(keyEntriesAdded[senderPublicKey], entry)
	}
	// Sender tries adding another random messaging key, must pass.
	// We add the signature just for the lols, as it shouldn't affect anything.
	{
		randomKeyName := []byte("test-key-2")
		_, sign, entry := _generateMessagingKey(senderPkBytes, senderPrivBytes, randomKeyName)
		require.Equal(false, _verifyMessagingKey(testMeta, &senderPublicKey, entry))
		_messagingKeyWithTestMeta(
			testMeta,
			senderPkBytes,
			senderPrivString,
			entry.MessagingPublicKey[:],
			randomKeyName,
			sign,
			[]*MessagingGroupMember{},
			nil)
		// Verification is successful.
		require.Equal(true, _verifyMessagingKey(testMeta, &senderPublicKey, entry))
		// Append the non-default key to the entries added
		keyEntriesAdded[senderPublicKey] = append(keyEntriesAdded[senderPublicKey], entry)
	}
	// Sender tries adding the same key again without changing anything, this should fail.
	// We would accept an update to a messaging key only if we add group recipients.
	{
		randomKeyName := []byte("test-key-2")
		entry := keyEntriesAdded[senderPublicKey][len(keyEntriesAdded[senderPublicKey])-1]
		// Verification is successful because the key was already added.
		require.Equal(true, _verifyMessagingKey(testMeta, &senderPublicKey, entry))
		// However, the transaction must fail.
		_messagingKeyWithTestMeta(
			testMeta,
			senderPkBytes,
			senderPrivString,
			entry.MessagingPublicKey[:],
			randomKeyName,
			[]byte{},
			[]*MessagingGroupMember{},
			RuleErrorMessagingKeyDoesntAddMembers)
		// Verification is still successful.
		require.Equal(true, _verifyMessagingKey(testMeta, &senderPublicKey, entry))
	}
	// Sender tries adding the random key again but with a different messaging public key, this should fail.
	{
		randomKeyName := []byte("test-key-2")
		entry := keyEntriesAdded[senderPublicKey][len(keyEntriesAdded[senderPublicKey])-1]
		_, _, newEntry := _generateMessagingKey(senderPkBytes, senderPrivBytes, randomKeyName)
		require.Equal(true, _verifyMessagingKey(testMeta, &senderPublicKey, entry))
		_messagingKeyWithTestMeta(
			testMeta,
			senderPkBytes,
			senderPrivString,
			newEntry.MessagingPublicKey[:],
			randomKeyName,
			[]byte{},
			[]*MessagingGroupMember{},
			RuleErrorMessagingPublicKeyCannotBeDifferent)
		// The existing entry will pass verification.
		require.Equal(true, _verifyMessagingKey(testMeta, &senderPublicKey, entry))
		// The newly-generated entry will fail verification.
		require.Equal(false, _verifyMessagingKey(testMeta, &senderPublicKey, newEntry))
	}
	// Sender tries adding the random key again but with a "filled" key name, this should fail.
	{
		randomKeyName := []byte("test-key-2")
		entry := keyEntriesAdded[senderPublicKey][len(keyEntriesAdded[senderPublicKey])-1]
		require.Equal(true, _verifyMessagingKey(testMeta, &senderPublicKey, entry))
		_messagingKeyWithTestMeta(
			testMeta,
			senderPkBytes,
			senderPrivString,
			entry.MessagingPublicKey[:],
			append(randomKeyName, byte(0)),
			[]byte{},
			[]*MessagingGroupMember{},
			RuleErrorMessagingKeyDoesntAddMembers)
		require.Equal(true, _verifyMessagingKey(testMeta, &senderPublicKey, entry))
	}
	// m1Pub adds some random key, should pass.
	{
		randomKeyName := []byte("totally-random-key")
		_, _, entry := _generateMessagingKey(m1PubKey, m1PrivKey, randomKeyName)
		require.Equal(false, _verifyMessagingKey(testMeta, &m1PublicKey, entry))
		_messagingKeyWithTestMeta(
			testMeta,
			m1PubKey,
			m1Priv,
			entry.MessagingPublicKey[:],
			randomKeyName,
			[]byte{},
			[]*MessagingGroupMember{},
			nil)
		require.Equal(true, _verifyMessagingKey(testMeta, &m1PublicKey, entry))
		// Append the key to the entries added.
		keyEntriesAdded[m1PublicKey] = append(keyEntriesAdded[m1PublicKey], entry)
	}
	// m0pub add some random key, should pass.
	{
		randomKeyName := []byte("totally-random-key2")
		_, _, entry := _generateMessagingKey(m0PubKey, m0PrivKey, randomKeyName)
		require.Equal(false, _verifyMessagingKey(testMeta, &m0PublicKey, entry))
		_messagingKeyWithTestMeta(
			testMeta,
			m0PubKey,
			m0Priv,
			entry.MessagingPublicKey[:],
			randomKeyName,
			[]byte{},
			[]*MessagingGroupMember{},
			nil)
		require.Equal(true, _verifyMessagingKey(testMeta, &m0PublicKey, entry))
		// Append the key to the entries added.
		keyEntriesAdded[m0PublicKey] = append(keyEntriesAdded[m0PublicKey], entry)
	}
	// Add a default key for m3Pub, should pass.
	{
		randomKeyName := DefaultGroupKeyName()
		_, sign, entry := _generateMessagingKey(m3PubKey, m3PrivKey, randomKeyName[:])
		require.Equal(false, _verifyMessagingKey(testMeta, &m3PublicKey, entry))
		_messagingKeyWithTestMeta(
			testMeta,
			m3PubKey,
			m3Priv,
			entry.MessagingPublicKey[:],
			randomKeyName[:],
			sign,
			[]*MessagingGroupMember{},
			nil)
		require.Equal(true, _verifyMessagingKey(testMeta, &m3PublicKey, entry))
		// Append the key to the entries added.
		keyEntriesAdded[m3PublicKey] = append(keyEntriesAdded[m3PublicKey], entry)
	}
	// Add another key for m3 with some extra data
	extraDataKeyName := []byte("extra-data-key-m3")
	{
		randomKeyName := extraDataKeyName
		_, sign, entry := _generateMessagingKey(m3PubKey, m3PrivKey, randomKeyName[:])
		require.Equal(false, _verifyMessagingKey(testMeta, &m3PublicKey, entry))
		extraData := map[string][]byte{
			"extrakey":   []byte("discussion"),
			"dontchange": []byte("checkmelater"),
		}
		_messagingKeyWithExtraDataWithTestMeta(
			testMeta,
			m3PubKey,
			m3Priv,
			entry.MessagingPublicKey[:],
			randomKeyName[:],
			sign,
			[]*MessagingGroupMember{},
			extraData,
			nil,
		)
		entry = DBGetMessagingGroupEntry(db, NewMessagingGroupKey(&m3PublicKey, entry.MessagingGroupKeyName[:]))
		// We get the entry from the DB so that it has the extra data
		require.Len(entry.ExtraData, 2)
		require.Equal(entry.ExtraData["extrakey"], []byte("discussion"))
		require.Equal(entry.ExtraData["dontchange"], []byte("checkmelater"))
		require.Equal(true, _verifyMessagingKey(testMeta, &m3PublicKey, entry))

		// For fun, m3 adds group members to the conversation that has extra data
		//_, sign, _ := _generateMessagingKey(m3PubKey, m3PrivKey, extraDataKeyName)
		//entry := DBGetMessagingGroupEntry(db, NewMessagingGroupKey(&m3PublicKey, extraDataKeyName))
		var MessagingGroupMembers []*MessagingGroupMember
		members := [][]byte{m3PubKey, m1PubKey, m2PubKey}
		for _, member := range members {
			MessagingGroupMembers = append(MessagingGroupMembers, &MessagingGroupMember{
				NewPublicKey(member),
				BaseGroupKeyName(),
				m3PrivKey,
			})
		}
		extraData = map[string][]byte{
			"extrakey": []byte("newval"),
			"newkey":   []byte("test"),
		}
		//entry := DBGetMessagingGroupEntry(db, NewMessagingGroupKey(&m3PublicKey, extraDataKeyName))
		_messagingKeyWithExtraDataWithTestMeta(
			testMeta,
			m3PubKey,
			m3Priv,
			entry.MessagingPublicKey[:],
			randomKeyName[:],
			sign,
			MessagingGroupMembers,
			extraData,
			nil,
		)
		entry = DBGetMessagingGroupEntry(db, NewMessagingGroupKey(&m3PublicKey, extraDataKeyName))
		require.True(_verifyMessagingKey(testMeta, &m3PublicKey, entry))

		require.Len(entry.ExtraData, 3)
		require.Equal(entry.ExtraData["dontchange"], []byte("checkmelater"))
		require.Equal(entry.ExtraData["extrakey"], []byte("newval"))
		require.Equal(entry.ExtraData["newkey"], []byte("test"))

		for _, member := range MessagingGroupMembers {
			pubKey := *member.GroupMemberPublicKey
			if reflect.DeepEqual(pubKey[:], m3PubKey) {
				continue
			}
			keyEntriesAdded[pubKey] = append(keyEntriesAdded[pubKey], &MessagingGroupEntry{
				GroupOwnerPublicKey:   &m3PublicKey,
				MessagingPublicKey:    NewPublicKey(entry.MessagingPublicKey[:]),
				MessagingGroupKeyName: NewGroupKeyName(randomKeyName),
				MessagingGroupMembers: []*MessagingGroupMember{member},
			})
		}
		keyEntriesAdded[m3PublicKey] = append(keyEntriesAdded[m3PublicKey], entry)
	}
	// A bit of an overkill, but verify that all key entries are present in the DB.
	_verifyAddedMessagingKeys(testMeta, senderPkBytes, keyEntriesAdded[senderPublicKey])
	_verifyAddedMessagingKeys(testMeta, m0PubKey, keyEntriesAdded[m0PublicKey])
	_verifyAddedMessagingKeys(testMeta, m1PubKey, keyEntriesAdded[m1PublicKey])
	_verifyAddedMessagingKeys(testMeta, m2PubKey, keyEntriesAdded[m2PublicKey])
	_verifyAddedMessagingKeys(testMeta, m3PubKey, keyEntriesAdded[m3PublicKey])

	// -------------------------------------------------------------------------------------
	//	Test #2: We will add messaging keys with message recipients, aka, group chats.
	// -------------------------------------------------------------------------------------

	// Sender tries adding himself as a recipient, this should pass.
	{
		// Can add yourself as a recipient.
		randomGroupKeyName := []byte("test-key-3")
		_, _, entry := _generateMessagingKey(senderPkBytes, senderPrivBytes, randomGroupKeyName)
		entry.MessagingGroupMembers = append(entry.MessagingGroupMembers, &MessagingGroupMember{
			NewPublicKey(senderPkBytes),
			BaseGroupKeyName(),
			senderPrivBytes,
		})
		require.Equal(false, _verifyMessagingKey(testMeta, &senderPublicKey, entry))
		_messagingKeyWithTestMeta(
			testMeta,
			senderPkBytes,
			senderPrivString,
			entry.MessagingPublicKey[:],
			randomGroupKeyName,
			[]byte{},
			entry.MessagingGroupMembers,
			nil)
		// Verify that we're passing.
		require.Equal(true, _verifyMessagingKey(testMeta, &senderPublicKey, entry))
		keyEntriesAdded[senderPublicKey] = append(keyEntriesAdded[senderPublicKey], entry)
	}
	// Sender tries adding a messaging public key as one of the recipients, this is also forbidden so we fail.
	{
		randomGroupKeyName := []byte("test-key-4")
		_, _, entry := _generateMessagingKey(senderPkBytes, senderPrivBytes, randomGroupKeyName)
		// Can't add messaging public key as a recipient.
		entry.MessagingGroupMembers = append(entry.MessagingGroupMembers, &MessagingGroupMember{
			NewPublicKey(entry.MessagingPublicKey[:]),
			BaseGroupKeyName(),
			senderPrivBytes,
		})
		require.Equal(false, _verifyMessagingKey(testMeta, &senderPublicKey, entry))
		_messagingKeyWithTestMeta(
			testMeta,
			senderPkBytes,
			senderPrivString,
			entry.MessagingPublicKey[:],
			randomGroupKeyName,
			[]byte{},
			entry.MessagingGroupMembers,
			RuleErrorMessagingMemberAlreadyExists)
		require.Equal(false, _verifyMessagingKey(testMeta, &senderPublicKey, entry))
	}
	// Sender tries adding a messaging recipient for m0PubKey with a non-existent key, this should fail.
	{
		randomGroupKeyName := []byte("test-key-5")
		_, _, entry := _generateMessagingKey(senderPkBytes, senderPrivBytes, randomGroupKeyName)
		entry.MessagingGroupMembers = append(entry.MessagingGroupMembers, &MessagingGroupMember{
			NewPublicKey(m0PubKey),
			NewGroupKeyName([]byte("non-existent-key")),
			senderPrivBytes,
		})
		require.Equal(false, _verifyMessagingKey(testMeta, &senderPublicKey, entry))
		_messagingKeyWithTestMeta(
			testMeta,
			senderPkBytes,
			senderPrivString,
			entry.MessagingPublicKey[:],
			randomGroupKeyName,
			[]byte{},
			entry.MessagingGroupMembers,
			RuleErrorMessagingMemberKeyDoesntExist)
		require.Equal(false, _verifyMessagingKey(testMeta, &senderPublicKey, entry))
	}
	// Sender tries adding a messaging recipient for m0PubKey with a malformed encrypted key, so we fail.
	{
		randomGroupKeyName := []byte("test-key-6")
		_, _, entry := _generateMessagingKey(senderPkBytes, senderPrivBytes, randomGroupKeyName)
		// Encrypted key must have at least 32 bytes.
		entry.MessagingGroupMembers = append(entry.MessagingGroupMembers, &MessagingGroupMember{
			NewPublicKey(m0PubKey),
			BaseGroupKeyName(),
			senderPrivBytes[:15],
		})
		require.Equal(false, _verifyMessagingKey(testMeta, &senderPublicKey, entry))
		_messagingKeyWithTestMeta(
			testMeta,
			senderPkBytes,
			senderPrivString,
			entry.MessagingPublicKey[:],
			randomGroupKeyName,
			[]byte{},
			entry.MessagingGroupMembers,
			RuleErrorMessagingMemberEncryptedKeyTooShort)
		require.Equal(false, _verifyMessagingKey(testMeta, &senderPublicKey, entry))
	}
	// Sender tries adding m0PubKey as a recipient twice, this should also fail.
	{
		randomGroupKeyName := []byte("test-key-7")
		_, _, entry := _generateMessagingKey(senderPkBytes, senderPrivBytes, randomGroupKeyName)
		entry.MessagingGroupMembers = append(entry.MessagingGroupMembers, &MessagingGroupMember{
			NewPublicKey(m0PubKey),
			BaseGroupKeyName(),
			senderPrivBytes,
		}, &MessagingGroupMember{
			NewPublicKey(m0PubKey),
			BaseGroupKeyName(),
			senderPrivBytes,
		})
		require.Equal(false, _verifyMessagingKey(testMeta, &senderPublicKey, entry))
		_messagingKeyWithTestMeta(
			testMeta,
			senderPkBytes,
			senderPrivString,
			entry.MessagingPublicKey[:],
			randomGroupKeyName,
			[]byte{},
			entry.MessagingGroupMembers,
			RuleErrorMessagingMemberAlreadyExists)
		require.Equal(false, _verifyMessagingKey(testMeta, &senderPublicKey, entry))
	}
	// Now we get to passing tests.
	// We will do a bunch of tests in the same context so that we preserve the entry messaging key.
	{
		// Sender tries adding a correct recipient for m0PubKey.
		randomGroupKeyName := []byte("test-key-8")
		_, _, entry := _generateMessagingKey(senderPkBytes, senderPrivBytes, randomGroupKeyName)
		entry.MessagingGroupMembers = append(entry.MessagingGroupMembers, &MessagingGroupMember{
			NewPublicKey(m0PubKey),
			BaseGroupKeyName(),
			senderPrivBytes,
		})
		require.Equal(false, _verifyMessagingKey(testMeta, &senderPublicKey, entry))
		_messagingKeyWithTestMeta(
			testMeta,
			senderPkBytes,
			senderPrivString,
			entry.MessagingPublicKey[:],
			randomGroupKeyName,
			[]byte{},
			entry.MessagingGroupMembers,
			nil)
		// The entry should now pass verification, since it was added successfully.
		require.Equal(true, _verifyMessagingKey(testMeta, &senderPublicKey, entry))

		// We will do some failing tests on this added entry.
		// Try re-adding the same recipient for m0PubKey, should fail.
		_messagingKeyWithTestMeta(
			testMeta,
			senderPkBytes,
			senderPrivString,
			entry.MessagingPublicKey[:],
			randomGroupKeyName,
			[]byte{},
			entry.MessagingGroupMembers,
			RuleErrorMessagingMemberAlreadyExists)
		// The entry still passes verification, because transaction was rejected.
		require.Equal(true, _verifyMessagingKey(testMeta, &senderPublicKey, entry))

		// m1PubKey tries to add himself to the group, this will fail because only sender can add
		// new members.
		var entryCopy MessagingGroupEntry
		require.NoError(entryCopy.Decode(entry.Encode()))
		entryCopy.MessagingGroupMembers[0] = &MessagingGroupMember{
			NewPublicKey(m1PubKey),
			NewGroupKeyName([]byte("totally-random-key")),
			senderPrivBytes,
		}
		// Transaction fails.
		_messagingKeyWithTestMeta(
			testMeta,
			senderPkBytes,
			m1Priv,
			entryCopy.MessagingPublicKey[:],
			randomGroupKeyName,
			[]byte{},
			entryCopy.MessagingGroupMembers,
			RuleErrorInvalidTransactionSignature)

		// Sender adds m1PubKey to the group chat, this time we will succeed.
		var workingCopy MessagingGroupEntry
		require.NoError(workingCopy.Decode(entry.Encode()))
		workingCopy.MessagingGroupMembers[0] = &MessagingGroupMember{
			NewPublicKey(m1PubKey),
			NewGroupKeyName([]byte("totally-random-key")),
			senderPrivBytes,
		}
		_messagingKeyWithTestMeta(
			testMeta,
			senderPkBytes,
			senderPrivString,
			workingCopy.MessagingPublicKey[:],
			randomGroupKeyName,
			[]byte{},
			workingCopy.MessagingGroupMembers,
			nil)

		// Reflect the newly added recipient in the entry.
		entry.MessagingGroupMembers = append(entry.MessagingGroupMembers, &MessagingGroupMember{
			NewPublicKey(m1PubKey),
			NewGroupKeyName([]byte("totally-random-key")),
			senderPrivBytes,
		})

		// Append all the new keys to our keyEntriesAdded.
		keyEntriesAdded[senderPublicKey] = append(keyEntriesAdded[senderPublicKey], entry)

		// Recipient entries have the group owner added as a recipient when fetched from the DB.
		// This is convenient in case we want to fetch the full group messaging key entry as a recipient.
		keyEntriesAdded[m0PublicKey] = append(keyEntriesAdded[m0PublicKey], &MessagingGroupEntry{
			GroupOwnerPublicKey:   &senderPublicKey,
			MessagingPublicKey:    NewPublicKey(entry.MessagingPublicKey[:]),
			MessagingGroupKeyName: NewGroupKeyName(randomGroupKeyName),
			MessagingGroupMembers: append([]*MessagingGroupMember{}, entry.MessagingGroupMembers[0]),
		})
		keyEntriesAdded[m1PublicKey] = append(keyEntriesAdded[m1PublicKey], &MessagingGroupEntry{
			GroupOwnerPublicKey:   &senderPublicKey,
			MessagingPublicKey:    NewPublicKey(entry.MessagingPublicKey[:]),
			MessagingGroupKeyName: NewGroupKeyName(randomGroupKeyName),
			MessagingGroupMembers: append([]*MessagingGroupMember{}, entry.MessagingGroupMembers[1]),
		})
	}
	// We will test unencrypted groups, which are intended as large group chats that anyone can join.
	{
		// The unencrypted group will have the messaging public key set as the Secp256k1 base element.
		groupKeyName := []byte("open-group")
		_, _, entry := _generateMessagingKey(m0PubKey, m0PrivKey, groupKeyName)
		basePk := NewPublicKey(GetS256BasePointCompressed())
		entry.MessagingPublicKey = basePk
		require.Equal(false, _verifyMessagingKey(testMeta, basePk, entry))
		// This should pass.
		_messagingKeyWithTestMeta(
			testMeta,
			m0PubKey,
			m0Priv,
			entry.MessagingPublicKey[:],
			groupKeyName,
			[]byte{},
			entry.MessagingGroupMembers,
			nil)
		// The DB entry should have the messaging public key derived deterministically from the group key name.
		// Compute the public key and compare it with the DB entry.
		_, groupPkBytes := btcec.PrivKeyFromBytes(btcec.S256(), Sha256DoubleHash(groupKeyName)[:])
		groupPk := NewPublicKey(groupPkBytes.SerializeCompressed())
		expectedEntry := &MessagingGroupEntry{}
		require.NoError(expectedEntry.Decode(entry.Encode()))
		expectedEntry.MessagingPublicKey = groupPk
		expectedEntry.GroupOwnerPublicKey = basePk
		// Should pass.
		require.Equal(true, _verifyMessagingKey(testMeta, basePk, expectedEntry))

		// Anyone can add recipients to the group.
		entry.MessagingGroupMembers = append(entry.MessagingGroupMembers, &MessagingGroupMember{
			&m1PublicKey,
			BaseGroupKeyName(),
			senderPrivBytes,
		})
		_messagingKeyWithTestMeta(
			testMeta,
			m1PubKey,
			m1Priv,
			entry.MessagingPublicKey[:],
			groupKeyName,
			[]byte{},
			entry.MessagingGroupMembers,
			nil)
		// Verify that the entry exists in the DB.
		expectedEntry = &MessagingGroupEntry{}
		require.NoError(expectedEntry.Decode(entry.Encode()))
		expectedEntry.MessagingPublicKey = groupPk
		expectedEntry.GroupOwnerPublicKey = basePk
		require.Equal(true, _verifyMessagingKey(testMeta, basePk, expectedEntry))

		// And the entry behaves as expected, as in we can't re-add recipients, etc.
		_messagingKeyWithTestMeta(
			testMeta,
			m0PubKey,
			m0Priv,
			entry.MessagingPublicKey[:],
			groupKeyName,
			[]byte{},
			entry.MessagingGroupMembers,
			RuleErrorMessagingMemberAlreadyExists)
		require.Equal(true, _verifyMessagingKey(testMeta, basePk, expectedEntry))

		// Now add all the entries to our expected entries list.
		keyEntriesAdded[*basePk] = append(keyEntriesAdded[*basePk], expectedEntry)

		keyEntriesAdded[m1PublicKey] = append(keyEntriesAdded[m1PublicKey], &MessagingGroupEntry{
			GroupOwnerPublicKey:   basePk,
			MessagingPublicKey:    groupPk,
			MessagingGroupKeyName: NewGroupKeyName(groupKeyName),
			MessagingGroupMembers: append([]*MessagingGroupMember{}, &MessagingGroupMember{
				GroupMemberPublicKey: &m1PublicKey,
				GroupMemberKeyName:   BaseGroupKeyName(),
				EncryptedKey:         senderPrivBytes,
			}),
		})
	}
	// Now we will go all-in on the group chats and create a 5-party group chat with everyone.
	{
		// Sender generates the group chat messaging key.
		randomGroupKeyName := []byte("final-group-key")
		_, _, entry := _generateMessagingKey(m1PubKey, m1PrivKey, randomGroupKeyName)
		// Now add a lot of people
		senderMember := &MessagingGroupMember{
			NewPublicKey(senderPkBytes),
			DefaultGroupKeyName(),
			senderPrivBytes,
		}
		entry.MessagingGroupMembers = append(entry.MessagingGroupMembers, senderMember)
		m0Member := &MessagingGroupMember{
			NewPublicKey(m0PubKey),
			NewGroupKeyName([]byte("totally-random-key2")),
			senderPrivBytes,
		}
		entry.MessagingGroupMembers = append(entry.MessagingGroupMembers, m0Member)
		m2Member := &MessagingGroupMember{
			NewPublicKey(m2PubKey),
			BaseGroupKeyName(),
			senderPrivBytes,
		}
		entry.MessagingGroupMembers = append(entry.MessagingGroupMembers, m2Member)
		m3Member := &MessagingGroupMember{
			NewPublicKey(m3PubKey),
			DefaultGroupKeyName(),
			senderPrivBytes,
		}
		entry.MessagingGroupMembers = append(entry.MessagingGroupMembers, m3Member)
		// And finally create the group chat.
		require.Equal(false, _verifyMessagingKey(testMeta, &m1PublicKey, entry))
		_messagingKeyWithTestMeta(
			testMeta,
			m1PubKey,
			m1Priv,
			entry.MessagingPublicKey[:],
			randomGroupKeyName,
			[]byte{},
			entry.MessagingGroupMembers,
			nil)
		// Everything should pass verification.
		require.Equal(true, _verifyMessagingKey(testMeta, &m1PublicKey, entry))
		// So now reflect the key entries added with the new keys.
		keyEntriesAdded[m1PublicKey] = append(keyEntriesAdded[m1PublicKey], entry)

		// Recipient entries have the group owner added as a recipient when fetched from the DB.
		// This is convenient in case we want to fetch the full group messaging key entry as a recipient.
		keyEntriesAdded[senderPublicKey] = append(keyEntriesAdded[senderPublicKey], &MessagingGroupEntry{
			GroupOwnerPublicKey:   &m1PublicKey,
			MessagingPublicKey:    NewPublicKey(entry.MessagingPublicKey[:]),
			MessagingGroupKeyName: NewGroupKeyName(randomGroupKeyName),
			MessagingGroupMembers: append([]*MessagingGroupMember{}, senderMember),
		})
		keyEntriesAdded[m0PublicKey] = append(keyEntriesAdded[m0PublicKey], &MessagingGroupEntry{
			GroupOwnerPublicKey:   &m1PublicKey,
			MessagingPublicKey:    NewPublicKey(entry.MessagingPublicKey[:]),
			MessagingGroupKeyName: NewGroupKeyName(randomGroupKeyName),
			MessagingGroupMembers: append([]*MessagingGroupMember{}, m0Member),
		})
		keyEntriesAdded[m2PublicKey] = append(keyEntriesAdded[m2PublicKey], &MessagingGroupEntry{
			GroupOwnerPublicKey:   &m1PublicKey,
			MessagingPublicKey:    NewPublicKey(entry.MessagingPublicKey[:]),
			MessagingGroupKeyName: NewGroupKeyName(randomGroupKeyName),
			MessagingGroupMembers: append([]*MessagingGroupMember{}, m2Member),
		})
		keyEntriesAdded[m3PublicKey] = append(keyEntriesAdded[m3PublicKey], &MessagingGroupEntry{
			GroupOwnerPublicKey:   &m1PublicKey,
			MessagingPublicKey:    NewPublicKey(entry.MessagingPublicKey[:]),
			MessagingGroupKeyName: NewGroupKeyName(randomGroupKeyName),
			MessagingGroupMembers: append([]*MessagingGroupMember{}, m3Member),
		})
	}

	// Now we verify that all keys were properly added.
	_verifyAddedMessagingKeys(testMeta, senderPkBytes, keyEntriesAdded[senderPublicKey])
	_verifyAddedMessagingKeys(testMeta, m0PubKey, keyEntriesAdded[m0PublicKey])
	_verifyAddedMessagingKeys(testMeta, m1PubKey, keyEntriesAdded[m1PublicKey])
	_verifyAddedMessagingKeys(testMeta, m2PubKey, keyEntriesAdded[m2PublicKey])
	_verifyAddedMessagingKeys(testMeta, m3PubKey, keyEntriesAdded[m3PublicKey])

	// Do some block connecting/disconnecting, mempooling, etc to verify everything works.
	_rollBackTestMetaTxnsAndFlush(testMeta)
	_applyTestMetaTxnsToMempool(testMeta)
	_applyTestMetaTxnsToViewAndFlush(testMeta)
	_disconnectTestMetaTxnsFromViewAndFlush(testMeta)
	_connectBlockThenDisconnectBlockAndFlush(testMeta)

	// Finally, verify that there are no more keys, besides the base keys, in the db.
	{
		_, _, entry := _generateMessagingKey(senderPkBytes, senderPrivBytes, BaseGroupKeyName()[:])
		entry.MessagingPublicKey = NewPublicKey(senderPkBytes)
		keyEntriesAdded[senderPublicKey] = append([]*MessagingGroupEntry{}, entry)

		_, _, entry = _generateMessagingKey(m0PubKey, m0PrivKey, BaseGroupKeyName()[:])
		entry.MessagingPublicKey = NewPublicKey(m0PubKey)
		keyEntriesAdded[m0PublicKey] = append([]*MessagingGroupEntry{}, entry)

		_, _, entry = _generateMessagingKey(m1PubKey, m1PrivKey, BaseGroupKeyName()[:])
		entry.MessagingPublicKey = NewPublicKey(m1PubKey)
		keyEntriesAdded[m1PublicKey] = append([]*MessagingGroupEntry{}, entry)

		_, _, entry = _generateMessagingKey(m2PubKey, m2PrivKey, BaseGroupKeyName()[:])
		entry.MessagingPublicKey = NewPublicKey(m2PubKey)
		keyEntriesAdded[m2PublicKey] = append([]*MessagingGroupEntry{}, entry)

		_, _, entry = _generateMessagingKey(m3PubKey, m3PrivKey, BaseGroupKeyName()[:])
		entry.MessagingPublicKey = NewPublicKey(m3PubKey)
		keyEntriesAdded[m3PublicKey] = append([]*MessagingGroupEntry{}, entry)
	}
	_verifyAddedMessagingKeys(testMeta, senderPkBytes, keyEntriesAdded[senderPublicKey])
	_verifyAddedMessagingKeys(testMeta, m0PubKey, keyEntriesAdded[m0PublicKey])
	_verifyAddedMessagingKeys(testMeta, m1PubKey, keyEntriesAdded[m1PublicKey])
	_verifyAddedMessagingKeys(testMeta, m2PubKey, keyEntriesAdded[m2PublicKey])
	_verifyAddedMessagingKeys(testMeta, m3PubKey, keyEntriesAdded[m3PublicKey])
}

func _connectPrivateMessageWithParty(testMeta *TestMeta, senderPkBytes []byte, senderPrivBase58 string,
	recipientPkBytes, senderMessagingPublicKey []byte, senderMessagingKeyName []byte, recipientMessagingPublicKey []byte,
	recipientMessagingKeyName []byte, encryptedMessageText string, tstampNanos uint64, expectedError error,
) {
	_connectPrivateMessageWithPartyWithExtraData(testMeta, senderPkBytes, senderPrivBase58, recipientPkBytes,
		senderMessagingPublicKey, senderMessagingKeyName, recipientMessagingPublicKey, recipientMessagingKeyName,
		encryptedMessageText, tstampNanos, nil, expectedError)
}

// This helper function connects a private message transaction with the message party in ExtraData.
func _connectPrivateMessageWithPartyWithExtraData(testMeta *TestMeta, senderPkBytes []byte, senderPrivBase58 string,
	recipientPkBytes, senderMessagingPublicKey []byte, senderMessagingKeyName []byte, recipientMessagingPublicKey []byte,
	recipientMessagingKeyName []byte, encryptedMessageText string, tstampNanos uint64, extraData map[string][]byte,
	expectedError error) {

	require := require.New(testMeta.t)
	assert := assert.New(testMeta.t)

	senderPkBase58Check := Base58CheckEncode(senderPkBytes, false, testMeta.params)
	balance := _getBalance(testMeta.t, testMeta.chain, nil, senderPkBase58Check)

	// Create a private message transaction with the sender and recipient messaging keys.
	txn, totalInputMake, changeAmountMake, feesMake, err := testMeta.chain.CreatePrivateMessageTxn(
		senderPkBytes, recipientPkBytes, "", encryptedMessageText,
		senderMessagingPublicKey, senderMessagingKeyName, recipientMessagingPublicKey,
		recipientMessagingKeyName, tstampNanos, extraData, 10, nil, []*DeSoOutput{})
	require.NoError(err)

	require.Equal(totalInputMake, changeAmountMake+feesMake)

	// Sign the transaction now that its inputs are set up.
	_signTxn(testMeta.t, txn, senderPrivBase58)

	txHash := txn.Hash()
	// Always use height+1 for validation since it's assumed the transaction will
	// get mined into the next block.
	utxoView, err := NewUtxoView(testMeta.db, testMeta.params, nil)
	blockHeight := testMeta.chain.blockTip().Height + 1
	utxoOps, totalInput, totalOutput, fees, err :=
		utxoView.ConnectTransaction(txn, txHash, getTxnSize(*txn), blockHeight, true /*verifySignature*/, false /*ignoreUtxos*/)
	// ConnectTransaction should treat the amount locked as contributing to the output.
	if expectedError != nil {
		assert.Equal(true, strings.Contains(err.Error(), expectedError.Error()))
		return
	}
	require.NoError(err)

	require.Equal(totalInput, totalOutput+fees)
	require.Equal(totalInput, totalInputMake)

	require.Equal(len(txn.TxInputs)+len(txn.TxOutputs)+1, len(utxoOps))
	for ii := 0; ii < len(txn.TxInputs); ii++ {
		require.Equal(OperationTypeSpendUtxo, utxoOps[ii].Type)
	}
	require.Equal(OperationTypePrivateMessage, utxoOps[len(utxoOps)-1].Type)
	require.NoError(utxoView.FlushToDb())

	testMeta.expectedSenderBalances = append(
		testMeta.expectedSenderBalances, balance)
	testMeta.txnOps = append(testMeta.txnOps, utxoOps)
	testMeta.txns = append(testMeta.txns, txn)
}

// _helpConnectPrivateMessageWithParty is a simplified version of _connectPrivateMessageWithParty
func _helpConnectPrivateMessageWithParty(testMeta *TestMeta, senderPrivBase58 string,
	entry MessageEntry, expectedError error) {

	_connectPrivateMessageWithParty(testMeta, entry.SenderPublicKey[:], senderPrivBase58, entry.RecipientPublicKey[:],
		entry.SenderMessagingPublicKey[:], entry.SenderMessagingGroupKeyName[:], entry.RecipientMessagingPublicKey[:],
		entry.RecipientMessagingGroupKeyName[:], hex.EncodeToString(entry.EncryptedText), entry.TstampNanos, expectedError)
}

// Verify the message party entry in UtxoView or DB matches the expected entry. Also add the message entries
// to the expected entries map, which we use for verifying that DB entries match added messages.
func _verifyMessageParty(testMeta *TestMeta, expectedMessageEntries map[PublicKey][]MessageEntry,
	expectedEntry MessageEntry, groupOwner bool) bool {

	require := require.New(testMeta.t)

	// First validate that the expected entry was properly added to the UtxoView.
	utxoView, err := NewUtxoView(testMeta.db, testMeta.params, nil)
	require.NoError(err)
	messageKey := MakeMessageKey(expectedEntry.SenderMessagingPublicKey[:], expectedEntry.TstampNanos)
	messageEntrySender := utxoView._getMessageEntryForMessageKey(&messageKey)
	if messageEntrySender == nil || messageEntrySender.isDeleted {
		return false
	}
	messageKey = MakeMessageKey(expectedEntry.RecipientMessagingPublicKey[:], expectedEntry.TstampNanos)
	messageEntryRecipient := utxoView._getMessageEntryForMessageKey(&messageKey)
	if messageEntryRecipient == nil || messageEntryRecipient.isDeleted {
		return false
	}
	if !reflect.DeepEqual(messageEntrySender.Encode(), messageEntryRecipient.Encode()) {
		return false
	}
	if !reflect.DeepEqual(messageEntrySender.Encode(), expectedEntry.Encode()) {
		return false
	}
	addedEntries := make(map[PublicKey]bool)
	expectedMessageEntries[*expectedEntry.SenderPublicKey] = append(expectedMessageEntries[*expectedEntry.SenderPublicKey], expectedEntry)
	addedEntries[*expectedEntry.SenderPublicKey] = true

	// There is an edge-case where group owner sends a message to their group which complicates the logic for adding
	// messages to our expected entries map.
	if !groupOwner {
		expectedMessageEntries[*expectedEntry.RecipientPublicKey] = append(expectedMessageEntries[*expectedEntry.RecipientPublicKey], expectedEntry)
		addedEntries[*expectedEntry.RecipientPublicKey] = true
	}
	fetchKey := expectedEntry.RecipientPublicKey
	if groupOwner {
		fetchKey = expectedEntry.SenderPublicKey
	}
	messagingKey := utxoView.GetMessagingGroupKeyToMessagingGroupEntryMapping(&MessagingGroupKey{
		*fetchKey,
		*expectedEntry.RecipientMessagingGroupKeyName,
	})
	if messagingKey != nil {
		for _, recipient := range messagingKey.MessagingGroupMembers {
			if _, exists := addedEntries[*recipient.GroupMemberPublicKey]; !exists {
				expectedMessageEntries[*recipient.GroupMemberPublicKey] = append(expectedMessageEntries[*recipient.GroupMemberPublicKey], expectedEntry)
			}
		}
	}

	return true
}

// _verifyMessages verifies that the expected messages map is identical to the DB entries.
func _verifyMessages(testMeta *TestMeta, expectedMessageEntries map[PublicKey][]MessageEntry) {

	require := require.New(testMeta.t)
	assert := assert.New(testMeta.t)

	utxoView, err := NewUtxoView(testMeta.db, testMeta.params, nil)
	require.NoError(err)

	for key, messageEntries := range expectedMessageEntries {
		dbMessageEntries, _, err := utxoView.GetLimitedMessagesForUser(key[:], 100)
		require.NoError(err)
		assert.Equal(len(messageEntries), len(dbMessageEntries))

		for _, messageEntry := range messageEntries {
			ok := false
			for _, dbMessageEntry := range dbMessageEntries {
				if reflect.DeepEqual(messageEntry.Encode(), dbMessageEntry.Encode()) {
					ok = true
					break
				}
			}
			assert.Equal(true, ok)
		}
	}
}

// In these tests we basically want to verify that messages are correctly added to UtxoView and DB
// after we send V3 group messages.
func TestGroupMessages(t *testing.T) {
	require := require.New(t)
	assert := assert.New(t)
	_ = require
	_ = assert

	chain, params, db := NewLowDifficultyBlockchain()
	mempool, miner := NewTestMiner(t, chain, params, true /*isSender*/)
	_ = miner

	// Set the DeSo V3 messages block height to 0
	params.ForkHeights.DeSoV3MessagesBlockHeight = 0

	// Mine two blocks to give the sender some DeSo.
	_, err := miner.MineAndProcessSingleBlock(0 /*threadIndex*/, mempool)
	require.NoError(err)
	_, err = miner.MineAndProcessSingleBlock(0 /*threadIndex*/, mempool)
	require.NoError(err)

	testMeta := &TestMeta{
		t:           t,
		chain:       chain,
		params:      params,
		db:          db,
		mempool:     mempool,
		miner:       miner,
		savedHeight: chain.blockTip().Height + 1,
	}

	// Decode the test key so they're easier to use throughout the tests.
	senderPkBytes, _, err := Base58CheckDecode(senderPkString)
	require.NoError(err)
	senderPrivBytes, _, err := Base58CheckDecode(senderPrivString)
	require.NoError(err)
	senderPublicKey := NewPublicKey(senderPkBytes)

	recipientPkBytes, _, err := Base58CheckDecode(recipientPkString)
	require.NoError(err)
	recipientPrivBytes, _, err := Base58CheckDecode(recipientPrivString)
	_ = recipientPrivBytes
	require.NoError(err)
	recipientPublicKey := NewPublicKey(recipientPkBytes)

	m0PubKey, _, err := Base58CheckDecode(m0Pub)
	require.NoError(err)
	m0PrivKey, _, err := Base58CheckDecode(m0Priv)
	require.NoError(err)
	m0PublicKey := NewPublicKey(m0PubKey)

	m1PubKey, _, err := Base58CheckDecode(m1Pub)
	require.NoError(err)
	m1PrivKey, _, err := Base58CheckDecode(m1Priv)
	require.NoError(err)
	m1PublicKey := NewPublicKey(m1PubKey)

	m2PubKey, _, err := Base58CheckDecode(m2Pub)
	require.NoError(err)
	m2PrivKey, _, err := Base58CheckDecode(m2Priv)
	require.NoError(err)
	m2PublicKey := NewPublicKey(m2PubKey)

	// Fund all the keys.
	registerOrTransfer := func(username string,
		senderPk string, recipientPk string, senderPriv string) {

		_, _, _ = _doBasicTransferWithViewFlush(
			t, chain, db, params, senderPk, recipientPk,
			senderPriv, 1000 /*amount to send*/, 11 /*feerate*/)
	}

	registerOrTransfer("", senderPkString, recipientPkString, senderPrivString)
	registerOrTransfer("", senderPkString, m0Pub, senderPrivString)
	registerOrTransfer("", senderPkString, m1Pub, senderPrivString)
	registerOrTransfer("", senderPkString, m1Pub, senderPrivString)
	registerOrTransfer("", senderPkString, m1Pub, senderPrivString)
	registerOrTransfer("", senderPkString, m1Pub, senderPrivString)
	registerOrTransfer("", senderPkString, m1Pub, senderPrivString)
	registerOrTransfer("", senderPkString, m1Pub, senderPrivString)
	registerOrTransfer("", senderPkString, m2Pub, senderPrivString)
	registerOrTransfer("", senderPkString, m2Pub, senderPrivString)

	expectedMessageEntries := make(map[PublicKey][]MessageEntry)

	// -------------------------------------------------------------------------------------
	//	Test #1: Attempt sending a V3 private message without a previously authorized messaging key.
	// -------------------------------------------------------------------------------------
	{
		// Generate a random messaging key but never authorize it.
		keyName := []byte("default-key")
		_, _, entry := _generateMessagingKey(senderPkBytes, senderPrivBytes, keyName)

		// SenderPk tries to submit a V3 private message with a non-existent key, which should fail.
		tstampNanos := uint64(time.Now().UnixNano())
		testMessage1 := []byte{1, 2, 3, 4, 5, 6}
		messageEntry := MessageEntry{
			NewPublicKey(senderPkBytes),
			NewPublicKey(recipientPkBytes),
			testMessage1,
			tstampNanos,
			false,
			MessagesVersion1,
			NewPublicKey(entry.MessagingPublicKey[:]),
			NewGroupKeyName(keyName),
			NewPublicKey(recipientPkBytes),
			BaseGroupKeyName(),
			nil,
		}
		_helpConnectPrivateMessageWithParty(testMeta, senderPrivString, messageEntry, RuleErrorPrivateMessageFailedToValidateMessagingKey)
		// Verification should fail because the messaging key was never added to UtxoView.
		require.Equal(false, _verifyMessageParty(testMeta, expectedMessageEntries, messageEntry, false))

		// SenderPk tries to submit another malformed V3 message, but this time the recipient is malformed, should fail.
		messageEntry.SenderMessagingPublicKey = NewPublicKey(senderPkBytes)
		messageEntry.SenderMessagingGroupKeyName = BaseGroupKeyName()
		messageEntry.RecipientMessagingPublicKey = entry.MessagingPublicKey
		messageEntry.RecipientMessagingGroupKeyName = NewGroupKeyName(keyName)
		_helpConnectPrivateMessageWithParty(testMeta, senderPrivString, messageEntry, RuleErrorPrivateMessageFailedToValidateMessagingKey)
		// Should fail.
		require.Equal(false, _verifyMessageParty(testMeta, expectedMessageEntries, messageEntry, false))

		// We will send a v2-like message just to make sure everything is gucci.
		// We will set version as 3 because we're adding messaging keys.
		messageEntry.SenderMessagingPublicKey = NewPublicKey(senderPkBytes)
		messageEntry.SenderMessagingGroupKeyName = BaseGroupKeyName()
		messageEntry.RecipientMessagingPublicKey = NewPublicKey(recipientPkBytes)
		messageEntry.RecipientMessagingGroupKeyName = BaseGroupKeyName()
		messageEntry.Version = MessagesVersion3
		_helpConnectPrivateMessageWithParty(testMeta, senderPrivString, messageEntry, nil)
		// Should pass, so we have:
		// sender -> recipient
		//	sender: 1
		//	recipient: 1
		require.Equal(true, _verifyMessageParty(testMeta, expectedMessageEntries, messageEntry, false))

		_verifyMessages(testMeta, expectedMessageEntries)
		// Just to sanity-check, verify that the number of messages is as intended.
		utxoView, err := NewUtxoView(db, params, nil)
		require.NoError(err)
		messages, _, err := utxoView.GetMessagesForUser(senderPkBytes)
		require.NoError(err)
		assert.Equal(1, len(messages))
		messages, _, err = utxoView.GetMessagesForUser(recipientPkBytes)
		require.NoError(err)
		assert.Equal(1, len(messages))
	}

	// -------------------------------------------------------------------------------------
	//	Test #2: Attempt sending V3 messages with authorizing messaging keys
	// -------------------------------------------------------------------------------------
	{
		// Add a default key for the sender.
		defaultKey := []byte("default-key")
		_, sign, entry := _generateMessagingKey(senderPkBytes, senderPrivBytes, defaultKey)
		require.Equal(false, _verifyMessagingKey(testMeta, senderPublicKey, entry))
		_messagingKeyWithTestMeta(
			testMeta,
			senderPkBytes,
			senderPrivString,
			entry.MessagingPublicKey[:],
			defaultKey,
			sign,
			[]*MessagingGroupMember{},
			nil)
		require.Equal(true, _verifyMessagingKey(testMeta, senderPublicKey, entry))

		// SenderPk sends a message from their default key to recipient's base key, should pass.
		tstampNanos1 := uint64(time.Now().UnixNano())
		testMessage1 := []byte{1, 2, 3, 4, 5, 6, 7, 8}
		messageEntry := MessageEntry{
			NewPublicKey(senderPkBytes),
			NewPublicKey(recipientPkBytes),
			testMessage1,
			tstampNanos1,
			false,
			MessagesVersion3,
			NewPublicKey(entry.MessagingPublicKey[:]),
			NewGroupKeyName(defaultKey),
			NewPublicKey(recipientPkBytes),
			BaseGroupKeyName(),
			nil,
		}
		_helpConnectPrivateMessageWithParty(testMeta, senderPrivString, messageEntry, nil)
		// Should pass, so we have:
		// sender -> recipient
		// 	sender: 2
		//	recipient: 2
		require.Equal(true, _verifyMessageParty(testMeta, expectedMessageEntries, messageEntry, false))

		// Add another message cause why not:
		tstampNanos2 := uint64(time.Now().UnixNano())
		testMessage2 := []byte{1, 2, 2, 4, 3, 6, 7, 8, 9}
		messageEntry.TstampNanos = tstampNanos2
		messageEntry.EncryptedText = testMessage2
		_helpConnectPrivateMessageWithParty(testMeta, senderPrivString, messageEntry, nil)
		// Should pass, so we have:
		// sender -> recipient
		// 	sender: 3
		//	recipient: 3
		require.Equal(true, _verifyMessageParty(testMeta, expectedMessageEntries, messageEntry, false))

		// Register a default key for the recipient, so we can try sending messages between two messaging keys.
		defaultKey = []byte("default-key")
		_, sign, entryRecipient := _generateMessagingKey(recipientPkBytes, recipientPrivBytes, defaultKey)
		require.Equal(false, _verifyMessagingKey(testMeta, recipientPublicKey, entryRecipient))
		_messagingKeyWithTestMeta(
			testMeta,
			recipientPkBytes,
			recipientPrivString,
			entryRecipient.MessagingPublicKey[:],
			defaultKey,
			sign,
			[]*MessagingGroupMember{},
			nil)
		require.Equal(true, _verifyMessagingKey(testMeta, recipientPublicKey, entryRecipient))

		// SenderPk makes a message from their default key to recipient's default key.
		tstampNanos3 := uint64(time.Now().UnixNano())
		testMessage3 := []byte{7, 2, 3, 4, 5, 6, 7, 8, 9, 10, 11}
		messageEntry.TstampNanos = tstampNanos3
		messageEntry.EncryptedText = testMessage3
		messageEntry.RecipientMessagingPublicKey = entryRecipient.MessagingPublicKey
		messageEntry.RecipientMessagingGroupKeyName = NewGroupKeyName(defaultKey)
		_helpConnectPrivateMessageWithParty(testMeta, senderPrivString, messageEntry, nil)
		// Should pass, so we have:
		// sender -> recipient
		// 	sender: 4
		//	recipient: 4
		require.Equal(true, _verifyMessageParty(testMeta, expectedMessageEntries, messageEntry, false))

		// Now send a message from recipient -> sender
		tstampNanos4 := uint64(time.Now().UnixNano())
		testMessage4 := []byte{8, 2, 3, 4, 5, 6, 9, 8, 9, 10, 11, 12, 13}
		messageEntry.TstampNanos = tstampNanos4
		messageEntry.EncryptedText = testMessage4
		messageEntry.SenderPublicKey = NewPublicKey(recipientPkBytes)
		messageEntry.SenderMessagingPublicKey = entryRecipient.MessagingPublicKey
		messageEntry.RecipientPublicKey = NewPublicKey(senderPkBytes)
		messageEntry.RecipientMessagingPublicKey = entry.MessagingPublicKey
		_helpConnectPrivateMessageWithParty(testMeta, recipientPrivString, messageEntry, nil)
		// Should pass, so we have:
		// recipient -> sender
		// 	sender: 5
		//	recipient: 5
		require.Equal(true, _verifyMessageParty(testMeta, expectedMessageEntries, messageEntry, false))

		// Verify that all the messages are correct.
		_verifyMessages(testMeta, expectedMessageEntries)
		// Just to sanity-check, verify that the number of messages is as intended.
		utxoView, err := NewUtxoView(db, params, nil)
		require.NoError(err)
		messages, _, err := utxoView.GetMessagesForUser(senderPkBytes)
		require.NoError(err)
		assert.Equal(5, len(messages))
		messages, _, err = utxoView.GetMessagesForUser(recipientPkBytes)
		require.NoError(err)
		assert.Equal(5, len(messages))
	}

	// -------------------------------------------------------------------------------------
	//	Test #3: Attempt sending group V3 messages
	// -------------------------------------------------------------------------------------
	{
		// Start with an empty group chat made by m1.
		addingMembersKey := []byte("adding-members-key")
		_, _, entry := _generateMessagingKey(m1PubKey, m1PrivKey, addingMembersKey)
		require.Equal(false, _verifyMessagingKey(testMeta, m1PublicKey, entry))
		_messagingKeyWithTestMeta(
			testMeta,
			m1PubKey,
			m1Priv,
			entry.MessagingPublicKey[:],
			addingMembersKey,
			[]byte{},
			entry.MessagingGroupMembers,
			nil)
		// Everything should pass verification.
		require.Equal(true, _verifyMessagingKey(testMeta, m1PublicKey, entry))

		// m1 sends a message to the empty group, which in this case means it's sending a message to its own public key.
		tstampNanos1 := uint64(time.Now().UnixNano())
		testMessage1 := []byte{1, 5, 5, 4, 5, 6, 7, 8}
		messageEntry1 := MessageEntry{
			NewPublicKey(m1PubKey),
			NewPublicKey(m1PubKey),
			testMessage1,
			tstampNanos1,
			false,
			MessagesVersion3,
			NewPublicKey(m1PubKey),
			BaseGroupKeyName(),
			entry.MessagingPublicKey,
			NewGroupKeyName(addingMembersKey),
			nil,
		}
		_helpConnectPrivateMessageWithParty(testMeta, m1Priv, messageEntry1, nil)
		// We set groupOwner=true because of the edge-case where the user who made the group sends the message.
		// Should pass, so we have:
		// m1 -> group(m1)
		// 	sender: 5
		//	recipient: 5
		//  m1: 1
		require.Equal(true, _verifyMessageParty(testMeta, expectedMessageEntries, messageEntry1, true))

		_verifyMessages(testMeta, expectedMessageEntries)
		utxoView, err := NewUtxoView(db, params, nil)
		require.NoError(err)
		messages, _, err := utxoView.GetMessagesForUser(m1PubKey)
		assert.Equal(1, len(messages))
	}

	// Same test but add another key to the group later and verify they see all messages.
	{
		// Start with an empty group chat made by m1.
		addingMembersKey := []byte("adding-members-key2")
		_, _, entry := _generateMessagingKey(m1PubKey, m1PrivKey, addingMembersKey)
		require.Equal(false, _verifyMessagingKey(testMeta, m1PublicKey, entry))
		_messagingKeyWithTestMeta(
			testMeta,
			m1PubKey,
			m1Priv,
			entry.MessagingPublicKey[:],
			addingMembersKey,
			[]byte{},
			entry.MessagingGroupMembers,
			nil)
		// Everything should pass verification.
		require.Equal(true, _verifyMessagingKey(testMeta, m1PublicKey, entry))

		// m1 sends a message to the empty group, which in this case means it's sending a message to its own public key.
		tstampNanos1 := uint64(time.Now().UnixNano())
		testMessage1 := []byte{1, 2, 5, 4, 5, 6, 7, 8, 15}
		messageEntry1 := MessageEntry{
			NewPublicKey(m1PubKey),
			NewPublicKey(m1PubKey),
			testMessage1,
			tstampNanos1,
			false,
			MessagesVersion3,
			NewPublicKey(m1PubKey),
			BaseGroupKeyName(),
			entry.MessagingPublicKey,
			NewGroupKeyName(addingMembersKey),
			nil,
		}
		_helpConnectPrivateMessageWithParty(testMeta, m1Priv, messageEntry1, nil)
		// Should pass, we don't verify the messaging entry yet because we want to make
		// sure that our expected entries map includes entries for all recipients.
		// m1 -> group(m1)
		// 	sender: 5
		//	recipient: 5
		//  m1: 2

		// Now add m0 to the group.
		entry.MessagingGroupMembers = append(entry.MessagingGroupMembers, &MessagingGroupMember{
			m0PublicKey,
			BaseGroupKeyName(),
			senderPrivBytes,
		})
		_messagingKeyWithTestMeta(
			testMeta,
			m1PubKey,
			m1Priv,
			entry.MessagingPublicKey[:],
			addingMembersKey,
			[]byte{},
			entry.MessagingGroupMembers,
			nil)
		// Everything should pass verification.
		require.Equal(true, _verifyMessagingKey(testMeta, m1PublicKey, entry))

		// m0 sends another message to the group.
		tstampNanos2 := uint64(time.Now().UnixNano())
		testMessage2 := []byte{1, 2, 5, 4, 5, 6, 7, 8, 15, 22}
		// We have the edge-case where we need to
		messageEntry2 := MessageEntry{
			m0PublicKey,
			m1PublicKey,
			testMessage2,
			tstampNanos2,
			false,
			MessagesVersion3,
			m0PublicKey,
			BaseGroupKeyName(),
			entry.MessagingPublicKey,
			NewGroupKeyName(addingMembersKey),
			nil,
		}
		_helpConnectPrivateMessageWithParty(testMeta, m0Priv, messageEntry2, nil)
		// Should pass, so we have:
		// m1 -> group(m1, m0)
		// 	sender: 5
		//	recipient: 5
		//  m1: 3
		// 	m0: 2 (note that m0 now sees both messages in the group chat)

		// We will send a message from a key that's not a member of the group chat. This is expected,
		// for instance if we want to facilitate a functionality where more than one user can respond
		// to messages. Non-members can always be filtered out in the application layer.
		// To add some entropy, the message will be sent by recipient and through default key.
		tstampNanos3 := uint64(time.Now().UnixNano())
		testMessage3 := []byte{1, 2, 5, 4, 5, 6, 7, 8, 15, 22, 27}
		utxoView, err := NewUtxoView(db, params, nil)
		require.NoError(err)
		messagingKey := utxoView.GetMessagingGroupKeyToMessagingGroupEntryMapping(&MessagingGroupKey{
			*recipientPublicKey,
			*DefaultGroupKeyName(),
		})
		messageEntry3 := MessageEntry{
			recipientPublicKey,
			m1PublicKey,
			testMessage3,
			tstampNanos3,
			false,
			MessagesVersion3,
			messagingKey.MessagingPublicKey,
			DefaultGroupKeyName(),
			entry.MessagingPublicKey,
			NewGroupKeyName(addingMembersKey),
			nil,
		}
		_helpConnectPrivateMessageWithParty(testMeta, recipientPrivString, messageEntry3, nil)
		// Should pass, so we have:
		// m1 -> group(m1, m0)
		// 	sender: 5
		//	recipient: 6
		//  m1: 4
		// 	m0: 3

		// Verify that all messages are present in the DB.
		// We set groupOwner=true because of the edge-case where the user who made the group sends the message.
		require.Equal(true, _verifyMessageParty(testMeta, expectedMessageEntries, messageEntry1, true))
		require.Equal(true, _verifyMessageParty(testMeta, expectedMessageEntries, messageEntry2, false))
		require.Equal(true, _verifyMessageParty(testMeta, expectedMessageEntries, messageEntry3, false))

		// Verify all messages.
		_verifyMessages(testMeta, expectedMessageEntries)
		// Just to sanity-check, verify that the number of messages is as intended.
		utxoView, err = NewUtxoView(db, params, nil)
		require.NoError(err)
		messages, _, err := utxoView.GetMessagesForUser(recipientPkBytes)
		require.NoError(err)
		assert.Equal(6, len(messages))
		messages, _, err = utxoView.GetMessagesForUser(m1PubKey)
		require.NoError(err)
		assert.Equal(4, len(messages))
		messages, _, err = utxoView.GetMessagesForUser(m0PubKey)
		require.NoError(err)
		assert.Equal(3, len(messages))
	}
	// Now we will get to the real test where we construct a 4-party group chat, aka, the gang,
	// and create the *first* legit on-chain DeSo group chat!
	{
		// Create the group messaging key.
		gangKey := []byte("gang-gang")
		priv, _, entry := _generateMessagingKey(senderPkBytes, senderPrivBytes, gangKey)
		privBytes := priv.Serialize()

		// Define helper functions for encryption/decryption so that we can do some real crypto.
		encrypt := func(plain, recipient []byte) []byte {
			recipientPk, err := btcec.ParsePubKey(recipient, btcec.S256())
			if err != nil {
				return nil
			}
			encryptedMessageBytes, err := EncryptBytesWithPublicKey(
				plain, recipientPk.ToECDSA())
			if err != nil {
				return nil
			}
			return encryptedMessageBytes
		}
		decrypt := func(cipher, recipientPrivKey []byte) []byte {
			recipientPriv, _ := btcec.PrivKeyFromBytes(btcec.S256(), recipientPrivKey)
			plain, err := DecryptBytesWithPrivateKey(cipher, recipientPriv.ToECDSA())
			if err != nil {
				fmt.Println(err)
				return nil
			}
			return plain
		}

		// We can add any messaging keys as recipients, but we'll just add base keys for simplicity,
		// since it's not what we're testing here.
		// We're making a group chat with: (sender, recipient, m0, m2).
		entry.MessagingGroupMembers = append(entry.MessagingGroupMembers, &MessagingGroupMember{
			recipientPublicKey,
			BaseGroupKeyName(),
			encrypt(privBytes, recipientPkBytes),
		})
		entry.MessagingGroupMembers = append(entry.MessagingGroupMembers, &MessagingGroupMember{
			m0PublicKey,
			BaseGroupKeyName(),
			encrypt(privBytes, m0PubKey),
		})
		entry.MessagingGroupMembers = append(entry.MessagingGroupMembers, &MessagingGroupMember{
			m2PublicKey,
			BaseGroupKeyName(),
			encrypt(privBytes, m2PubKey),
		})
		require.Equal(false, _verifyMessagingKey(testMeta, senderPublicKey, entry))
		_messagingKeyWithTestMeta(
			testMeta,
			senderPkBytes,
			senderPrivString,
			entry.MessagingPublicKey[:],
			gangKey,
			[]byte{},
			entry.MessagingGroupMembers,
			nil)
		// Everything should pass verification.
		require.Equal(true, _verifyMessagingKey(testMeta, senderPublicKey, entry))

		// Now let's have m0 send the first message to the group chat.
		// We will fetch the encrypted messaging key from m0, decrypt it, and use it to make the message.
		utxoView, err := NewUtxoView(db, params, nil)
		require.NoError(err)
		messagingGroupEntries, err := utxoView.GetMessagingGroupEntriesForUser(m0PubKey)
		require.NoError(err)
		require.NotNil(messagingGroupEntries)
		var m0PrivBytes []byte
		for _, groupEntry := range messagingGroupEntries {
			if reflect.DeepEqual(groupEntry.MessagingPublicKey[:], entry.MessagingPublicKey[:]) {
				m0PrivBytes = decrypt(groupEntry.MessagingGroupMembers[0].EncryptedKey, m0PrivKey)
				break
			}
		}
		// The decrypted key should match the original private key.
		require.Equal(privBytes, m0PrivBytes)

		// Now it's time to encrypt the message.
		tstampNanos := uint64(time.Now().UnixNano())
		testMessage := []byte("DeSo V3 Messages work!")
		encryptedMessage := encrypt(testMessage, entry.MessagingPublicKey[:])
		// Create the corresponding message entry and connect it.
		messageEntry := MessageEntry{
			m0PublicKey,
			senderPublicKey,
			encryptedMessage,
			tstampNanos,
			false,
			MessagesVersion3,
			m0PublicKey,
			BaseGroupKeyName(),
			entry.MessagingPublicKey,
			NewGroupKeyName(gangKey),
			nil,
		}
		_helpConnectPrivateMessageWithParty(testMeta, m0Priv, messageEntry, nil)
		// The message should be successfully added, so we have:
		// m0 -> group(sender, recipient, m0, m2)
		// 	sender: 6
		//	recipient: 7
		//  m1: 4
		// 	m0: 4
		// 	m2: 1

		require.Equal(true, _verifyMessageParty(testMeta, expectedMessageEntries, messageEntry, false))

		// Verify the messages.
		_verifyMessages(testMeta, expectedMessageEntries)
		// Just to sanity-check, verify that the number of messages is as intended.
		utxoView, err = NewUtxoView(db, params, nil)
		require.NoError(err)
		messages, _, err := utxoView.GetMessagesForUser(senderPkBytes)
		require.NoError(err)
		assert.Equal(6, len(messages))
		messages, _, err = utxoView.GetMessagesForUser(recipientPkBytes)
		require.NoError(err)
		assert.Equal(7, len(messages))
		messages, _, err = utxoView.GetMessagesForUser(m0PubKey)
		require.NoError(err)
		assert.Equal(4, len(messages))
		messages, _, err = utxoView.GetMessagesForUser(m2PubKey)
		require.NoError(err)
		assert.Equal(1, len(messages))

		// And also sanity-check that the message exists in the group chat.
		gangMessage, _, err := utxoView.GetMessagesForUser(entry.MessagingPublicKey[:])
		require.NoError(err)
		assert.Equal(1, len(gangMessage))

		// Okay but now let's see if group members can actually decrypt the message.
		// Define a helper function that does just that.
		verifyGangMessage := func(msg, pk, priv []byte) {
			// Get all user messages from the DB.
			var msgKeys []*MessagingGroupEntry
			require.NoError(db.View(func(txn *badger.Txn) error {
				msgKeys, err = DBGetAllMessagingGroupEntriesForMemberWithTxn(txn, NewPublicKey(pk))
				return err
			}))
			assert.NotNil(msgKeys)

			// Now single out the gang message, so we can try decrypting it
			var encryptedKey []byte
			for _, key := range msgKeys {
				if reflect.DeepEqual(key.MessagingPublicKey[:], entry.MessagingPublicKey[:]) {
					encryptedKey = key.MessagingGroupMembers[0].EncryptedKey
					break
				}
			}
			require.NotEqual(0, len(encryptedKey))

			// If the group chat was constructed correctly, then we can decrypt the key present in
			// the recipient messaging key with user's private key, and use it to decrypt the message.
			decryptedKey := decrypt(encryptedKey, priv)
			plaintext := decrypt(msg, decryptedKey)
			// If the message was successfuly decrypted, it should match our original message.
			require.Equal(plaintext, testMessage)
		}
		// Verify that all group members can decrypt the message (skip the group owner)
		verifyGangMessage(gangMessage[0].EncryptedText, recipientPkBytes, recipientPrivBytes)
		verifyGangMessage(gangMessage[0].EncryptedText, m0PubKey, m0PrivKey)
		verifyGangMessage(gangMessage[0].EncryptedText, m2PubKey, m2PrivKey)
	}

	// Now disconnect all entries.
	_rollBackTestMetaTxnsAndFlush(testMeta)
	_applyTestMetaTxnsToMempool(testMeta)
	_applyTestMetaTxnsToViewAndFlush(testMeta)
	_disconnectTestMetaTxnsFromViewAndFlush(testMeta)
	_connectBlockThenDisconnectBlockAndFlush(testMeta)

	// Sanity-check that all entries were reverted from the DB.
	utxoView, err := NewUtxoView(db, params, nil)
	require.NoError(err)
	messages, _, err := utxoView.GetMessagesForUser(senderPkBytes)
	require.NoError(err)
	assert.Equal(0, len(messages))
	messages, _, err = utxoView.GetMessagesForUser(recipientPkBytes)
	require.NoError(err)
	assert.Equal(0, len(messages))
	messages, _, err = utxoView.GetMessagesForUser(m0PubKey)
	require.NoError(err)
	assert.Equal(0, len(messages))
	messages, _, err = utxoView.GetMessagesForUser(m1PubKey)
	require.NoError(err)
	assert.Equal(0, len(messages))
	messages, _, err = utxoView.GetMessagesForUser(m2PubKey)
	require.NoError(err)
	assert.Equal(0, len(messages))
}<|MERGE_RESOLUTION|>--- conflicted
+++ resolved
@@ -13,7 +13,6 @@
 	"time"
 )
 
-<<<<<<< HEAD
 func TestBasePointSignature(t *testing.T) {
 	require := require.New(t)
 	// Retrieve the base point bytes and parse them to a public key.
@@ -37,8 +36,6 @@
 	require.Equal(true, messageSignature.Verify(messageHash[:], basePoint))
 }
 
-func _privateMessage(t *testing.T, chain *Blockchain, db *badger.DB,
-=======
 func _privateMessage(
 	t *testing.T, chain *Blockchain, db *badger.DB, params *DeSoParams, feeRateNanosPerKB uint64,
 	senderPkBase58Check string, recipientPkBase58Check string, senderPrivBase58Check string,
@@ -52,7 +49,6 @@
 }
 
 func _privateMessageWithExtraData(t *testing.T, chain *Blockchain, db *badger.DB,
->>>>>>> 76c96c77
 	params *DeSoParams, feeRateNanosPerKB uint64, senderPkBase58Check string,
 	recipientPkBase58Check string,
 	senderPrivBase58Check string, unencryptedMessageText string, tstampNanos uint64, extraData map[string][]byte) (
@@ -110,29 +106,6 @@
 	require.NoError(utxoView.FlushToDb())
 
 	return utxoOps, txn, blockHeight, nil
-}
-
-func TestBasePointSignature(t *testing.T) {
-	require := require.New(t)
-	// Retrieve the base point bytes and parse them to a public key.
-	basePointBytes := GetS256BasePointCompressed()
-	basePoint, err := btcec.ParsePubKey(basePointBytes, btcec.S256())
-	require.NoError(err)
-
-	// Verify that k = 1 is the correct private key for the secp256k1 base point
-	priveKeyBytes := []byte{1}
-	priveKey, publicKey := btcec.PrivKeyFromBytes(btcec.S256(), priveKeyBytes)
-	require.Equal(basePointBytes, publicKey.SerializeCompressed())
-	require.Equal(basePoint.SerializeCompressed(), publicKey.SerializeCompressed())
-
-	// Now test signing messages with the private key of the base point k = 1.
-	message := []byte("Test message")
-	messageHash := Sha256DoubleHash(message)
-	messageSignature, err := priveKey.Sign(messageHash[:])
-	require.NoError(err)
-
-	// Now make sure the base point passes signature verification.
-	require.Equal(true, messageSignature.Verify(messageHash[:], basePoint))
 }
 
 func TestPrivateMessage(t *testing.T) {
