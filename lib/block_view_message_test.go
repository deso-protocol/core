--- conflicted
+++ resolved
@@ -13,7 +13,6 @@
 	"time"
 )
 
-<<<<<<< HEAD
 func _privateMessage(
 	t *testing.T, chain *Blockchain, db *badger.DB, params *DeSoParams, feeRateNanosPerKB uint64,
 	senderPkBase58Check string, recipientPkBase58Check string, senderPrivBase58Check string,
@@ -27,32 +26,6 @@
 }
 
 func _privateMessageWithExtraData(t *testing.T, chain *Blockchain, db *badger.DB,
-=======
-func TestBasePointSignature(t *testing.T) {
-	require := require.New(t)
-	// Retrieve the base point bytes and parse them to a public key.
-	basePointBytes := GetS256BasePointCompressed()
-	basePoint, err := btcec.ParsePubKey(basePointBytes, btcec.S256())
-	require.NoError(err)
-
-	// Verify that k = 1 is the correct private key for the secp256k1 base point
-	priveKeyBytes := []byte{1}
-	priveKey, publicKey := btcec.PrivKeyFromBytes(btcec.S256(), priveKeyBytes)
-	require.Equal(basePointBytes, publicKey.SerializeCompressed())
-	require.Equal(basePoint.SerializeCompressed(), publicKey.SerializeCompressed())
-
-	// Now test signing messages with the private key of the base point k = 1.
-	message := []byte("Test message")
-	messageHash := Sha256DoubleHash(message)
-	messageSignature, err := priveKey.Sign(messageHash[:])
-	require.NoError(err)
-
-	// Now make sure the base point passes signature verification.
-	require.Equal(true, messageSignature.Verify(messageHash[:], basePoint))
-}
-
-func _privateMessage(t *testing.T, chain *Blockchain, db *badger.DB,
->>>>>>> 62ea3e6a
 	params *DeSoParams, feeRateNanosPerKB uint64, senderPkBase58Check string,
 	recipientPkBase58Check string,
 	senderPrivBase58Check string, unencryptedMessageText string, tstampNanos uint64, extraData map[string][]byte) (
@@ -110,6 +83,29 @@
 	require.NoError(utxoView.FlushToDb())
 
 	return utxoOps, txn, blockHeight, nil
+}
+
+func TestBasePointSignature(t *testing.T) {
+	require := require.New(t)
+	// Retrieve the base point bytes and parse them to a public key.
+	basePointBytes := GetS256BasePointCompressed()
+	basePoint, err := btcec.ParsePubKey(basePointBytes, btcec.S256())
+	require.NoError(err)
+
+	// Verify that k = 1 is the correct private key for the secp256k1 base point
+	priveKeyBytes := []byte{1}
+	priveKey, publicKey := btcec.PrivKeyFromBytes(btcec.S256(), priveKeyBytes)
+	require.Equal(basePointBytes, publicKey.SerializeCompressed())
+	require.Equal(basePoint.SerializeCompressed(), publicKey.SerializeCompressed())
+
+	// Now test signing messages with the private key of the base point k = 1.
+	message := []byte("Test message")
+	messageHash := Sha256DoubleHash(message)
+	messageSignature, err := priveKey.Sign(messageHash[:])
+	require.NoError(err)
+
+	// Now make sure the base point passes signature verification.
+	require.Equal(true, messageSignature.Verify(messageHash[:], basePoint))
 }
 
 func TestPrivateMessage(t *testing.T) {
@@ -299,8 +295,7 @@
 	m4MessageExtraData := map[string][]byte{
 		"extraextra": []byte("readallaboutit"),
 	}
-	privateMessageWithExtraData(m4Pub, m5Pub, m4Priv, message6, tstamp4, m4MessageExtraData, 10,
-		)
+	privateMessageWithExtraData(m4Pub, m5Pub, m4Priv, message6, tstamp4, m4MessageExtraData, 10)
 
 	// Verify that the messages are as we expect them in the db.
 	// 1: m0 m1
@@ -1130,7 +1125,7 @@
 		_, sign, entry := _generateMessagingKey(m3PubKey, m3PrivKey, randomKeyName[:])
 		require.Equal(false, _verifyMessagingKey(testMeta, &m3PublicKey, entry))
 		extraData := map[string][]byte{
-			"extrakey": []byte("discussion"),
+			"extrakey":   []byte("discussion"),
 			"dontchange": []byte("checkmelater"),
 		}
 		_messagingKeyWithExtraDataWithTestMeta(
@@ -1143,7 +1138,7 @@
 			[]*MessagingGroupMember{},
 			extraData,
 			nil,
-			)
+		)
 		entry = DBGetMessagingGroupEntry(db, NewMessagingGroupKey(&m3PublicKey, entry.MessagingGroupKeyName[:]))
 		// We get the entry from the DB so that it has the extra data
 		require.Len(entry.ExtraData, 2)
@@ -1155,7 +1150,7 @@
 		//_, sign, _ := _generateMessagingKey(m3PubKey, m3PrivKey, extraDataKeyName)
 		//entry := DBGetMessagingGroupEntry(db, NewMessagingGroupKey(&m3PublicKey, extraDataKeyName))
 		var MessagingGroupMembers []*MessagingGroupMember
-		members := [][]byte{ m3PubKey, m1PubKey, m2PubKey }
+		members := [][]byte{m3PubKey, m1PubKey, m2PubKey}
 		for _, member := range members {
 			MessagingGroupMembers = append(MessagingGroupMembers, &MessagingGroupMember{
 				NewPublicKey(member),
@@ -1165,7 +1160,7 @@
 		}
 		extraData = map[string][]byte{
 			"extrakey": []byte("newval"),
-			"newkey": []byte("test"),
+			"newkey":   []byte("test"),
 		}
 		//entry := DBGetMessagingGroupEntry(db, NewMessagingGroupKey(&m3PublicKey, extraDataKeyName))
 		_messagingKeyWithExtraDataWithTestMeta(
@@ -1193,8 +1188,8 @@
 				continue
 			}
 			keyEntriesAdded[pubKey] = append(keyEntriesAdded[pubKey], &MessagingGroupEntry{
-				GroupOwnerPublicKey: &m3PublicKey,
-				MessagingPublicKey: NewPublicKey(entry.MessagingPublicKey[:]),
+				GroupOwnerPublicKey:   &m3PublicKey,
+				MessagingPublicKey:    NewPublicKey(entry.MessagingPublicKey[:]),
 				MessagingGroupKeyName: NewGroupKeyName(randomKeyName),
 				MessagingGroupMembers: []*MessagingGroupMember{entry.MessagingGroupMembers[idx]},
 			})
