package lib

import (
	"fmt"
	"github.com/btcsuite/btcd/btcec"
	"github.com/holiman/uint256"
	"github.com/pkg/errors"
	"math"
	"math/big"
	"reflect"
)

<<<<<<< HEAD
func (bav *UtxoView) _getBalanceEntryForHODLerPKIDAndCreatorPKID(
	hodlerPKID *PKID, creatorPKID *PKID) *BalanceEntry {

	// If an entry exists in the in-memory map, return the value of that mapping.
	balanceEntryKey := MakeCreatorCoinBalanceKey(hodlerPKID, creatorPKID)
	mapValue, existsMapValue := bav.HODLerPKIDCreatorPKIDToBalanceEntry[balanceEntryKey]
	if existsMapValue {
		return mapValue
	}

	// If we get here it means no value exists in our in-memory map. In this case,
	// defer to the db. If a mapping exists in the db, return it. If not, return
	// nil.
	var balanceEntry *BalanceEntry
	if bav.Postgres != nil {
		balance := bav.Postgres.GetCreatorCoinBalance(hodlerPKID, creatorPKID)
		if balance != nil {
			balanceEntry = &BalanceEntry{
				HODLerPKID:   balance.HolderPKID,
				CreatorPKID:  balance.CreatorPKID,
				BalanceNanos: balance.BalanceNanos,
				HasPurchased: balance.HasPurchased,
			}
		}
	} else {
		balanceEntry = DBGetCreatorCoinBalanceEntryForHODLerAndCreatorPKIDs(bav.Handle, bav.Snapshot, hodlerPKID, creatorPKID)
	}
	if balanceEntry != nil {
		bav._setBalanceEntryMappingsWithPKIDs(balanceEntry, hodlerPKID, creatorPKID)
	}
	return balanceEntry
}

func (bav *UtxoView) GetBalanceEntryForHODLerPubKeyAndCreatorPubKey(
=======
func (bav *UtxoView) GetCreatorCoinBalanceEntryForHODLerPubKeyAndCreatorPubKey(
>>>>>>> c56e1cbf
	hodlerPubKey []byte, creatorPubKey []byte) (
	_balanceEntry *BalanceEntry, _hodlerPKID *PKID, _creatorPKID *PKID) {
	return bav.GetBalanceEntryForHODLerPubKeyAndCreatorPubKey(hodlerPubKey, creatorPubKey, false)
}

func (bav *UtxoView) _setCreatorCoinBalanceEntryMappings(balanceEntry *BalanceEntry) {
	bav._setBalanceEntryMappings(balanceEntry, false)
}

func (bav *UtxoView) _deleteCreatorCoinBalanceEntryMappings(
	balanceEntry *BalanceEntry, hodlerPublicKey []byte, creatorPublicKey []byte) {
	bav._deleteBalanceEntryMappings(balanceEntry, hodlerPublicKey, creatorPublicKey, false)
}

func CalculateCreatorCoinToMintPolynomial(
	deltaDeSoNanos uint64, currentCreatorCoinSupplyNanos uint64, params *DeSoParams) uint64 {
	// The values our equations take are generally in whole units rather than
	// nanos, so the first step is to convert the nano amounts into floats
	// representing full coin units.
	bigNanosPerUnit := NewFloat().SetUint64(NanosPerUnit)
	bigDeltaDeSo := Div(NewFloat().SetUint64(deltaDeSoNanos), bigNanosPerUnit)
	bigCurrentCreatorCoinSupply :=
		Div(NewFloat().SetUint64(currentCreatorCoinSupplyNanos), bigNanosPerUnit)

	// These calculations are basically what you get when you integrate a
	// polynomial price curve. For more information, see the comment on
	// CreatorCoinSlope in constants.go and check out the Mathematica notebook
	// linked in that comment.
	//
	// This is the formula:
	// - (((dB + m*RR*s^(1/RR))/(m*RR)))^RR-s
	// - where:
	//     dB = bigDeltaDeSo,
	//     m = params.CreatorCoinSlope
	//     RR = params.CreatorCoinReserveRatio
	//     s = bigCurrentCreatorCoinSupply
	//
	// If you think it's hard to understand the code below, don't worry-- I hate
	// the Go float libary syntax too...
	bigRet := Sub(BigFloatPow((Div((Add(bigDeltaDeSo,
		Mul(params.CreatorCoinSlope, Mul(params.CreatorCoinReserveRatio,
			BigFloatPow(bigCurrentCreatorCoinSupply, (Div(bigOne,
				params.CreatorCoinReserveRatio))))))), Mul(params.CreatorCoinSlope,
		params.CreatorCoinReserveRatio))), params.CreatorCoinReserveRatio),
		bigCurrentCreatorCoinSupply)
	// The value we get is generally a number of whole creator coins, and so we
	// need to convert it to "nanos" as a last step.
	retNanos, _ := Mul(bigRet, bigNanosPerUnit).Uint64()
	return retNanos
}

func CalculateCreatorCoinToMintBancor(
	deltaDeSoNanos uint64, currentCreatorCoinSupplyNanos uint64,
	currentDeSoLockedNanos uint64, params *DeSoParams) uint64 {
	// The values our equations take are generally in whole units rather than
	// nanos, so the first step is to convert the nano amounts into floats
	// representing full coin units.
	bigNanosPerUnit := NewFloat().SetUint64(NanosPerUnit)
	bigDeltaDeSo := Div(NewFloat().SetUint64(deltaDeSoNanos), bigNanosPerUnit)
	bigCurrentCreatorCoinSupply := Div(NewFloat().SetUint64(currentCreatorCoinSupplyNanos), bigNanosPerUnit)
	bigCurrentDeSoLocked := Div(NewFloat().SetUint64(currentDeSoLockedNanos), bigNanosPerUnit)

	// These calculations are derived from the Bancor pricing formula, which
	// is proportional to a polynomial price curve (and equivalent to Uniswap
	// under certain assumptions). For more information, see the comment on
	// CreatorCoinSlope in constants.go and check out the Mathematica notebook
	// linked in that comment.
	//
	// This is the formula:
	// - S0 * ((1 + dB / B0) ^ (RR) - 1)
	// - where:
	//     dB = bigDeltaDeSo,
	//     B0 = bigCurrentDeSoLocked
	//     S0 = bigCurrentCreatorCoinSupply
	//     RR = params.CreatorCoinReserveRatio
	//
	// Sorry the code for the equation is so hard to read.
	bigRet := Mul(bigCurrentCreatorCoinSupply,
		Sub(BigFloatPow((Add(bigOne, Div(bigDeltaDeSo,
			bigCurrentDeSoLocked))),
			(params.CreatorCoinReserveRatio)), bigOne))
	// The value we get is generally a number of whole creator coins, and so we
	// need to convert it to "nanos" as a last step.
	retNanos, _ := Mul(bigRet, bigNanosPerUnit).Uint64()
	return retNanos
}

func CalculateDeSoToReturn(
	deltaCreatorCoinNanos uint64, currentCreatorCoinSupplyNanos uint64,
	currentDeSoLockedNanos uint64, params *DeSoParams) uint64 {
	// The values our equations take are generally in whole units rather than
	// nanos, so the first step is to convert the nano amounts into floats
	// representing full coin units.
	bigNanosPerUnit := NewFloat().SetUint64(NanosPerUnit)
	bigDeltaCreatorCoin := Div(NewFloat().SetUint64(deltaCreatorCoinNanos), bigNanosPerUnit)
	bigCurrentCreatorCoinSupply := Div(NewFloat().SetUint64(currentCreatorCoinSupplyNanos), bigNanosPerUnit)
	bigCurrentDeSoLocked := Div(NewFloat().SetUint64(currentDeSoLockedNanos), bigNanosPerUnit)

	// These calculations are derived from the Bancor pricing formula, which
	// is proportional to a polynomial price curve (and equivalent to Uniswap
	// under certain assumptions). For more information, see the comment on
	// CreatorCoinSlope in constants.go and check out the Mathematica notebook
	// linked in that comment.
	//
	// This is the formula:
	// - B0 * (1 - (1 - dS / S0)^(1/RR))
	// - where:
	//     dS = bigDeltaCreatorCoin,
	//     B0 = bigCurrentDeSoLocked
	//     S0 = bigCurrentCreatorCoinSupply
	//     RR = params.CreatorCoinReserveRatio
	//
	// Sorry the code for the equation is so hard to read.
	bigRet := Mul(bigCurrentDeSoLocked, (Sub(bigOne, BigFloatPow((Sub(bigOne,
		Div(bigDeltaCreatorCoin, bigCurrentCreatorCoinSupply))), (Div(bigOne,
		params.CreatorCoinReserveRatio))))))
	// The value we get is generally a number of whole creator coins, and so we
	// need to convert it to "nanos" as a last step.
	retNanos, _ := Mul(bigRet, bigNanosPerUnit).Uint64()
	return retNanos
}

func CalculateCreatorCoinToMint(
	desoToSellNanos uint64,
	coinsInCirculationNanos uint64, desoLockedNanos uint64,
	params *DeSoParams) uint64 {

	if desoLockedNanos == 0 {
		// In this case, there is no DeSo in the profile so we have to use
		// the polynomial equations to initialize the coin and determine how
		// much to mint.
		return CalculateCreatorCoinToMintPolynomial(
			desoToSellNanos, coinsInCirculationNanos,
			params)
	}

	// In this case, we have DeSo locked in the profile and so we use the
	// standard Bancor equations to determine how much creator coin to mint.
	return CalculateCreatorCoinToMintBancor(
		desoToSellNanos, coinsInCirculationNanos,
		desoLockedNanos, params)
}

func (bav *UtxoView) ValidateDiamondsAndGetNumCreatorCoinNanos(
	senderPublicKey []byte,
	receiverPublicKey []byte,
	diamondPostHash *BlockHash,
	diamondLevel int64,
	blockHeight uint32,
) (_numCreatorCoinNanos uint64, _netNewDiamonds int64, _err error) {

	// Check that the diamond level is reasonable
	diamondLevelMap := GetDeSoNanosDiamondLevelMapAtBlockHeight(int64(blockHeight))
	if _, isAllowedLevel := diamondLevelMap[diamondLevel]; !isAllowedLevel {
		return 0, 0, fmt.Errorf(
			"ValidateDiamondsAndGetNumCreatorCoinNanos: Diamond level %v not allowed",
			diamondLevel)
	}

	// Convert pub keys into PKIDs.
	senderPKID := bav.GetPKIDForPublicKey(senderPublicKey)
	receiverPKID := bav.GetPKIDForPublicKey(receiverPublicKey)

	// Look up if there is an existing diamond entry.
	diamondKey := MakeDiamondKey(senderPKID.PKID, receiverPKID.PKID, diamondPostHash)
	diamondEntry := bav.GetDiamondEntryForDiamondKey(&diamondKey)

	// Look up if there's an existing profile entry for the sender. There needs
	// to be in order to be able to give one's creator coin as a diamond.
	existingProfileEntry := bav.GetProfileEntryForPKID(senderPKID.PKID)
	if existingProfileEntry == nil || existingProfileEntry.isDeleted {
		return 0, 0, fmt.Errorf(
			"ValidateDiamondsAndGetNumCreatorCoinNanos: Cannot send CreatorCoin "+
				"with diamond because ProfileEntry for public key %v does not exist",
			senderPublicKey)
	}
	// If we get here, then we're sure the ProfileEntry for this user exists.

	currDiamondLevel := int64(0)
	if diamondEntry != nil {
		currDiamondLevel = diamondEntry.DiamondLevel
	}

	if currDiamondLevel >= diamondLevel {
		return 0, 0, RuleErrorCreatorCoinTransferPostAlreadyHasSufficientDiamonds
	}

	// Calculate the number of creator coin nanos needed vs. already added for previous diamonds.
	//
	// For CreatorCoins it's OK to cast to Uint64() because we check for their
	// exceeding this everywhere.
	currCreatorCoinNanos := GetCreatorCoinNanosForDiamondLevelAtBlockHeight(
		existingProfileEntry.CreatorCoinEntry.CoinsInCirculationNanos.Uint64(), existingProfileEntry.CreatorCoinEntry.DeSoLockedNanos,
		currDiamondLevel, int64(blockHeight), bav.Params)
	neededCreatorCoinNanos := GetCreatorCoinNanosForDiamondLevelAtBlockHeight(
		existingProfileEntry.CreatorCoinEntry.CoinsInCirculationNanos.Uint64(), existingProfileEntry.CreatorCoinEntry.DeSoLockedNanos,
		diamondLevel, int64(blockHeight), bav.Params)

	// There is an edge case where, if the person's creator coin value goes down
	// by a large enough amount, then they can get a "free" diamond upgrade. This
	// seems fine for now.
	creatorCoinToTransferNanos := uint64(0)
	if neededCreatorCoinNanos > currCreatorCoinNanos {
		creatorCoinToTransferNanos = neededCreatorCoinNanos - currCreatorCoinNanos
	}

	netNewDiamonds := diamondLevel - currDiamondLevel

	return creatorCoinToTransferNanos, netNewDiamonds, nil
}

func (bav *UtxoView) _disconnectCreatorCoin(
	operationType OperationType, currentTxn *MsgDeSoTxn, txnHash *BlockHash,
	utxoOpsForTxn []*UtxoOperation, blockHeight uint32) error {

	// Verify that the last operation is a CreatorCoin opration
	if len(utxoOpsForTxn) == 0 {
		return fmt.Errorf("_disconnectCreatorCoin: utxoOperations are missing")
	}
	operationIndex := len(utxoOpsForTxn) - 1
	if utxoOpsForTxn[operationIndex].Type != OperationTypeCreatorCoin {
		return fmt.Errorf("_disconnectCreatorCoin: Trying to revert "+
			"OperationTypeCreatorCoin but found type %v",
			utxoOpsForTxn[operationIndex].Type)
	}
	txMeta := currentTxn.TxnMeta.(*CreatorCoinMetadataa)
	operationData := utxoOpsForTxn[operationIndex]
	operationIndex--

	// We sometimes have some extra AddUtxo operations we need to remove
	// These are "implicit" outputs that always occur at the end of the
	// list of UtxoOperations. The number of implicit outputs is equal to
	// the total number of "Add" operations minus the explicit outputs.
	numUtxoAdds := 0
	for _, utxoOp := range utxoOpsForTxn {
		if utxoOp.Type == OperationTypeAddUtxo {
			numUtxoAdds += 1
		}
	}
	operationIndex -= numUtxoAdds - len(currentTxn.TxOutputs)

	// Get the profile corresponding to the creator coin txn.
	existingProfileEntry := bav.GetProfileEntryForPublicKey(txMeta.ProfilePublicKey)
	// Sanity-check that it exists.
	if existingProfileEntry == nil || existingProfileEntry.isDeleted {
		return fmt.Errorf("_disconnectCreatorCoin: CreatorCoin profile for "+
			"public key %v doesn't exist; this should never happen",
			PkToStringBoth(txMeta.ProfilePublicKey))
	}
	// Get the BalanceEntry of the transactor. This should always exist.
	transactorBalanceEntry, _, _ := bav.GetCreatorCoinBalanceEntryForHODLerPubKeyAndCreatorPubKey(
		currentTxn.PublicKey, txMeta.ProfilePublicKey)
	// Sanity-check that the transactor BalanceEntry exists
	if transactorBalanceEntry == nil || transactorBalanceEntry.isDeleted {
		return fmt.Errorf("_disconnectCreatorCoin: Transactor BalanceEntry "+
			"pubkey %v and creator pubkey %v does not exist; this should "+
			"never happen",
			PkToStringBoth(currentTxn.PublicKey), PkToStringBoth(txMeta.ProfilePublicKey))
	}

	// Get the BalanceEntry of the creator. It could be nil if this is a sell
	// transaction or if the balance entry was deleted by a creator coin transfer.
	creatorBalanceEntry, _, creatorPKID := bav.GetCreatorCoinBalanceEntryForHODLerPubKeyAndCreatorPubKey(
		txMeta.ProfilePublicKey, txMeta.ProfilePublicKey)
	if creatorBalanceEntry == nil || creatorBalanceEntry.isDeleted {
		creatorBalanceEntry = &BalanceEntry{
			HODLerPKID:   creatorPKID,
			CreatorPKID:  creatorPKID,
			BalanceNanos: *uint256.NewInt(),
		}
	}

	if txMeta.OperationType == CreatorCoinOperationTypeBuy {
		// Set up some variables so that we can run some sanity-checks
		//
		// CreeatorCoin balances can never exceed uint64
		deltaBuyerNanos := transactorBalanceEntry.BalanceNanos.Uint64() - operationData.PrevTransactorBalanceEntry.BalanceNanos.Uint64()
		deltaCreatorNanos := creatorBalanceEntry.BalanceNanos.Uint64() - operationData.PrevCreatorBalanceEntry.BalanceNanos.Uint64()
		// For CreatorCoins it's OK to cast to Uint64() because we check for their
		// exceeding this everywhere.
		deltaCoinsInCirculation := existingProfileEntry.CreatorCoinEntry.CoinsInCirculationNanos.Uint64() -
			operationData.PrevCoinEntry.CoinsInCirculationNanos.Uint64()

		// If the creator is distinct from the buyer, then reset their balance.
		// This check avoids double-updating in situations where a creator bought
		// their own coin.
		if !reflect.DeepEqual(currentTxn.PublicKey, txMeta.ProfilePublicKey) {

			// Sanity-check that the amount that we increased the CoinsInCirculation by
			// equals the total amount received by the buyer and the creator.
			if deltaBuyerNanos+deltaCreatorNanos != deltaCoinsInCirculation {
				return fmt.Errorf("_disconnectCreatorCoin: The creator coin nanos "+
					"the buyer and the creator received (%v, %v) does not equal the "+
					"creator coins added to the circulating supply %v",
					deltaBuyerNanos, deltaCreatorNanos, deltaCoinsInCirculation)
			}

			// Sanity-check that the watermark delta equates to what the creator received.
			deltaNanos := uint64(0)
			if blockHeight > bav.Params.ForkHeights.DeSoFounderRewardBlockHeight {
				// Do nothing.  After the DeSoFounderRewardBlockHeight, creator coins are not
				// minted as a founder's reward, just DeSo (see utxo reverted later).
			} else if blockHeight > bav.Params.ForkHeights.SalomonFixBlockHeight {
				// Following the SalomonFixBlockHeight block, we calculate a founders reward
				// on every buy, not just the ones that push a creator to a new all time high.
				//
				// For CreatorCoins it's OK to cast to Uint64() because we check for their
				// exceeding this everywhere.
				deltaNanos = existingProfileEntry.CreatorCoinEntry.CoinsInCirculationNanos.Uint64() -
					operationData.PrevCoinEntry.CoinsInCirculationNanos.Uint64()
			} else {
				// Prior to the SalomonFixBlockHeight block, we calculate the founders reward
				// only for new all time highs.
				deltaNanos = existingProfileEntry.CreatorCoinEntry.CoinWatermarkNanos - operationData.PrevCoinEntry.CoinWatermarkNanos
			}
			founderRewardNanos := IntDiv(
				IntMul(
					big.NewInt(int64(deltaNanos)),
					big.NewInt(int64(existingProfileEntry.CreatorCoinEntry.CreatorBasisPoints))),
				big.NewInt(100*100)).Uint64()
			if founderRewardNanos != deltaCreatorNanos {
				return fmt.Errorf("_disconnectCreatorCoin: The creator coin nanos "+
					"the creator received %v does not equal the founder reward %v; "+
					"this should never happen",
					deltaCreatorNanos, founderRewardNanos)
			}

			// Reset the creator's BalanceEntry to what it was previously.
			*creatorBalanceEntry = *operationData.PrevCreatorBalanceEntry
			bav._setCreatorCoinBalanceEntryMappings(creatorBalanceEntry)
		} else {
			// We do a simliar sanity-check as above, but in this case we don't need to
			// reset the creator mappings.
			//
			// CreeatorCoin balances can never exceed uint64
			deltaBuyerNanos := transactorBalanceEntry.BalanceNanos.Uint64() - operationData.PrevTransactorBalanceEntry.BalanceNanos.Uint64()
			//
			// For CreatorCoins it's OK to cast to Uint64() because we check for their
			// exceeding this everywhere.
			deltaCoinsInCirculation := existingProfileEntry.CreatorCoinEntry.CoinsInCirculationNanos.Uint64() -
				operationData.PrevCoinEntry.CoinsInCirculationNanos.Uint64()
			if deltaBuyerNanos != deltaCoinsInCirculation {
				return fmt.Errorf("_disconnectCreatorCoin: The creator coin nanos "+
					"the buyer/creator received (%v) does not equal the "+
					"creator coins added to the circulating supply %v",
					deltaBuyerNanos, deltaCoinsInCirculation)
			}
		}

		// Reset the Buyer's BalanceEntry to what it was previously.
		*transactorBalanceEntry = *operationData.PrevTransactorBalanceEntry
		bav._setCreatorCoinBalanceEntryMappings(transactorBalanceEntry)

		// If a DeSo founder reward was created, revert it.
		if operationData.FounderRewardUtxoKey != nil {
			if err := bav._unAddUtxo(operationData.FounderRewardUtxoKey); err != nil {
				return errors.Wrapf(err, "_disconnectBitcoinExchange: Problem unAdding utxo %v: ", operationData.FounderRewardUtxoKey)
			}
		}

		// The buyer will get the DeSo they locked up back when we revert the
		// basic transfer. This is OK because resetting the CreatorCoinEntry to the previous
		// value lowers the amount of DeSo locked in the profile by the same
		// amount the buyer will receive. Thus no DeSo is created in this
		// transaction.
	} else if txMeta.OperationType == CreatorCoinOperationTypeSell {
		// Set up some variables so that we can run some sanity-checks. The coins
		// the transactor has and the coins in circulation should both have gone
		// down as a result of the transaction, so both of these values should be
		// positive.
		//
		// CreeatorCoin balances can never exceed uint64
		deltaCoinNanos := operationData.PrevTransactorBalanceEntry.BalanceNanos.Uint64() - transactorBalanceEntry.BalanceNanos.Uint64()
		// For CreatorCoins it's OK to cast to Uint64() because we check for their
		// exceeding this everywhere.
		deltaCoinsInCirculation := operationData.PrevCoinEntry.CoinsInCirculationNanos.Uint64() -
			existingProfileEntry.CreatorCoinEntry.CoinsInCirculationNanos.Uint64()

		// Sanity-check that the amount we decreased CoinsInCirculation by
		// equals the total amount put in by the seller.
		if deltaCoinNanos != deltaCoinsInCirculation {
			return fmt.Errorf("_disconnectCreatorCoin: The creator coin nanos "+
				"the seller put in (%v) does not equal the "+
				"creator coins removed from the circulating supply %v",
				deltaCoinNanos, deltaCoinsInCirculation)
		}

		// In the case of a sell we only need to revert the transactor's balance,
		// and we don't have to worry about the creator's balance.
		// Reset the transactor's BalanceEntry to what it was previously.
		*transactorBalanceEntry = *operationData.PrevTransactorBalanceEntry
		bav._setCreatorCoinBalanceEntryMappings(transactorBalanceEntry)

		// Un-add the UTXO taht was created as a result of this transaction. It should
		// be the one at the end of our UTXO list at this point.
		//
		// The UtxoKey is simply the transaction hash with index set to the end of the
		// transaction list.
		utxoKey := UtxoKey{
			TxID: *currentTxn.Hash(),
			// We give all UTXOs that are created as a result of BitcoinExchange transactions
			// an index of zero. There is generally only one UTXO created in a BitcoinExchange
			// transaction so this field doesn't really matter.
			Index: uint32(len(currentTxn.TxOutputs)),
		}
		if err := bav._unAddUtxo(&utxoKey); err != nil {
			return errors.Wrapf(err, "_disconnectBitcoinExchange: Problem unAdding utxo %v: ", utxoKey)
		}
	} else if txMeta.OperationType == CreatorCoinOperationTypeAddDeSo {
		return fmt.Errorf("_disconnectCreatorCoin: Add DeSo operation txn not implemented")
	}

	// Reset the CreatorCoinEntry on the profile to what it was previously now that we
	// have reverted the individual users' balances.
	existingProfileEntry.CreatorCoinEntry = *operationData.PrevCoinEntry
	bav._setProfileEntryMappings(existingProfileEntry)

	// Now revert the basic transfer with the remaining operations. Cut off
	// the CreatorCoin operation at the end since we just reverted it.
	return bav._disconnectBasicTransfer(
		currentTxn, txnHash, utxoOpsForTxn[:operationIndex+1], blockHeight)
}

func (bav *UtxoView) _disconnectCreatorCoinTransfer(
	operationType OperationType, currentTxn *MsgDeSoTxn, txnHash *BlockHash,
	utxoOpsForTxn []*UtxoOperation, blockHeight uint32) error {

	// Verify that the last operation is a CreatorCoinTransfer operation
	if len(utxoOpsForTxn) == 0 {
		return fmt.Errorf("_disconnectCreatorCoinTransfer: utxoOperations are missing")
	}
	operationIndex := len(utxoOpsForTxn) - 1
	if utxoOpsForTxn[operationIndex].Type != OperationTypeCreatorCoinTransfer {
		return fmt.Errorf("_disconnectCreatorCoinTransfer: Trying to revert "+
			"OperationTypeCreatorCoinTransfer but found type %v",
			utxoOpsForTxn[operationIndex].Type)
	}
	txMeta := currentTxn.TxnMeta.(*CreatorCoinTransferMetadataa)
	operationData := utxoOpsForTxn[operationIndex]
	operationIndex--

	// Get the profile corresponding to the creator coin txn.
	existingProfileEntry := bav.GetProfileEntryForPublicKey(txMeta.ProfilePublicKey)
	// Sanity-check that it exists.
	if existingProfileEntry == nil || existingProfileEntry.isDeleted {
		return fmt.Errorf("_disconnectCreatorCoinTransfer: CreatorCoinTransfer profile for "+
			"public key %v doesn't exist; this should never happen",
			PkToStringBoth(txMeta.ProfilePublicKey))
	}

	// Get the current / previous balance for the sender for sanity checking.
	senderBalanceEntry, _, _ := bav.GetCreatorCoinBalanceEntryForHODLerPubKeyAndCreatorPubKey(
		currentTxn.PublicKey, txMeta.ProfilePublicKey)
	// Sanity-check that the sender had a previous BalanceEntry, it should always exist.
	if operationData.PrevSenderBalanceEntry == nil || operationData.PrevSenderBalanceEntry.isDeleted {
		return fmt.Errorf("_disconnectCreatorCoinTransfer: Previous sender BalanceEntry "+
			"pubkey %v and creator pubkey %v does not exist; this should "+
			"never happen",
			PkToStringBoth(currentTxn.PublicKey), PkToStringBoth(txMeta.ProfilePublicKey))
	}
	senderPrevBalanceNanos := operationData.PrevSenderBalanceEntry.BalanceNanos
	var senderCurrBalanceNanos uint64
	// Since the sender may have given away their whole balance, their BalanceEntry can be nil.
	if senderBalanceEntry != nil && !senderBalanceEntry.isDeleted {
		// CreatorCoin balances can never exceed uint64
		senderCurrBalanceNanos = senderBalanceEntry.BalanceNanos.Uint64()
	}

	// Get the current / previous balance for the receiver for sanity checking.
	receiverBalanceEntry, _, _ := bav.GetCreatorCoinBalanceEntryForHODLerPubKeyAndCreatorPubKey(
		txMeta.ReceiverPublicKey, txMeta.ProfilePublicKey)
	// Sanity-check that the receiver BalanceEntry exists, it should always exist here.
	if receiverBalanceEntry == nil || receiverBalanceEntry.isDeleted {
		return fmt.Errorf("_disconnectCreatorCoinTransfer: Receiver BalanceEntry "+
			"pubkey %v and creator pubkey %v does not exist; this should "+
			"never happen",
			PkToStringBoth(currentTxn.PublicKey), PkToStringBoth(txMeta.ProfilePublicKey))
	}
	receiverCurrBalanceNanos := receiverBalanceEntry.BalanceNanos
	var receiverPrevBalanceNanos uint64
	if operationData.PrevReceiverBalanceEntry != nil {
		// CreatorCoin balances can never exceed uint64
		receiverPrevBalanceNanos = operationData.PrevReceiverBalanceEntry.BalanceNanos.Uint64()
	}

	// Sanity check that the sender's current balance is less than their previous balance.
	//
	// CreatorCoin balances can never exceed uint64
	if senderCurrBalanceNanos > senderPrevBalanceNanos.Uint64() {
		return fmt.Errorf("_disconnectCreatorCoinTransfer: Sender's current balance %d is "+
			"greater than their previous balance %d.",
			senderCurrBalanceNanos, senderPrevBalanceNanos)
	}

	// Sanity check that the receiver's previous balance is less than their current balance.
	//
	// CreatorCoin balances can never exceed uint64
	if receiverPrevBalanceNanos > receiverCurrBalanceNanos.Uint64() {
		return fmt.Errorf("_disconnectCreatorCoinTransfer: Receiver's previous balance %d is "+
			"greater than their current balance %d.",
			receiverPrevBalanceNanos, receiverCurrBalanceNanos)
	}

	// Sanity check the sender's increase equals the receiver's decrease after disconnect.
	//
	// CreatorCoin balances can never exceed uint64
	senderBalanceIncrease := senderPrevBalanceNanos.Uint64() - senderCurrBalanceNanos
	receiverBalanceDecrease := receiverCurrBalanceNanos.Uint64() - receiverPrevBalanceNanos
	if senderBalanceIncrease != receiverBalanceDecrease {
		return fmt.Errorf("_disconnectCreatorCoinTransfer: Sender's balance increase "+
			"of %d will not equal the receiver's balance decrease of  %v after disconnect.",
			senderBalanceIncrease, receiverBalanceDecrease)
	}

	// At this point we have sanity checked the current and previous state. Now we just
	// need to revert the mappings.

	// Delete the sender/receiver balance entries (they will be added back later if needed).
	bav._deleteCreatorCoinBalanceEntryMappings(
		receiverBalanceEntry, txMeta.ReceiverPublicKey, txMeta.ProfilePublicKey)
	if senderBalanceEntry != nil {
		bav._deleteCreatorCoinBalanceEntryMappings(
			senderBalanceEntry, currentTxn.PublicKey, txMeta.ProfilePublicKey)
	}

	// Set the balance entries appropriately.
	bav._setCreatorCoinBalanceEntryMappings(operationData.PrevSenderBalanceEntry)
	// CreatorCoin balances can't exceed uint64
	if operationData.PrevReceiverBalanceEntry != nil && operationData.PrevReceiverBalanceEntry.BalanceNanos.Uint64() != 0 {
		bav._setCreatorCoinBalanceEntryMappings(operationData.PrevReceiverBalanceEntry)
	}

	// Reset the CreatorCoinEntry on the profile to what it was previously now that we
	// have reverted the individual users' balances.
	existingProfileEntry.CreatorCoinEntry = *operationData.PrevCoinEntry
	bav._setProfileEntryMappings(existingProfileEntry)

	// If the transaction had diamonds, let's revert those too.
	diamondPostHashBytes, hasDiamondPostHash := currentTxn.ExtraData[DiamondPostHashKey]
	if hasDiamondPostHash {
		// Sanity check the post hash bytes before creating the post hash.
		diamondPostHash := &BlockHash{}
		if len(diamondPostHashBytes) != HashSizeBytes {
			return fmt.Errorf(
				"_disconnectCreatorCoin: DiamondPostHashBytes has incorrect length: %d",
				len(diamondPostHashBytes))
		}
		copy(diamondPostHash[:], diamondPostHashBytes[:])

		// Get the existing diamondEntry so we can delete it.
		senderPKID := bav.GetPKIDForPublicKey(currentTxn.PublicKey)
		receiverPKID := bav.GetPKIDForPublicKey(txMeta.ReceiverPublicKey)
		diamondKey := MakeDiamondKey(senderPKID.PKID, receiverPKID.PKID, diamondPostHash)
		diamondEntry := bav.GetDiamondEntryForDiamondKey(&diamondKey)

		// Sanity check that the diamondEntry is not nil.
		if diamondEntry == nil {
			return fmt.Errorf(
				"_disconnectCreatorCoin: Found nil diamond entry for diamondKey: %v", &diamondKey)
		}

		// Delete the diamond entry mapping and re-add it if the previous mapping is not nil.
		bav._deleteDiamondEntryMappings(diamondEntry)
		if operationData.PrevDiamondEntry != nil {
			bav._setDiamondEntryMappings(operationData.PrevDiamondEntry)
		}

		// Finally, revert the post entry mapping since we likely updated the DiamondCount.
		bav._setPostEntryMappings(operationData.PrevPostEntry)
	}

	// Now revert the basic transfer with the remaining operations. Cut off
	// the CreatorCoin operation at the end since we just reverted it.
	return bav._disconnectBasicTransfer(
		currentTxn, txnHash, utxoOpsForTxn[:operationIndex+1], blockHeight)
}

// TODO: A lot of duplicate code between buy and sell. Consider factoring
// out the common code.
func (bav *UtxoView) HelpConnectCreatorCoinBuy(
	txn *MsgDeSoTxn, txHash *BlockHash, blockHeight uint32, verifySignatures bool) (
	_totalInput uint64, _totalOutput uint64, _creatorCoinReturnedNanos uint64, _founderRewardNanos uint64,
	_utxoOps []*UtxoOperation, _err error) {

	// Connect basic txn to get the total input and the total output without
	// considering the transaction metadata.
	totalInput, totalOutput, utxoOpsForTxn, err := bav._connectBasicTransfer(
		txn, txHash, blockHeight, verifySignatures)
	if err != nil {
		return 0, 0, 0, 0, nil, errors.Wrapf(err, "_connectCreatorCoin: ")
	}

	// Force the input to be non-zero so that we can prevent replay attacks. If
	// we didn't do this then someone could replay your sell over and over again
	// to force-convert all your creator coin into DeSo. Think about it.
	if totalInput == 0 {
		return 0, 0, 0, 0, nil, RuleErrorCreatorCoinRequiresNonZeroInput
	}

	// At this point the inputs and outputs have been processed. Now we
	// need to handle the metadata.

	// Check that the specified profile public key is valid and that a profile
	// corresponding to that public key exists.
	txMeta := txn.TxnMeta.(*CreatorCoinMetadataa)
	if len(txMeta.ProfilePublicKey) != btcec.PubKeyBytesLenCompressed {
		return 0, 0, 0, 0, nil, RuleErrorCreatorCoinInvalidPubKeySize
	}

	// Dig up the profile. It must exist for the user to be able to
	// operate on its coin.
	existingProfileEntry := bav.GetProfileEntryForPublicKey(txMeta.ProfilePublicKey)
	if existingProfileEntry == nil || existingProfileEntry.isDeleted {
		return 0, 0, 0, 0, nil, errors.Wrapf(
			RuleErrorCreatorCoinOperationOnNonexistentProfile,
			"_connectCreatorCoin: Profile pub key: %v %v",
			PkToStringMainnet(txMeta.ProfilePublicKey), PkToStringTestnet(txMeta.ProfilePublicKey))
	}

	// At this point we are confident that we have a profile that
	// exists that corresponds to the profile public key the user
	// provided.

	// Check that the amount of DeSo being traded for creator coin is
	// non-zero.
	desoBeforeFeesNanos := txMeta.DeSoToSellNanos
	if desoBeforeFeesNanos == 0 {
		return 0, 0, 0, 0, nil, RuleErrorCreatorCoinBuyMustTradeNonZeroDeSo
	}
	// The amount of DeSo being traded counts as output being spent by
	// this transaction, so add it to the transaction output and check that
	// the resulting output does not exceed the total input.
	//
	// Check for overflow of the outputs before adding.
	if totalOutput > math.MaxUint64-desoBeforeFeesNanos {
		return 0, 0, 0, 0, nil, errors.Wrapf(
			RuleErrorCreatorCoinTxnOutputWithInvalidBuyAmount,
			"_connectCreatorCoin: %v", desoBeforeFeesNanos)
	}
	totalOutput += desoBeforeFeesNanos
	// It's assumed the caller code will check that things like output <= input,
	// but we check it here just in case...
	if totalInput < totalOutput {
		return 0, 0, 0, 0, nil, errors.Wrapf(
			RuleErrorCreatorCoinTxnOutputExceedsInput,
			"_connectCreatorCoin: Input: %v, Output: %v", totalInput, totalOutput)
	}
	// At this point we have verified that the output is sufficient to cover
	// the amount the user wants to use to buy the creator's coin.

	// Now we burn some DeSo before executing the creator coin buy. Doing
	// this guarantees that floating point errors in our subsequent calculations
	// will not result in a user being able to print infinite amounts of DeSo
	// through the protocol.
	//
	// TODO(performance): We use bigints to avoid overflow in the intermediate
	// stages of the calculation but this most likely isn't necessary. This
	// formula is equal to:
	// - desoAfterFeesNanos = desoBeforeFeesNanos * (CreatorCoinTradeFeeBasisPoints / (100*100))
	desoAfterFeesNanos := IntDiv(
		IntMul(
			big.NewInt(int64(desoBeforeFeesNanos)),
			big.NewInt(int64(100*100-bav.Params.CreatorCoinTradeFeeBasisPoints))),
		big.NewInt(100*100)).Uint64()

	// The amount of DeSo being convertend must be nonzero after fees as well.
	if desoAfterFeesNanos == 0 {
		return 0, 0, 0, 0, nil, RuleErrorCreatorCoinBuyMustTradeNonZeroDeSoAfterFees
	}

	// Figure out how much deso goes to the founder.
	// Note: If the user performing this transaction has the same public key as the
	// profile being bought, we do not cut a founder reward.
	desoRemainingNanos := uint64(0)
	desoFounderRewardNanos := uint64(0)
	if blockHeight > bav.Params.ForkHeights.DeSoFounderRewardBlockHeight &&
		!reflect.DeepEqual(txn.PublicKey, existingProfileEntry.PublicKey) {

		// This formula is equal to:
		// desoFounderRewardNanos = desoAfterFeesNanos * creatorBasisPoints / (100*100)
		desoFounderRewardNanos = IntDiv(
			IntMul(
				big.NewInt(int64(desoAfterFeesNanos)),
				big.NewInt(int64(existingProfileEntry.CreatorCoinEntry.CreatorBasisPoints))),
			big.NewInt(100*100)).Uint64()

		// Sanity check, just to be extra safe.
		if desoAfterFeesNanos < desoFounderRewardNanos {
			return 0, 0, 0, 0, nil, fmt.Errorf("HelpConnectCreatorCoinBuy: desoAfterFeesNanos"+
				" less than desoFounderRewardNanos: %v %v",
				desoAfterFeesNanos, desoFounderRewardNanos)
		}

		desoRemainingNanos = desoAfterFeesNanos - desoFounderRewardNanos
	} else {
		desoRemainingNanos = desoAfterFeesNanos
	}

	if desoRemainingNanos == 0 {
		return 0, 0, 0, 0, nil, RuleErrorCreatorCoinBuyMustTradeNonZeroDeSoAfterFounderReward
	}

	// If no DeSo is currently locked in the profile then we use the
	// polynomial equation to mint creator coins. We do this because the
	// Uniswap/Bancor equations don't work when zero coins have been minted,
	// and so we have to special case here. See this wolfram sheet for all
	// the equations with tests:
	// - https://pastebin.com/raw/1EmgeW56
	//
	// Note also that we use big floats with a custom math library in order
	// to guarantee that all nodes get the same result regardless of what
	// architecture they're running on. If we didn't do this, then some nodes
	// could round floats or use different levels of precision for intermediate
	// results and get different answers which would break consensus.
	//
	// For CreatorCoins it's OK to cast to Uint64() because we check for their
	// exceeding this everywhere.
	creatorCoinToMintNanos := CalculateCreatorCoinToMint(
		desoRemainingNanos, existingProfileEntry.CreatorCoinEntry.CoinsInCirculationNanos.Uint64(),
		existingProfileEntry.CreatorCoinEntry.DeSoLockedNanos, bav.Params)

	// Check if the total amount minted satisfies CreatorCoinAutoSellThresholdNanos.
	// This makes it prohibitively expensive for a user to buy themself above the
	// CreatorCoinAutoSellThresholdNanos and then spam tiny nano DeSo creator
	// coin purchases causing the effective Bancor Creator Coin Reserve Ratio to drift.
	if blockHeight > bav.Params.ForkHeights.SalomonFixBlockHeight {
		if creatorCoinToMintNanos < bav.Params.CreatorCoinAutoSellThresholdNanos {
			return 0, 0, 0, 0, nil, RuleErrorCreatorCoinBuyMustSatisfyAutoSellThresholdNanos
		}
	}

	// At this point, we know how much creator coin we are going to mint.
	// Now it's just a matter of adjusting our bookkeeping and potentially
	// giving the creator a founder reward.

	// Save all the old values from the CreatorCoinEntry before we potentially
	// update them. Note that CreatorCoinEntry doesn't contain any pointers and so
	// a direct copy is OK.
	prevCoinEntry := existingProfileEntry.CreatorCoinEntry

	// Increment DeSoLockedNanos. Sanity-check that we're not going to
	// overflow.
	if existingProfileEntry.CreatorCoinEntry.DeSoLockedNanos > math.MaxUint64-desoRemainingNanos {
		return 0, 0, 0, 0, nil, fmt.Errorf("_connectCreatorCoin: Overflow while summing"+
			"DeSoLockedNanos and desoAfterFounderRewardNanos: %v %v",
			existingProfileEntry.CreatorCoinEntry.DeSoLockedNanos, desoRemainingNanos)
	}
	existingProfileEntry.CreatorCoinEntry.DeSoLockedNanos += desoRemainingNanos

	// Increment CoinsInCirculation. Sanity-check that we're not going to
	// overflow.
	//
	// For CreatorCoins it's OK to cast to Uint64() because we check for their
	// exceeding this everywhere.
	if existingProfileEntry.CreatorCoinEntry.CoinsInCirculationNanos.Uint64() > math.MaxUint64-creatorCoinToMintNanos {
		return 0, 0, 0, 0, nil, fmt.Errorf("_connectCreatorCoin: Overflow while summing"+
			"CoinsInCirculationNanos and creatorCoinToMintNanos: %v %v",
			existingProfileEntry.CreatorCoinEntry.CoinsInCirculationNanos, creatorCoinToMintNanos)
	}
	// Setting the value in this way is guaranteed to not mess up the prevCoinEntry
	existingProfileEntry.CreatorCoinEntry.CoinsInCirculationNanos = *uint256.NewInt().SetUint64(
		existingProfileEntry.CreatorCoinEntry.CoinsInCirculationNanos.Uint64() + creatorCoinToMintNanos)

	// Calculate the *Creator Coin nanos* to give as a founder reward.
	creatorCoinFounderRewardNanos := uint64(0)
	if blockHeight > bav.Params.ForkHeights.DeSoFounderRewardBlockHeight {
		// Do nothing. The chain stopped minting creator coins as a founder reward for
		// creators at this blockheight.  It gives DeSo as a founder reward now instead.

	} else if blockHeight > bav.Params.ForkHeights.SalomonFixBlockHeight {
		// Following the SalomonFixBlockHeight block, creator coin buys continuously mint
		// a founders reward based on the CreatorBasisPoints.

		creatorCoinFounderRewardNanos = IntDiv(
			IntMul(
				big.NewInt(int64(creatorCoinToMintNanos)),
				big.NewInt(int64(existingProfileEntry.CreatorCoinEntry.CreatorBasisPoints))),
			big.NewInt(100*100)).Uint64()
	} else {
		// Up to and including the SalomonFixBlockHeight block, creator coin buys only minted
		// a founders reward if the creator reached a new all time high.

		// For CreatorCoins it's OK to cast to Uint64() because we check for their
		// exceeding this everywhere.
		if existingProfileEntry.CreatorCoinEntry.CoinsInCirculationNanos.Uint64() > existingProfileEntry.CreatorCoinEntry.CoinWatermarkNanos {
			// This value must be positive if we made it past the if condition above.
			watermarkDiff := existingProfileEntry.CreatorCoinEntry.CoinsInCirculationNanos.Uint64() -
				existingProfileEntry.CreatorCoinEntry.CoinWatermarkNanos
			// The founder reward is computed as a percentage of the "net coins created,"
			// which is equal to the watermarkDiff
			creatorCoinFounderRewardNanos = IntDiv(
				IntMul(
					big.NewInt(int64(watermarkDiff)),
					big.NewInt(int64(existingProfileEntry.CreatorCoinEntry.CreatorBasisPoints))),
				big.NewInt(100*100)).Uint64()
		}
	}

	// CoinWatermarkNanos is no longer used, however it may be helpful for
	// future analytics or updates so we continue to update it here.
	//
	// For CreatorCoins it's OK to cast to Uint64() because we check for their
	// exceeding this everywhere.
	if existingProfileEntry.CreatorCoinEntry.CoinsInCirculationNanos.Uint64() > existingProfileEntry.CreatorCoinEntry.CoinWatermarkNanos {
		existingProfileEntry.CreatorCoinEntry.CoinWatermarkNanos = existingProfileEntry.CreatorCoinEntry.CoinsInCirculationNanos.Uint64()
	}

	// At this point, founderRewardNanos will be non-zero if and only if we increased
	// the watermark *and* there was a non-zero CreatorBasisPoints set on the CreatorCoinEntry
	// *and* the blockHeight is less than DeSoFounderRewardBlockHeight.

	// The user gets whatever's left after we pay the founder their reward.
	coinsBuyerGetsNanos := creatorCoinToMintNanos - creatorCoinFounderRewardNanos

	// If the coins the buyer is getting is less than the minimum threshold that
	// they expected to get, then the transaction is invalid. This prevents
	// front-running attacks, but it also prevents the buyer from getting a
	// terrible price.
	//
	// Note that when the min is set to zero it means we should skip this check.
	if txMeta.MinCreatorCoinExpectedNanos != 0 &&
		coinsBuyerGetsNanos < txMeta.MinCreatorCoinExpectedNanos {
		return 0, 0, 0, 0, nil, errors.Wrapf(
			RuleErrorCreatorCoinLessThanMinimumSetByUser,
			"_connectCreatorCoin: Amount that would be minted and given to user: "+
				"%v, amount that would be given to founder: %v, amount user needed: %v",
			coinsBuyerGetsNanos, creatorCoinFounderRewardNanos, txMeta.MinCreatorCoinExpectedNanos)
	}

	// If we get here, we are good to go. We will now update the balance of the
	// buyer and the creator (assuming we had a non-zero founderRewardNanos).

	// Look up a CreatorCoinBalanceEntry for the buyer and the creator. Create
	// an entry for each if one doesn't exist already.
	buyerBalanceEntry, hodlerPKID, creatorPKID :=
		bav.GetCreatorCoinBalanceEntryForHODLerPubKeyAndCreatorPubKey(
			txn.PublicKey, existingProfileEntry.PublicKey)
	// If the user does not have a balance entry or the user's balance entry is deleted and we have passed the
	// BuyCreatorCoinAfterDeletedBalanceEntryFixBlockHeight, we create a new balance entry.
	if buyerBalanceEntry == nil ||
		(buyerBalanceEntry.isDeleted && blockHeight > bav.Params.ForkHeights.BuyCreatorCoinAfterDeletedBalanceEntryFixBlockHeight) {
		// If there is no balance entry for this mapping yet then just create it.
		// In this case the balance will be zero.
		buyerBalanceEntry = &BalanceEntry{
			// The person who created the txn is they buyer/hodler
			HODLerPKID: hodlerPKID,
			// The creator is the owner of the profile that corresponds to the coin.
			CreatorPKID:  creatorPKID,
			BalanceNanos: *uint256.NewInt(),
		}
	}

	// Get the balance entry for the creator. In this case the creator owns
	// their own coin and therefore the creator is also the HODLer. We need
	// this so we can pay the creator their founder reward. Note that we have
	// a special case when the creator is purchasing their own coin.
	var creatorBalanceEntry *BalanceEntry
	if reflect.DeepEqual(txn.PublicKey, existingProfileEntry.PublicKey) {
		// If the creator is buying their own coin, don't fetch/create a
		// duplicate entry. If we didn't do this, we might wind up with two
		// duplicate BalanceEntrys when a creator is buying their own coin.
		creatorBalanceEntry = buyerBalanceEntry
	} else {
		// In this case, the creator is distinct from the buyer, so fetch and
		// potentially create a new BalanceEntry for them rather than using the
		// existing one.
		creatorBalanceEntry, hodlerPKID, creatorPKID = bav.GetCreatorCoinBalanceEntryForHODLerPubKeyAndCreatorPubKey(
			existingProfileEntry.PublicKey, existingProfileEntry.PublicKey)
		// If the creator does not have a balance entry or the creator's balance entry is deleted and we have passed the
		// BuyCreatorCoinAfterDeletedBalanceEntryFixBlockHeight, we create a new balance entry.
		if creatorBalanceEntry == nil ||
			(creatorBalanceEntry.isDeleted &&
				blockHeight > bav.Params.ForkHeights.BuyCreatorCoinAfterDeletedBalanceEntryFixBlockHeight) {
			// If there is no balance entry then it means the creator doesn't own
			// any of their coin yet. In this case we create a new entry for them
			// with a zero balance.
			creatorBalanceEntry = &BalanceEntry{
				HODLerPKID:   hodlerPKID,
				CreatorPKID:  creatorPKID,
				BalanceNanos: *uint256.NewInt(),
			}
		}
	}
	// At this point we should have a BalanceEntry for the buyer and the creator.
	// These may be the same BalancEntry if the creator is buying their own coin,
	// but that is OK.

	// Save the previous balance entry before modifying it. If the creator is
	// buying their own coin, this will be the same BalanceEntry, which is fine.
	prevBuyerBalanceEntry := *buyerBalanceEntry
	prevCreatorBalanceEntry := *creatorBalanceEntry

	// Increase the buyer and the creator's balances by the amounts computed
	// previously. Always check for overflow.
	//
	// CreatorCoin balances can't exceed uint64
	if buyerBalanceEntry.BalanceNanos.Uint64() > math.MaxUint64-coinsBuyerGetsNanos {
		return 0, 0, 0, 0, nil, fmt.Errorf("_connectCreatorCoin: Overflow while summing"+
			"buyerBalanceEntry.BalanceNanos and coinsBuyerGetsNanos %v %v",
			buyerBalanceEntry.BalanceNanos, coinsBuyerGetsNanos)
	}
	// Check that if the buyer is receiving nanos for the first time, it's enough
	// to push them above the CreatorCoinAutoSellThresholdNanos threshold. This helps
	// prevent tiny amounts of nanos from drifting the ratio of creator coins to DeSo locked.
  if blockHeight > bav.Params.ForkHeights.SalomonFixBlockHeight {
		// CreatorCoin balances can't exceed uint64
		if buyerBalanceEntry.BalanceNanos.Uint64() == 0 && coinsBuyerGetsNanos != 0 &&
			coinsBuyerGetsNanos < bav.Params.CreatorCoinAutoSellThresholdNanos {
			return 0, 0, 0, 0, nil, RuleErrorCreatorCoinBuyMustSatisfyAutoSellThresholdNanosForBuyer
		}
	}

	// Check if this is the buyers first buy or first buy after a complete sell.
	// If it is, we increment the NumberOfHolders to reflect this value.
	//
	// CreatorCoin balances can't exceed uint64
	if buyerBalanceEntry.BalanceNanos.Uint64() == 0 && coinsBuyerGetsNanos != 0 {
		// Increment number of holders by one to reflect the buyer
		existingProfileEntry.CreatorCoinEntry.NumberOfHolders += 1

		// Update the profile to reflect the new number of holders
		bav._setProfileEntryMappings(existingProfileEntry)
	}
	// Finally increment the buyerBalanceEntry.BalanceNanos to reflect
	// the purchased coinsBuyerGetsNanos. If coinsBuyerGetsNanos is greater than 0, we set HasPurchased to true.
	buyerBalanceEntry.BalanceNanos = *uint256.NewInt().Add(
		&buyerBalanceEntry.BalanceNanos, uint256.NewInt().SetUint64(coinsBuyerGetsNanos))
	buyerBalanceEntry.HasPurchased = true

	// If the creator is buying their own coin, this will just be modifying
	// the same pointer as the buyerBalanceEntry, which is what we want.
	//
	// CreatorCoin balances can't exceed uint64
	if creatorBalanceEntry.BalanceNanos.Uint64() > math.MaxUint64-creatorCoinFounderRewardNanos {
		return 0, 0, 0, 0, nil, fmt.Errorf("_connectCreatorCoin: Overflow while summing"+
			"creatorBalanceEntry.BalanceNanos and creatorCoinFounderRewardNanos %v %v",
			creatorBalanceEntry.BalanceNanos, creatorCoinFounderRewardNanos)
	}
	// Check that if the creator is receiving nanos for the first time, it's enough
	// to push them above the CreatorCoinAutoSellThresholdNanos threshold. This helps
	// prevent tiny amounts of nanos from drifting the effective creator coin reserve ratio drift.
	//
	// CreatorCoin balances can't exceed uint64
	if creatorBalanceEntry.BalanceNanos.Uint64() == 0 &&
		creatorCoinFounderRewardNanos != 0 &&
		creatorCoinFounderRewardNanos < bav.Params.CreatorCoinAutoSellThresholdNanos &&
		blockHeight > bav.Params.ForkHeights.SalomonFixBlockHeight {

		return 0, 0, 0, 0, nil, RuleErrorCreatorCoinBuyMustSatisfyAutoSellThresholdNanosForCreator
	}
	// Check if the creator's balance is going from zero to non-zero and increment the NumberOfHolders if so.
	//
	// CreatorCoin balances can't exceed uint64
	if creatorBalanceEntry.BalanceNanos.Uint64() == 0 && creatorCoinFounderRewardNanos != 0 {
		// Increment number of holders by one to reflect the creator
		existingProfileEntry.CreatorCoinEntry.NumberOfHolders += 1

		// Update the profile to reflect the new number of holders
		bav._setProfileEntryMappings(existingProfileEntry)
	}
	// CreatorCoin balances can't exceed uint64
	creatorBalanceEntry.BalanceNanos = *uint256.NewInt().Add(
		&creatorBalanceEntry.BalanceNanos,
		uint256.NewInt().SetUint64(creatorCoinFounderRewardNanos))

	// At this point the balances for the buyer and the creator should be correct
	// so set the mappings in the view.
	bav._setCreatorCoinBalanceEntryMappings(buyerBalanceEntry)
	// Avoid setting the same entry twice if the creator is buying their own coin.
	if buyerBalanceEntry != creatorBalanceEntry {
		bav._setCreatorCoinBalanceEntryMappings(creatorBalanceEntry)
	}

	// Finally, if the creator is getting a deso founder reward, add a UTXO for it.
	var outputKey *UtxoKey
	if blockHeight > bav.Params.ForkHeights.DeSoFounderRewardBlockHeight {
		if desoFounderRewardNanos > 0 {
			// Create a new entry for this output and add it to the view. It should be
			// added at the end of the utxo list.
			outputKey = &UtxoKey{
				TxID: *txHash,
				// The output is like an extra virtual output at the end of the transaction.
				Index: uint32(len(txn.TxOutputs)),
			}

			utxoEntry := UtxoEntry{
				AmountNanos: desoFounderRewardNanos,
				PublicKey:   existingProfileEntry.PublicKey,
				BlockHeight: blockHeight,
				UtxoType:    UtxoTypeCreatorCoinFounderReward,
				UtxoKey:     outputKey,
				// We leave the position unset and isSpent to false by default.
				// The position will be set in the call to _addUtxo.
			}

			utxoOp, err := bav._addUtxo(&utxoEntry)
			if err != nil {
				return 0, 0, 0, 0, nil, errors.Wrapf(err, "HelpConnectCreatorCoinBuy: Problem adding output utxo")
			}

			// Rosetta uses this UtxoOperation to provide INPUT amounts
			utxoOpsForTxn = append(utxoOpsForTxn, utxoOp)
		}
	}

	// Compute the change in DESO locked. This information is needed by Rosetta
	// and it's much more efficient to compute it here than it is to recompute
	// it later.
	if existingProfileEntry == nil || existingProfileEntry.isDeleted {
		return 0, 0, 0, 0, nil, errors.Wrapf(err, "HelpConnectCreatorCoinBuy: Error computing "+
			"desoLockedNanosDiff: Missing profile")
	}
	desoLockedNanosDiff := int64(existingProfileEntry.CreatorCoinEntry.DeSoLockedNanos) - int64(prevCoinEntry.DeSoLockedNanos)

	// Add an operation to the list at the end indicating we've executed a
	// CreatorCoin txn. Save the previous state of the CreatorCoinEntry for easy
	// reversion during disconnect.
	utxoOpsForTxn = append(utxoOpsForTxn, &UtxoOperation{
		Type:                           OperationTypeCreatorCoin,
		PrevCoinEntry:                  &prevCoinEntry,
		PrevTransactorBalanceEntry:     &prevBuyerBalanceEntry,
		PrevCreatorBalanceEntry:        &prevCreatorBalanceEntry,
		FounderRewardUtxoKey:           outputKey,
		CreatorCoinDESOLockedNanosDiff: desoLockedNanosDiff,
	})

	return totalInput, totalOutput, coinsBuyerGetsNanos, creatorCoinFounderRewardNanos, utxoOpsForTxn, nil
}

// TODO: A lot of duplicate code between buy and sell. Consider factoring
// out the common code.
func (bav *UtxoView) HelpConnectCreatorCoinSell(
	txn *MsgDeSoTxn, txHash *BlockHash, blockHeight uint32, verifySignatures bool) (
	_totalInput uint64, _totalOutput uint64, _desoReturnedNanos uint64,
	_utxoOps []*UtxoOperation, _err error) {

	// Connect basic txn to get the total input and the total output without
	// considering the transaction metadata.
	totalInput, totalOutput, utxoOpsForTxn, err := bav._connectBasicTransfer(
		txn, txHash, blockHeight, verifySignatures)
	if err != nil {
		return 0, 0, 0, nil, errors.Wrapf(err, "_connectCreatorCoin: ")
	}

	// Force the input to be non-zero so that we can prevent replay attacks. If
	// we didn't do this then someone could replay your sell over and over again
	// to force-convert all your creator coin into DeSo. Think about it.
	if totalInput == 0 {
		return 0, 0, 0, nil, RuleErrorCreatorCoinRequiresNonZeroInput
	}

	// Verify that the output does not exceed the input. This check should also
	// be done by the caller, but we do it here as well.
	if totalInput < totalOutput {
		return 0, 0, 0, nil, errors.Wrapf(
			RuleErrorCreatorCoinTxnOutputExceedsInput,
			"_connectCreatorCoin: Input: %v, Output: %v", totalInput, totalOutput)
	}

	// At this point the inputs and outputs have been processed. Now we
	// need to handle the metadata.

	// Check that the specified profile public key is valid and that a profile
	// corresponding to that public key exists.
	txMeta := txn.TxnMeta.(*CreatorCoinMetadataa)
	if len(txMeta.ProfilePublicKey) != btcec.PubKeyBytesLenCompressed {
		return 0, 0, 0, nil, RuleErrorCreatorCoinInvalidPubKeySize
	}

	// Dig up the profile. It must exist for the user to be able to
	// operate on its coin.
	existingProfileEntry := bav.GetProfileEntryForPublicKey(txMeta.ProfilePublicKey)
	if existingProfileEntry == nil || existingProfileEntry.isDeleted {
		return 0, 0, 0, nil, errors.Wrapf(
			RuleErrorCreatorCoinOperationOnNonexistentProfile,
			"_connectCreatorCoin: Profile pub key: %v %v",
			PkToStringMainnet(txMeta.ProfilePublicKey), PkToStringTestnet(txMeta.ProfilePublicKey))
	}

	// At this point we are confident that we have a profile that
	// exists that corresponds to the profile public key the user
	// provided.

	// Look up a BalanceEntry for the seller. If it doesn't exist then the seller
	// implicitly has a balance of zero coins, and so the sell transaction shouldn't be
	// allowed.
	sellerBalanceEntry, _, _ := bav.GetCreatorCoinBalanceEntryForHODLerPubKeyAndCreatorPubKey(
		txn.PublicKey, existingProfileEntry.PublicKey)
	if sellerBalanceEntry == nil || sellerBalanceEntry.isDeleted {
		return 0, 0, 0, nil, RuleErrorCreatorCoinSellerBalanceEntryDoesNotExist
	}

	// Check that the amount of creator coin being sold is non-zero.
	creatorCoinToSellNanos := txMeta.CreatorCoinToSellNanos
	if creatorCoinToSellNanos == 0 {
		return 0, 0, 0, nil, RuleErrorCreatorCoinSellMustTradeNonZeroCreatorCoin
	}

	// Check that the amount of creator coin being sold does not exceed the user's
	// balance of this particular creator coin.
	//
	// CreatorCoin balances can't exceed uint64
	if creatorCoinToSellNanos > sellerBalanceEntry.BalanceNanos.Uint64() {
		return 0, 0, 0, nil, errors.Wrapf(
			RuleErrorCreatorCoinSellInsufficientCoins,
			"_connectCreatorCoin: CreatorCoin nanos being sold %v exceeds "+
				"user's creator coin balance %v",
			creatorCoinToSellNanos, sellerBalanceEntry.BalanceNanos)
	}

	// If the amount of DeSo locked in the profile is zero then selling is
	// not allowed.
	if existingProfileEntry.CreatorCoinEntry.DeSoLockedNanos == 0 {
		return 0, 0, 0, nil, RuleErrorCreatorCoinSellNotAllowedWhenZeroDeSoLocked
	}

	desoBeforeFeesNanos := uint64(0)
	// Compute the amount of DeSo to return.
	if blockHeight > bav.Params.ForkHeights.SalomonFixBlockHeight {
		// Following the SalomonFixBlockHeight block, if a user would be left with less than
		// bav.Params.CreatorCoinAutoSellThresholdNanos, we clear all their remaining holdings
		// to prevent 1 or 2 lingering creator coin nanos from staying in their wallet.
		// This also gives a method for cleanly and accurately reducing the numberOfHolders.

		// Note that we check that sellerBalanceEntry.BalanceNanos >= creatorCoinToSellNanos above.
		//
		// CreatorCoin balances can't exceed uint64
		if sellerBalanceEntry.BalanceNanos.Uint64()-creatorCoinToSellNanos < bav.Params.CreatorCoinAutoSellThresholdNanos {
			// Setup to sell all the creator coins the seller has.
			//
			// CreatorCoin balances can't exceed uint64
			creatorCoinToSellNanos = sellerBalanceEntry.BalanceNanos.Uint64()

			// Compute the amount of DeSo to return with the new creatorCoinToSellNanos.
			//
			// For CreatorCoins it's OK to cast to Uint64() because we check for their
			// exceeding this everywhere.
			desoBeforeFeesNanos = CalculateDeSoToReturn(
				creatorCoinToSellNanos, existingProfileEntry.CreatorCoinEntry.CoinsInCirculationNanos.Uint64(),
				existingProfileEntry.CreatorCoinEntry.DeSoLockedNanos, bav.Params)

			// If the amount the formula is offering is more than what is locked in the
			// profile, then truncate it down. This addresses an edge case where our
			// equations may return *too much* DeSo due to rounding errors.
			if desoBeforeFeesNanos > existingProfileEntry.CreatorCoinEntry.DeSoLockedNanos {
				desoBeforeFeesNanos = existingProfileEntry.CreatorCoinEntry.DeSoLockedNanos
			}
		} else {
			// If we're above the CreatorCoinAutoSellThresholdNanos, we can safely compute
			// the amount to return based on the Bancor curve.
			//
			// For CreatorCoins it's OK to cast to Uint64() because we check for their
			// exceeding this everywhere.
			desoBeforeFeesNanos = CalculateDeSoToReturn(
				creatorCoinToSellNanos, existingProfileEntry.CreatorCoinEntry.CoinsInCirculationNanos.Uint64(),
				existingProfileEntry.CreatorCoinEntry.DeSoLockedNanos, bav.Params)

			// If the amount the formula is offering is more than what is locked in the
			// profile, then truncate it down. This addresses an edge case where our
			// equations may return *too much* DeSo due to rounding errors.
			if desoBeforeFeesNanos > existingProfileEntry.CreatorCoinEntry.DeSoLockedNanos {
				desoBeforeFeesNanos = existingProfileEntry.CreatorCoinEntry.DeSoLockedNanos
			}
		}
	} else {
		// Prior to the SalomonFixBlockHeight block, coins would be minted based on floating point
		// arithmetic with the exception being if a creator was selling all remaining creator coins. This caused
		// a rare issue where a creator would be left with 1 creator coin nano in circulation
		// and 1 nano DeSo locked after completely selling. This in turn made the Bancor Curve unstable.

		// For CreatorCoins it's OK to cast to Uint64() because we check for their
		// exceeding this everywhere.
		if creatorCoinToSellNanos == existingProfileEntry.CreatorCoinEntry.CoinsInCirculationNanos.Uint64() {
			desoBeforeFeesNanos = existingProfileEntry.CreatorCoinEntry.DeSoLockedNanos
		} else {
			// Calculate the amount to return based on the Bancor Curve.
			desoBeforeFeesNanos = CalculateDeSoToReturn(
				creatorCoinToSellNanos, existingProfileEntry.CreatorCoinEntry.CoinsInCirculationNanos.Uint64(),
				existingProfileEntry.CreatorCoinEntry.DeSoLockedNanos, bav.Params)

			// If the amount the formula is offering is more than what is locked in the
			// profile, then truncate it down. This addresses an edge case where our
			// equations may return *too much* DeSo due to rounding errors.
			if desoBeforeFeesNanos > existingProfileEntry.CreatorCoinEntry.DeSoLockedNanos {
				desoBeforeFeesNanos = existingProfileEntry.CreatorCoinEntry.DeSoLockedNanos
			}
		}
	}

	// Save all the old values from the CreatorCoinEntry before we potentially
	// update them. Note that CreatorCoinEntry doesn't contain any pointers and so
	// a direct copy is OK.
	prevCoinEntry := existingProfileEntry.CreatorCoinEntry

	// Subtract the amount of DeSo the seller is getting from the amount of
	// DeSo locked in the profile. Sanity-check that it does not exceed the
	// total amount of DeSo locked.
	if desoBeforeFeesNanos > existingProfileEntry.CreatorCoinEntry.DeSoLockedNanos {
		return 0, 0, 0, nil, fmt.Errorf("_connectCreatorCoin: DeSo nanos seller "+
			"would get %v exceeds DeSo nanos locked in profile %v",
			desoBeforeFeesNanos, existingProfileEntry.CreatorCoinEntry.DeSoLockedNanos)
	}
	existingProfileEntry.CreatorCoinEntry.DeSoLockedNanos -= desoBeforeFeesNanos

	// Subtract the number of coins the seller is selling from the number of coins
	// in circulation. Sanity-check that it does not exceed the number of coins
	// currently in circulation.
	//
	// For CreatorCoins it's OK to cast to Uint64() because we check for their
	// exceeding this everywhere.
	if creatorCoinToSellNanos > existingProfileEntry.CreatorCoinEntry.CoinsInCirculationNanos.Uint64() {
		return 0, 0, 0, nil, fmt.Errorf("_connectCreatorCoin: CreatorCoin nanos seller "+
			"is selling %v exceeds CreatorCoin nanos in circulation %v",
			creatorCoinToSellNanos, existingProfileEntry.CreatorCoinEntry.CoinsInCirculationNanos)
	}
	existingProfileEntry.CreatorCoinEntry.CoinsInCirculationNanos = *uint256.NewInt().SetUint64(
		existingProfileEntry.CreatorCoinEntry.CoinsInCirculationNanos.Uint64() - creatorCoinToSellNanos)

	// Check if this is a complete sell of the seller's remaining creator coins
	//
	// CreatorCoin balances can't exceed uint64
	if sellerBalanceEntry.BalanceNanos.Uint64() == creatorCoinToSellNanos {
		existingProfileEntry.CreatorCoinEntry.NumberOfHolders -= 1
	}

	// If the number of holders has reached zero, we clear all the DeSoLockedNanos and
	// creatorCoinToSellNanos to ensure that the profile is reset to its normal initial state.
	// It's okay to modify these values because they are saved in the PrevCoinEntry.
	if existingProfileEntry.CreatorCoinEntry.NumberOfHolders == 0 {
		existingProfileEntry.CreatorCoinEntry.DeSoLockedNanos = 0
		existingProfileEntry.CreatorCoinEntry.CoinsInCirculationNanos = *uint256.NewInt()
	}

	// Save the seller's balance before we modify it. We don't need to save the
	// creator's BalancEntry on a sell because the creator's balance will not
	// be modified.
	prevTransactorBalanceEntry := *sellerBalanceEntry

	// Subtract the number of coins the seller is selling from the number of coins
	// they HODL. Note that we already checked that this amount does not exceed the
	// seller's balance above. Note that this amount equals sellerBalanceEntry.BalanceNanos
	// in the event where the requested remaining creator coin balance dips
	// below CreatorCoinAutoSellThresholdNanos.
	//
	// CreatorCoin balances can't exceed uint64
	sellerBalanceEntry.BalanceNanos = *uint256.NewInt().Sub(
		&sellerBalanceEntry.BalanceNanos,
		uint256.NewInt().SetUint64(creatorCoinToSellNanos))

	// If the seller's balance will be zero after this transaction, set HasPurchased to false
	//
	// CreatorCoin balances can't exceed uint64
	if sellerBalanceEntry.BalanceNanos.Uint64() == 0 {
		sellerBalanceEntry.HasPurchased = false
	}

	// Set the new BalanceEntry in our mappings for the seller and set the
	// ProfileEntry mappings as well since everything is up to date.
	bav._setCreatorCoinBalanceEntryMappings(sellerBalanceEntry)
	bav._setProfileEntryMappings(existingProfileEntry)

	// Charge a fee on the DeSo the seller is getting to hedge against
	// floating point errors
	desoAfterFeesNanos := IntDiv(
		IntMul(
			big.NewInt(int64(desoBeforeFeesNanos)),
			big.NewInt(int64(100*100-bav.Params.CreatorCoinTradeFeeBasisPoints))),
		big.NewInt(100*100)).Uint64()

	// Check that the seller is getting back an amount of DeSo that is
	// greater than or equal to what they expect. Note that this check is
	// skipped if the min amount specified is zero.
	if txMeta.MinDeSoExpectedNanos != 0 &&
		desoAfterFeesNanos < txMeta.MinDeSoExpectedNanos {

		return 0, 0, 0, nil, errors.Wrapf(
			RuleErrorDeSoReceivedIsLessThanMinimumSetBySeller,
			"_connectCreatorCoin: DeSo nanos that would be given to seller: "+
				"%v, amount user needed: %v",
			desoAfterFeesNanos, txMeta.MinDeSoExpectedNanos)
	}

	// Now that we have all the information we need, save a UTXO allowing the user to
	// spend the DeSo from the sale in the future.
	outputKey := UtxoKey{
		TxID: *txn.Hash(),
		// The output is like an extra virtual output at the end of the transaction.
		Index: uint32(len(txn.TxOutputs)),
	}
	utxoEntry := UtxoEntry{
		AmountNanos: desoAfterFeesNanos,
		PublicKey:   txn.PublicKey,
		BlockHeight: blockHeight,
		UtxoType:    UtxoTypeCreatorCoinSale,
		UtxoKey:     &outputKey,
		// We leave the position unset and isSpent to false by default.
		// The position will be set in the call to _addUtxo.
	}
	// If we have a problem adding this utxo return an error but don't
	// mark this block as invalid since it's not a rule error and the block
	// could therefore benefit from being processed in the future.
	utxoOp, err := bav._addUtxo(&utxoEntry)
	if err != nil {
		return 0, 0, 0, nil, errors.Wrapf(
			err, "_connectBitcoinExchange: Problem adding output utxo")
	}

	// Rosetta uses this UtxoOperation to provide INPUT amounts
	utxoOpsForTxn = append(utxoOpsForTxn, utxoOp)

	// Compute the change in DESO locked. This information is needed by Rosetta
	// and it's much more efficient to compute it here than it is to recompute
	// it later.
	if existingProfileEntry == nil || existingProfileEntry.isDeleted {
		return 0, 0, 0, nil, errors.Wrapf(
			err, "HelpConnectCreatorCoinSell: Error computing "+
				"desoLockedNanosDiff: Missing profile")
	}
	desoLockedNanosDiff := int64(existingProfileEntry.CreatorCoinEntry.DeSoLockedNanos) - int64(prevCoinEntry.DeSoLockedNanos)

	// Add an operation to the list at the end indicating we've executed a
	// CreatorCoin txn. Save the previous state of the CreatorCoinEntry for easy
	// reversion during disconnect.
	utxoOpsForTxn = append(utxoOpsForTxn, &UtxoOperation{
		Type:                           OperationTypeCreatorCoin,
		PrevCoinEntry:                  &prevCoinEntry,
		PrevTransactorBalanceEntry:     &prevTransactorBalanceEntry,
		PrevCreatorBalanceEntry:        nil,
		CreatorCoinDESOLockedNanosDiff: desoLockedNanosDiff,
	})

	// The DeSo that the user gets from selling their creator coin counts
	// as both input and output in the transaction.
	return totalInput + desoAfterFeesNanos,
		totalOutput + desoAfterFeesNanos,
		desoAfterFeesNanos, utxoOpsForTxn, nil
}

func (bav *UtxoView) _connectCreatorCoin(
	txn *MsgDeSoTxn, txHash *BlockHash, blockHeight uint32, verifySignatures bool) (
	_totalInput uint64, _totalOutput uint64, _utxoOps []*UtxoOperation, _err error) {

	// Check that the transaction has the right TxnType.
	if txn.TxnMeta.GetTxnType() != TxnTypeCreatorCoin {
		return 0, 0, nil, fmt.Errorf("_connectCreatorCoin: called with bad TxnType %s",
			txn.TxnMeta.GetTxnType().String())
	}
	txMeta := txn.TxnMeta.(*CreatorCoinMetadataa)

	// We save the previous CreatorCoinEntry so that we can revert things easily during a
	// disconnect. If we didn't do this, it would be annoying to reset the coin
	// state when reverting a transaction.
	switch txMeta.OperationType {
	case CreatorCoinOperationTypeBuy:
		// We don't need the creatorCoinsReturned return value
		totalInput, totalOutput, _, _, utxoOps, err :=
			bav.HelpConnectCreatorCoinBuy(txn, txHash, blockHeight, verifySignatures)
		return totalInput, totalOutput, utxoOps, err

	case CreatorCoinOperationTypeSell:
		// We don't need the desoReturned return value
		totalInput, totalOutput, _, utxoOps, err :=
			bav.HelpConnectCreatorCoinSell(txn, txHash, blockHeight, verifySignatures)
		return totalInput, totalOutput, utxoOps, err

	case CreatorCoinOperationTypeAddDeSo:
		return 0, 0, nil, fmt.Errorf("_connectCreatorCoin: Add DeSo not implemented")
	}

	return 0, 0, nil, fmt.Errorf("_connectCreatorCoin: Unrecognized CreatorCoin "+
		"OperationType: %v", txMeta.OperationType)
}

func (bav *UtxoView) _connectCreatorCoinTransfer(
	txn *MsgDeSoTxn, txHash *BlockHash, blockHeight uint32, verifySignatures bool) (
	_totalInput uint64, _totalOutput uint64, _utxoOps []*UtxoOperation, _err error) {

	// Check that the transaction has the right TxnType.
	if txn.TxnMeta.GetTxnType() != TxnTypeCreatorCoinTransfer {
		return 0, 0, nil, fmt.Errorf("_connectCreatorCoinTransfer: called with bad TxnType %s",
			txn.TxnMeta.GetTxnType().String())
	}

	return bav.HelpConnectCoinTransfer(txn, txHash, blockHeight, verifySignatures, false)
}<|MERGE_RESOLUTION|>--- conflicted
+++ resolved
@@ -10,44 +10,7 @@
 	"reflect"
 )
 
-<<<<<<< HEAD
-func (bav *UtxoView) _getBalanceEntryForHODLerPKIDAndCreatorPKID(
-	hodlerPKID *PKID, creatorPKID *PKID) *BalanceEntry {
-
-	// If an entry exists in the in-memory map, return the value of that mapping.
-	balanceEntryKey := MakeCreatorCoinBalanceKey(hodlerPKID, creatorPKID)
-	mapValue, existsMapValue := bav.HODLerPKIDCreatorPKIDToBalanceEntry[balanceEntryKey]
-	if existsMapValue {
-		return mapValue
-	}
-
-	// If we get here it means no value exists in our in-memory map. In this case,
-	// defer to the db. If a mapping exists in the db, return it. If not, return
-	// nil.
-	var balanceEntry *BalanceEntry
-	if bav.Postgres != nil {
-		balance := bav.Postgres.GetCreatorCoinBalance(hodlerPKID, creatorPKID)
-		if balance != nil {
-			balanceEntry = &BalanceEntry{
-				HODLerPKID:   balance.HolderPKID,
-				CreatorPKID:  balance.CreatorPKID,
-				BalanceNanos: balance.BalanceNanos,
-				HasPurchased: balance.HasPurchased,
-			}
-		}
-	} else {
-		balanceEntry = DBGetCreatorCoinBalanceEntryForHODLerAndCreatorPKIDs(bav.Handle, bav.Snapshot, hodlerPKID, creatorPKID)
-	}
-	if balanceEntry != nil {
-		bav._setBalanceEntryMappingsWithPKIDs(balanceEntry, hodlerPKID, creatorPKID)
-	}
-	return balanceEntry
-}
-
-func (bav *UtxoView) GetBalanceEntryForHODLerPubKeyAndCreatorPubKey(
-=======
 func (bav *UtxoView) GetCreatorCoinBalanceEntryForHODLerPubKeyAndCreatorPubKey(
->>>>>>> c56e1cbf
 	hodlerPubKey []byte, creatorPubKey []byte) (
 	_balanceEntry *BalanceEntry, _hodlerPKID *PKID, _creatorPKID *PKID) {
 	return bav.GetBalanceEntryForHODLerPubKeyAndCreatorPubKey(hodlerPubKey, creatorPubKey, false)
