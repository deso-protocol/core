package lib

import (
	"fmt"
	"github.com/btcsuite/btcd/btcec"
	"github.com/holiman/uint256"
	"github.com/pkg/errors"
	"math"
	"math/big"
	"reflect"
)

func (bav *UtxoView) GetCreatorCoinBalanceEntryForHODLerPubKeyAndCreatorPubKey(
	hodlerPubKey []byte, creatorPubKey []byte) (
	_balanceEntry *BalanceEntry, _hodlerPKID *PKID, _creatorPKID *PKID) {
	return bav.GetBalanceEntryForHODLerPubKeyAndCreatorPubKey(hodlerPubKey, creatorPubKey, false)
}

func (bav *UtxoView) _setCreatorCoinBalanceEntryMappings(balanceEntry *BalanceEntry) {
	bav._setBalanceEntryMappings(balanceEntry, false)
}

func (bav *UtxoView) _deleteCreatorCoinBalanceEntryMappings(
	balanceEntry *BalanceEntry, hodlerPublicKey []byte, creatorPublicKey []byte) {
	bav._deleteBalanceEntryMappings(balanceEntry, hodlerPublicKey, creatorPublicKey, false)
}

func CalculateCreatorCoinToMintPolynomial(
	deltaDeSoNanos uint64, currentCreatorCoinSupplyNanos uint64, params *DeSoParams) uint64 {
	// The values our equations take are generally in whole units rather than
	// nanos, so the first step is to convert the nano amounts into floats
	// representing full coin units.
	bigNanosPerUnit := NewFloat().SetUint64(NanosPerUnit)
	bigDeltaDeSo := Div(NewFloat().SetUint64(deltaDeSoNanos), bigNanosPerUnit)
	bigCurrentCreatorCoinSupply :=
		Div(NewFloat().SetUint64(currentCreatorCoinSupplyNanos), bigNanosPerUnit)

	// These calculations are basically what you get when you integrate a
	// polynomial price curve. For more information, see the comment on
	// CreatorCoinSlope in constants.go and check out the Mathematica notebook
	// linked in that comment.
	//
	// This is the formula:
	// - (((dB + m*RR*s^(1/RR))/(m*RR)))^RR-s
	// - where:
	//     dB = bigDeltaDeSo,
	//     m = params.CreatorCoinSlope
	//     RR = params.CreatorCoinReserveRatio
	//     s = bigCurrentCreatorCoinSupply
	//
	// If you think it's hard to understand the code below, don't worry-- I hate
	// the Go float libary syntax too...
	bigRet := Sub(BigFloatPow((Div((Add(bigDeltaDeSo,
		Mul(params.CreatorCoinSlope, Mul(params.CreatorCoinReserveRatio,
			BigFloatPow(bigCurrentCreatorCoinSupply, (Div(bigOne,
				params.CreatorCoinReserveRatio))))))), Mul(params.CreatorCoinSlope,
		params.CreatorCoinReserveRatio))), params.CreatorCoinReserveRatio),
		bigCurrentCreatorCoinSupply)
	// The value we get is generally a number of whole creator coins, and so we
	// need to convert it to "nanos" as a last step.
	retNanos, _ := Mul(bigRet, bigNanosPerUnit).Uint64()
	return retNanos
}

func CalculateCreatorCoinToMintBancor(
	deltaDeSoNanos uint64, currentCreatorCoinSupplyNanos uint64,
	currentDeSoLockedNanos uint64, params *DeSoParams) uint64 {
	// The values our equations take are generally in whole units rather than
	// nanos, so the first step is to convert the nano amounts into floats
	// representing full coin units.
	bigNanosPerUnit := NewFloat().SetUint64(NanosPerUnit)
	bigDeltaDeSo := Div(NewFloat().SetUint64(deltaDeSoNanos), bigNanosPerUnit)
	bigCurrentCreatorCoinSupply := Div(NewFloat().SetUint64(currentCreatorCoinSupplyNanos), bigNanosPerUnit)
	bigCurrentDeSoLocked := Div(NewFloat().SetUint64(currentDeSoLockedNanos), bigNanosPerUnit)

	// These calculations are derived from the Bancor pricing formula, which
	// is proportional to a polynomial price curve (and equivalent to Uniswap
	// under certain assumptions). For more information, see the comment on
	// CreatorCoinSlope in constants.go and check out the Mathematica notebook
	// linked in that comment.
	//
	// This is the formula:
	// - S0 * ((1 + dB / B0) ^ (RR) - 1)
	// - where:
	//     dB = bigDeltaDeSo,
	//     B0 = bigCurrentDeSoLocked
	//     S0 = bigCurrentCreatorCoinSupply
	//     RR = params.CreatorCoinReserveRatio
	//
	// Sorry the code for the equation is so hard to read.
	bigRet := Mul(bigCurrentCreatorCoinSupply,
		Sub(BigFloatPow((Add(bigOne, Div(bigDeltaDeSo,
			bigCurrentDeSoLocked))),
			(params.CreatorCoinReserveRatio)), bigOne))
	// The value we get is generally a number of whole creator coins, and so we
	// need to convert it to "nanos" as a last step.
	retNanos, _ := Mul(bigRet, bigNanosPerUnit).Uint64()
	return retNanos
}

func CalculateDeSoToReturn(
	deltaCreatorCoinNanos uint64, currentCreatorCoinSupplyNanos uint64,
	currentDeSoLockedNanos uint64, params *DeSoParams) uint64 {
	// The values our equations take are generally in whole units rather than
	// nanos, so the first step is to convert the nano amounts into floats
	// representing full coin units.
	bigNanosPerUnit := NewFloat().SetUint64(NanosPerUnit)
	bigDeltaCreatorCoin := Div(NewFloat().SetUint64(deltaCreatorCoinNanos), bigNanosPerUnit)
	bigCurrentCreatorCoinSupply := Div(NewFloat().SetUint64(currentCreatorCoinSupplyNanos), bigNanosPerUnit)
	bigCurrentDeSoLocked := Div(NewFloat().SetUint64(currentDeSoLockedNanos), bigNanosPerUnit)

	// These calculations are derived from the Bancor pricing formula, which
	// is proportional to a polynomial price curve (and equivalent to Uniswap
	// under certain assumptions). For more information, see the comment on
	// CreatorCoinSlope in constants.go and check out the Mathematica notebook
	// linked in that comment.
	//
	// This is the formula:
	// - B0 * (1 - (1 - dS / S0)^(1/RR))
	// - where:
	//     dS = bigDeltaCreatorCoin,
	//     B0 = bigCurrentDeSoLocked
	//     S0 = bigCurrentCreatorCoinSupply
	//     RR = params.CreatorCoinReserveRatio
	//
	// Sorry the code for the equation is so hard to read.
	bigRet := Mul(bigCurrentDeSoLocked, (Sub(bigOne, BigFloatPow((Sub(bigOne,
		Div(bigDeltaCreatorCoin, bigCurrentCreatorCoinSupply))), (Div(bigOne,
		params.CreatorCoinReserveRatio))))))
	// The value we get is generally a number of whole creator coins, and so we
	// need to convert it to "nanos" as a last step.
	retNanos, _ := Mul(bigRet, bigNanosPerUnit).Uint64()
	return retNanos
}

func CalculateCreatorCoinToMint(
	desoToSellNanos uint64,
	coinsInCirculationNanos uint64, desoLockedNanos uint64,
	params *DeSoParams) uint64 {

	if desoLockedNanos == 0 {
		// In this case, there is no DeSo in the profile so we have to use
		// the polynomial equations to initialize the coin and determine how
		// much to mint.
		return CalculateCreatorCoinToMintPolynomial(
			desoToSellNanos, coinsInCirculationNanos,
			params)
	}

	// In this case, we have DeSo locked in the profile and so we use the
	// standard Bancor equations to determine how much creator coin to mint.
	return CalculateCreatorCoinToMintBancor(
		desoToSellNanos, coinsInCirculationNanos,
		desoLockedNanos, params)
}

func (bav *UtxoView) ValidateDiamondsAndGetNumCreatorCoinNanos(
	senderPublicKey []byte,
	receiverPublicKey []byte,
	diamondPostHash *BlockHash,
	diamondLevel int64,
	blockHeight uint32,
) (_numCreatorCoinNanos uint64, _netNewDiamonds int64, _err error) {

	// Check that the diamond level is reasonable
	diamondLevelMap := GetDeSoNanosDiamondLevelMapAtBlockHeight(int64(blockHeight))
	if _, isAllowedLevel := diamondLevelMap[diamondLevel]; !isAllowedLevel {
		return 0, 0, fmt.Errorf(
			"ValidateDiamondsAndGetNumCreatorCoinNanos: Diamond level %v not allowed",
			diamondLevel)
	}

	// Convert pub keys into PKIDs.
	senderPKID := bav.GetPKIDForPublicKey(senderPublicKey)
	receiverPKID := bav.GetPKIDForPublicKey(receiverPublicKey)

	// Look up if there is an existing diamond entry.
	diamondKey := MakeDiamondKey(senderPKID.PKID, receiverPKID.PKID, diamondPostHash)
	diamondEntry := bav.GetDiamondEntryForDiamondKey(&diamondKey)

	// Look up if there's an existing profile entry for the sender. There needs
	// to be in order to be able to give one's creator coin as a diamond.
	existingProfileEntry := bav.GetProfileEntryForPKID(senderPKID.PKID)
	if existingProfileEntry == nil || existingProfileEntry.isDeleted {
		return 0, 0, fmt.Errorf(
			"ValidateDiamondsAndGetNumCreatorCoinNanos: Cannot send CreatorCoin "+
				"with diamond because ProfileEntry for public key %v does not exist",
			senderPublicKey)
	}
	// If we get here, then we're sure the ProfileEntry for this user exists.

	currDiamondLevel := int64(0)
	if diamondEntry != nil {
		currDiamondLevel = diamondEntry.DiamondLevel
	}

	if currDiamondLevel >= diamondLevel {
		return 0, 0, RuleErrorCreatorCoinTransferPostAlreadyHasSufficientDiamonds
	}

	// Calculate the number of creator coin nanos needed vs. already added for previous diamonds.
	//
	// For CreatorCoins it's OK to cast to Uint64() because we check for their
	// exceeding this everywhere.
	currCreatorCoinNanos := GetCreatorCoinNanosForDiamondLevelAtBlockHeight(
		existingProfileEntry.CreatorCoinEntry.CoinsInCirculationNanos.Uint64(), existingProfileEntry.CreatorCoinEntry.DeSoLockedNanos,
		currDiamondLevel, int64(blockHeight), bav.Params)
	neededCreatorCoinNanos := GetCreatorCoinNanosForDiamondLevelAtBlockHeight(
		existingProfileEntry.CreatorCoinEntry.CoinsInCirculationNanos.Uint64(), existingProfileEntry.CreatorCoinEntry.DeSoLockedNanos,
		diamondLevel, int64(blockHeight), bav.Params)

	// There is an edge case where, if the person's creator coin value goes down
	// by a large enough amount, then they can get a "free" diamond upgrade. This
	// seems fine for now.
	creatorCoinToTransferNanos := uint64(0)
	if neededCreatorCoinNanos > currCreatorCoinNanos {
		creatorCoinToTransferNanos = neededCreatorCoinNanos - currCreatorCoinNanos
	}

	netNewDiamonds := diamondLevel - currDiamondLevel

	return creatorCoinToTransferNanos, netNewDiamonds, nil
}

func (bav *UtxoView) _disconnectCreatorCoin(
	operationType OperationType, currentTxn *MsgDeSoTxn, txnHash *BlockHash,
	utxoOpsForTxn []*UtxoOperation, blockHeight uint32) error {

	// Verify that the last operation is a CreatorCoin opration
	if len(utxoOpsForTxn) == 0 {
		return fmt.Errorf("_disconnectCreatorCoin: utxoOperations are missing")
	}
	operationIndex := len(utxoOpsForTxn) - 1
	if utxoOpsForTxn[operationIndex].Type != OperationTypeCreatorCoin {
		return fmt.Errorf("_disconnectCreatorCoin: Trying to revert "+
			"OperationTypeCreatorCoin but found type %v",
			utxoOpsForTxn[operationIndex].Type)
	}
	txMeta := currentTxn.TxnMeta.(*CreatorCoinMetadataa)
	operationData := utxoOpsForTxn[operationIndex]
	operationIndex--

	// We sometimes have some extra AddUtxo operations we need to remove
	// These are "implicit" outputs that always occur at the end of the
	// list of UtxoOperations. The number of implicit outputs is equal to
	// the total number of "Add" operations minus the explicit outputs.
	numUtxoAdds := 0
	for _, utxoOp := range utxoOpsForTxn {
		if utxoOp.Type == OperationTypeAddUtxo {
			numUtxoAdds += 1
		}
	}
	operationIndex -= numUtxoAdds - len(currentTxn.TxOutputs)

	// Get the profile corresponding to the creator coin txn.
	existingProfileEntry := bav.GetProfileEntryForPublicKey(txMeta.ProfilePublicKey)
	// Sanity-check that it exists.
	if existingProfileEntry == nil || existingProfileEntry.isDeleted {
		return fmt.Errorf("_disconnectCreatorCoin: CreatorCoin profile for "+
			"public key %v doesn't exist; this should never happen",
			PkToStringBoth(txMeta.ProfilePublicKey))
	}
	// Get the BalanceEntry of the transactor. This should always exist.
	transactorBalanceEntry, _, _ := bav.GetCreatorCoinBalanceEntryForHODLerPubKeyAndCreatorPubKey(
		currentTxn.PublicKey, txMeta.ProfilePublicKey)
	// Sanity-check that the transactor BalanceEntry exists
	if transactorBalanceEntry == nil || transactorBalanceEntry.isDeleted {
		return fmt.Errorf("_disconnectCreatorCoin: Transactor BalanceEntry "+
			"pubkey %v and creator pubkey %v does not exist; this should "+
			"never happen",
			PkToStringBoth(currentTxn.PublicKey), PkToStringBoth(txMeta.ProfilePublicKey))
	}

	// Get the BalanceEntry of the creator. It could be nil if this is a sell
	// transaction or if the balance entry was deleted by a creator coin transfer.
	creatorBalanceEntry, _, creatorPKID := bav.GetCreatorCoinBalanceEntryForHODLerPubKeyAndCreatorPubKey(
		txMeta.ProfilePublicKey, txMeta.ProfilePublicKey)
	if creatorBalanceEntry == nil || creatorBalanceEntry.isDeleted {
		creatorBalanceEntry = &BalanceEntry{
			HODLerPKID:   creatorPKID,
			CreatorPKID:  creatorPKID,
			BalanceNanos: *uint256.NewInt(),
		}
	}

	if txMeta.OperationType == CreatorCoinOperationTypeBuy {
		// Set up some variables so that we can run some sanity-checks
		//
		// CreeatorCoin balances can never exceed uint64
		deltaBuyerNanos := transactorBalanceEntry.BalanceNanos.Uint64() - operationData.PrevTransactorBalanceEntry.BalanceNanos.Uint64()
		deltaCreatorNanos := creatorBalanceEntry.BalanceNanos.Uint64() - operationData.PrevCreatorBalanceEntry.BalanceNanos.Uint64()
		// For CreatorCoins it's OK to cast to Uint64() because we check for their
		// exceeding this everywhere.
		deltaCoinsInCirculation := existingProfileEntry.CreatorCoinEntry.CoinsInCirculationNanos.Uint64() -
			operationData.PrevCoinEntry.CoinsInCirculationNanos.Uint64()

		// If the creator is distinct from the buyer, then reset their balance.
		// This check avoids double-updating in situations where a creator bought
		// their own coin.
		if !reflect.DeepEqual(currentTxn.PublicKey, txMeta.ProfilePublicKey) {

			// Sanity-check that the amount that we increased the CoinsInCirculation by
			// equals the total amount received by the buyer and the creator.
			if deltaBuyerNanos+deltaCreatorNanos != deltaCoinsInCirculation {
				return fmt.Errorf("_disconnectCreatorCoin: The creator coin nanos "+
					"the buyer and the creator received (%v, %v) does not equal the "+
					"creator coins added to the circulating supply %v",
					deltaBuyerNanos, deltaCreatorNanos, deltaCoinsInCirculation)
			}

			// Sanity-check that the watermark delta equates to what the creator received.
			deltaNanos := uint64(0)
			if blockHeight > bav.Params.DeSoFounderRewardBlockHeight {
				// Do nothing.  After the DeSoFounderRewardBlockHeight, creator coins are not
				// minted as a founder's reward, just DeSo (see utxo reverted later).
			} else if blockHeight > bav.Params.SalomonFixBlockHeight {
				// Following the SalomonFixBlockHeight block, we calculate a founders reward
				// on every buy, not just the ones that push a creator to a new all time high.
				//
				// For CreatorCoins it's OK to cast to Uint64() because we check for their
				// exceeding this everywhere.
				deltaNanos = existingProfileEntry.CreatorCoinEntry.CoinsInCirculationNanos.Uint64() -
					operationData.PrevCoinEntry.CoinsInCirculationNanos.Uint64()
			} else {
				// Prior to the SalomonFixBlockHeight block, we calculate the founders reward
				// only for new all time highs.
				deltaNanos = existingProfileEntry.CreatorCoinEntry.CoinWatermarkNanos - operationData.PrevCoinEntry.CoinWatermarkNanos
			}
			founderRewardNanos := IntDiv(
				IntMul(
					big.NewInt(int64(deltaNanos)),
					big.NewInt(int64(existingProfileEntry.CreatorCoinEntry.CreatorBasisPoints))),
				big.NewInt(100*100)).Uint64()
			if founderRewardNanos != deltaCreatorNanos {
				return fmt.Errorf("_disconnectCreatorCoin: The creator coin nanos "+
					"the creator received %v does not equal the founder reward %v; "+
					"this should never happen",
					deltaCreatorNanos, founderRewardNanos)
			}

			// Reset the creator's BalanceEntry to what it was previously.
			*creatorBalanceEntry = *operationData.PrevCreatorBalanceEntry
			bav._setCreatorCoinBalanceEntryMappings(creatorBalanceEntry)
		} else {
			// We do a simliar sanity-check as above, but in this case we don't need to
			// reset the creator mappings.
			//
			// CreeatorCoin balances can never exceed uint64
			deltaBuyerNanos := transactorBalanceEntry.BalanceNanos.Uint64() - operationData.PrevTransactorBalanceEntry.BalanceNanos.Uint64()
			//
			// For CreatorCoins it's OK to cast to Uint64() because we check for their
			// exceeding this everywhere.
			deltaCoinsInCirculation := existingProfileEntry.CreatorCoinEntry.CoinsInCirculationNanos.Uint64() -
				operationData.PrevCoinEntry.CoinsInCirculationNanos.Uint64()
			if deltaBuyerNanos != deltaCoinsInCirculation {
				return fmt.Errorf("_disconnectCreatorCoin: The creator coin nanos "+
					"the buyer/creator received (%v) does not equal the "+
					"creator coins added to the circulating supply %v",
					deltaBuyerNanos, deltaCoinsInCirculation)
			}
		}

		// Reset the Buyer's BalanceEntry to what it was previously.
		*transactorBalanceEntry = *operationData.PrevTransactorBalanceEntry
		bav._setCreatorCoinBalanceEntryMappings(transactorBalanceEntry)

		// If a DeSo founder reward was created, revert it.
		if operationData.FounderRewardUtxoKey != nil {
			if err := bav._unAddUtxo(operationData.FounderRewardUtxoKey); err != nil {
				return errors.Wrapf(err, "_disconnectBitcoinExchange: Problem unAdding utxo %v: ", operationData.FounderRewardUtxoKey)
			}
		}

		// The buyer will get the DeSo they locked up back when we revert the
		// basic transfer. This is OK because resetting the CreatorCoinEntry to the previous
		// value lowers the amount of DeSo locked in the profile by the same
		// amount the buyer will receive. Thus no DeSo is created in this
		// transaction.
	} else if txMeta.OperationType == CreatorCoinOperationTypeSell {
		// Set up some variables so that we can run some sanity-checks. The coins
		// the transactor has and the coins in circulation should both have gone
		// down as a result of the transaction, so both of these values should be
		// positive.
		//
		// CreeatorCoin balances can never exceed uint64
		deltaCoinNanos := operationData.PrevTransactorBalanceEntry.BalanceNanos.Uint64() - transactorBalanceEntry.BalanceNanos.Uint64()
		// For CreatorCoins it's OK to cast to Uint64() because we check for their
		// exceeding this everywhere.
		deltaCoinsInCirculation := operationData.PrevCoinEntry.CoinsInCirculationNanos.Uint64() -
			existingProfileEntry.CreatorCoinEntry.CoinsInCirculationNanos.Uint64()

		// Sanity-check that the amount we decreased CoinsInCirculation by
		// equals the total amount put in by the seller.
		if deltaCoinNanos != deltaCoinsInCirculation {
			return fmt.Errorf("_disconnectCreatorCoin: The creator coin nanos "+
				"the seller put in (%v) does not equal the "+
				"creator coins removed from the circulating supply %v",
				deltaCoinNanos, deltaCoinsInCirculation)
		}

		// In the case of a sell we only need to revert the transactor's balance,
		// and we don't have to worry about the creator's balance.
		// Reset the transactor's BalanceEntry to what it was previously.
		*transactorBalanceEntry = *operationData.PrevTransactorBalanceEntry
		bav._setCreatorCoinBalanceEntryMappings(transactorBalanceEntry)

		// Un-add the UTXO taht was created as a result of this transaction. It should
		// be the one at the end of our UTXO list at this point.
		//
		// The UtxoKey is simply the transaction hash with index set to the end of the
		// transaction list.
		utxoKey := UtxoKey{
			TxID: *currentTxn.Hash(),
			// We give all UTXOs that are created as a result of BitcoinExchange transactions
			// an index of zero. There is generally only one UTXO created in a BitcoinExchange
			// transaction so this field doesn't really matter.
			Index: uint32(len(currentTxn.TxOutputs)),
		}
		if err := bav._unAddUtxo(&utxoKey); err != nil {
			return errors.Wrapf(err, "_disconnectBitcoinExchange: Problem unAdding utxo %v: ", utxoKey)
		}
	} else if txMeta.OperationType == CreatorCoinOperationTypeAddDeSo {
		return fmt.Errorf("_disconnectCreatorCoin: Add DeSo operation txn not implemented")
	}

	// Reset the CreatorCoinEntry on the profile to what it was previously now that we
	// have reverted the individual users' balances.
	existingProfileEntry.CreatorCoinEntry = *operationData.PrevCoinEntry
	bav._setProfileEntryMappings(existingProfileEntry)

	// Now revert the basic transfer with the remaining operations. Cut off
	// the CreatorCoin operation at the end since we just reverted it.
	return bav._disconnectBasicTransfer(
		currentTxn, txnHash, utxoOpsForTxn[:operationIndex+1], blockHeight)
}

func (bav *UtxoView) _disconnectCreatorCoinTransfer(
	operationType OperationType, currentTxn *MsgDeSoTxn, txnHash *BlockHash,
	utxoOpsForTxn []*UtxoOperation, blockHeight uint32) error {

	// Verify that the last operation is a CreatorCoinTransfer operation
	if len(utxoOpsForTxn) == 0 {
		return fmt.Errorf("_disconnectCreatorCoinTransfer: utxoOperations are missing")
	}
	operationIndex := len(utxoOpsForTxn) - 1
	if utxoOpsForTxn[operationIndex].Type != OperationTypeCreatorCoinTransfer {
		return fmt.Errorf("_disconnectCreatorCoinTransfer: Trying to revert "+
			"OperationTypeCreatorCoinTransfer but found type %v",
			utxoOpsForTxn[operationIndex].Type)
	}
	txMeta := currentTxn.TxnMeta.(*CreatorCoinTransferMetadataa)
	operationData := utxoOpsForTxn[operationIndex]
	operationIndex--

	// Get the profile corresponding to the creator coin txn.
	existingProfileEntry := bav.GetProfileEntryForPublicKey(txMeta.ProfilePublicKey)
	// Sanity-check that it exists.
	if existingProfileEntry == nil || existingProfileEntry.isDeleted {
		return fmt.Errorf("_disconnectCreatorCoinTransfer: CreatorCoinTransfer profile for "+
			"public key %v doesn't exist; this should never happen",
			PkToStringBoth(txMeta.ProfilePublicKey))
	}

	// Get the current / previous balance for the sender for sanity checking.
	senderBalanceEntry, _, _ := bav.GetCreatorCoinBalanceEntryForHODLerPubKeyAndCreatorPubKey(
		currentTxn.PublicKey, txMeta.ProfilePublicKey)
	// Sanity-check that the sender had a previous BalanceEntry, it should always exist.
	if operationData.PrevSenderBalanceEntry == nil || operationData.PrevSenderBalanceEntry.isDeleted {
		return fmt.Errorf("_disconnectCreatorCoinTransfer: Previous sender BalanceEntry "+
			"pubkey %v and creator pubkey %v does not exist; this should "+
			"never happen",
			PkToStringBoth(currentTxn.PublicKey), PkToStringBoth(txMeta.ProfilePublicKey))
	}
	senderPrevBalanceNanos := operationData.PrevSenderBalanceEntry.BalanceNanos
	var senderCurrBalanceNanos uint64
	// Since the sender may have given away their whole balance, their BalanceEntry can be nil.
	if senderBalanceEntry != nil && !senderBalanceEntry.isDeleted {
		// CreatorCoin balances can never exceed uint64
		senderCurrBalanceNanos = senderBalanceEntry.BalanceNanos.Uint64()
	}

	// Get the current / previous balance for the receiver for sanity checking.
	receiverBalanceEntry, _, _ := bav.GetCreatorCoinBalanceEntryForHODLerPubKeyAndCreatorPubKey(
		txMeta.ReceiverPublicKey, txMeta.ProfilePublicKey)
	// Sanity-check that the receiver BalanceEntry exists, it should always exist here.
	if receiverBalanceEntry == nil || receiverBalanceEntry.isDeleted {
		return fmt.Errorf("_disconnectCreatorCoinTransfer: Receiver BalanceEntry "+
			"pubkey %v and creator pubkey %v does not exist; this should "+
			"never happen",
			PkToStringBoth(currentTxn.PublicKey), PkToStringBoth(txMeta.ProfilePublicKey))
	}
	receiverCurrBalanceNanos := receiverBalanceEntry.BalanceNanos
	var receiverPrevBalanceNanos uint64
	if operationData.PrevReceiverBalanceEntry != nil {
		// CreatorCoin balances can never exceed uint64
		receiverPrevBalanceNanos = operationData.PrevReceiverBalanceEntry.BalanceNanos.Uint64()
	}

	// Sanity check that the sender's current balance is less than their previous balance.
	//
	// CreatorCoin balances can never exceed uint64
	if senderCurrBalanceNanos > senderPrevBalanceNanos.Uint64() {
		return fmt.Errorf("_disconnectCreatorCoinTransfer: Sender's current balance %d is "+
			"greater than their previous balance %d.",
			senderCurrBalanceNanos, senderPrevBalanceNanos)
	}

	// Sanity check that the receiver's previous balance is less than their current balance.
	//
	// CreatorCoin balances can never exceed uint64
	if receiverPrevBalanceNanos > receiverCurrBalanceNanos.Uint64() {
		return fmt.Errorf("_disconnectCreatorCoinTransfer: Receiver's previous balance %d is "+
			"greater than their current balance %d.",
			receiverPrevBalanceNanos, receiverCurrBalanceNanos)
	}

	// Sanity check the sender's increase equals the receiver's decrease after disconnect.
	//
	// CreatorCoin balances can never exceed uint64
	senderBalanceIncrease := senderPrevBalanceNanos.Uint64() - senderCurrBalanceNanos
	receiverBalanceDecrease := receiverCurrBalanceNanos.Uint64() - receiverPrevBalanceNanos
	if senderBalanceIncrease != receiverBalanceDecrease {
		return fmt.Errorf("_disconnectCreatorCoinTransfer: Sender's balance increase "+
			"of %d will not equal the receiver's balance decrease of  %v after disconnect.",
			senderBalanceIncrease, receiverBalanceDecrease)
	}

	// At this point we have sanity checked the current and previous state. Now we just
	// need to revert the mappings.

	// Delete the sender/receiver balance entries (they will be added back later if needed).
	bav._deleteCreatorCoinBalanceEntryMappings(
		receiverBalanceEntry, txMeta.ReceiverPublicKey, txMeta.ProfilePublicKey)
	if senderBalanceEntry != nil {
		bav._deleteCreatorCoinBalanceEntryMappings(
			senderBalanceEntry, currentTxn.PublicKey, txMeta.ProfilePublicKey)
	}

	// Set the balance entries appropriately.
	bav._setCreatorCoinBalanceEntryMappings(operationData.PrevSenderBalanceEntry)
	// CreatorCoin balances can't exceed uint64
	if operationData.PrevReceiverBalanceEntry != nil && operationData.PrevReceiverBalanceEntry.BalanceNanos.Uint64() != 0 {
		bav._setCreatorCoinBalanceEntryMappings(operationData.PrevReceiverBalanceEntry)
	}

	// Reset the CreatorCoinEntry on the profile to what it was previously now that we
	// have reverted the individual users' balances.
	existingProfileEntry.CreatorCoinEntry = *operationData.PrevCoinEntry
	bav._setProfileEntryMappings(existingProfileEntry)

	// If the transaction had diamonds, let's revert those too.
	diamondPostHashBytes, hasDiamondPostHash := currentTxn.ExtraData[DiamondPostHashKey]
	if hasDiamondPostHash {
		// Sanity check the post hash bytes before creating the post hash.
		diamondPostHash := &BlockHash{}
		if len(diamondPostHashBytes) != HashSizeBytes {
			return fmt.Errorf(
				"_disconnectCreatorCoin: DiamondPostHashBytes has incorrect length: %d",
				len(diamondPostHashBytes))
		}
		copy(diamondPostHash[:], diamondPostHashBytes[:])

		// Get the existing diamondEntry so we can delete it.
		senderPKID := bav.GetPKIDForPublicKey(currentTxn.PublicKey)
		receiverPKID := bav.GetPKIDForPublicKey(txMeta.ReceiverPublicKey)
		diamondKey := MakeDiamondKey(senderPKID.PKID, receiverPKID.PKID, diamondPostHash)
		diamondEntry := bav.GetDiamondEntryForDiamondKey(&diamondKey)

		// Sanity check that the diamondEntry is not nil.
		if diamondEntry == nil {
			return fmt.Errorf(
				"_disconnectCreatorCoin: Found nil diamond entry for diamondKey: %v", &diamondKey)
		}

		// Delete the diamond entry mapping and re-add it if the previous mapping is not nil.
		bav._deleteDiamondEntryMappings(diamondEntry)
		if operationData.PrevDiamondEntry != nil {
			bav._setDiamondEntryMappings(operationData.PrevDiamondEntry)
		}

		// Finally, revert the post entry mapping since we likely updated the DiamondCount.
		bav._setPostEntryMappings(operationData.PrevPostEntry)
	}

	// Now revert the basic transfer with the remaining operations. Cut off
	// the CreatorCoin operation at the end since we just reverted it.
	return bav._disconnectBasicTransfer(
		currentTxn, txnHash, utxoOpsForTxn[:operationIndex+1], blockHeight)
}

// TODO: A lot of duplicate code between buy and sell. Consider factoring
// out the common code.
func (bav *UtxoView) HelpConnectCreatorCoinBuy(
	txn *MsgDeSoTxn, txHash *BlockHash, blockHeight uint32, verifySignatures bool) (
	_totalInput uint64, _totalOutput uint64, _creatorCoinReturnedNanos uint64, _founderRewardNanos uint64,
	_utxoOps []*UtxoOperation, _err error) {

	// Connect basic txn to get the total input and the total output without
	// considering the transaction metadata.
	totalInput, totalOutput, utxoOpsForTxn, err := bav._connectBasicTransfer(
		txn, txHash, blockHeight, verifySignatures)
	if err != nil {
		return 0, 0, 0, 0, nil, errors.Wrapf(err, "_connectCreatorCoin: ")
	}

	// Force the input to be non-zero so that we can prevent replay attacks. If
	// we didn't do this then someone could replay your sell over and over again
	// to force-convert all your creator coin into DeSo. Think about it.
	if totalInput == 0 {
		return 0, 0, 0, 0, nil, RuleErrorCreatorCoinRequiresNonZeroInput
	}

	// At this point the inputs and outputs have been processed. Now we
	// need to handle the metadata.

	// Check that the specified profile public key is valid and that a profile
	// corresponding to that public key exists.
	txMeta := txn.TxnMeta.(*CreatorCoinMetadataa)
	if len(txMeta.ProfilePublicKey) != btcec.PubKeyBytesLenCompressed {
		return 0, 0, 0, 0, nil, RuleErrorCreatorCoinInvalidPubKeySize
	}

	// Dig up the profile. It must exist for the user to be able to
	// operate on its coin.
	existingProfileEntry := bav.GetProfileEntryForPublicKey(txMeta.ProfilePublicKey)
	if existingProfileEntry == nil || existingProfileEntry.isDeleted {
		return 0, 0, 0, 0, nil, errors.Wrapf(
			RuleErrorCreatorCoinOperationOnNonexistentProfile,
			"_connectCreatorCoin: Profile pub key: %v %v",
			PkToStringMainnet(txMeta.ProfilePublicKey), PkToStringTestnet(txMeta.ProfilePublicKey))
	}

	// At this point we are confident that we have a profile that
	// exists that corresponds to the profile public key the user
	// provided.

	// Check that the amount of DeSo being traded for creator coin is
	// non-zero.
	desoBeforeFeesNanos := txMeta.DeSoToSellNanos
	if desoBeforeFeesNanos == 0 {
		return 0, 0, 0, 0, nil, RuleErrorCreatorCoinBuyMustTradeNonZeroDeSo
	}
	// The amount of DeSo being traded counts as output being spent by
	// this transaction, so add it to the transaction output and check that
	// the resulting output does not exceed the total input.
	//
	// Check for overflow of the outputs before adding.
	if totalOutput > math.MaxUint64-desoBeforeFeesNanos {
		return 0, 0, 0, 0, nil, errors.Wrapf(
			RuleErrorCreatorCoinTxnOutputWithInvalidBuyAmount,
			"_connectCreatorCoin: %v", desoBeforeFeesNanos)
	}
	totalOutput += desoBeforeFeesNanos
	// It's assumed the caller code will check that things like output <= input,
	// but we check it here just in case...
	if totalInput < totalOutput {
		return 0, 0, 0, 0, nil, errors.Wrapf(
			RuleErrorCreatorCoinTxnOutputExceedsInput,
			"_connectCreatorCoin: Input: %v, Output: %v", totalInput, totalOutput)
	}
	// At this point we have verified that the output is sufficient to cover
	// the amount the user wants to use to buy the creator's coin.

	// Now we burn some DeSo before executing the creator coin buy. Doing
	// this guarantees that floating point errors in our subsequent calculations
	// will not result in a user being able to print infinite amounts of DeSo
	// through the protocol.
	//
	// TODO(performance): We use bigints to avoid overflow in the intermediate
	// stages of the calculation but this most likely isn't necessary. This
	// formula is equal to:
	// - desoAfterFeesNanos = desoBeforeFeesNanos * (CreatorCoinTradeFeeBasisPoints / (100*100))
	desoAfterFeesNanos := IntDiv(
		IntMul(
			big.NewInt(int64(desoBeforeFeesNanos)),
			big.NewInt(int64(100*100-bav.Params.CreatorCoinTradeFeeBasisPoints))),
		big.NewInt(100*100)).Uint64()

	// The amount of DeSo being convertend must be nonzero after fees as well.
	if desoAfterFeesNanos == 0 {
		return 0, 0, 0, 0, nil, RuleErrorCreatorCoinBuyMustTradeNonZeroDeSoAfterFees
	}

	// Figure out how much deso goes to the founder.
	// Note: If the user performing this transaction has the same public key as the
	// profile being bought, we do not cut a founder reward.
	desoRemainingNanos := uint64(0)
	desoFounderRewardNanos := uint64(0)
	if blockHeight > bav.Params.DeSoFounderRewardBlockHeight &&
		!reflect.DeepEqual(txn.PublicKey, existingProfileEntry.PublicKey) {

		// This formula is equal to:
		// desoFounderRewardNanos = desoAfterFeesNanos * creatorBasisPoints / (100*100)
		desoFounderRewardNanos = IntDiv(
			IntMul(
				big.NewInt(int64(desoAfterFeesNanos)),
				big.NewInt(int64(existingProfileEntry.CreatorCoinEntry.CreatorBasisPoints))),
			big.NewInt(100*100)).Uint64()

		// Sanity check, just to be extra safe.
		if desoAfterFeesNanos < desoFounderRewardNanos {
			return 0, 0, 0, 0, nil, fmt.Errorf("HelpConnectCreatorCoinBuy: desoAfterFeesNanos"+
				" less than desoFounderRewardNanos: %v %v",
				desoAfterFeesNanos, desoFounderRewardNanos)
		}

		desoRemainingNanos = desoAfterFeesNanos - desoFounderRewardNanos
	} else {
		desoRemainingNanos = desoAfterFeesNanos
	}

	if desoRemainingNanos == 0 {
		return 0, 0, 0, 0, nil, RuleErrorCreatorCoinBuyMustTradeNonZeroDeSoAfterFounderReward
	}

	// If no DeSo is currently locked in the profile then we use the
	// polynomial equation to mint creator coins. We do this because the
	// Uniswap/Bancor equations don't work when zero coins have been minted,
	// and so we have to special case here. See this wolfram sheet for all
	// the equations with tests:
	// - https://pastebin.com/raw/1EmgeW56
	//
	// Note also that we use big floats with a custom math library in order
	// to guarantee that all nodes get the same result regardless of what
	// architecture they're running on. If we didn't do this, then some nodes
	// could round floats or use different levels of precision for intermediate
	// results and get different answers which would break consensus.
	//
	// For CreatorCoins it's OK to cast to Uint64() because we check for their
	// exceeding this everywhere.
	creatorCoinToMintNanos := CalculateCreatorCoinToMint(
		desoRemainingNanos, existingProfileEntry.CreatorCoinEntry.CoinsInCirculationNanos.Uint64(),
		existingProfileEntry.CreatorCoinEntry.DeSoLockedNanos, bav.Params)

	// Check if the total amount minted satisfies CreatorCoinAutoSellThresholdNanos.
	// This makes it prohibitively expensive for a user to buy themself above the
	// CreatorCoinAutoSellThresholdNanos and then spam tiny nano DeSo creator
	// coin purchases causing the effective Bancor Creator Coin Reserve Ratio to drift.
	if blockHeight > bav.Params.SalomonFixBlockHeight {
		if creatorCoinToMintNanos < bav.Params.CreatorCoinAutoSellThresholdNanos {
			return 0, 0, 0, 0, nil, RuleErrorCreatorCoinBuyMustSatisfyAutoSellThresholdNanos
		}
	}

	// At this point, we know how much creator coin we are going to mint.
	// Now it's just a matter of adjusting our bookkeeping and potentially
	// giving the creator a founder reward.

	// Save all the old values from the CreatorCoinEntry before we potentially
	// update them. Note that CreatorCoinEntry doesn't contain any pointers and so
	// a direct copy is OK.
	prevCoinEntry := existingProfileEntry.CreatorCoinEntry

	// Increment DeSoLockedNanos. Sanity-check that we're not going to
	// overflow.
	if existingProfileEntry.CreatorCoinEntry.DeSoLockedNanos > math.MaxUint64-desoRemainingNanos {
		return 0, 0, 0, 0, nil, fmt.Errorf("_connectCreatorCoin: Overflow while summing"+
			"DeSoLockedNanos and desoAfterFounderRewardNanos: %v %v",
			existingProfileEntry.CreatorCoinEntry.DeSoLockedNanos, desoRemainingNanos)
	}
	existingProfileEntry.CreatorCoinEntry.DeSoLockedNanos += desoRemainingNanos

	// Increment CoinsInCirculation. Sanity-check that we're not going to
	// overflow.
	//
	// For CreatorCoins it's OK to cast to Uint64() because we check for their
	// exceeding this everywhere.
	if existingProfileEntry.CreatorCoinEntry.CoinsInCirculationNanos.Uint64() > math.MaxUint64-creatorCoinToMintNanos {
		return 0, 0, 0, 0, nil, fmt.Errorf("_connectCreatorCoin: Overflow while summing"+
			"CoinsInCirculationNanos and creatorCoinToMintNanos: %v %v",
			existingProfileEntry.CreatorCoinEntry.CoinsInCirculationNanos, creatorCoinToMintNanos)
	}
	// Setting the value in this way is guaranteed to not mess up the prevCoinEntry
	existingProfileEntry.CreatorCoinEntry.CoinsInCirculationNanos = *uint256.NewInt().SetUint64(
		existingProfileEntry.CreatorCoinEntry.CoinsInCirculationNanos.Uint64()+creatorCoinToMintNanos)

	// Calculate the *Creator Coin nanos* to give as a founder reward.
	creatorCoinFounderRewardNanos := uint64(0)
	if blockHeight > bav.Params.DeSoFounderRewardBlockHeight {
		// Do nothing. The chain stopped minting creator coins as a founder reward for
		// creators at this blockheight.  It gives DeSo as a founder reward now instead.

	} else if blockHeight > bav.Params.SalomonFixBlockHeight {
		// Following the SalomonFixBlockHeight block, creator coin buys continuously mint
		// a founders reward based on the CreatorBasisPoints.

		creatorCoinFounderRewardNanos = IntDiv(
			IntMul(
				big.NewInt(int64(creatorCoinToMintNanos)),
				big.NewInt(int64(existingProfileEntry.CreatorCoinEntry.CreatorBasisPoints))),
			big.NewInt(100*100)).Uint64()
	} else {
		// Up to and including the SalomonFixBlockHeight block, creator coin buys only minted
		// a founders reward if the creator reached a new all time high.

		// For CreatorCoins it's OK to cast to Uint64() because we check for their
		// exceeding this everywhere.
		if existingProfileEntry.CreatorCoinEntry.CoinsInCirculationNanos.Uint64() > existingProfileEntry.CreatorCoinEntry.CoinWatermarkNanos {
			// This value must be positive if we made it past the if condition above.
			watermarkDiff := existingProfileEntry.CreatorCoinEntry.CoinsInCirculationNanos.Uint64() -
				existingProfileEntry.CreatorCoinEntry.CoinWatermarkNanos
			// The founder reward is computed as a percentage of the "net coins created,"
			// which is equal to the watermarkDiff
			creatorCoinFounderRewardNanos = IntDiv(
				IntMul(
					big.NewInt(int64(watermarkDiff)),
					big.NewInt(int64(existingProfileEntry.CreatorCoinEntry.CreatorBasisPoints))),
				big.NewInt(100*100)).Uint64()
		}
	}

	// CoinWatermarkNanos is no longer used, however it may be helpful for
	// future analytics or updates so we continue to update it here.
	//
	// For CreatorCoins it's OK to cast to Uint64() because we check for their
	// exceeding this everywhere.
	if existingProfileEntry.CreatorCoinEntry.CoinsInCirculationNanos.Uint64() > existingProfileEntry.CreatorCoinEntry.CoinWatermarkNanos {
		existingProfileEntry.CreatorCoinEntry.CoinWatermarkNanos = existingProfileEntry.CreatorCoinEntry.CoinsInCirculationNanos.Uint64()
	}

	// At this point, founderRewardNanos will be non-zero if and only if we increased
	// the watermark *and* there was a non-zero CreatorBasisPoints set on the CreatorCoinEntry
	// *and* the blockHeight is less than DeSoFounderRewardBlockHeight.

	// The user gets whatever's left after we pay the founder their reward.
	coinsBuyerGetsNanos := creatorCoinToMintNanos - creatorCoinFounderRewardNanos

	// If the coins the buyer is getting is less than the minimum threshold that
	// they expected to get, then the transaction is invalid. This prevents
	// front-running attacks, but it also prevents the buyer from getting a
	// terrible price.
	//
	// Note that when the min is set to zero it means we should skip this check.
	if txMeta.MinCreatorCoinExpectedNanos != 0 &&
		coinsBuyerGetsNanos < txMeta.MinCreatorCoinExpectedNanos {
		return 0, 0, 0, 0, nil, errors.Wrapf(
			RuleErrorCreatorCoinLessThanMinimumSetByUser,
			"_connectCreatorCoin: Amount that would be minted and given to user: "+
				"%v, amount that would be given to founder: %v, amount user needed: %v",
			coinsBuyerGetsNanos, creatorCoinFounderRewardNanos, txMeta.MinCreatorCoinExpectedNanos)
	}

	// If we get here, we are good to go. We will now update the balance of the
	// buyer and the creator (assuming we had a non-zero founderRewardNanos).

	// Look up a CreatorCoinBalanceEntry for the buyer and the creator. Create
	// an entry for each if one doesn't exist already.
	buyerBalanceEntry, hodlerPKID, creatorPKID :=
		bav.GetCreatorCoinBalanceEntryForHODLerPubKeyAndCreatorPubKey(
			txn.PublicKey, existingProfileEntry.PublicKey)
	// If the user does not have a balance entry or the user's balance entry is deleted and we have passed the
	// BuyCreatorCoinAfterDeletedBalanceEntryFixBlockHeight, we create a new balance entry.
	if buyerBalanceEntry == nil ||
		(buyerBalanceEntry.isDeleted && blockHeight > bav.Params.BuyCreatorCoinAfterDeletedBalanceEntryFixBlockHeight) {
		// If there is no balance entry for this mapping yet then just create it.
		// In this case the balance will be zero.
		buyerBalanceEntry = &BalanceEntry{
			// The person who created the txn is they buyer/hodler
			HODLerPKID: hodlerPKID,
			// The creator is the owner of the profile that corresponds to the coin.
			CreatorPKID:  creatorPKID,
			BalanceNanos: *uint256.NewInt(),
		}
	}

	// Get the balance entry for the creator. In this case the creator owns
	// their own coin and therefore the creator is also the HODLer. We need
	// this so we can pay the creator their founder reward. Note that we have
	// a special case when the creator is purchasing their own coin.
	var creatorBalanceEntry *BalanceEntry
	if reflect.DeepEqual(txn.PublicKey, existingProfileEntry.PublicKey) {
		// If the creator is buying their own coin, don't fetch/create a
		// duplicate entry. If we didn't do this, we might wind up with two
		// duplicate BalanceEntrys when a creator is buying their own coin.
		creatorBalanceEntry = buyerBalanceEntry
	} else {
		// In this case, the creator is distinct from the buyer, so fetch and
		// potentially create a new BalanceEntry for them rather than using the
		// existing one.
		creatorBalanceEntry, hodlerPKID, creatorPKID = bav.GetCreatorCoinBalanceEntryForHODLerPubKeyAndCreatorPubKey(
			existingProfileEntry.PublicKey, existingProfileEntry.PublicKey)
		// If the creator does not have a balance entry or the creator's balance entry is deleted and we have passed the
		// BuyCreatorCoinAfterDeletedBalanceEntryFixBlockHeight, we create a new balance entry.
		if creatorBalanceEntry == nil ||
			(creatorBalanceEntry.isDeleted &&
				blockHeight > bav.Params.BuyCreatorCoinAfterDeletedBalanceEntryFixBlockHeight) {
			// If there is no balance entry then it means the creator doesn't own
			// any of their coin yet. In this case we create a new entry for them
			// with a zero balance.
			creatorBalanceEntry = &BalanceEntry{
				HODLerPKID:   hodlerPKID,
				CreatorPKID:  creatorPKID,
				BalanceNanos: *uint256.NewInt(),
			}
		}
	}
	// At this point we should have a BalanceEntry for the buyer and the creator.
	// These may be the same BalancEntry if the creator is buying their own coin,
	// but that is OK.

	// Save the previous balance entry before modifying it. If the creator is
	// buying their own coin, this will be the same BalanceEntry, which is fine.
	prevBuyerBalanceEntry := *buyerBalanceEntry
	prevCreatorBalanceEntry := *creatorBalanceEntry

	// Increase the buyer and the creator's balances by the amounts computed
	// previously. Always check for overflow.
	//
	// CreatorCoin balances can't exceed uint64
	if buyerBalanceEntry.BalanceNanos.Uint64() > math.MaxUint64-coinsBuyerGetsNanos {
		return 0, 0, 0, 0, nil, fmt.Errorf("_connectCreatorCoin: Overflow while summing"+
			"buyerBalanceEntry.BalanceNanos and coinsBuyerGetsNanos %v %v",
			buyerBalanceEntry.BalanceNanos, coinsBuyerGetsNanos)
	}
	// Check that if the buyer is receiving nanos for the first time, it's enough
	// to push them above the CreatorCoinAutoSellThresholdNanos threshold. This helps
	// prevent tiny amounts of nanos from drifting the ratio of creator coins to DeSo locked.
<<<<<<< HEAD
	if blockHeight > bav.Params.SalomonFixBlockHeight {
		if buyerBalanceEntry.BalanceNanos == 0 && coinsBuyerGetsNanos != 0 &&
=======
	if blockHeight > SalomonFixBlockHeight {
		// CreatorCoin balances can't exceed uint64
		if buyerBalanceEntry.BalanceNanos.Uint64() == 0 && coinsBuyerGetsNanos != 0 &&
>>>>>>> 63485a23
			coinsBuyerGetsNanos < bav.Params.CreatorCoinAutoSellThresholdNanos {
			return 0, 0, 0, 0, nil, RuleErrorCreatorCoinBuyMustSatisfyAutoSellThresholdNanosForBuyer
		}
	}

	// Check if this is the buyers first buy or first buy after a complete sell.
	// If it is, we increment the NumberOfHolders to reflect this value.
	//
	// CreatorCoin balances can't exceed uint64
	if buyerBalanceEntry.BalanceNanos.Uint64() == 0 && coinsBuyerGetsNanos != 0 {
		// Increment number of holders by one to reflect the buyer
		existingProfileEntry.CreatorCoinEntry.NumberOfHolders += 1

		// Update the profile to reflect the new number of holders
		bav._setProfileEntryMappings(existingProfileEntry)
	}
	// Finally increment the buyerBalanceEntry.BalanceNanos to reflect
	// the purchased coinsBuyerGetsNanos. If coinsBuyerGetsNanos is greater than 0, we set HasPurchased to true.
	buyerBalanceEntry.BalanceNanos = *uint256.NewInt().Add(
		&buyerBalanceEntry.BalanceNanos, uint256.NewInt().SetUint64(coinsBuyerGetsNanos))
	buyerBalanceEntry.HasPurchased = true

	// If the creator is buying their own coin, this will just be modifying
	// the same pointer as the buyerBalanceEntry, which is what we want.
	//
	// CreatorCoin balances can't exceed uint64
	if creatorBalanceEntry.BalanceNanos.Uint64() > math.MaxUint64-creatorCoinFounderRewardNanos {
		return 0, 0, 0, 0, nil, fmt.Errorf("_connectCreatorCoin: Overflow while summing"+
			"creatorBalanceEntry.BalanceNanos and creatorCoinFounderRewardNanos %v %v",
			creatorBalanceEntry.BalanceNanos, creatorCoinFounderRewardNanos)
	}
	// Check that if the creator is receiving nanos for the first time, it's enough
	// to push them above the CreatorCoinAutoSellThresholdNanos threshold. This helps
	// prevent tiny amounts of nanos from drifting the effective creator coin reserve ratio drift.
	//
	// CreatorCoin balances can't exceed uint64
	if creatorBalanceEntry.BalanceNanos.Uint64() == 0 &&
		creatorCoinFounderRewardNanos != 0 &&
		creatorCoinFounderRewardNanos < bav.Params.CreatorCoinAutoSellThresholdNanos &&
		blockHeight > bav.Params.SalomonFixBlockHeight {

		return 0, 0, 0, 0, nil, RuleErrorCreatorCoinBuyMustSatisfyAutoSellThresholdNanosForCreator
	}
	// Check if the creator's balance is going from zero to non-zero and increment the NumberOfHolders if so.
	//
	// CreatorCoin balances can't exceed uint64
	if creatorBalanceEntry.BalanceNanos.Uint64() == 0 && creatorCoinFounderRewardNanos != 0 {
		// Increment number of holders by one to reflect the creator
		existingProfileEntry.CreatorCoinEntry.NumberOfHolders += 1

		// Update the profile to reflect the new number of holders
		bav._setProfileEntryMappings(existingProfileEntry)
	}
	// CreatorCoin balances can't exceed uint64
	creatorBalanceEntry.BalanceNanos = *uint256.NewInt().Add(
		&creatorBalanceEntry.BalanceNanos,
		uint256.NewInt().SetUint64(creatorCoinFounderRewardNanos))

	// At this point the balances for the buyer and the creator should be correct
	// so set the mappings in the view.
	bav._setCreatorCoinBalanceEntryMappings(buyerBalanceEntry)
	// Avoid setting the same entry twice if the creator is buying their own coin.
	if buyerBalanceEntry != creatorBalanceEntry {
		bav._setCreatorCoinBalanceEntryMappings(creatorBalanceEntry)
	}

	// Finally, if the creator is getting a deso founder reward, add a UTXO for it.
	var outputKey *UtxoKey
	if blockHeight > bav.Params.DeSoFounderRewardBlockHeight {
		if desoFounderRewardNanos > 0 {
			// Create a new entry for this output and add it to the view. It should be
			// added at the end of the utxo list.
			outputKey = &UtxoKey{
				TxID: *txHash,
				// The output is like an extra virtual output at the end of the transaction.
				Index: uint32(len(txn.TxOutputs)),
			}

			utxoEntry := UtxoEntry{
				AmountNanos: desoFounderRewardNanos,
				PublicKey:   existingProfileEntry.PublicKey,
				BlockHeight: blockHeight,
				UtxoType:    UtxoTypeCreatorCoinFounderReward,
				UtxoKey:     outputKey,
				// We leave the position unset and isSpent to false by default.
				// The position will be set in the call to _addUtxo.
			}

			utxoOp, err := bav._addUtxo(&utxoEntry)
			if err != nil {
				return 0, 0, 0, 0, nil, errors.Wrapf(err, "HelpConnectCreatorCoinBuy: Problem adding output utxo")
			}

			// Rosetta uses this UtxoOperation to provide INPUT amounts
			utxoOpsForTxn = append(utxoOpsForTxn, utxoOp)
		}
	}

	// Compute the change in DESO locked. This information is needed by Rosetta
	// and it's much more efficient to compute it here than it is to recompute
	// it later.
	if existingProfileEntry == nil || existingProfileEntry.isDeleted {
		return 0, 0, 0, 0, nil, errors.Wrapf(err, "HelpConnectCreatorCoinBuy: Error computing "+
			"desoLockedNanosDiff: Missing profile")
	}
	desoLockedNanosDiff := int64(existingProfileEntry.CreatorCoinEntry.DeSoLockedNanos) - int64(prevCoinEntry.DeSoLockedNanos)

	// Add an operation to the list at the end indicating we've executed a
	// CreatorCoin txn. Save the previous state of the CreatorCoinEntry for easy
	// reversion during disconnect.
	utxoOpsForTxn = append(utxoOpsForTxn, &UtxoOperation{
		Type:                           OperationTypeCreatorCoin,
		PrevCoinEntry:                  &prevCoinEntry,
		PrevTransactorBalanceEntry:     &prevBuyerBalanceEntry,
		PrevCreatorBalanceEntry:        &prevCreatorBalanceEntry,
		FounderRewardUtxoKey:           outputKey,
		CreatorCoinDESOLockedNanosDiff: desoLockedNanosDiff,
	})

	return totalInput, totalOutput, coinsBuyerGetsNanos, creatorCoinFounderRewardNanos, utxoOpsForTxn, nil
}

// TODO: A lot of duplicate code between buy and sell. Consider factoring
// out the common code.
func (bav *UtxoView) HelpConnectCreatorCoinSell(
	txn *MsgDeSoTxn, txHash *BlockHash, blockHeight uint32, verifySignatures bool) (
	_totalInput uint64, _totalOutput uint64, _desoReturnedNanos uint64,
	_utxoOps []*UtxoOperation, _err error) {

	// Connect basic txn to get the total input and the total output without
	// considering the transaction metadata.
	totalInput, totalOutput, utxoOpsForTxn, err := bav._connectBasicTransfer(
		txn, txHash, blockHeight, verifySignatures)
	if err != nil {
		return 0, 0, 0, nil, errors.Wrapf(err, "_connectCreatorCoin: ")
	}

	// Force the input to be non-zero so that we can prevent replay attacks. If
	// we didn't do this then someone could replay your sell over and over again
	// to force-convert all your creator coin into DeSo. Think about it.
	if totalInput == 0 {
		return 0, 0, 0, nil, RuleErrorCreatorCoinRequiresNonZeroInput
	}

	// Verify that the output does not exceed the input. This check should also
	// be done by the caller, but we do it here as well.
	if totalInput < totalOutput {
		return 0, 0, 0, nil, errors.Wrapf(
			RuleErrorCreatorCoinTxnOutputExceedsInput,
			"_connectCreatorCoin: Input: %v, Output: %v", totalInput, totalOutput)
	}

	// At this point the inputs and outputs have been processed. Now we
	// need to handle the metadata.

	// Check that the specified profile public key is valid and that a profile
	// corresponding to that public key exists.
	txMeta := txn.TxnMeta.(*CreatorCoinMetadataa)
	if len(txMeta.ProfilePublicKey) != btcec.PubKeyBytesLenCompressed {
		return 0, 0, 0, nil, RuleErrorCreatorCoinInvalidPubKeySize
	}

	// Dig up the profile. It must exist for the user to be able to
	// operate on its coin.
	existingProfileEntry := bav.GetProfileEntryForPublicKey(txMeta.ProfilePublicKey)
	if existingProfileEntry == nil || existingProfileEntry.isDeleted {
		return 0, 0, 0, nil, errors.Wrapf(
			RuleErrorCreatorCoinOperationOnNonexistentProfile,
			"_connectCreatorCoin: Profile pub key: %v %v",
			PkToStringMainnet(txMeta.ProfilePublicKey), PkToStringTestnet(txMeta.ProfilePublicKey))
	}

	// At this point we are confident that we have a profile that
	// exists that corresponds to the profile public key the user
	// provided.

	// Look up a BalanceEntry for the seller. If it doesn't exist then the seller
	// implicitly has a balance of zero coins, and so the sell transaction shouldn't be
	// allowed.
	sellerBalanceEntry, _, _ := bav.GetCreatorCoinBalanceEntryForHODLerPubKeyAndCreatorPubKey(
		txn.PublicKey, existingProfileEntry.PublicKey)
	if sellerBalanceEntry == nil || sellerBalanceEntry.isDeleted {
		return 0, 0, 0, nil, RuleErrorCreatorCoinSellerBalanceEntryDoesNotExist
	}

	// Check that the amount of creator coin being sold is non-zero.
	creatorCoinToSellNanos := txMeta.CreatorCoinToSellNanos
	if creatorCoinToSellNanos == 0 {
		return 0, 0, 0, nil, RuleErrorCreatorCoinSellMustTradeNonZeroCreatorCoin
	}

	// Check that the amount of creator coin being sold does not exceed the user's
	// balance of this particular creator coin.
	//
	// CreatorCoin balances can't exceed uint64
	if creatorCoinToSellNanos > sellerBalanceEntry.BalanceNanos.Uint64() {
		return 0, 0, 0, nil, errors.Wrapf(
			RuleErrorCreatorCoinSellInsufficientCoins,
			"_connectCreatorCoin: CreatorCoin nanos being sold %v exceeds "+
				"user's creator coin balance %v",
			creatorCoinToSellNanos, sellerBalanceEntry.BalanceNanos)
	}

	// If the amount of DeSo locked in the profile is zero then selling is
	// not allowed.
	if existingProfileEntry.CreatorCoinEntry.DeSoLockedNanos == 0 {
		return 0, 0, 0, nil, RuleErrorCreatorCoinSellNotAllowedWhenZeroDeSoLocked
	}

	desoBeforeFeesNanos := uint64(0)
	// Compute the amount of DeSo to return.
	if blockHeight > bav.Params.SalomonFixBlockHeight {
		// Following the SalomonFixBlockHeight block, if a user would be left with less than
		// bav.Params.CreatorCoinAutoSellThresholdNanos, we clear all their remaining holdings
		// to prevent 1 or 2 lingering creator coin nanos from staying in their wallet.
		// This also gives a method for cleanly and accurately reducing the numberOfHolders.

		// Note that we check that sellerBalanceEntry.BalanceNanos >= creatorCoinToSellNanos above.
		//
		// CreatorCoin balances can't exceed uint64
		if sellerBalanceEntry.BalanceNanos.Uint64()-creatorCoinToSellNanos < bav.Params.CreatorCoinAutoSellThresholdNanos {
			// Setup to sell all the creator coins the seller has.
			//
			// CreatorCoin balances can't exceed uint64
			creatorCoinToSellNanos = sellerBalanceEntry.BalanceNanos.Uint64()

			// Compute the amount of DeSo to return with the new creatorCoinToSellNanos.
			//
			// For CreatorCoins it's OK to cast to Uint64() because we check for their
			// exceeding this everywhere.
			desoBeforeFeesNanos = CalculateDeSoToReturn(
				creatorCoinToSellNanos, existingProfileEntry.CreatorCoinEntry.CoinsInCirculationNanos.Uint64(),
				existingProfileEntry.CreatorCoinEntry.DeSoLockedNanos, bav.Params)

			// If the amount the formula is offering is more than what is locked in the
			// profile, then truncate it down. This addresses an edge case where our
			// equations may return *too much* DeSo due to rounding errors.
			if desoBeforeFeesNanos > existingProfileEntry.CreatorCoinEntry.DeSoLockedNanos {
				desoBeforeFeesNanos = existingProfileEntry.CreatorCoinEntry.DeSoLockedNanos
			}
		} else {
			// If we're above the CreatorCoinAutoSellThresholdNanos, we can safely compute
			// the amount to return based on the Bancor curve.
			//
			// For CreatorCoins it's OK to cast to Uint64() because we check for their
			// exceeding this everywhere.
			desoBeforeFeesNanos = CalculateDeSoToReturn(
				creatorCoinToSellNanos, existingProfileEntry.CreatorCoinEntry.CoinsInCirculationNanos.Uint64(),
				existingProfileEntry.CreatorCoinEntry.DeSoLockedNanos, bav.Params)

			// If the amount the formula is offering is more than what is locked in the
			// profile, then truncate it down. This addresses an edge case where our
			// equations may return *too much* DeSo due to rounding errors.
			if desoBeforeFeesNanos > existingProfileEntry.CreatorCoinEntry.DeSoLockedNanos {
				desoBeforeFeesNanos = existingProfileEntry.CreatorCoinEntry.DeSoLockedNanos
			}
		}
	} else {
		// Prior to the SalomonFixBlockHeight block, coins would be minted based on floating point
		// arithmetic with the exception being if a creator was selling all remaining creator coins. This caused
		// a rare issue where a creator would be left with 1 creator coin nano in circulation
		// and 1 nano DeSo locked after completely selling. This in turn made the Bancor Curve unstable.

		// For CreatorCoins it's OK to cast to Uint64() because we check for their
		// exceeding this everywhere.
		if creatorCoinToSellNanos == existingProfileEntry.CreatorCoinEntry.CoinsInCirculationNanos.Uint64() {
			desoBeforeFeesNanos = existingProfileEntry.CreatorCoinEntry.DeSoLockedNanos
		} else {
			// Calculate the amount to return based on the Bancor Curve.
			desoBeforeFeesNanos = CalculateDeSoToReturn(
				creatorCoinToSellNanos, existingProfileEntry.CreatorCoinEntry.CoinsInCirculationNanos.Uint64(),
				existingProfileEntry.CreatorCoinEntry.DeSoLockedNanos, bav.Params)

			// If the amount the formula is offering is more than what is locked in the
			// profile, then truncate it down. This addresses an edge case where our
			// equations may return *too much* DeSo due to rounding errors.
			if desoBeforeFeesNanos > existingProfileEntry.CreatorCoinEntry.DeSoLockedNanos {
				desoBeforeFeesNanos = existingProfileEntry.CreatorCoinEntry.DeSoLockedNanos
			}
		}
	}

	// Save all the old values from the CreatorCoinEntry before we potentially
	// update them. Note that CreatorCoinEntry doesn't contain any pointers and so
	// a direct copy is OK.
	prevCoinEntry := existingProfileEntry.CreatorCoinEntry

	// Subtract the amount of DeSo the seller is getting from the amount of
	// DeSo locked in the profile. Sanity-check that it does not exceed the
	// total amount of DeSo locked.
	if desoBeforeFeesNanos > existingProfileEntry.CreatorCoinEntry.DeSoLockedNanos {
		return 0, 0, 0, nil, fmt.Errorf("_connectCreatorCoin: DeSo nanos seller "+
			"would get %v exceeds DeSo nanos locked in profile %v",
			desoBeforeFeesNanos, existingProfileEntry.CreatorCoinEntry.DeSoLockedNanos)
	}
	existingProfileEntry.CreatorCoinEntry.DeSoLockedNanos -= desoBeforeFeesNanos

	// Subtract the number of coins the seller is selling from the number of coins
	// in circulation. Sanity-check that it does not exceed the number of coins
	// currently in circulation.
	//
	// For CreatorCoins it's OK to cast to Uint64() because we check for their
	// exceeding this everywhere.
	if creatorCoinToSellNanos > existingProfileEntry.CreatorCoinEntry.CoinsInCirculationNanos.Uint64() {
		return 0, 0, 0, nil, fmt.Errorf("_connectCreatorCoin: CreatorCoin nanos seller "+
			"is selling %v exceeds CreatorCoin nanos in circulation %v",
			creatorCoinToSellNanos, existingProfileEntry.CreatorCoinEntry.CoinsInCirculationNanos)
	}
	existingProfileEntry.CreatorCoinEntry.CoinsInCirculationNanos = *uint256.NewInt().SetUint64(
		existingProfileEntry.CreatorCoinEntry.CoinsInCirculationNanos.Uint64() - creatorCoinToSellNanos)

	// Check if this is a complete sell of the seller's remaining creator coins
	//
	// CreatorCoin balances can't exceed uint64
	if sellerBalanceEntry.BalanceNanos.Uint64() == creatorCoinToSellNanos {
		existingProfileEntry.CreatorCoinEntry.NumberOfHolders -= 1
	}

	// If the number of holders has reached zero, we clear all the DeSoLockedNanos and
	// creatorCoinToSellNanos to ensure that the profile is reset to its normal initial state.
	// It's okay to modify these values because they are saved in the PrevCoinEntry.
	if existingProfileEntry.CreatorCoinEntry.NumberOfHolders == 0 {
		existingProfileEntry.CreatorCoinEntry.DeSoLockedNanos = 0
		existingProfileEntry.CreatorCoinEntry.CoinsInCirculationNanos = *uint256.NewInt()
	}

	// Save the seller's balance before we modify it. We don't need to save the
	// creator's BalancEntry on a sell because the creator's balance will not
	// be modified.
	prevTransactorBalanceEntry := *sellerBalanceEntry

	// Subtract the number of coins the seller is selling from the number of coins
	// they HODL. Note that we already checked that this amount does not exceed the
	// seller's balance above. Note that this amount equals sellerBalanceEntry.BalanceNanos
	// in the event where the requested remaining creator coin balance dips
	// below CreatorCoinAutoSellThresholdNanos.
	//
	// CreatorCoin balances can't exceed uint64
	sellerBalanceEntry.BalanceNanos = *uint256.NewInt().Sub(
		&sellerBalanceEntry.BalanceNanos,
		uint256.NewInt().SetUint64(creatorCoinToSellNanos))

	// If the seller's balance will be zero after this transaction, set HasPurchased to false
	//
	// CreatorCoin balances can't exceed uint64
	if sellerBalanceEntry.BalanceNanos.Uint64() == 0 {
		sellerBalanceEntry.HasPurchased = false
	}

	// Set the new BalanceEntry in our mappings for the seller and set the
	// ProfileEntry mappings as well since everything is up to date.
	bav._setCreatorCoinBalanceEntryMappings(sellerBalanceEntry)
	bav._setProfileEntryMappings(existingProfileEntry)

	// Charge a fee on the DeSo the seller is getting to hedge against
	// floating point errors
	desoAfterFeesNanos := IntDiv(
		IntMul(
			big.NewInt(int64(desoBeforeFeesNanos)),
			big.NewInt(int64(100*100-bav.Params.CreatorCoinTradeFeeBasisPoints))),
		big.NewInt(100*100)).Uint64()

	// Check that the seller is getting back an amount of DeSo that is
	// greater than or equal to what they expect. Note that this check is
	// skipped if the min amount specified is zero.
	if txMeta.MinDeSoExpectedNanos != 0 &&
		desoAfterFeesNanos < txMeta.MinDeSoExpectedNanos {

		return 0, 0, 0, nil, errors.Wrapf(
			RuleErrorDeSoReceivedIsLessThanMinimumSetBySeller,
			"_connectCreatorCoin: DeSo nanos that would be given to seller: "+
				"%v, amount user needed: %v",
			desoAfterFeesNanos, txMeta.MinDeSoExpectedNanos)
	}

	// Now that we have all the information we need, save a UTXO allowing the user to
	// spend the DeSo from the sale in the future.
	outputKey := UtxoKey{
		TxID: *txn.Hash(),
		// The output is like an extra virtual output at the end of the transaction.
		Index: uint32(len(txn.TxOutputs)),
	}
	utxoEntry := UtxoEntry{
		AmountNanos: desoAfterFeesNanos,
		PublicKey:   txn.PublicKey,
		BlockHeight: blockHeight,
		UtxoType:    UtxoTypeCreatorCoinSale,
		UtxoKey:     &outputKey,
		// We leave the position unset and isSpent to false by default.
		// The position will be set in the call to _addUtxo.
	}
	// If we have a problem adding this utxo return an error but don't
	// mark this block as invalid since it's not a rule error and the block
	// could therefore benefit from being processed in the future.
	utxoOp, err := bav._addUtxo(&utxoEntry)
	if err != nil {
		return 0, 0, 0, nil, errors.Wrapf(
			err, "_connectBitcoinExchange: Problem adding output utxo")
	}

	// Rosetta uses this UtxoOperation to provide INPUT amounts
	utxoOpsForTxn = append(utxoOpsForTxn, utxoOp)

	// Compute the change in DESO locked. This information is needed by Rosetta
	// and it's much more efficient to compute it here than it is to recompute
	// it later.
	if existingProfileEntry == nil || existingProfileEntry.isDeleted {
		return 0, 0, 0, nil, errors.Wrapf(
			err, "HelpConnectCreatorCoinSell: Error computing "+
				"desoLockedNanosDiff: Missing profile")
	}
	desoLockedNanosDiff := int64(existingProfileEntry.CreatorCoinEntry.DeSoLockedNanos) - int64(prevCoinEntry.DeSoLockedNanos)

	// Add an operation to the list at the end indicating we've executed a
	// CreatorCoin txn. Save the previous state of the CreatorCoinEntry for easy
	// reversion during disconnect.
	utxoOpsForTxn = append(utxoOpsForTxn, &UtxoOperation{
		Type:                           OperationTypeCreatorCoin,
		PrevCoinEntry:                  &prevCoinEntry,
		PrevTransactorBalanceEntry:     &prevTransactorBalanceEntry,
		PrevCreatorBalanceEntry:        nil,
		CreatorCoinDESOLockedNanosDiff: desoLockedNanosDiff,
	})

	// The DeSo that the user gets from selling their creator coin counts
	// as both input and output in the transaction.
	return totalInput + desoAfterFeesNanos,
		totalOutput + desoAfterFeesNanos,
		desoAfterFeesNanos, utxoOpsForTxn, nil
}

func (bav *UtxoView) _connectCreatorCoin(
	txn *MsgDeSoTxn, txHash *BlockHash, blockHeight uint32, verifySignatures bool) (
	_totalInput uint64, _totalOutput uint64, _utxoOps []*UtxoOperation, _err error) {

	// Check that the transaction has the right TxnType.
	if txn.TxnMeta.GetTxnType() != TxnTypeCreatorCoin {
		return 0, 0, nil, fmt.Errorf("_connectCreatorCoin: called with bad TxnType %s",
			txn.TxnMeta.GetTxnType().String())
	}
	txMeta := txn.TxnMeta.(*CreatorCoinMetadataa)

	// We save the previous CreatorCoinEntry so that we can revert things easily during a
	// disconnect. If we didn't do this, it would be annoying to reset the coin
	// state when reverting a transaction.
	switch txMeta.OperationType {
	case CreatorCoinOperationTypeBuy:
		// We don't need the creatorCoinsReturned return value
		totalInput, totalOutput, _, _, utxoOps, err :=
			bav.HelpConnectCreatorCoinBuy(txn, txHash, blockHeight, verifySignatures)
		return totalInput, totalOutput, utxoOps, err

	case CreatorCoinOperationTypeSell:
		// We don't need the desoReturned return value
		totalInput, totalOutput, _, utxoOps, err :=
			bav.HelpConnectCreatorCoinSell(txn, txHash, blockHeight, verifySignatures)
		return totalInput, totalOutput, utxoOps, err

	case CreatorCoinOperationTypeAddDeSo:
		return 0, 0, nil, fmt.Errorf("_connectCreatorCoin: Add DeSo not implemented")
	}

	return 0, 0, nil, fmt.Errorf("_connectCreatorCoin: Unrecognized CreatorCoin "+
		"OperationType: %v", txMeta.OperationType)
}

func (bav *UtxoView) _connectCreatorCoinTransfer(
	txn *MsgDeSoTxn, txHash *BlockHash, blockHeight uint32, verifySignatures bool) (
	_totalInput uint64, _totalOutput uint64, _utxoOps []*UtxoOperation, _err error) {

	// Check that the transaction has the right TxnType.
	if txn.TxnMeta.GetTxnType() != TxnTypeCreatorCoinTransfer {
		return 0, 0, nil, fmt.Errorf("_connectCreatorCoinTransfer: called with bad TxnType %s",
			txn.TxnMeta.GetTxnType().String())
	}
<<<<<<< HEAD
	txMeta := txn.TxnMeta.(*CreatorCoinTransferMetadataa)

	// Connect basic txn to get the total input and the total output without
	// considering the transaction metadata.
	totalInput, totalOutput, utxoOpsForTxn, err := bav._connectBasicTransfer(
		txn, txHash, blockHeight, verifySignatures)
	if err != nil {
		return 0, 0, nil, errors.Wrapf(err, "_connectCreatorCoin: ")
	}

	// Force the input to be non-zero so that we can prevent replay attacks. If
	// we didn't do this then someone could replay your transfer over and over again
	// to force-convert all your creator coin into DeSo. Think about it.
	if totalInput == 0 {
		return 0, 0, nil, RuleErrorCreatorCoinTransferRequiresNonZeroInput
	}

	// At this point the inputs and outputs have been processed. Now we
	// need to handle the metadata.

	// Check that the specified receiver public key is valid.
	if len(txMeta.ReceiverPublicKey) != btcec.PubKeyBytesLenCompressed {
		return 0, 0, nil, RuleErrorCreatorCoinTransferInvalidReceiverPubKeySize
	}

	// Check that the sender and receiver public keys are different.
	if reflect.DeepEqual(txn.PublicKey, txMeta.ReceiverPublicKey) {
		return 0, 0, nil, RuleErrorCreatorCoinTransferCannotTransferToSelf
	}

	// Check that the specified profile public key is valid and that a profile
	// corresponding to that public key exists.
	if len(txMeta.ProfilePublicKey) != btcec.PubKeyBytesLenCompressed {
		return 0, 0, nil, RuleErrorCreatorCoinTransferInvalidProfilePubKeySize
	}

	// Dig up the profile. It must exist for the user to be able to transfer its coin.
	existingProfileEntry := bav.GetProfileEntryForPublicKey(txMeta.ProfilePublicKey)
	if existingProfileEntry == nil || existingProfileEntry.isDeleted {
		return 0, 0, nil, errors.Wrapf(
			RuleErrorCreatorCoinTransferOnNonexistentProfile,
			"_connectCreatorCoin: Profile pub key: %v %v",
			PkToStringMainnet(txMeta.ProfilePublicKey), PkToStringTestnet(txMeta.ProfilePublicKey))
	}

	// At this point we are confident that we have a profile that
	// exists that corresponds to the profile public key the user provided.

	// Look up a BalanceEntry for the sender. If it doesn't exist then the sender implicitly
	// has a balance of zero coins, and so the transfer shouldn't be allowed.
	senderBalanceEntry, _, _ := bav.GetBalanceEntryForHODLerPubKeyAndCreatorPubKey(
		txn.PublicKey, existingProfileEntry.PublicKey)
	if senderBalanceEntry == nil || senderBalanceEntry.isDeleted {
		return 0, 0, nil, RuleErrorCreatorCoinTransferBalanceEntryDoesNotExist
	}

	// Check that the amount of creator coin being transferred is not less than the min threshold.
	if txMeta.CreatorCoinToTransferNanos < bav.Params.CreatorCoinAutoSellThresholdNanos {
		return 0, 0, nil, RuleErrorCreatorCoinTransferMustBeGreaterThanMinThreshold
	}

	// Check that the amount of creator coin being transferred does not exceed the user's
	// balance of this particular creator coin.
	if txMeta.CreatorCoinToTransferNanos > senderBalanceEntry.BalanceNanos {
		return 0, 0, nil, errors.Wrapf(
			RuleErrorCreatorCoinTransferInsufficientCoins,
			"_connectCreatorCoin: CreatorCoin nanos being transferred %v exceeds "+
				"user's creator coin balance %v",
			txMeta.CreatorCoinToTransferNanos, senderBalanceEntry.BalanceNanos)
	}

	// Now that we have validated this transaction, let's build the new BalanceEntry state.

	// Look up a BalanceEntry for the receiver.
	receiverBalanceEntry, _, _ := bav.GetBalanceEntryForHODLerPubKeyAndCreatorPubKey(
		txMeta.ReceiverPublicKey, txMeta.ProfilePublicKey)

	// Save the receiver's balance if it is non-nil.
	var prevReceiverBalanceEntry *BalanceEntry
	if receiverBalanceEntry != nil {
		prevReceiverBalanceEntry = &BalanceEntry{}
		*prevReceiverBalanceEntry = *receiverBalanceEntry
	}

	// If the receiver's balance entry is nil, we need to make one.
	if receiverBalanceEntry == nil || receiverBalanceEntry.isDeleted {
		receiverPKID := bav.GetPKIDForPublicKey(txMeta.ReceiverPublicKey)
		creatorPKID := bav.GetPKIDForPublicKey(existingProfileEntry.PublicKey)
		// Sanity check that we found a PKID entry for these pub keys (should never fail).
		if receiverPKID == nil || receiverPKID.isDeleted || creatorPKID == nil || creatorPKID.isDeleted {
			return 0, 0, nil, fmt.Errorf(
				"_connectCreatorCoin: Found nil or deleted PKID for receiver or creator, this should never "+
					"happen. Receiver pubkey: %v, creator pubkey: %v",
				PkToStringMainnet(txMeta.ReceiverPublicKey),
				PkToStringMainnet(existingProfileEntry.PublicKey))
		}
		receiverBalanceEntry = &BalanceEntry{
			HODLerPKID:   receiverPKID.PKID,
			CreatorPKID:  creatorPKID.PKID,
			BalanceNanos: uint64(0),
		}
	}

	// Save the sender's balance before we modify it.
	prevSenderBalanceEntry := *senderBalanceEntry

	// Subtract the number of coins being given from the sender and add them to the receiver.
	// TODO: We should avoid editing the pointer returned by "bav._getX" directly before
	// deleting / setting. Since the pointer returned is the one held by the view, it
	// makes setting redundant.  An alternative would be to not call _set after modification.
	senderBalanceEntry.BalanceNanos -= txMeta.CreatorCoinToTransferNanos
	receiverBalanceEntry.BalanceNanos += txMeta.CreatorCoinToTransferNanos

	// We do not allow accounts to maintain tiny creator coin balances in order to avoid
	// Bancor curve price anomalies as famously demonstrated by @salomon.  Thus, if the
	// sender tries to make a transfer that will leave them below the threshold we give
	// their remaining balance to the receiver in order to zero them out.
	if senderBalanceEntry.BalanceNanos < bav.Params.CreatorCoinAutoSellThresholdNanos {
		receiverBalanceEntry.BalanceNanos += senderBalanceEntry.BalanceNanos
		senderBalanceEntry.BalanceNanos = 0
		senderBalanceEntry.HasPurchased = false
	}

	// Delete the sender's balance entry under the assumption that the sender gave away all
	// of their coins. We add it back later, if this is not the case.
	bav._deleteBalanceEntryMappings(senderBalanceEntry, txn.PublicKey, txMeta.ProfilePublicKey)
	// Delete the receiver's balance entry just to be safe. Added back immediately after.
	bav._deleteBalanceEntryMappings(
		receiverBalanceEntry, txMeta.ReceiverPublicKey, txMeta.ProfilePublicKey)

	bav._setBalanceEntryMappings(receiverBalanceEntry)
	if senderBalanceEntry.BalanceNanos > 0 {
		bav._setBalanceEntryMappings(senderBalanceEntry)
	}

	// Save all the old values from the CoinEntry before we potentially update them. Note
	// that CoinEntry doesn't contain any pointers and so a direct copy is OK.
	prevCoinEntry := existingProfileEntry.CoinEntry

	if prevReceiverBalanceEntry == nil || prevReceiverBalanceEntry.BalanceNanos == 0 {
		// The receiver did not have a BalanceEntry before. Increment num holders.
		existingProfileEntry.CoinEntry.NumberOfHolders++
	}

	if senderBalanceEntry.BalanceNanos == 0 {
		// The sender no longer holds any of this creator's coin, so we decrement num holders.
		existingProfileEntry.CoinEntry.NumberOfHolders--
	}

	// Update and set the new profile entry.
	bav._setProfileEntryMappings(existingProfileEntry)

	// If this creator coin transfer has diamonds, validate them and do the connection.
	diamondPostHashBytes, hasDiamondPostHash := txn.ExtraData[DiamondPostHashKey]
	diamondPostHash := &BlockHash{}
	diamondLevelBytes, hasDiamondLevel := txn.ExtraData[DiamondLevelKey]
	var previousDiamondPostEntry *PostEntry
	var previousDiamondEntry *DiamondEntry
	// After the DeSoDiamondsBlockHeight, we no longer accept creator coin diamonds.
	if hasDiamondPostHash && blockHeight > bav.Params.DeSoDiamondsBlockHeight {
		return 0, 0, nil, RuleErrorCreatorCoinTransferHasDiamondsAfterDeSoBlockHeight
	} else if hasDiamondPostHash {
		if !hasDiamondLevel {
			return 0, 0, nil, RuleErrorCreatorCoinTransferHasDiamondPostHashWithoutDiamondLevel
		}
		diamondLevel, bytesRead := Varint(diamondLevelBytes)
		// NOTE: Despite being an int, diamondLevel is required to be non-negative. This
		// is useful for sorting our dbkeys by diamondLevel.
		if bytesRead < 0 || diamondLevel < 0 {
			return 0, 0, nil, RuleErrorCreatorCoinTransferHasInvalidDiamondLevel
		}

		if !reflect.DeepEqual(txn.PublicKey, existingProfileEntry.PublicKey) {
			return 0, 0, nil, RuleErrorCreatorCoinTransferCantSendDiamondsForOtherProfiles
		}
		if reflect.DeepEqual(txMeta.ReceiverPublicKey, existingProfileEntry.PublicKey) {
			return 0, 0, nil, RuleErrorCreatorCoinTransferCantDiamondYourself
		}

		if len(diamondPostHashBytes) != HashSizeBytes {
			return 0, 0, nil, errors.Wrapf(
				RuleErrorCreatorCoinTransferInvalidLengthForPostHashBytes,
				"_connectCreatorCoin: DiamondPostHashBytes length: %d", len(diamondPostHashBytes))
		}
		copy(diamondPostHash[:], diamondPostHashBytes[:])

		previousDiamondPostEntry = bav.GetPostEntryForPostHash(diamondPostHash)
		if previousDiamondPostEntry == nil || previousDiamondPostEntry.isDeleted {
			return 0, 0, nil, RuleErrorCreatorCoinTransferDiamondPostEntryDoesNotExist
		}

		expectedCreatorCoinNanosToTransfer, netNewDiamonds, err := bav.ValidateDiamondsAndGetNumCreatorCoinNanos(
			txn.PublicKey, txMeta.ReceiverPublicKey, diamondPostHash, diamondLevel, blockHeight)
		if err != nil {
			return 0, 0, nil, errors.Wrapf(err, "_connectCreatorCoin: ")
		}

		if txMeta.CreatorCoinToTransferNanos < expectedCreatorCoinNanosToTransfer {
			return 0, 0, nil, RuleErrorCreatorCoinTransferInsufficientCreatorCoinsForDiamondLevel
		}

		// The diamondPostEntry needs to be updated with the number of new diamonds.
		// We make a copy to avoid issues with disconnecting.
		newDiamondPostEntry := &PostEntry{}
		*newDiamondPostEntry = *previousDiamondPostEntry
		newDiamondPostEntry.DiamondCount += uint64(netNewDiamonds)
		bav._setPostEntryMappings(newDiamondPostEntry)

		// Convert pub keys into PKIDs so we can make the DiamondEntry.
		senderPKID := bav.GetPKIDForPublicKey(txn.PublicKey)
		receiverPKID := bav.GetPKIDForPublicKey(txMeta.ReceiverPublicKey)

		// Create a new DiamondEntry
		newDiamondEntry := &DiamondEntry{
			SenderPKID:      senderPKID.PKID,
			ReceiverPKID:    receiverPKID.PKID,
			DiamondPostHash: diamondPostHash,
			DiamondLevel:    diamondLevel,
		}

		// Save the old DiamondEntry
		diamondKey := MakeDiamondKey(senderPKID.PKID, receiverPKID.PKID, diamondPostHash)
		existingDiamondEntry := bav.GetDiamondEntryForDiamondKey(&diamondKey)
		// Save the existing DiamondEntry, if it exists, so we can disconnect
		if existingDiamondEntry != nil {
			dd := &DiamondEntry{}
			*dd = *existingDiamondEntry
			previousDiamondEntry = dd
		}

		// Now set the diamond entry mappings on the view so they are flushed to the DB.
		bav._setDiamondEntryMappings(newDiamondEntry)
	}

	// Add an operation to the list at the end indicating we've executed a
	// CreatorCoin txn. Save the previous state of the CoinEntry for easy
	// reversion during disconnect.
	utxoOpsForTxn = append(utxoOpsForTxn, &UtxoOperation{
		Type:                     OperationTypeCreatorCoinTransfer,
		PrevSenderBalanceEntry:   &prevSenderBalanceEntry,
		PrevReceiverBalanceEntry: prevReceiverBalanceEntry,
		PrevCoinEntry:            &prevCoinEntry,
		PrevPostEntry:            previousDiamondPostEntry,
		PrevDiamondEntry:         previousDiamondEntry,
	})
=======
>>>>>>> 63485a23

	return bav.HelpConnectCoinTransfer(txn , txHash, blockHeight, verifySignatures, false)
}<|MERGE_RESOLUTION|>--- conflicted
+++ resolved
@@ -915,14 +915,9 @@
 	// Check that if the buyer is receiving nanos for the first time, it's enough
 	// to push them above the CreatorCoinAutoSellThresholdNanos threshold. This helps
 	// prevent tiny amounts of nanos from drifting the ratio of creator coins to DeSo locked.
-<<<<<<< HEAD
-	if blockHeight > bav.Params.SalomonFixBlockHeight {
-		if buyerBalanceEntry.BalanceNanos == 0 && coinsBuyerGetsNanos != 0 &&
-=======
-	if blockHeight > SalomonFixBlockHeight {
+  if blockHeight > bav.Params.SalomonFixBlockHeight {
 		// CreatorCoin balances can't exceed uint64
 		if buyerBalanceEntry.BalanceNanos.Uint64() == 0 && coinsBuyerGetsNanos != 0 &&
->>>>>>> 63485a23
 			coinsBuyerGetsNanos < bav.Params.CreatorCoinAutoSellThresholdNanos {
 			return 0, 0, 0, 0, nil, RuleErrorCreatorCoinBuyMustSatisfyAutoSellThresholdNanosForBuyer
 		}
@@ -1398,254 +1393,6 @@
 		return 0, 0, nil, fmt.Errorf("_connectCreatorCoinTransfer: called with bad TxnType %s",
 			txn.TxnMeta.GetTxnType().String())
 	}
-<<<<<<< HEAD
-	txMeta := txn.TxnMeta.(*CreatorCoinTransferMetadataa)
-
-	// Connect basic txn to get the total input and the total output without
-	// considering the transaction metadata.
-	totalInput, totalOutput, utxoOpsForTxn, err := bav._connectBasicTransfer(
-		txn, txHash, blockHeight, verifySignatures)
-	if err != nil {
-		return 0, 0, nil, errors.Wrapf(err, "_connectCreatorCoin: ")
-	}
-
-	// Force the input to be non-zero so that we can prevent replay attacks. If
-	// we didn't do this then someone could replay your transfer over and over again
-	// to force-convert all your creator coin into DeSo. Think about it.
-	if totalInput == 0 {
-		return 0, 0, nil, RuleErrorCreatorCoinTransferRequiresNonZeroInput
-	}
-
-	// At this point the inputs and outputs have been processed. Now we
-	// need to handle the metadata.
-
-	// Check that the specified receiver public key is valid.
-	if len(txMeta.ReceiverPublicKey) != btcec.PubKeyBytesLenCompressed {
-		return 0, 0, nil, RuleErrorCreatorCoinTransferInvalidReceiverPubKeySize
-	}
-
-	// Check that the sender and receiver public keys are different.
-	if reflect.DeepEqual(txn.PublicKey, txMeta.ReceiverPublicKey) {
-		return 0, 0, nil, RuleErrorCreatorCoinTransferCannotTransferToSelf
-	}
-
-	// Check that the specified profile public key is valid and that a profile
-	// corresponding to that public key exists.
-	if len(txMeta.ProfilePublicKey) != btcec.PubKeyBytesLenCompressed {
-		return 0, 0, nil, RuleErrorCreatorCoinTransferInvalidProfilePubKeySize
-	}
-
-	// Dig up the profile. It must exist for the user to be able to transfer its coin.
-	existingProfileEntry := bav.GetProfileEntryForPublicKey(txMeta.ProfilePublicKey)
-	if existingProfileEntry == nil || existingProfileEntry.isDeleted {
-		return 0, 0, nil, errors.Wrapf(
-			RuleErrorCreatorCoinTransferOnNonexistentProfile,
-			"_connectCreatorCoin: Profile pub key: %v %v",
-			PkToStringMainnet(txMeta.ProfilePublicKey), PkToStringTestnet(txMeta.ProfilePublicKey))
-	}
-
-	// At this point we are confident that we have a profile that
-	// exists that corresponds to the profile public key the user provided.
-
-	// Look up a BalanceEntry for the sender. If it doesn't exist then the sender implicitly
-	// has a balance of zero coins, and so the transfer shouldn't be allowed.
-	senderBalanceEntry, _, _ := bav.GetBalanceEntryForHODLerPubKeyAndCreatorPubKey(
-		txn.PublicKey, existingProfileEntry.PublicKey)
-	if senderBalanceEntry == nil || senderBalanceEntry.isDeleted {
-		return 0, 0, nil, RuleErrorCreatorCoinTransferBalanceEntryDoesNotExist
-	}
-
-	// Check that the amount of creator coin being transferred is not less than the min threshold.
-	if txMeta.CreatorCoinToTransferNanos < bav.Params.CreatorCoinAutoSellThresholdNanos {
-		return 0, 0, nil, RuleErrorCreatorCoinTransferMustBeGreaterThanMinThreshold
-	}
-
-	// Check that the amount of creator coin being transferred does not exceed the user's
-	// balance of this particular creator coin.
-	if txMeta.CreatorCoinToTransferNanos > senderBalanceEntry.BalanceNanos {
-		return 0, 0, nil, errors.Wrapf(
-			RuleErrorCreatorCoinTransferInsufficientCoins,
-			"_connectCreatorCoin: CreatorCoin nanos being transferred %v exceeds "+
-				"user's creator coin balance %v",
-			txMeta.CreatorCoinToTransferNanos, senderBalanceEntry.BalanceNanos)
-	}
-
-	// Now that we have validated this transaction, let's build the new BalanceEntry state.
-
-	// Look up a BalanceEntry for the receiver.
-	receiverBalanceEntry, _, _ := bav.GetBalanceEntryForHODLerPubKeyAndCreatorPubKey(
-		txMeta.ReceiverPublicKey, txMeta.ProfilePublicKey)
-
-	// Save the receiver's balance if it is non-nil.
-	var prevReceiverBalanceEntry *BalanceEntry
-	if receiverBalanceEntry != nil {
-		prevReceiverBalanceEntry = &BalanceEntry{}
-		*prevReceiverBalanceEntry = *receiverBalanceEntry
-	}
-
-	// If the receiver's balance entry is nil, we need to make one.
-	if receiverBalanceEntry == nil || receiverBalanceEntry.isDeleted {
-		receiverPKID := bav.GetPKIDForPublicKey(txMeta.ReceiverPublicKey)
-		creatorPKID := bav.GetPKIDForPublicKey(existingProfileEntry.PublicKey)
-		// Sanity check that we found a PKID entry for these pub keys (should never fail).
-		if receiverPKID == nil || receiverPKID.isDeleted || creatorPKID == nil || creatorPKID.isDeleted {
-			return 0, 0, nil, fmt.Errorf(
-				"_connectCreatorCoin: Found nil or deleted PKID for receiver or creator, this should never "+
-					"happen. Receiver pubkey: %v, creator pubkey: %v",
-				PkToStringMainnet(txMeta.ReceiverPublicKey),
-				PkToStringMainnet(existingProfileEntry.PublicKey))
-		}
-		receiverBalanceEntry = &BalanceEntry{
-			HODLerPKID:   receiverPKID.PKID,
-			CreatorPKID:  creatorPKID.PKID,
-			BalanceNanos: uint64(0),
-		}
-	}
-
-	// Save the sender's balance before we modify it.
-	prevSenderBalanceEntry := *senderBalanceEntry
-
-	// Subtract the number of coins being given from the sender and add them to the receiver.
-	// TODO: We should avoid editing the pointer returned by "bav._getX" directly before
-	// deleting / setting. Since the pointer returned is the one held by the view, it
-	// makes setting redundant.  An alternative would be to not call _set after modification.
-	senderBalanceEntry.BalanceNanos -= txMeta.CreatorCoinToTransferNanos
-	receiverBalanceEntry.BalanceNanos += txMeta.CreatorCoinToTransferNanos
-
-	// We do not allow accounts to maintain tiny creator coin balances in order to avoid
-	// Bancor curve price anomalies as famously demonstrated by @salomon.  Thus, if the
-	// sender tries to make a transfer that will leave them below the threshold we give
-	// their remaining balance to the receiver in order to zero them out.
-	if senderBalanceEntry.BalanceNanos < bav.Params.CreatorCoinAutoSellThresholdNanos {
-		receiverBalanceEntry.BalanceNanos += senderBalanceEntry.BalanceNanos
-		senderBalanceEntry.BalanceNanos = 0
-		senderBalanceEntry.HasPurchased = false
-	}
-
-	// Delete the sender's balance entry under the assumption that the sender gave away all
-	// of their coins. We add it back later, if this is not the case.
-	bav._deleteBalanceEntryMappings(senderBalanceEntry, txn.PublicKey, txMeta.ProfilePublicKey)
-	// Delete the receiver's balance entry just to be safe. Added back immediately after.
-	bav._deleteBalanceEntryMappings(
-		receiverBalanceEntry, txMeta.ReceiverPublicKey, txMeta.ProfilePublicKey)
-
-	bav._setBalanceEntryMappings(receiverBalanceEntry)
-	if senderBalanceEntry.BalanceNanos > 0 {
-		bav._setBalanceEntryMappings(senderBalanceEntry)
-	}
-
-	// Save all the old values from the CoinEntry before we potentially update them. Note
-	// that CoinEntry doesn't contain any pointers and so a direct copy is OK.
-	prevCoinEntry := existingProfileEntry.CoinEntry
-
-	if prevReceiverBalanceEntry == nil || prevReceiverBalanceEntry.BalanceNanos == 0 {
-		// The receiver did not have a BalanceEntry before. Increment num holders.
-		existingProfileEntry.CoinEntry.NumberOfHolders++
-	}
-
-	if senderBalanceEntry.BalanceNanos == 0 {
-		// The sender no longer holds any of this creator's coin, so we decrement num holders.
-		existingProfileEntry.CoinEntry.NumberOfHolders--
-	}
-
-	// Update and set the new profile entry.
-	bav._setProfileEntryMappings(existingProfileEntry)
-
-	// If this creator coin transfer has diamonds, validate them and do the connection.
-	diamondPostHashBytes, hasDiamondPostHash := txn.ExtraData[DiamondPostHashKey]
-	diamondPostHash := &BlockHash{}
-	diamondLevelBytes, hasDiamondLevel := txn.ExtraData[DiamondLevelKey]
-	var previousDiamondPostEntry *PostEntry
-	var previousDiamondEntry *DiamondEntry
-	// After the DeSoDiamondsBlockHeight, we no longer accept creator coin diamonds.
-	if hasDiamondPostHash && blockHeight > bav.Params.DeSoDiamondsBlockHeight {
-		return 0, 0, nil, RuleErrorCreatorCoinTransferHasDiamondsAfterDeSoBlockHeight
-	} else if hasDiamondPostHash {
-		if !hasDiamondLevel {
-			return 0, 0, nil, RuleErrorCreatorCoinTransferHasDiamondPostHashWithoutDiamondLevel
-		}
-		diamondLevel, bytesRead := Varint(diamondLevelBytes)
-		// NOTE: Despite being an int, diamondLevel is required to be non-negative. This
-		// is useful for sorting our dbkeys by diamondLevel.
-		if bytesRead < 0 || diamondLevel < 0 {
-			return 0, 0, nil, RuleErrorCreatorCoinTransferHasInvalidDiamondLevel
-		}
-
-		if !reflect.DeepEqual(txn.PublicKey, existingProfileEntry.PublicKey) {
-			return 0, 0, nil, RuleErrorCreatorCoinTransferCantSendDiamondsForOtherProfiles
-		}
-		if reflect.DeepEqual(txMeta.ReceiverPublicKey, existingProfileEntry.PublicKey) {
-			return 0, 0, nil, RuleErrorCreatorCoinTransferCantDiamondYourself
-		}
-
-		if len(diamondPostHashBytes) != HashSizeBytes {
-			return 0, 0, nil, errors.Wrapf(
-				RuleErrorCreatorCoinTransferInvalidLengthForPostHashBytes,
-				"_connectCreatorCoin: DiamondPostHashBytes length: %d", len(diamondPostHashBytes))
-		}
-		copy(diamondPostHash[:], diamondPostHashBytes[:])
-
-		previousDiamondPostEntry = bav.GetPostEntryForPostHash(diamondPostHash)
-		if previousDiamondPostEntry == nil || previousDiamondPostEntry.isDeleted {
-			return 0, 0, nil, RuleErrorCreatorCoinTransferDiamondPostEntryDoesNotExist
-		}
-
-		expectedCreatorCoinNanosToTransfer, netNewDiamonds, err := bav.ValidateDiamondsAndGetNumCreatorCoinNanos(
-			txn.PublicKey, txMeta.ReceiverPublicKey, diamondPostHash, diamondLevel, blockHeight)
-		if err != nil {
-			return 0, 0, nil, errors.Wrapf(err, "_connectCreatorCoin: ")
-		}
-
-		if txMeta.CreatorCoinToTransferNanos < expectedCreatorCoinNanosToTransfer {
-			return 0, 0, nil, RuleErrorCreatorCoinTransferInsufficientCreatorCoinsForDiamondLevel
-		}
-
-		// The diamondPostEntry needs to be updated with the number of new diamonds.
-		// We make a copy to avoid issues with disconnecting.
-		newDiamondPostEntry := &PostEntry{}
-		*newDiamondPostEntry = *previousDiamondPostEntry
-		newDiamondPostEntry.DiamondCount += uint64(netNewDiamonds)
-		bav._setPostEntryMappings(newDiamondPostEntry)
-
-		// Convert pub keys into PKIDs so we can make the DiamondEntry.
-		senderPKID := bav.GetPKIDForPublicKey(txn.PublicKey)
-		receiverPKID := bav.GetPKIDForPublicKey(txMeta.ReceiverPublicKey)
-
-		// Create a new DiamondEntry
-		newDiamondEntry := &DiamondEntry{
-			SenderPKID:      senderPKID.PKID,
-			ReceiverPKID:    receiverPKID.PKID,
-			DiamondPostHash: diamondPostHash,
-			DiamondLevel:    diamondLevel,
-		}
-
-		// Save the old DiamondEntry
-		diamondKey := MakeDiamondKey(senderPKID.PKID, receiverPKID.PKID, diamondPostHash)
-		existingDiamondEntry := bav.GetDiamondEntryForDiamondKey(&diamondKey)
-		// Save the existing DiamondEntry, if it exists, so we can disconnect
-		if existingDiamondEntry != nil {
-			dd := &DiamondEntry{}
-			*dd = *existingDiamondEntry
-			previousDiamondEntry = dd
-		}
-
-		// Now set the diamond entry mappings on the view so they are flushed to the DB.
-		bav._setDiamondEntryMappings(newDiamondEntry)
-	}
-
-	// Add an operation to the list at the end indicating we've executed a
-	// CreatorCoin txn. Save the previous state of the CoinEntry for easy
-	// reversion during disconnect.
-	utxoOpsForTxn = append(utxoOpsForTxn, &UtxoOperation{
-		Type:                     OperationTypeCreatorCoinTransfer,
-		PrevSenderBalanceEntry:   &prevSenderBalanceEntry,
-		PrevReceiverBalanceEntry: prevReceiverBalanceEntry,
-		PrevCoinEntry:            &prevCoinEntry,
-		PrevPostEntry:            previousDiamondPostEntry,
-		PrevDiamondEntry:         previousDiamondEntry,
-	})
-=======
->>>>>>> 63485a23
 
 	return bav.HelpConnectCoinTransfer(txn , txHash, blockHeight, verifySignatures, false)
 }