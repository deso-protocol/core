package lib

type DeSoNode struct {
	// Name of the node, displayed to users
	Name  string
	
	// HTTPs URL to the node or app
	URL   string
	
	// DeSo username of the node owner
	Owner string
}

//
// This list of nodes is maintained by the core DeSo developer team.
//
// If you run a DeSo node that has been online for at least one month you may submit a pull request to add your
// node to the list of nodes.
//
// When submitting a post, add the following to PostExtraData:
//   "Node": "ID"
//
// If your node is in the list then other nodes will be able to know where users are posting and can include
// a link to your node and give you free advertising.
//

var NODES = map[uint64]DeSoNode{
	1: {
		Name:  "DeSo",
		URL:   "https://node.deso.org",
		Owner: "diamondhands",
	},
	2: {
		Name:  "BitClout",
		URL:   "https://bitclout.com",
		Owner: "diamondhands",
	},
	3: {
		Name:  "Diamond",
		URL:   "https://diamondapp.com",
		Owner: "Zordon",
	},
	4: {
		Name:  "CloutFeed",
		URL:   "https://apps.apple.com/app/id1561532815",
		Owner: "Ribal",
	},
	5: {
		Name:  "Flick",
		URL:   "https://flickapp.com",
		Owner: "nigeleccles",
	},
	6: {
		Name:  "tijn's club",
		URL:   "https://tijn.club",
		Owner: "tijn",
	},
	7: {
		Name:  "Nacho Average",
		URL:   "https://nachoaverage.com/",
		Owner: "ClayPerryMusic",
	},
	8: {
		Name:  "love4src",
		URL:   "https://love4src.com",
		Owner: "kanshi",
	},
	9: {
		Name:  "Supernovas",
		URL:   "https://supernovas.app",
		Owner: "fransarthur",
	},
	10: {
		Name:  "GiftClout",
		URL:   "https://members.giftclout.com",
		Owner: "RajLahoti",
	},
	11: {
		Name:  "DeSocialWorld",
		URL:   "https://desocialworld.com",
		Owner: "edokoevoet",
	},
	12: {
		Name:  "NFTz",
		URL:   "https://nftz.zone",
		Owner: "mvanhalen",
	},
	13: {
		Name:  "Cloutible",
		URL:   "https://cloutible.club",
		Owner: "DawaynePerza",
	},
	14: {
		Name:  "Agbegbe",
		URL:   "https://agbegbe.org",
		Owner: "TheParkerazzi",
	},
	15: {
		Name:  "CloutingAround",
		URL:   "https://cloutingaround.dev",
		Owner: "TheParkerazzi",
	},
	16: {
		Name:  "MediaTech",
		URL:   "https://deso.mediatech.ventures",
		Owner: "paulobrien",
	},
	17: {
		Name:  "Mousai",
		URL:   "https://deso.mousai.stream",
		Owner: "marlonjm2k",
	},
	18: {
		Name:  "KoalaTBooks",
		URL:   "https://koalatbooks.com",
		Owner: "chriscelaya",
	},
	19: {
		Name: "Beyond",
		URL: "https://beyond.restartu.org",
		Owner: "RestartU",
<<<<<<< HEAD
=======
	},
	20: {
		Name:  "DeverSo",
		URL:   "https://deverso.io/",
		Owner: "Nordian",
>>>>>>> ccf60775
	},
}<|MERGE_RESOLUTION|>--- conflicted
+++ resolved
@@ -119,13 +119,10 @@
 		Name: "Beyond",
 		URL: "https://beyond.restartu.org",
 		Owner: "RestartU",
-<<<<<<< HEAD
-=======
 	},
 	20: {
 		Name:  "DeverSo",
 		URL:   "https://deverso.io/",
 		Owner: "Nordian",
->>>>>>> ccf60775
 	},
 }