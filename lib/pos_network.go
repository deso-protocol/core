--- conflicted
+++ resolved
@@ -3,11 +3,8 @@
 import (
 	"bytes"
 	"fmt"
-<<<<<<< HEAD
 	"github.com/deso-protocol/core/consensus"
-=======
 	"golang.org/x/crypto/sha3"
->>>>>>> 155daa94
 	"io"
 
 	"github.com/deso-protocol/core/bls"
