package lib

import (
	"bytes"
	"encoding/hex"
	"fmt"
	"math"
	"math/big"
	"reflect"
	"strings"
	"time"

	"github.com/deso-protocol/core/bls"
	"github.com/deso-protocol/core/collections/bitset"

	"github.com/btcsuite/btcd/wire"
	"github.com/holiman/uint256"

	"github.com/davecgh/go-spew/spew"

	"github.com/btcsuite/btcd/btcec"
	"github.com/dgraph-io/badger/v3"
	"github.com/golang/glog"
	"github.com/pkg/errors"
)

// block_view.go is the main work-horse for validating transactions in blocks.
// It generally works by creating an "in-memory view" of the current tip and
// then applying a transaction's operations to the view to see if those operations
// are allowed and consistent with the blockchain's current state. Generally,
// every transaction we define has a corresponding connect() and disconnect()
// function defined here that specifies what operations that transaction applies
// to the view and ultimately to the database. If you want to know how any
// particular transaction impacts the database, you've found the right file. A
// good place to start in this file is ConnectTransaction and DisconnectTransaction.
// ConnectBlock is also good.

type UtxoView struct {
	// Utxo data
	NumUtxoEntries              uint64
	UtxoKeyToUtxoEntry          map[UtxoKey]*UtxoEntry
	PublicKeyToDeSoBalanceNanos map[PublicKey]uint64

	// BitcoinExchange data
	NanosPurchased     uint64
	USDCentsPerBitcoin uint64
	GlobalParamsEntry  *GlobalParamsEntry
	BitcoinBurnTxIDs   map[BlockHash]bool

	// Forbidden block signature pubkeys
	ForbiddenPubKeyToForbiddenPubKeyEntry map[PkMapKey]*ForbiddenPubKeyEntry

	// Messages data
	MessageKeyToMessageEntry map[MessageKey]*MessageEntry

	// Messaging group entries.
	MessagingGroupKeyToMessagingGroupEntry map[MessagingGroupKey]*MessagingGroupEntry

	// Access group entries.
	AccessGroupIdToAccessGroupEntry map[AccessGroupId]*AccessGroupEntry

	// Group Memberships
	AccessGroupMembershipKeyToAccessGroupMember map[AccessGroupMembershipKey]*AccessGroupMemberEntry

	// Postgres stores message data slightly differently
	MessageMap map[BlockHash]*PGMessage

	// Group Chat and Dm messages.
	GroupChatMessagesIndex map[GroupChatMessageKey]*NewMessageEntry
	DmMessagesIndex        map[DmMessageKey]*NewMessageEntry

	// Dm threads.
	DmThreadIndex map[DmThreadKey]*DmThreadEntry

	// Follow data
	FollowKeyToFollowEntry map[FollowKey]*FollowEntry

	// NFT data
	NFTKeyToNFTEntry              map[NFTKey]*NFTEntry
	NFTBidKeyToNFTBidEntry        map[NFTBidKey]*NFTBidEntry
	NFTKeyToAcceptedNFTBidHistory map[NFTKey]*[]*NFTBidEntry

	// Diamond data
	DiamondKeyToDiamondEntry map[DiamondKey]*DiamondEntry

	// Like data
	LikeKeyToLikeEntry map[LikeKey]*LikeEntry

	// Repost data
	RepostKeyToRepostEntry map[RepostKey]*RepostEntry

	// Post data
	PostHashToPostEntry map[BlockHash]*PostEntry

	// Profile data
	PublicKeyToPKIDEntry map[PkMapKey]*PKIDEntry
	// The PKIDEntry is only used here to store the public key.
	PKIDToPublicKey               map[PKID]*PKIDEntry
	ProfilePKIDToProfileEntry     map[PKID]*ProfileEntry
	ProfileUsernameToProfileEntry map[UsernameMapKey]*ProfileEntry

	// Creator coin balance entries
	HODLerPKIDCreatorPKIDToBalanceEntry map[BalanceEntryMapKey]*BalanceEntry

	// DAO coin balance entries
	HODLerPKIDCreatorPKIDToDAOCoinBalanceEntry map[BalanceEntryMapKey]*BalanceEntry

	// Derived Key entries. Map key is a combination of owner and derived public keys.
	DerivedKeyToDerivedEntry map[DerivedKeyMapKey]*DerivedKeyEntry

	// DAO coin limit order entry mapping.
	DAOCoinLimitOrderMapKeyToDAOCoinLimitOrderEntry map[DAOCoinLimitOrderMapKey]*DAOCoinLimitOrderEntry

	// Association mappings
	AssociationMapKeyToUserAssociationEntry map[AssociationMapKey]*UserAssociationEntry
	AssociationMapKeyToPostAssociationEntry map[AssociationMapKey]*PostAssociationEntry

	// Map of DeSoNonce and PKID to TransactorNonceEntry
	TransactorNonceMapKeyToTransactorNonceEntry map[TransactorNonceMapKey]*TransactorNonceEntry

	// Validator mappings
	ValidatorPKIDToValidatorEntry map[PKID]*ValidatorEntry
	// ValidatorBLSPublicKeyPKIDPairEntries is a mapping of BLS Public Key to BLSPublicKeyPKIDPairEntry.
	// Used for enforcing uniqueness of BLS Public Keys in the validator set.
	ValidatorBLSPublicKeyPKIDPairEntries map[bls.SerializedPublicKey]*BLSPublicKeyPKIDPairEntry

	// Stake mappings
	StakeMapKeyToStakeEntry map[StakeMapKey]*StakeEntry

	// Locked stake mappings
	LockedStakeMapKeyToLockedStakeEntry map[LockedStakeMapKey]*LockedStakeEntry

	// Locked DAO coin and locked DESO balance entry mapping.
	// NOTE: See comment on LockedBalanceEntryKey before altering.
	LockedBalanceEntryKeyToLockedBalanceEntry map[LockedBalanceEntryKey]*LockedBalanceEntry

	// Lockup yield curve points.
	// NOTE: While the nested map does break convention, this enables us to quickly read, scan, and modify
	// lockup yield curve points without needing to traverse yield curve points held by other PKIDs.
	// This enables us to have a high performance means of computing yield during lockup transactions without
	// having to scan all yield curve points for all users stored in the view.
	PKIDToLockupYieldCurvePointKeyToLockupYieldCurvePoints map[PKID]map[LockupYieldCurvePointKey]*LockupYieldCurvePoint

	// Current EpochEntry
	CurrentEpochEntry *EpochEntry

	// Current RandomSeedHash
	CurrentRandomSeedHash *RandomSeedHash

	// SnapshotGlobalParamEntries is a map of SnapshotAtEpochNumber to a GlobalParamsEntry.
	// It contains the snapshot value of the GlobalParamsEntry at the given SnapshotAtEpochNumber.
	SnapshotGlobalParamEntries map[uint64]*GlobalParamsEntry

	// SnapshotValidatorSet is a map of <SnapshotAtEpochNumber, ValidatorPKID> to a ValidatorEntry.
	// It contains the snapshot value of every ValidatorEntry that makes up the validator set at
	// the given SnapshotAtEpochNumber.
	SnapshotValidatorSet map[SnapshotValidatorSetMapKey]*ValidatorEntry

	// SnapshotValidatorBLSPublicKeyPKIDPairEntries is a map of <SnapshotAtEpochNumber, bls.SerializedPublicKey>
	// to a BLSPublicKeyPKIDPairEntry. It contains the snapshot value of the BLSPublicKeyPKIDPairEntry
	// of every validator that makes up the validator set at the given SnapshotAtEpochNumber.
	SnapshotValidatorBLSPublicKeyPKIDPairEntries map[SnapshotValidatorBLSPublicKeyMapKey]*BLSPublicKeyPKIDPairEntry

	// SnapshotValidatorSetTotalStakeAmountNanos is a map of SnapshotAtEpochNumber to the sum TotalStakeAmountNanos
	// for the validator set of for an epoch.
	// It contains the snapshot value of the GlobalActiveStakeAmountNanos at the given SnapshotAtEpochNumber.
	SnapshotValidatorSetTotalStakeAmountNanos map[uint64]*uint256.Int

	// SnapshotLeaderSchedule is a map of <SnapshotAtEpochNumber, LeaderIndex> to a ValidatorPKID.
	// It contains the PKID of the validator at the given index in the leader schedule
	// generated at the given SnapshotAtEpochNumber.
	SnapshotLeaderSchedule map[SnapshotLeaderScheduleMapKey]*PKID

	// SnapshotStakesToReward is a map of <SnapshotAtEpochNumber, ValidatorPKID, StakerPKID>
	// to a snapshotted StakeEntry for the ValidatorPKID and StakerPKID pair at a given SnapshotAtEpochNumber.
	SnapshotStakesToReward map[SnapshotStakeMapKey]*StakeEntry

	// The hash of the tip the view is currently referencing. Mainly used
	// for error-checking when doing a bulk operation on the view.
	TipHash *BlockHash

	// Handle is a pointer to the badger database. This is the primary data store
	// for entries and messages on the DeSo blockchain.
	Handle *badger.DB

	// Postgres is a pointer to the Postgres database. This is an alternative data store
	// to the badger database that has previously been used.
	Postgres *Postgres

	// DeSoParams is a struct that contains all of the parameters that
	// define how the DeSo blockchain operates. It is set once at startup
	// and then never changed.
	Params *DeSoParams

	// Snapshot tracks the current state of the hypersyncing database.
	Snapshot *Snapshot
	// EventManager is used to emit callbacks when certain actions are triggered.
	EventManager *EventManager
}

// Assumes the db Handle is already set on the view, but otherwise the
// initialization is full.
func (bav *UtxoView) _ResetViewMappingsAfterFlush() {
	// Utxo data
	bav.UtxoKeyToUtxoEntry = make(map[UtxoKey]*UtxoEntry)
	// TODO: Deprecate this value
	bav.NumUtxoEntries = GetUtxoNumEntries(bav.Handle, bav.Snapshot)
	bav.PublicKeyToDeSoBalanceNanos = make(map[PublicKey]uint64)

	// BitcoinExchange data
	bav.NanosPurchased = DbGetNanosPurchased(bav.Handle, bav.Snapshot)
	bav.USDCentsPerBitcoin = DbGetUSDCentsPerBitcoinExchangeRate(bav.Handle, bav.Snapshot)
	bav.GlobalParamsEntry = DbGetGlobalParamsEntry(bav.Handle, bav.Snapshot)
	bav.BitcoinBurnTxIDs = make(map[BlockHash]bool)

	// Forbidden block signature pub key info.
	bav.ForbiddenPubKeyToForbiddenPubKeyEntry = make(map[PkMapKey]*ForbiddenPubKeyEntry)

	// Post and profile data
	bav.PostHashToPostEntry = make(map[BlockHash]*PostEntry)
	bav.PublicKeyToPKIDEntry = make(map[PkMapKey]*PKIDEntry)
	bav.PKIDToPublicKey = make(map[PKID]*PKIDEntry)
	bav.ProfilePKIDToProfileEntry = make(map[PKID]*ProfileEntry)
	bav.ProfileUsernameToProfileEntry = make(map[UsernameMapKey]*ProfileEntry)

	// Messages data
	bav.MessageKeyToMessageEntry = make(map[MessageKey]*MessageEntry)
	bav.MessageMap = make(map[BlockHash]*PGMessage)

	// Messaging group entries
	bav.MessagingGroupKeyToMessagingGroupEntry = make(map[MessagingGroupKey]*MessagingGroupEntry)

	// Access group entries
	bav.AccessGroupIdToAccessGroupEntry = make(map[AccessGroupId]*AccessGroupEntry)
	bav.AccessGroupMembershipKeyToAccessGroupMember = make(map[AccessGroupMembershipKey]*AccessGroupMemberEntry)

	// Group chat and Dm messages.
	bav.GroupChatMessagesIndex = make(map[GroupChatMessageKey]*NewMessageEntry)
	bav.DmMessagesIndex = make(map[DmMessageKey]*NewMessageEntry)

	// Group chat and Dm threads.
	bav.DmThreadIndex = make(map[DmThreadKey]*DmThreadEntry)

	// Follow data
	bav.FollowKeyToFollowEntry = make(map[FollowKey]*FollowEntry)

	// NFT data
	bav.NFTKeyToNFTEntry = make(map[NFTKey]*NFTEntry)
	bav.NFTBidKeyToNFTBidEntry = make(map[NFTBidKey]*NFTBidEntry)
	bav.NFTKeyToAcceptedNFTBidHistory = make(map[NFTKey]*[]*NFTBidEntry)

	// Diamond data
	bav.DiamondKeyToDiamondEntry = make(map[DiamondKey]*DiamondEntry)

	// Like data
	bav.LikeKeyToLikeEntry = make(map[LikeKey]*LikeEntry)

	// Repost data
	bav.RepostKeyToRepostEntry = make(map[RepostKey]*RepostEntry)

	// Creator Coin Balance Entries
	bav.HODLerPKIDCreatorPKIDToBalanceEntry = make(map[BalanceEntryMapKey]*BalanceEntry)

	// DAO Coin Balance Entries
	bav.HODLerPKIDCreatorPKIDToDAOCoinBalanceEntry = make(map[BalanceEntryMapKey]*BalanceEntry)

	// Derived Key entries
	bav.DerivedKeyToDerivedEntry = make(map[DerivedKeyMapKey]*DerivedKeyEntry)

	// DAO Coin Limit Order Entries
	bav.DAOCoinLimitOrderMapKeyToDAOCoinLimitOrderEntry = make(map[DAOCoinLimitOrderMapKey]*DAOCoinLimitOrderEntry)

	// Association entries
	bav.AssociationMapKeyToUserAssociationEntry = make(map[AssociationMapKey]*UserAssociationEntry)
	bav.AssociationMapKeyToPostAssociationEntry = make(map[AssociationMapKey]*PostAssociationEntry)

	// Transaction nonce map
	bav.TransactorNonceMapKeyToTransactorNonceEntry = make(map[TransactorNonceMapKey]*TransactorNonceEntry)

	// Locked Balance Entries Map
	bav.LockedBalanceEntryKeyToLockedBalanceEntry = make(map[LockedBalanceEntryKey]*LockedBalanceEntry)

	// Lockup Yield Curve Points Map
	bav.PKIDToLockupYieldCurvePointKeyToLockupYieldCurvePoints = make(map[PKID]map[LockupYieldCurvePointKey]*LockupYieldCurvePoint)

	// ValidatorEntries
	bav.ValidatorPKIDToValidatorEntry = make(map[PKID]*ValidatorEntry)
	// Validator BLS PublicKey to PKID
	bav.ValidatorBLSPublicKeyPKIDPairEntries = make(map[bls.SerializedPublicKey]*BLSPublicKeyPKIDPairEntry)

	// StakeEntries
	bav.StakeMapKeyToStakeEntry = make(map[StakeMapKey]*StakeEntry)

	// LockedStakeEntries
	bav.LockedStakeMapKeyToLockedStakeEntry = make(map[LockedStakeMapKey]*LockedStakeEntry)

	// CurrentEpochEntry
	bav.CurrentEpochEntry = nil

	// SnapshotGlobalParamEntries
	bav.SnapshotGlobalParamEntries = make(map[uint64]*GlobalParamsEntry)

	// SnapshotValidatorSet
	bav.SnapshotValidatorSet = make(map[SnapshotValidatorSetMapKey]*ValidatorEntry)

	// SnapshotValidatorBLSPublicKeyPKIDPairEntries
	bav.SnapshotValidatorBLSPublicKeyPKIDPairEntries = make(map[SnapshotValidatorBLSPublicKeyMapKey]*BLSPublicKeyPKIDPairEntry)

	// SnapshotValidatorSetTotalStakeAmountNanos
	bav.SnapshotValidatorSetTotalStakeAmountNanos = make(map[uint64]*uint256.Int)

	// SnapshotLeaderSchedule
	bav.SnapshotLeaderSchedule = make(map[SnapshotLeaderScheduleMapKey]*PKID)

	// SnapshotStakesToReward
	bav.SnapshotStakesToReward = make(map[SnapshotStakeMapKey]*StakeEntry)
}

func (bav *UtxoView) CopyUtxoView() (*UtxoView, error) {
	newView, err := NewUtxoView(bav.Handle, bav.Params, bav.Postgres, bav.Snapshot, bav.EventManager)
	if err != nil {
		return nil, err
	}

	// Copy the UtxoEntry data
	// Note that using _setUtxoMappings is dangerous because the Pos within
	// the UtxoEntrys is off.
	newView.UtxoKeyToUtxoEntry = make(map[UtxoKey]*UtxoEntry, len(bav.UtxoKeyToUtxoEntry))
	for utxoKey, utxoEntry := range bav.UtxoKeyToUtxoEntry {
		newUtxoEntry := *utxoEntry
		newView.UtxoKeyToUtxoEntry[utxoKey] = &newUtxoEntry
	}
	newView.NumUtxoEntries = bav.NumUtxoEntries

	// Copy the public key to balance data
	newView.PublicKeyToDeSoBalanceNanos = make(map[PublicKey]uint64, len(bav.PublicKeyToDeSoBalanceNanos))
	for pkMapKey, desoBalance := range bav.PublicKeyToDeSoBalanceNanos {
		newView.PublicKeyToDeSoBalanceNanos[pkMapKey] = desoBalance
	}

	// Copy the BitcoinExchange data
	newView.BitcoinBurnTxIDs = make(map[BlockHash]bool, len(bav.BitcoinBurnTxIDs))
	for bh := range bav.BitcoinBurnTxIDs {
		newView.BitcoinBurnTxIDs[bh] = true
	}
	newView.NanosPurchased = bav.NanosPurchased
	newView.USDCentsPerBitcoin = bav.USDCentsPerBitcoin

	// Copy the GlobalParamsEntry
	newGlobalParamsEntry := *bav.GlobalParamsEntry
	newView.GlobalParamsEntry = &newGlobalParamsEntry

	// Copy the post data
	newView.PostHashToPostEntry = make(map[BlockHash]*PostEntry, len(bav.PostHashToPostEntry))
	for postHash, postEntry := range bav.PostHashToPostEntry {
		if postEntry == nil {
			continue
		}

		newPostEntry := *postEntry
		newView.PostHashToPostEntry[postHash] = &newPostEntry
	}

	// Copy the PKID data
	newView.PublicKeyToPKIDEntry = make(map[PkMapKey]*PKIDEntry, len(bav.PublicKeyToPKIDEntry))
	for pkMapKey, pkid := range bav.PublicKeyToPKIDEntry {
		newPKID := *pkid
		newView.PublicKeyToPKIDEntry[pkMapKey] = &newPKID
	}

	newView.PKIDToPublicKey = make(map[PKID]*PKIDEntry, len(bav.PKIDToPublicKey))
	for pkid, pkidEntry := range bav.PKIDToPublicKey {
		newPKIDEntry := *pkidEntry
		newView.PKIDToPublicKey[pkid] = &newPKIDEntry
	}

	// Copy the profile data
	newView.ProfilePKIDToProfileEntry = make(map[PKID]*ProfileEntry, len(bav.ProfilePKIDToProfileEntry))
	for profilePKID, profileEntry := range bav.ProfilePKIDToProfileEntry {
		if profileEntry == nil {
			continue
		}

		newProfileEntry := *profileEntry
		newView.ProfilePKIDToProfileEntry[profilePKID] = &newProfileEntry
	}
	newView.ProfileUsernameToProfileEntry = make(map[UsernameMapKey]*ProfileEntry, len(bav.ProfileUsernameToProfileEntry))
	for profilePKID, profileEntry := range bav.ProfileUsernameToProfileEntry {
		if profileEntry == nil {
			continue
		}

		newProfileEntry := *profileEntry
		newView.ProfileUsernameToProfileEntry[profilePKID] = &newProfileEntry
	}

	// Copy the message data
	newView.MessageKeyToMessageEntry = make(map[MessageKey]*MessageEntry, len(bav.MessageKeyToMessageEntry))
	for msgKey, msgEntry := range bav.MessageKeyToMessageEntry {
		newMsgEntry := *msgEntry
		newView.MessageKeyToMessageEntry[msgKey] = &newMsgEntry
	}

	// Copy access group entries
	newView.AccessGroupIdToAccessGroupEntry = make(map[AccessGroupId]*AccessGroupEntry, len(bav.AccessGroupIdToAccessGroupEntry))
	for key, entry := range bav.AccessGroupIdToAccessGroupEntry {
		newEntry := *entry
		newView.AccessGroupIdToAccessGroupEntry[key] = &newEntry
	}

	// Copy access group membership index
	newView.AccessGroupMembershipKeyToAccessGroupMember = make(map[AccessGroupMembershipKey]*AccessGroupMemberEntry, len(bav.AccessGroupMembershipKeyToAccessGroupMember))
	for key, member := range bav.AccessGroupMembershipKeyToAccessGroupMember {
		newMember := *member
		newView.AccessGroupMembershipKeyToAccessGroupMember[key] = &newMember
	}

	// Copy postgres message map
	newView.MessageMap = make(map[BlockHash]*PGMessage, len(bav.MessageMap))
	for txnHash, message := range bav.MessageMap {
		newMessage := *message
		newView.MessageMap[txnHash] = &newMessage
	}

	// Copy messaging group data
	newView.MessagingGroupKeyToMessagingGroupEntry = make(map[MessagingGroupKey]*MessagingGroupEntry, len(bav.MessagingGroupKeyToMessagingGroupEntry))
	for pkid, entry := range bav.MessagingGroupKeyToMessagingGroupEntry {
		newEntry := *entry
		newView.MessagingGroupKeyToMessagingGroupEntry[pkid] = &newEntry
	}

	// DM and Group chats
	// Copy group chat message index
	newView.GroupChatMessagesIndex = make(map[GroupChatMessageKey]*NewMessageEntry)
	for gcMsgKey, messageEntry := range bav.GroupChatMessagesIndex {
		newMessage := *messageEntry
		newView.GroupChatMessagesIndex[gcMsgKey] = &newMessage
	}

	// Copy dm messages index
	newView.DmMessagesIndex = make(map[DmMessageKey]*NewMessageEntry)
	for dmMessageKey, messageEntry := range bav.DmMessagesIndex {
		newMessage := *messageEntry
		newView.DmMessagesIndex[dmMessageKey] = &newMessage
	}

	// Copy dm thread index
	newView.DmThreadIndex = make(map[DmThreadKey]*DmThreadEntry)
	for dmThreadKey, threadEntry := range bav.DmThreadIndex {
		newThreadEntry := *threadEntry
		newView.DmThreadIndex[dmThreadKey] = &newThreadEntry
	}

	// Copy the follow data
	newView.FollowKeyToFollowEntry = make(map[FollowKey]*FollowEntry, len(bav.FollowKeyToFollowEntry))
	for followKey, followEntry := range bav.FollowKeyToFollowEntry {
		if followEntry == nil {
			continue
		}

		newFollowEntry := *followEntry
		newView.FollowKeyToFollowEntry[followKey] = &newFollowEntry
	}

	// Copy the like data
	newView.LikeKeyToLikeEntry = make(map[LikeKey]*LikeEntry, len(bav.LikeKeyToLikeEntry))
	for likeKey, likeEntry := range bav.LikeKeyToLikeEntry {
		if likeEntry == nil {
			continue
		}

		newLikeEntry := *likeEntry
		newView.LikeKeyToLikeEntry[likeKey] = &newLikeEntry
	}

	// Copy the repost data
	newView.RepostKeyToRepostEntry = make(map[RepostKey]*RepostEntry, len(bav.RepostKeyToRepostEntry))
	for repostKey, repostEntry := range bav.RepostKeyToRepostEntry {
		newRepostEntry := *repostEntry
		newView.RepostKeyToRepostEntry[repostKey] = &newRepostEntry
	}

	// Copy the creator coin balance entry data
	newView.HODLerPKIDCreatorPKIDToBalanceEntry = make(
		map[BalanceEntryMapKey]*BalanceEntry, len(bav.HODLerPKIDCreatorPKIDToBalanceEntry))
	for balanceEntryMapKey, balanceEntry := range bav.HODLerPKIDCreatorPKIDToBalanceEntry {
		if balanceEntry == nil {
			continue
		}

		newBalanceEntry := *balanceEntry
		newView.HODLerPKIDCreatorPKIDToBalanceEntry[balanceEntryMapKey] = &newBalanceEntry
	}

	// Copy the DAO coin balance entry data
	newView.HODLerPKIDCreatorPKIDToDAOCoinBalanceEntry = make(
		map[BalanceEntryMapKey]*BalanceEntry, len(bav.HODLerPKIDCreatorPKIDToDAOCoinBalanceEntry))
	for daoBalanceEntryMapKey, daoBalanceEntry := range bav.HODLerPKIDCreatorPKIDToDAOCoinBalanceEntry {
		if daoBalanceEntry == nil {
			continue
		}

		newDAOBalanceEntry := *daoBalanceEntry
		newView.HODLerPKIDCreatorPKIDToDAOCoinBalanceEntry[daoBalanceEntryMapKey] = &newDAOBalanceEntry
	}

	// Copy the Diamond data
	newView.DiamondKeyToDiamondEntry = make(
		map[DiamondKey]*DiamondEntry, len(bav.DiamondKeyToDiamondEntry))
	for diamondKey, diamondEntry := range bav.DiamondKeyToDiamondEntry {
		newDiamondEntry := *diamondEntry
		newView.DiamondKeyToDiamondEntry[diamondKey] = &newDiamondEntry
	}

	// Copy the NFT data
	newView.NFTKeyToNFTEntry = make(map[NFTKey]*NFTEntry, len(bav.NFTKeyToNFTEntry))
	for nftKey, nftEntry := range bav.NFTKeyToNFTEntry {
		newNFTEntry := *nftEntry
		newView.NFTKeyToNFTEntry[nftKey] = &newNFTEntry
	}

	newView.NFTBidKeyToNFTBidEntry = make(map[NFTBidKey]*NFTBidEntry, len(bav.NFTBidKeyToNFTBidEntry))
	for nftBidKey, nftBidEntry := range bav.NFTBidKeyToNFTBidEntry {
		newNFTBidEntry := *nftBidEntry
		newView.NFTBidKeyToNFTBidEntry[nftBidKey] = &newNFTBidEntry
	}

	newView.NFTKeyToAcceptedNFTBidHistory = make(map[NFTKey]*[]*NFTBidEntry, len(bav.NFTKeyToAcceptedNFTBidHistory))
	for nftKey, nftBidEntries := range bav.NFTKeyToAcceptedNFTBidHistory {
		newNFTBidEntries := *nftBidEntries
		newView.NFTKeyToAcceptedNFTBidHistory[nftKey] = &newNFTBidEntries
	}

	// Copy the Derived Key data
	newView.DerivedKeyToDerivedEntry = make(map[DerivedKeyMapKey]*DerivedKeyEntry, len(bav.DerivedKeyToDerivedEntry))
	for entryKey, entry := range bav.DerivedKeyToDerivedEntry {
		newEntry := *entry
		newView.DerivedKeyToDerivedEntry[entryKey] = &newEntry
	}

	// Copy the DAO Coin Limit Order Entries
	newView.DAOCoinLimitOrderMapKeyToDAOCoinLimitOrderEntry = make(map[DAOCoinLimitOrderMapKey]*DAOCoinLimitOrderEntry,
		len(bav.DAOCoinLimitOrderMapKeyToDAOCoinLimitOrderEntry))
	for entryKey, entry := range bav.DAOCoinLimitOrderMapKeyToDAOCoinLimitOrderEntry {
		newEntry := *entry
		newView.DAOCoinLimitOrderMapKeyToDAOCoinLimitOrderEntry[entryKey] = &newEntry
	}

	// Copy the Association entries
	newView.AssociationMapKeyToUserAssociationEntry = make(map[AssociationMapKey]*UserAssociationEntry, len(bav.AssociationMapKeyToUserAssociationEntry))
	for entryKey, entry := range bav.AssociationMapKeyToUserAssociationEntry {
		newEntry := *entry
		newView.AssociationMapKeyToUserAssociationEntry[entryKey] = &newEntry
	}
	newView.AssociationMapKeyToPostAssociationEntry = make(map[AssociationMapKey]*PostAssociationEntry, len(bav.AssociationMapKeyToPostAssociationEntry))
	for entryKey, entry := range bav.AssociationMapKeyToPostAssociationEntry {
		newEntry := *entry
		newView.AssociationMapKeyToPostAssociationEntry[entryKey] = &newEntry
	}

	// Copy the nonce map
	newView.TransactorNonceMapKeyToTransactorNonceEntry = make(map[TransactorNonceMapKey]*TransactorNonceEntry,
		len(bav.TransactorNonceMapKeyToTransactorNonceEntry))
	for entryKey, entry := range bav.TransactorNonceMapKeyToTransactorNonceEntry {
		newEntry := *entry
		newView.TransactorNonceMapKeyToTransactorNonceEntry[entryKey] = &newEntry
	}

	// Copy the LockedBalanceEntries
	newView.LockedBalanceEntryKeyToLockedBalanceEntry = make(map[LockedBalanceEntryKey]*LockedBalanceEntry,
		len(bav.LockedBalanceEntryKeyToLockedBalanceEntry))
	for entryKey, entry := range bav.LockedBalanceEntryKeyToLockedBalanceEntry {
		newView.LockedBalanceEntryKeyToLockedBalanceEntry[entryKey] = entry.Copy()
	}

	// Copy the LockupYieldCurvePoints
	newView.PKIDToLockupYieldCurvePointKeyToLockupYieldCurvePoints =
		make(map[PKID]map[LockupYieldCurvePointKey]*LockupYieldCurvePoint, len(bav.PKIDToLockupYieldCurvePointKeyToLockupYieldCurvePoints))
	for pkid, lockupYieldCurvePointMap := range bav.PKIDToLockupYieldCurvePointKeyToLockupYieldCurvePoints {
		// Copy the map for the given PKID
		newView.PKIDToLockupYieldCurvePointKeyToLockupYieldCurvePoints[pkid] =
			make(map[LockupYieldCurvePointKey]*LockupYieldCurvePoint, len(lockupYieldCurvePointMap))

		// Go through all LockupYieldCurvePoints in the LockupYieldCurvePoint map.
		for entryKey, entry := range lockupYieldCurvePointMap {
			newView.PKIDToLockupYieldCurvePointKeyToLockupYieldCurvePoints[pkid][entryKey] = entry.Copy()
		}
	}

	// Copy the ValidatorEntries
	newView.ValidatorPKIDToValidatorEntry = make(map[PKID]*ValidatorEntry, len(bav.ValidatorPKIDToValidatorEntry))
	for entryKey, entry := range bav.ValidatorPKIDToValidatorEntry {
		newView.ValidatorPKIDToValidatorEntry[entryKey] = entry.Copy()
	}

	// Copy the validator BLS PublicKey to PKID map
	newView.ValidatorBLSPublicKeyPKIDPairEntries = make(map[bls.SerializedPublicKey]*BLSPublicKeyPKIDPairEntry, len(bav.ValidatorBLSPublicKeyPKIDPairEntries))
	for entryKey, entry := range bav.ValidatorBLSPublicKeyPKIDPairEntries {
		newView.ValidatorBLSPublicKeyPKIDPairEntries[entryKey] = entry.Copy()
	}

	// Copy the StakeEntries
	newView.StakeMapKeyToStakeEntry = make(map[StakeMapKey]*StakeEntry, len(bav.StakeMapKeyToStakeEntry))
	for entryKey, entry := range bav.StakeMapKeyToStakeEntry {
		newView.StakeMapKeyToStakeEntry[entryKey] = entry.Copy()
	}

	// Copy the LockedStakeEntries
	newView.LockedStakeMapKeyToLockedStakeEntry = make(
		map[LockedStakeMapKey]*LockedStakeEntry, len(bav.LockedStakeMapKeyToLockedStakeEntry),
	)
	for entryKey, entry := range bav.LockedStakeMapKeyToLockedStakeEntry {
		newView.LockedStakeMapKeyToLockedStakeEntry[entryKey] = entry.Copy()
	}

	// Copy the CurrentEpochEntry
	if bav.CurrentEpochEntry != nil {
		newView.CurrentEpochEntry = bav.CurrentEpochEntry.Copy()
	}

	// Copy the CurrentRandomSeedHash
	if bav.CurrentRandomSeedHash != nil {
		newView.CurrentRandomSeedHash = bav.CurrentRandomSeedHash.Copy()
	}

	// Copy the SnapshotGlobalParamEntries
	for epochNumber, globalParamsEntry := range bav.SnapshotGlobalParamEntries {
		newView.SnapshotGlobalParamEntries[epochNumber] = globalParamsEntry.Copy()
	}

	// Copy the SnapshotValidatorSet
	for mapKey, validatorEntry := range bav.SnapshotValidatorSet {
		newView.SnapshotValidatorSet[mapKey] = validatorEntry.Copy()
	}

	for mapKey, blsPublicKeyPKIDPairEntry := range bav.SnapshotValidatorBLSPublicKeyPKIDPairEntries {
		newView.SnapshotValidatorBLSPublicKeyPKIDPairEntries[mapKey] = blsPublicKeyPKIDPairEntry.Copy()
	}

	// Copy the SnapshotValidatorSetTotalStakeAmountNanos
	for epochNumber, totalStakeAmountNanos := range bav.SnapshotValidatorSetTotalStakeAmountNanos {
		newView.SnapshotValidatorSetTotalStakeAmountNanos[epochNumber] = totalStakeAmountNanos.Clone()
	}

	// Copy the SnapshotLeaderSchedule
	for mapKey, validatorPKID := range bav.SnapshotLeaderSchedule {
		newView.SnapshotLeaderSchedule[mapKey] = validatorPKID.NewPKID()
	}

	// Copy the SnapshotStakesToReward
	for mapKey, snapshotStakeToReward := range bav.SnapshotStakesToReward {
		newView.SnapshotStakesToReward[mapKey] = snapshotStakeToReward.Copy()
	}

	newView.TipHash = bav.TipHash.NewBlockHash()

	return newView, nil
}

func NewUtxoView(
	_handle *badger.DB,
	_params *DeSoParams,
	_postgres *Postgres,
	_snapshot *Snapshot,
	_eventManager *EventManager,
) (*UtxoView, error) {

	view := UtxoView{
		Handle: _handle,
		Params: _params,
		// Note that the TipHash does not get reset as part of
		// _ResetViewMappingsAfterFlush because it is not something that is affected by a
		// flush operation. Moreover, its value is consistent with the view regardless of
		// whether the view is flushed or not. Additionally, the utxo view does not concern
		// itself with the header chain (see comment on GetBestHash for more info on that).
		TipHash: DbGetBestHash(_handle, _snapshot, ChainTypeDeSoBlock /* don't get the header chain */),

		Postgres:     _postgres,
		Snapshot:     _snapshot,
		EventManager: _eventManager,
		// Set everything else in _ResetViewMappings()
	}

	// Note that the TipHash does not get reset as part of
	// _ResetViewMappingsAfterFlush because it is not something that is affected by a
	// flush operation. Moreover, its value is consistent with the view regardless of
	// whether or not the view is flushed or not. Additionally the utxo view does
	// not concern itself with the header chain (see comment on GetBestHash for more
	// info on that).
	if view.Postgres != nil {
		pgChain := view.Postgres.GetChain(MAIN_CHAIN)
		if pgChain != nil {
			view.TipHash = view.Postgres.GetChain(MAIN_CHAIN).TipHash
		}
	} else {
		view.TipHash = DbGetBestHash(view.Handle, view.Snapshot, ChainTypeDeSoBlock /* don't get the header chain */)
	}

	// This function is generally used to reset the view after a flush has been performed
	// but we can use it here to initialize the mappings.
	view._ResetViewMappingsAfterFlush()

	return &view, nil
}

func (bav *UtxoView) _deleteUtxoMappings(utxoEntry *UtxoEntry) error {
	if utxoEntry.UtxoKey == nil {
		return fmt.Errorf("_deleteUtxoMappings: utxoKey missing for utxoEntry %+v", utxoEntry)
	}

	// Deleting a utxo amounts to setting its mappings to point to an
	// entry that has (isSpent = true). So we create such an entry and set
	// the mappings to point to it.
	tombstoneEntry := *utxoEntry
	tombstoneEntry.isSpent = true

	// _setUtxoMappings will take this and use its fields to update the
	// mappings.
	// TODO: We're doing a double-copy here at the moment. We should make this more
	// efficient.
	return bav._setUtxoMappings(&tombstoneEntry)

	// Note at this point, the utxoEntry passed in is dangling and can
	// be re-used for another purpose if desired.
}

func (bav *UtxoView) _setUtxoMappings(utxoEntry *UtxoEntry) error {
	if utxoEntry.UtxoKey == nil {
		return fmt.Errorf("_setUtxoMappings: utxoKey missing for utxoEntry %+v", utxoEntry)
	}
	bav.UtxoKeyToUtxoEntry[*utxoEntry.UtxoKey] = utxoEntry

	return nil
}

func (bav *UtxoView) GetUtxoEntryForUtxoKey(utxoKeyArg *UtxoKey) *UtxoEntry {
	utxoKey := &UtxoKey{}
	if utxoKeyArg != nil {
		*utxoKey = *utxoKeyArg
	}

	utxoEntry, ok := bav.UtxoKeyToUtxoEntry[*utxoKey]
	// If the utxo entry isn't in our in-memory data structure, fetch it from the
	// db.
	if !ok {
		if bav.Postgres != nil {
			utxoEntry = bav.Postgres.GetUtxoEntryForUtxoKey(utxoKey)
		} else {
			utxoEntry = DbGetUtxoEntryForUtxoKey(bav.Handle, bav.Snapshot, utxoKey)
		}
		if utxoEntry == nil {
			// This means the utxo is neither in our map nor in the db so
			// it doesn't exist. Return nil to signal that in this case.
			return nil
		}

		// At this point we have the utxo entry so load it
		// into our in-memory data structure for future reference. Note that
		// isSpent should be false by default. Also note that a back-reference
		// to the utxoKey should be set on the utxoEntry by this function.
		utxoEntry.UtxoKey = utxoKey
		if err := bav._setUtxoMappings(utxoEntry); err != nil {
			glog.Errorf("GetUtxoEntryForUtxoKey: Problem encountered setting utxo mapping %v", err)
			return nil
		}
	}

	return utxoEntry
}

func (bav *UtxoView) GetDeSoBalanceNanosForPublicKey(publicKeyArg []byte) (uint64, error) {
	if publicKeyArg == nil {
		return 0, errors.New("GetDeSoBalanceNanosForPublicKey: Called with nil publicKeyArg")
	}
	if len(publicKeyArg) != btcec.PubKeyBytesLenCompressed {
		return 0, fmt.Errorf("GetDeSoBalanceNanosForPublicKey: Called with "+
			"publicKeyArg of length %d but expected length %d",
			len(publicKeyArg), btcec.PubKeyBytesLenCompressed)
	}
	publicKey := publicKeyArg

	balanceNanos, hasBalance := bav.PublicKeyToDeSoBalanceNanos[*NewPublicKey(publicKey)]
	if hasBalance {
		return balanceNanos, nil
	}

	var err error
	balanceNanos, err = bav.GetDbAdapter().GetDeSoBalanceForPublicKey(publicKey)
	if err != nil {
		return 0, errors.Wrapf(err,
			"GetDeSoBalanceNanosForPublicKey: Problem getting balance for public key %v",
			PkToString(publicKey, bav.Params))
	}

	// Add the balance to memory for future references.
	bav.PublicKeyToDeSoBalanceNanos[*NewPublicKey(publicKey)] = balanceNanos

	return balanceNanos, nil
}

func (bav *UtxoView) _unSpendUtxo(utxoEntryy *UtxoEntry) error {
	// Operate on a copy of the entry in order to avoid bugs. Note that not
	// doing this could result in us maintaining a reference to the entry and
	// modifying it on subsequent calls to this function, which is bad.
	utxoEntryCopy := *utxoEntryy

	// If the utxoKey back-reference on the entry isn't set return an error.
	if utxoEntryCopy.UtxoKey == nil {
		return fmt.Errorf("_unSpendUtxo: utxoEntry must have utxoKey set")
	}
	// Make sure isSpent is set to false. It should be false by default if we
	// read this entry from the db but set it in case the caller derived the
	// entry via a different method.
	utxoEntryCopy.isSpent = false

	// Not setting this to a copy could cause issues down the road where we modify
	// the utxo passed-in on subsequent calls.
	if err := bav._setUtxoMappings(&utxoEntryCopy); err != nil {
		return err
	}

	// Since we re-added the utxo, bump the number of entries.
	bav.NumUtxoEntries++

	// Add the utxo back to the spender's balance.
	desoBalanceNanos, err := bav.GetDeSoBalanceNanosForPublicKey(utxoEntryy.PublicKey)
	if err != nil {
		return errors.Wrap(err, "_unSpendUtxo: ")
	}
	desoBalanceNanos += utxoEntryy.AmountNanos
	bav.PublicKeyToDeSoBalanceNanos[*NewPublicKey(utxoEntryy.PublicKey)] = desoBalanceNanos

	return nil
}

func (bav *UtxoView) _spendUtxo(utxoKeyArg *UtxoKey) (*UtxoOperation, error) {
	// Swap this utxo's position with the utxo in the last position and delete it.
	utxoKey := &UtxoKey{}
	if utxoKeyArg != nil {
		*utxoKey = *utxoKeyArg
	}

	// Get the entry for this utxo from the view if it's cached,
	// otherwise try and get it from the db.
	utxoEntry := bav.GetUtxoEntryForUtxoKey(utxoKey)
	if utxoEntry == nil {
		return nil, fmt.Errorf("_spendUtxo: Attempting to spend non-existent UTXO")
	}
	if utxoEntry.isSpent {
		return nil, fmt.Errorf("_spendUtxo: Attempting to spend an already-spent UTXO")
	}

	// Delete the entry by removing its mappings from our in-memory data
	// structures.
	if err := bav._deleteUtxoMappings(utxoEntry); err != nil {
		return nil, errors.Wrapf(err, "_spendUtxo: ")
	}

	// Decrement the number of entries by one since we marked one as spent in the
	// view.
	bav.NumUtxoEntries--

	// Deduct the utxo from the spender's balance.
	desoBalanceNanos, err := bav.GetDeSoBalanceNanosForPublicKey(utxoEntry.PublicKey)
	if err != nil {
		return nil, errors.Wrapf(err, "_spendUtxo: ")
	}
	desoBalanceNanos -= utxoEntry.AmountNanos
	bav.PublicKeyToDeSoBalanceNanos[*NewPublicKey(utxoEntry.PublicKey)] = desoBalanceNanos

	// Record a UtxoOperation in case we want to roll this back in the
	// future. At this point, the UtxoEntry passed in still has all of its
	// fields set to what they were right before SPEND was called. This is
	// exactly what we want (see comment on OperationTypeSpendUtxo for more info).
	// Make a copy of the entry to avoid issues where we accidentally modify
	// the entry in the future.
	utxoEntryCopy := *utxoEntry
	return &UtxoOperation{
		Type:  OperationTypeSpendUtxo,
		Key:   utxoKey,
		Entry: &utxoEntryCopy,
	}, nil
}

func (bav *UtxoView) _unAddUtxo(utxoKey *UtxoKey) error {
	// Get the entry for this utxo from the view if it's cached,
	// otherwise try and get it from the db.
	utxoEntry := bav.GetUtxoEntryForUtxoKey(utxoKey)
	if utxoEntry == nil {
		return fmt.Errorf("_unAddUtxo: Attempting to remove non-existent UTXO")
	}
	if utxoEntry.isSpent {
		return fmt.Errorf("_unAddUtxo: Attempting to remove an already-spent UTXO")
	}

	// At this point we should have the entry sanity-checked. To remove
	// it from our data structure, it is sufficient to replace it with an
	// entry that is marked as spent. When the view is eventually flushed
	// to the database the output's status as spent will translate to it
	// getting deleted, which is what we want.
	if err := bav._deleteUtxoMappings(utxoEntry); err != nil {
		return err
	}

	// In addition to marking the output as spent, we update the number of
	// entries to reflect the output is no longer in our utxo list.
	bav.NumUtxoEntries--

	// Remove the utxo back from the spender's balance.
	desoBalanceNanos, err := bav.GetDeSoBalanceNanosForPublicKey(utxoEntry.PublicKey)
	if err != nil {
		return errors.Wrapf(err, "_unAddUtxo: ")
	}
	desoBalanceNanos -= utxoEntry.AmountNanos
	bav.PublicKeyToDeSoBalanceNanos[*NewPublicKey(utxoEntry.PublicKey)] = desoBalanceNanos

	return nil
}

// Note: We assume that the person passing in the utxo key and the utxo entry
// aren't going to modify them after.
func (bav *UtxoView) _addUtxo(utxoEntryy *UtxoEntry) (*UtxoOperation, error) {
	// Use a copy of the utxo passed in so we avoid keeping a reference to it
	// which could be modified in subsequent calls.
	utxoEntryCopy := *utxoEntryy

	// If the utxoKey back-reference on the entry isn't set then error.
	if utxoEntryCopy.UtxoKey == nil {
		return nil, fmt.Errorf("_addUtxo: utxoEntry must have utxoKey set")
	}
	// If the UtxoEntry passed in has isSpent set then error. The caller should only
	// pass in entries that are unspent.
	if utxoEntryCopy.isSpent {
		return nil, fmt.Errorf("_addUtxo: UtxoEntry being added has isSpent = true")
	}

	// Put the utxo at the end and update our in-memory data structures with
	// this change.
	//
	// Note this may over-write an existing entry but this is OK for a very subtle
	// reason. When we roll back a transaction, e.g. due to a
	// reorg, we mark the outputs of that transaction as "spent" but we don't delete them
	// from our view because doing so would cause us to neglect to actually delete them
	// when we flush the view to the db. What this means is that if we roll back a transaction
	// in a block but then add it later in a different block, that second add could
	// over-write the entry that is currently has isSpent=true with a similar (though
	// not identical because the block height may differ) entry that has isSpent=false.
	// This is OK however because the new entry we're over-writing the old entry with
	// has the same key and so flushing the view to the database will result in the
	// deletion of the old entry as intended when the new entry over-writes it. Put
	// simply, the over-write that could happen here is an over-write we also want to
	// happen when we flush and so it should be OK.
	if err := bav._setUtxoMappings(&utxoEntryCopy); err != nil {
		return nil, errors.Wrapf(err, "_addUtxo: ")
	}

	// Bump the number of entries since we just added this one at the end.
	bav.NumUtxoEntries++

	// Add the utxo back to the spender's balance.
	desoBalanceNanos, err := bav.GetDeSoBalanceNanosForPublicKey(utxoEntryy.PublicKey)
	if err != nil {
		return nil, errors.Wrapf(err, "_addUtxo: ")
	}
	desoBalanceNanos += utxoEntryy.AmountNanos
	bav.PublicKeyToDeSoBalanceNanos[*NewPublicKey(utxoEntryy.PublicKey)] = desoBalanceNanos

	// Finally record a UtxoOperation in case we want to roll back this ADD
	// in the future. Note that Entry data isn't required for an ADD operation.
	return &UtxoOperation{
		Type: OperationTypeAddUtxo,
		// We don't technically need these in order to be able to roll back the
		// transaction but they're useful for callers of connectTransaction to
		// determine implicit outputs that were created like those that get created
		// in a Bitcoin burn transaction.
		Key:   utxoEntryCopy.UtxoKey,
		Entry: &utxoEntryCopy,
	}, nil
}

func (bav *UtxoView) _addBalance(amountNanos uint64, balancePublicKey []byte,
) (*UtxoOperation, error) {
	if len(balancePublicKey) == 0 {
		return nil, fmt.Errorf("_addBalance: balancePublicKey must be non-empty")
	}
	// Get the current balance and then update it on the view.
	desoBalanceNanos, err := bav.GetDeSoBalanceNanosForPublicKey(balancePublicKey)
	if err != nil {
		return nil, errors.Wrapf(err, "_addBalance: ")
	}
	desoBalanceNanos, err = SafeUint64().Add(desoBalanceNanos, amountNanos)
	if err != nil {
		return nil, errors.Wrapf(err, "_addBalance: add %d nanos to balance %d for public key %s: ", amountNanos, desoBalanceNanos, PkToStringBoth(balancePublicKey))
	}
	bav.PublicKeyToDeSoBalanceNanos[*NewPublicKey(balancePublicKey)] = desoBalanceNanos

	// Finally record a UtxoOperation in case we want to roll back this ADD
	// in the future. Note that Entry data isn't required for an ADD operation.
	return &UtxoOperation{
		Type:               OperationTypeAddBalance,
		BalancePublicKey:   balancePublicKey,
		BalanceAmountNanos: amountNanos,
	}, nil
}

func (bav *UtxoView) _addBalanceForStakeReward(amountNanos uint64, balancePublicKey []byte,
) (*UtxoOperation, error) {
	utxoOp, err := bav._addBalance(amountNanos, balancePublicKey)
	if err != nil {
		return nil, errors.Wrapf(err, "_addBalanceForStakeReward: ")
	}
	utxoOp.Type = OperationTypeStakeDistributionPayToBalance
	return utxoOp, nil
}

func (bav *UtxoView) _addDESO(amountNanos uint64, publicKey []byte, utxoEntry *UtxoEntry, blockHeight uint32,
) (*UtxoOperation, error) {
	if blockHeight >= bav.Params.ForkHeights.BalanceModelBlockHeight {
		return bav._addBalance(amountNanos, publicKey)
	}
	return bav._addUtxo(utxoEntry)
}

func (bav *UtxoView) _unAddBalance(amountNanos uint64, balancePublicKey []byte) error {
	// Get the current balance and then remove the added balance.
	desoBalanceNanos, err := bav.GetDeSoBalanceNanosForPublicKey(balancePublicKey)
	if err != nil {
		return errors.Wrapf(err, "_unAddBalance: ")
	}
	desoBalanceNanos, err = SafeUint64().Sub(desoBalanceNanos, amountNanos)
	if err != nil {
		return fmt.Errorf("_unAddBalance: amount to unAdd (%d) exceeds balance (%d) for public key %s",
			amountNanos, desoBalanceNanos, PkToStringBoth(balancePublicKey))
	}
	bav.PublicKeyToDeSoBalanceNanos[*NewPublicKey(balancePublicKey)] = desoBalanceNanos

	return nil
}

func (bav *UtxoView) _spendBalance(
	amountNanos uint64, balancePublicKey []byte, tipHeight uint32,
) (*UtxoOperation, error) {
	// First we must check that the public key has sufficient spendable balance.
	spendableBalanceNanos, err :=
		bav.GetSpendableDeSoBalanceNanosForPublicKey(balancePublicKey, tipHeight)
	if err != nil {
		return nil, errors.Wrapf(err, "_spendBalance: ")
	}
	if spendableBalanceNanos < amountNanos {
		return nil, errors.Wrapf(RuleErrorInsufficientBalance,
			"_spendBalance: amountNanos (%d) exceeds spendable balance (%d) at tipHeight (%d)",
			amountNanos, spendableBalanceNanos, tipHeight,
		)
	}
	if len(balancePublicKey) == 0 {
		return nil, fmt.Errorf(" no pub key provided")
	}

	// Now that we know we can spend amountNanos, get the current balance and spend it.
	desoBalanceNanos, err := bav.GetDeSoBalanceNanosForPublicKey(balancePublicKey)
	if err != nil {
		return nil, errors.Wrapf(err, "_spendBalance: ")
	}
	desoBalanceNanos, err = SafeUint64().Sub(desoBalanceNanos, amountNanos)
	if err != nil {
		return nil, errors.Wrapf(RuleErrorInsufficientBalance,
			"_spendBalance: amountNanos (%d) exceeds deso balance (%d) for public key %s - this should never happen, %v",
			amountNanos, desoBalanceNanos, PkToStringBoth(balancePublicKey), err)
	}
	bav.PublicKeyToDeSoBalanceNanos[*NewPublicKey(balancePublicKey)] = desoBalanceNanos

	// Finally record a UtxoOperation in case we want to roll back this ADD
	// in the future. Note that Entry data isn't required for an ADD operation.
	return &UtxoOperation{
		Type:               OperationTypeSpendBalance,
		BalancePublicKey:   balancePublicKey,
		BalanceAmountNanos: amountNanos,
	}, nil
}

func (bav *UtxoView) _unSpendBalance(amountNanos uint64, balancePublicKey []byte) error {
	// Get the current balance and add back the spent amountNanos.
	desoBalanceNanos, err := bav.GetDeSoBalanceNanosForPublicKey(balancePublicKey)
	if err != nil {
		return errors.Wrapf(err, "_unSpendBalance: ")
	}
	desoBalanceNanos, err = SafeUint64().Add(desoBalanceNanos, amountNanos)
	if err != nil {
		return errors.Wrapf(err,
			"_unSpendBalance: adding %d nanos to balance %d for public key %s",
			amountNanos, desoBalanceNanos, balancePublicKey)
	}
	bav.PublicKeyToDeSoBalanceNanos[*NewPublicKey(balancePublicKey)] = desoBalanceNanos

	return nil
}

func (bav *UtxoView) _disconnectBasicTransfer(currentTxn *MsgDeSoTxn, txnHash *BlockHash, utxoOpsForTxn []*UtxoOperation, blockHeight uint32) error {
	// First we check to see if we're passed the derived key spending limit block height.
	// If we are, search for a spending limit accounting operation. If one exists, we disconnect
	// the accounting changes and decrement the operation index to move past it.
	operationIndex := len(utxoOpsForTxn) - 1
	if blockHeight >= bav.Params.ForkHeights.DerivedKeyTrackSpendingLimitsBlockHeight {
		if len(utxoOpsForTxn) > 0 && utxoOpsForTxn[operationIndex].Type == OperationTypeSpendingLimitAccounting {
			currentOperation := utxoOpsForTxn[operationIndex]
			// Get the current derived key entry
			derivedPkBytes, isDerived, err := IsDerivedSignature(currentTxn, blockHeight)
			if !isDerived || err != nil {
				return fmt.Errorf("_disconnectBasicTransfer: Found Spending Limit Accounting op with non-derived "+
					"key signature or got an error %v", err)
			}
			if err := IsByteArrayValidPublicKey(derivedPkBytes); err != nil {
				return fmt.Errorf(
					"_disconnectBasicTransfer: %v is not a valid public key: %v",
					PkToString(derivedPkBytes, bav.Params),
					err)
			}
			derivedKeyEntry := bav.GetDerivedKeyMappingForOwner(currentTxn.PublicKey, derivedPkBytes)
			if derivedKeyEntry == nil || derivedKeyEntry.isDeleted {
				return fmt.Errorf("_disconnectBasicTransfer: could not find derived key entry")
			}

			// Delete the derived key entry mapping and re-add it if the previous mapping is not nil.
			bav._deleteDerivedKeyMapping(derivedKeyEntry)
			if currentOperation.PrevDerivedKeyEntry != nil {
				bav._setDerivedKeyMapping(currentOperation.PrevDerivedKeyEntry)
			}
			operationIndex--
		}
	}

	// Next, we check to see if the last utxoOp (either last one in the list or last one before the spending limit
	// account op) was a diamond operation. If it was, we disconnect the diamond-related changes and decrement
	// the operation index to move past it.
	if len(utxoOpsForTxn) > 0 && utxoOpsForTxn[operationIndex].Type == OperationTypeDeSoDiamond {
		currentOperation := utxoOpsForTxn[operationIndex]

		diamondPostHashBytes, hasDiamondPostHash := currentTxn.ExtraData[DiamondPostHashKey]
		if !hasDiamondPostHash {
			return fmt.Errorf("_disconnectBasicTransfer: Found diamond op without diamondPostHash")
		}

		// Sanity check the post hash bytes before creating the post hash.
		diamondPostHash := &BlockHash{}
		if len(diamondPostHashBytes) != HashSizeBytes {
			return fmt.Errorf(
				"_disconnectBasicTransfer: DiamondPostHashBytes has incorrect length: %d",
				len(diamondPostHashBytes))
		}
		copy(diamondPostHash[:], diamondPostHashBytes[:])

		// Get the diamonded post entry and make sure it exists.
		diamondedPostEntry := bav.GetPostEntryForPostHash(diamondPostHash)
		if diamondedPostEntry == nil || diamondedPostEntry.isDeleted {
			return fmt.Errorf(
				"_disconnectBasicTransfer: Could not find diamonded post entry: %s",
				diamondPostHash.String())
		}

		// Get the existing diamondEntry so we can delete it.
		senderPKID := bav.GetPKIDForPublicKey(currentTxn.PublicKey)
		receiverPKID := bav.GetPKIDForPublicKey(diamondedPostEntry.PosterPublicKey)
		diamondKey := MakeDiamondKey(senderPKID.PKID, receiverPKID.PKID, diamondPostHash)
		diamondEntry := bav.GetDiamondEntryForDiamondKey(&diamondKey)

		// Sanity check that the diamondEntry is not nil.
		if diamondEntry == nil {
			return fmt.Errorf(
				"_disconnectBasicTransfer: Found nil diamond entry for diamondKey: %v", &diamondKey)
		}

		// Delete the diamond entry mapping and re-add it if the previous mapping is not nil.
		bav._deleteDiamondEntryMappings(diamondEntry)
		if currentOperation.PrevDiamondEntry != nil {
			bav._setDiamondEntryMappings(currentOperation.PrevDiamondEntry)
		}

		// Finally, revert the post entry mapping since we likely updated the DiamondCount.
		bav._setPostEntryMappings(currentOperation.PrevPostEntry)

		operationIndex--
	}

	// If this is a balance model basic transfer, the disconnect is simplified.  We first
	// loop over the outputs and subtract the amounts from each recipient's balance, then
	// we add the spent DESO + txn fees back to the sender's balance. In the balance model
	// no UTXOs are stored so outputs do not need to be looked up or deleted.
	if blockHeight >= bav.Params.ForkHeights.BalanceModelBlockHeight {
		for outputIndex := len(currentTxn.TxOutputs) - 1; outputIndex >= 0; outputIndex-- {
			currentOutput := currentTxn.TxOutputs[outputIndex]
			if err := bav._unAddBalance(currentOutput.AmountNanos, currentOutput.PublicKey); err != nil {
				return errors.Wrapf(err, "_disconnectBasicTransfer: Problem unAdding output %v: ", currentOutput)
			}
		}
		// Block reward transactions don't unspend DESO since it is newly created DESO
		// and no input DESO was provided.
		if currentTxn.TxnMeta.GetTxnType() != TxnTypeBlockReward {
			// Iterate over utxo ops and unspend any balance that was spent by the transactor.
			for _, utxoOp := range utxoOpsForTxn {
				if utxoOp.Type != OperationTypeSpendBalance ||
					!bytes.Equal(utxoOp.BalancePublicKey, currentTxn.PublicKey) {
					continue
				}
				if err := bav._unSpendBalance(utxoOp.BalanceAmountNanos, currentTxn.PublicKey); err != nil {
					return errors.Wrapf(err,
						"_disconnectBasicTransfer: Problem unSpending balance of %v for transactor: ",
						utxoOp.BalanceAmountNanos)
				}
			}
		}
		return nil
	}
	// If this is a UTXO model basic transfer, then loop through the transaction's
	// outputs backwards and remove them from the view. Since the outputs will have
	// been added to the view at the end of the utxo list, removing them from the
	// view amounts to removing the last element from the utxo list.
	//
	// Loop backwards over the utxo operations as we go along.
	for outputIndex := len(currentTxn.TxOutputs) - 1; outputIndex >= 0; outputIndex-- {
		currentOutput := currentTxn.TxOutputs[outputIndex]

		// Compute the utxo key for this output so we can reference it in our
		// data structures.
		outputKey := &UtxoKey{
			TxID:  *txnHash,
			Index: uint32(outputIndex),
		}

		// Verify that the utxo operation we're undoing is an add and advance
		// our index to the next operation.
		currentOperation := utxoOpsForTxn[operationIndex]
		operationIndex--
		if currentOperation.Type != OperationTypeAddUtxo {
			return fmt.Errorf(
				"_disconnectBasicTransfer: Output with key %v does not line up to an "+
					"ADD operation in the passed utxoOps", outputKey)
		}

		// The current output should be at the end of the utxo list so go
		// ahead and fetch it. Do some sanity checks to make sure the view
		// is in sync with the operations we're trying to perform.
		outputEntry := bav.GetUtxoEntryForUtxoKey(outputKey)
		if outputEntry == nil {
			return fmt.Errorf(
				"_disconnectBasicTransfer: Output with key %v is missing from "+
					"utxo view", outputKey)
		}
		if outputEntry.isSpent {
			return fmt.Errorf(
				"_disconnectBasicTransfer: Output with key %v was spent before "+
					"being removed from the utxo view. This should never "+
					"happen", outputKey)
		}
		if outputEntry.AmountNanos != currentOutput.AmountNanos {
			return fmt.Errorf(
				"_disconnectBasicTransfer: Output with key %v has amount (%d) "+
					"that differs from the amount for the output in the "+
					"view (%d)", outputKey, currentOutput.AmountNanos,
				outputEntry.AmountNanos)
		}
		if !reflect.DeepEqual(outputEntry.PublicKey, currentOutput.PublicKey) {
			return fmt.Errorf(
				"_disconnectBasicTransfer: Output with key %v has public key (%v) "+
					"that differs from the public key for the output in the "+
					"view (%v)", outputKey, currentOutput.PublicKey,
				outputEntry.PublicKey)
		}
		if outputEntry.BlockHeight != blockHeight {
			return fmt.Errorf(
				"_disconnectBasicTransfer: Output with key %v has block height (%d) "+
					"that differs from the block we're disconnecting (%d)",
				outputKey, outputEntry.BlockHeight, blockHeight)
		}
		if outputEntry.UtxoType == UtxoTypeBlockReward && (currentTxn.TxnMeta.GetTxnType() != TxnTypeBlockReward) {

			return fmt.Errorf(
				"_disconnectBasicTransfer: Output with key %v is a block reward txn according "+
					"to the view, yet is not the first transaction referenced in "+
					"the block", outputKey)
		}

		if err := bav._unAddUtxo(outputKey); err != nil {
			return errors.Wrapf(err, "_disconnectBasicTransfer: Problem unAdding utxo %v: ", outputKey)
		}
	}

	// At this point we should have rolled back all of the transaction's outputs
	// in the view. Now we roll back its inputs, similarly processing them in
	// backwards order.
	for inputIndex := len(currentTxn.TxInputs) - 1; inputIndex >= 0; inputIndex-- {
		currentInput := currentTxn.TxInputs[inputIndex]

		// Convert this input to a utxo key.
		inputKey := UtxoKey(*currentInput)

		// Get the output entry for this input from the utxoOps that were
		// passed in and check its type. For every input that we're restoring
		// we need a SPEND operation that lines up with it.
		currentOperation := utxoOpsForTxn[operationIndex]
		operationIndex--
		if currentOperation.Type != OperationTypeSpendUtxo {
			return fmt.Errorf(
				"_disconnectBasicTransfer: Input with key %v does not line up with a "+
					"SPEND operation in the passed utxoOps", inputKey)
		}

		// Check that the input matches the key of the spend we're rolling
		// back.
		if inputKey != *currentOperation.Key {
			return fmt.Errorf(
				"_disconnectBasicTransfer: Input with key %v does not match the key of the "+
					"corresponding SPEND operation in the passed utxoOps %v",
				inputKey, *currentOperation.Key)
		}

		// Unspend the entry using the information in the UtxoOperation. If the entry
		// was de-serialized from the db it will have its utxoKey unset so we need to
		// set it here in order to make it unspendable.
		currentOperation.Entry.UtxoKey = currentOperation.Key
		if err := bav._unSpendUtxo(currentOperation.Entry); err != nil {
			return errors.Wrapf(err, "_disconnectBasicTransfer: Problem unspending utxo %v: ", currentOperation.Key)
		}
	}

	return nil
}

func (bav *UtxoView) _disconnectUpdateGlobalParams(
	operationType OperationType, currentTxn *MsgDeSoTxn, txnHash *BlockHash,
	utxoOpsForTxn []*UtxoOperation, blockHeight uint32) error {
	// Check that the last operation has the required OperationType
	operationIndex := len(utxoOpsForTxn) - 1
	if len(utxoOpsForTxn) == 0 {
		return fmt.Errorf("_disconnectUpdateGlobalParams: Trying to revert "+
			"%v but utxoOperations are missing",
			OperationTypeUpdateGlobalParams)
	}
	if utxoOpsForTxn[operationIndex].Type != OperationTypeUpdateGlobalParams {
		return fmt.Errorf("_disconnectUpdateGlobalParams: Trying to revert "+
			"%v but found type %v",
			OperationTypeUpdateGlobalParams, utxoOpsForTxn[operationIndex].Type)
	}
	operationData := utxoOpsForTxn[operationIndex]

	// Reset the global params to their previous value.
	// This previous value comes from the UtxoOperation data.
	prevGlobalParamEntry := operationData.PrevGlobalParamsEntry
	if prevGlobalParamEntry == nil {
		prevGlobalParamEntry = &InitialGlobalParamsEntry
	}
	bav.GlobalParamsEntry = prevGlobalParamEntry

	// Reset any modified forbidden pub key entries if they exist.
	if operationData.PrevForbiddenPubKeyEntry != nil {
		pkMapKey := MakePkMapKey(operationData.PrevForbiddenPubKeyEntry.PubKey)
		bav.ForbiddenPubKeyToForbiddenPubKeyEntry[pkMapKey] = operationData.PrevForbiddenPubKeyEntry
	}

	// Now revert the basic transfer with the remaining operations. Cut off
	// the UpdateGlobalParams operation at the end since we just reverted it.
	return bav._disconnectBasicTransfer(
		currentTxn, txnHash, utxoOpsForTxn[:operationIndex], blockHeight)
}

func (bav *UtxoView) DisconnectTransaction(currentTxn *MsgDeSoTxn, txnHash *BlockHash,
	utxoOpsForTxn []*UtxoOperation, blockHeight uint32) error {

	// Start by resetting the expected nonce for this txn's public key.
	if blockHeight >= bav.Params.ForkHeights.BalanceModelBlockHeight && currentTxn.TxnMeta.GetTxnType() != TxnTypeBlockReward {

		// Make sure we haven't seen the nonce yet
		pkidEntry := bav.GetPKIDForPublicKey(currentTxn.PublicKey)
		if pkidEntry == nil || pkidEntry.isDeleted {
			return fmt.Errorf("DisconnectTransaction: PKID for public key %s does not exist", PkToString(currentTxn.PublicKey, bav.Params))
		}
		nonce, err := bav.GetTransactorNonceEntry(currentTxn.TxnNonce, pkidEntry.PKID)
		if err != nil {
			return errors.Wrapf(err, "DisconnectTransaction: Problem getting account nonce for nonce %s and PKID %v", currentTxn.TxnNonce.String(), pkidEntry.PKID)
		}
		if nonce == nil || nonce.isDeleted {
			return fmt.Errorf("DisconnectTransaction: Nonce %s hasn't been seen for PKID %v", currentTxn.TxnNonce.String(), pkidEntry.PKID)
		}
		bav.DeleteTransactorNonceEntry(nonce)
	}

	switch currentTxn.TxnMeta.GetTxnType() {
	case TxnTypeBlockReward, TxnTypeBasicTransfer:
		return bav._disconnectBasicTransfer(
			currentTxn, txnHash, utxoOpsForTxn, blockHeight)

	case TxnTypeBitcoinExchange:
		return bav._disconnectBitcoinExchange(
			OperationTypeBitcoinExchange, currentTxn, txnHash, utxoOpsForTxn, blockHeight)

	case TxnTypePrivateMessage:
		return bav._disconnectPrivateMessage(
			OperationTypePrivateMessage, currentTxn, txnHash, utxoOpsForTxn, blockHeight)

	case TxnTypeMessagingGroup:
		return bav._disconnectMessagingGroup(
			OperationTypeMessagingKey, currentTxn, txnHash, utxoOpsForTxn, blockHeight)

	case TxnTypeSubmitPost:
		return bav._disconnectSubmitPost(
			OperationTypeSubmitPost, currentTxn, txnHash, utxoOpsForTxn, blockHeight)

	case TxnTypeUpdateProfile:
		return bav._disconnectUpdateProfile(
			OperationTypeUpdateProfile, currentTxn, txnHash, utxoOpsForTxn, blockHeight)

	case TxnTypeUpdateBitcoinUSDExchangeRate:
		return bav._disconnectUpdateBitcoinUSDExchangeRate(
			OperationTypeUpdateBitcoinUSDExchangeRate, currentTxn, txnHash, utxoOpsForTxn, blockHeight)

	case TxnTypeUpdateGlobalParams:
		return bav._disconnectUpdateGlobalParams(
			OperationTypeUpdateGlobalParams, currentTxn, txnHash, utxoOpsForTxn, blockHeight)

	case TxnTypeFollow:
		return bav._disconnectFollow(
			OperationTypeFollow, currentTxn, txnHash, utxoOpsForTxn, blockHeight)

	case TxnTypeLike:
		return bav._disconnectLike(
			OperationTypeLike, currentTxn, txnHash, utxoOpsForTxn, blockHeight)

	case TxnTypeCreatorCoin:
		return bav._disconnectCreatorCoin(
			OperationTypeCreatorCoin, currentTxn, txnHash, utxoOpsForTxn, blockHeight)

	case TxnTypeCreatorCoinTransfer:
		return bav._disconnectCreatorCoinTransfer(
			OperationTypeCreatorCoinTransfer, currentTxn, txnHash, utxoOpsForTxn, blockHeight)

	case TxnTypeDAOCoin:
		return bav._disconnectDAOCoin(
			OperationTypeDAOCoin, currentTxn, txnHash, utxoOpsForTxn, blockHeight)

	case TxnTypeDAOCoinTransfer:
		return bav._disconnectDAOCoinTransfer(
			OperationTypeDAOCoinTransfer, currentTxn, txnHash, utxoOpsForTxn, blockHeight)

	case TxnTypeDAOCoinLimitOrder:
		return bav._disconnectDAOCoinLimitOrder(
			OperationTypeDAOCoinLimitOrder, currentTxn, txnHash, utxoOpsForTxn, blockHeight)

	case TxnTypeSwapIdentity:
		return bav._disconnectSwapIdentity(
			OperationTypeSwapIdentity, currentTxn, txnHash, utxoOpsForTxn, blockHeight)

	case TxnTypeCreateNFT:
		return bav._disconnectCreateNFT(
			OperationTypeCreateNFT, currentTxn, txnHash, utxoOpsForTxn, blockHeight)

	case TxnTypeUpdateNFT:
		return bav._disconnectUpdateNFT(
			OperationTypeUpdateNFT, currentTxn, txnHash, utxoOpsForTxn, blockHeight)

	case TxnTypeAcceptNFTBid:
		return bav._disconnectAcceptNFTBid(
			OperationTypeAcceptNFTBid, currentTxn, txnHash, utxoOpsForTxn, blockHeight)

	case TxnTypeNFTBid:
		return bav._disconnectNFTBid(
			OperationTypeNFTBid, currentTxn, txnHash, utxoOpsForTxn, blockHeight)

	case TxnTypeNFTTransfer:
		return bav._disconnectNFTTransfer(
			OperationTypeNFTTransfer, currentTxn, txnHash, utxoOpsForTxn, blockHeight)

	case TxnTypeAcceptNFTTransfer:
		return bav._disconnectAcceptNFTTransfer(
			OperationTypeAcceptNFTTransfer, currentTxn, txnHash, utxoOpsForTxn, blockHeight)

	case TxnTypeBurnNFT:
		return bav._disconnectBurnNFT(
			OperationTypeBurnNFT, currentTxn, txnHash, utxoOpsForTxn, blockHeight)

	case TxnTypeAuthorizeDerivedKey:
		return bav._disconnectAuthorizeDerivedKey(
			OperationTypeAuthorizeDerivedKey, currentTxn, txnHash, utxoOpsForTxn, blockHeight)
	case TxnTypeCreateUserAssociation:
		return bav._disconnectCreateUserAssociation(
			OperationTypeCreateUserAssociation, currentTxn, txnHash, utxoOpsForTxn, blockHeight)

	case TxnTypeDeleteUserAssociation:
		return bav._disconnectDeleteUserAssociation(
			OperationTypeDeleteUserAssociation, currentTxn, txnHash, utxoOpsForTxn, blockHeight)

	case TxnTypeCreatePostAssociation:
		return bav._disconnectCreatePostAssociation(
			OperationTypeCreatePostAssociation, currentTxn, txnHash, utxoOpsForTxn, blockHeight)

	case TxnTypeDeletePostAssociation:
		return bav._disconnectDeletePostAssociation(
			OperationTypeDeletePostAssociation, currentTxn, txnHash, utxoOpsForTxn, blockHeight)

	case TxnTypeAccessGroup:
		return bav._disconnectAccessGroup(
			OperationTypeAccessGroup, currentTxn, txnHash, utxoOpsForTxn, blockHeight)

	case TxnTypeAccessGroupMembers:
		return bav._disconnectAccessGroupMembers(
			OperationTypeAccessGroupMembers, currentTxn, txnHash, utxoOpsForTxn, blockHeight)

	case TxnTypeNewMessage:
		return bav._disconnectNewMessage(
			OperationTypeNewMessage, currentTxn, txnHash, utxoOpsForTxn, blockHeight)

	case TxnTypeRegisterAsValidator:
		return bav._disconnectRegisterAsValidator(
			OperationTypeRegisterAsValidator, currentTxn, txnHash, utxoOpsForTxn, blockHeight)

	case TxnTypeUnregisterAsValidator:
		return bav._disconnectUnregisterAsValidator(
			OperationTypeUnregisterAsValidator, currentTxn, txnHash, utxoOpsForTxn, blockHeight)

	case TxnTypeStake:
		return bav._disconnectStake(
			OperationTypeStake, currentTxn, txnHash, utxoOpsForTxn, blockHeight)

	case TxnTypeUnstake:
		return bav._disconnectUnstake(
			OperationTypeUnstake, currentTxn, txnHash, utxoOpsForTxn, blockHeight)

	case TxnTypeUnlockStake:
		return bav._disconnectUnlockStake(
			OperationTypeUnlockStake, currentTxn, txnHash, utxoOpsForTxn, blockHeight)

	case TxnTypeUnjailValidator:
		return bav._disconnectUnjailValidator(
			OperationTypeUnjailValidator, currentTxn, txnHash, utxoOpsForTxn, blockHeight)

	case TxnTypeCoinLockup:
		return bav._disconnectCoinLockup(OperationTypeCoinLockup, currentTxn, txnHash, utxoOpsForTxn, blockHeight)
	case TxnTypeUpdateCoinLockupParams:
		return bav._disconnectUpdateCoinLockupParams(
			OperationTypeUpdateCoinLockupParams, currentTxn, txnHash, utxoOpsForTxn, blockHeight)
	case TxnTypeCoinLockupTransfer:
		return bav._disconnectCoinLockupTransfer(
			OperationTypeCoinLockupTransfer, currentTxn, txnHash, utxoOpsForTxn, blockHeight)
	case TxnTypeCoinUnlock:
		return bav._disconnectCoinUnlock(OperationTypeCoinUnlock, currentTxn, txnHash, utxoOpsForTxn, blockHeight)

	}

	return fmt.Errorf("DisconnectBlock: Unimplemented txn type %v", currentTxn.TxnMeta.GetTxnType().String())
}

func (bav *UtxoView) DisconnectBlock(
	desoBlock *MsgDeSoBlock, txHashes []*BlockHash, utxoOps [][]*UtxoOperation, blockHeight uint64) error {

	glog.Infof("DisconnectBlock: Disconnecting block %v", desoBlock)

	// Verify that the block being disconnected is the current tip. DisconnectBlock
	// can only be called on a block at the tip. We do this to keep the API simple.
	blockHash, err := desoBlock.Header.Hash()
	if err != nil {
		return fmt.Errorf("DisconnectBlock: Problem computing block hash")
	}
	if *bav.TipHash != *blockHash {
		return fmt.Errorf("DisconnectBlock: Block being disconnected does not match tip")
	}

	// Verify the number of ADD and SPEND operations in the utxOps list is equal
	// to the number of outputs and inputs in the block respectively.
	//
	// There is a special case, which is that BidderInputs count as inputs in a
	// txn and they result in SPEND operations being created.
	numInputs := 0
	numOutputs := 0
	numAcceptNFTBidTxns := 0
	numDAOCoinLimitOrderTxns := 0
	for _, txn := range desoBlock.Txns {
		numInputs += len(txn.TxInputs)
		if txn.TxnMeta.GetTxnType() == TxnTypeAcceptNFTBid {
			numInputs += len(txn.TxnMeta.(*AcceptNFTBidMetadata).BidderInputs)
			numAcceptNFTBidTxns++
		}
		if txn.TxnMeta.GetTxnType() == TxnTypeDAOCoinLimitOrder {
			numDAOCoinLimitOrderTxns++
			numMatchingOrderInputs := 0

			for _, transactor := range txn.TxnMeta.(*DAOCoinLimitOrderMetadata).BidderInputs {
				numMatchingOrderInputs += len(transactor.Inputs)
			}

			numInputs += numMatchingOrderInputs
		}
		numOutputs += len(txn.TxOutputs)
	}
	numSpendUtxoOps := 0
	numAddUtxoOps := 0
	numAddToBalanceOps := 0
	numSpendBalanceOps := 0
	for _, utxoOpsForTxn := range utxoOps {
		for _, op := range utxoOpsForTxn {
			switch op.Type {
			case OperationTypeSpendUtxo:
				numSpendUtxoOps++
			case OperationTypeAddUtxo:
				numAddUtxoOps++
			case OperationTypeAddBalance:
				numAddToBalanceOps++
			case OperationTypeSpendBalance:
				numSpendBalanceOps++
			}
		}
	}
	if numInputs != numSpendUtxoOps {
		return fmt.Errorf(
			"DisconnectBlock: Number of inputs in passed block (%d) "+
				"not equal to number of SPEND operations in passed "+
				"utxoOps (%d)", numInputs, numSpendUtxoOps)
	}
	// Under the balance model, all txns should have one spend with the following exceptions:
	//    - Block rewards have no spend.
	//    - AcceptNFTBidTxns have 2 spends (one for the seller and one for the bidder).
	//    - DAOCoinLimitOrderTxns have n spends
	//    - Buy Now NFTs have 2 spends (one for the seller and one for the bidder).
	// TODO: this needs some checking
	// TODO: this condition is hard to satisfy w/ DAO coin limit orders since we don't have bidder inputs
	// specified.
	//if (len(desoBlock.Txns)-1)+numAcceptNFTBidTxns < numSpendBalanceOps &&
	//	desoBlock.Header.Height >= uint64(bav.Params.ForkHeights.BalanceModelBlockHeight) {
	//	return fmt.Errorf(
	//		"DisconnectBlock: Expected number of spend operations in passed block (%d) "+
	//			"is less than the number of SPEND BALANCE operations in passed "+
	//			"utxoOps (%d)", len(desoBlock.Txns)-1, numSpendBalanceOps)
	//}
	// Note that the number of add operations can be greater than the number of "explicit"
	// outputs in the block because transactions like BitcoinExchange
	// produce "implicit" outputs when the transaction is applied.
	if numOutputs > numAddUtxoOps && desoBlock.Header.Height < uint64(bav.Params.ForkHeights.BalanceModelBlockHeight) {
		return fmt.Errorf(
			"DisconnectBlock: Number of outputs in passed block (%d) "+
				"not equal to number of ADD operations in passed "+
				"utxoOps (%d)", numOutputs, numAddUtxoOps)
	}

	if numOutputs > numAddToBalanceOps && desoBlock.Header.Height >= uint64(bav.Params.ForkHeights.BalanceModelBlockHeight) {
		return fmt.Errorf(
			"DisconnectBlock: Number of outputs in passed block (%d) "+
				"not equal to number of ADD TO BALANCE operations in passed "+
				"utxoOps (%d)", numOutputs, numAddUtxoOps)
	}

	// After the balance model block height, we may have a delete expired nonces utxo operation.
	// We need to revert this before iterating over the transactions in the block.
	// After the proof of stake fork height, we may have utxo operations for stake distributions.
	// Stake distribution UtxoOps may be either an AddBalance or a StakeDistribution operation type.
	// We need to revert these before iterating over the transactions in the block.
	if desoBlock.Header.Height >= uint64(bav.Params.ForkHeights.BalanceModelBlockHeight) {
		if len(utxoOps) != len(desoBlock.Txns)+1 {
			return fmt.Errorf(
				"DisconnectBlock: Expected number of utxo ops to be equal to number of txns in block plus one for"+
					" delete expired nonces operation for block %d",
				desoBlock.Header.Height)
		}
		var isLastBlockInEpoch bool
		isLastBlockInEpoch, err = bav.IsLastBlockInCurrentEpoch(desoBlock.Header.Height)
		if err != nil {
			return errors.Wrapf(err, "DisconnectBlock: Problem checking if block is last in epoch")
		}
		blockLevelUtxoOps := utxoOps[len(utxoOps)-1]
		for ii := len(blockLevelUtxoOps) - 1; ii >= 0; ii-- {
			utxoOp := blockLevelUtxoOps[ii]
			switch utxoOp.Type {
			case OperationTypeDeleteExpiredNonces:
				// We need to revert the delete expired nonces operation.
				for _, nonceEntry := range utxoOp.PrevNonceEntries {
					bav.SetTransactorNonceEntry(nonceEntry)
				}
			case OperationTypeStakeDistributionPayToBalance:
				// We don't allow add balance utxo operations unless it's the end of an epoch.
				if !isLastBlockInEpoch {
					return fmt.Errorf("DisconnectBlock: Found add balance operation in block %d that is not the end "+
						"of an epoch", desoBlock.Header.Height)
				}
				// We need to revert the add balance operation.
				if err = bav._unAddBalance(utxoOp.BalanceAmountNanos, utxoOp.BalancePublicKey); err != nil {
					return errors.Wrapf(err, "DisconnectBlock: Problem unAdding balance %v: ", utxoOp.BalanceAmountNanos)
				}
			case OperationTypeStakeDistributionRestake:
				// We don't allow stake distribution utxo operations unless it's the end of an epoch.
				if !isLastBlockInEpoch {
					return fmt.Errorf("DisconnectBlock: Found add balance operation in block %d that is not the end "+
						"of an epoch", desoBlock.Header.Height)
				}
				if len(utxoOp.PrevStakeEntries) != 1 {
					return fmt.Errorf("DisconnectBlock: Expected exactly one prev stake entry for stake distribution op")
				}
				if utxoOp.PrevValidatorEntry == nil {
					return fmt.Errorf("DisconnectBlock: Expected prev validator entry for stake distribution op")
				}
				bav._setStakeEntryMappings(utxoOp.PrevStakeEntries[0])
				bav._setValidatorEntryMappings(utxoOp.PrevValidatorEntry)
			case OperationTypeSetValidatorLastActiveAtEpoch:
				if utxoOp.PrevValidatorEntry == nil {
					return fmt.Errorf("DisconnectBlock: Expected prev validator entry for set validator last active " +
						"at epoch op")
				}
				bav._setValidatorEntryMappings(utxoOp.PrevValidatorEntry)
			}
		}
	}

	// Loop through the txns backwards to process them.
	// Track the operation we're performing as we go.
	for txnIndex := len(desoBlock.Txns) - 1; txnIndex >= 0; txnIndex-- {
		currentTxn := desoBlock.Txns[txnIndex]
		txnHash := txHashes[txnIndex]
		utxoOpsForTxn := utxoOps[txnIndex]
		desoBlockHeight := desoBlock.Header.Height

		if err = bav.DisconnectTransaction(currentTxn, txnHash, utxoOpsForTxn, uint32(desoBlockHeight)); err != nil {
			return errors.Wrapf(err, "DisconnectBlock: Problem disconnecting transaction: %v", currentTxn)
		}
	}

	// At this point, all of the transactions in the block should be fully
	// reversed and the view should therefore be in the state it was in before
	// this block was applied.

	// Update the tip to point to the parent of this block since we've managed
	// to successfully disconnect it.
	bav.TipHash = desoBlock.Header.PrevBlockHash

	return nil
}

func _isEntryImmatureBlockReward(utxoEntry *UtxoEntry, blockHeight uint32, params *DeSoParams) bool {
	if utxoEntry.UtxoType == UtxoTypeBlockReward {
		blocksPassed := blockHeight - utxoEntry.BlockHeight
		// Note multiplication is OK here and has no chance of overflowing because
		// block heights are computed by our code and are guaranteed to be sane values.
		timePassed := time.Duration(int64(params.TimeBetweenBlocks) * int64(blocksPassed))
		if timePassed < params.BlockRewardMaturity {
			// Mark the block as invalid and return error if an immature block reward
			// is being spent.
			return true
		}
	}
	return false
}

func (bav *UtxoView) VerifySignature(txn *MsgDeSoTxn, blockHeight uint32) (_derivedPkBytes []byte, _err error) {
	return bav._verifySignature(txn, blockHeight)
}

func (bav *UtxoView) _verifySignature(txn *MsgDeSoTxn, blockHeight uint32) (_derivedPkBytes []byte, _err error) {
	if txn.Signature.Sign == nil {
		return nil, fmt.Errorf("_verifySignature: Transaction signature is empty")
	}
	if blockHeight >= bav.Params.ForkHeights.AssociationsAndAccessGroupsBlockHeight {
		if txn.Signature.HasHighS() {
			return nil, errors.Wrapf(RuleErrorTxnSigHasHighS, "_verifySignature: high-S deteceted")
		}
	}
	// Compute a hash of the transaction.
	txBytes, err := txn.ToBytes(true /*preSignature*/)
	if err != nil {
		return nil, errors.Wrapf(err, "_verifySignature: Problem serializing txn without signature: ")
	}
	txHash := Sha256DoubleHash(txBytes)

	// Look for the derived key in transaction ExtraData and validate it. For transactions
	// signed using a derived key, the derived public key is passed in ExtraData. Alternatively,
	// if the signature uses DeSo-DER encoding, meaning we can recover the derived public key from
	// the signature.
	var derivedPk *btcec.PublicKey
	derivedPkBytes, isDerived, err := IsDerivedSignature(txn, blockHeight)
	if err != nil {
		return nil, errors.Wrapf(err, "_verifySignature: Something went wrong while checking for "+
			"derived key signature")
	}
	// If we got a derived key then try parsing it.
	if isDerived {
		derivedPk, err = btcec.ParsePubKey(derivedPkBytes, btcec.S256())
		if err != nil {
			return nil, fmt.Errorf("%v %v", RuleErrorDerivedKeyInvalidExtraData, RuleErrorDerivedKeyInvalidRecoveryId)
		}
	}

	// Get the owner public key and attempt turning it into *btcec.PublicKey.
	ownerPkBytes := txn.PublicKey
	ownerPk, err := btcec.ParsePubKey(ownerPkBytes, btcec.S256())
	if err != nil {
		return nil, errors.Wrapf(err, "_verifySignature: Problem parsing owner public key: ")
	}

	// If no derived key was used, we check if transaction was signed by the owner.
	// If derived key *was* used, we check if transaction was signed by the derived key.
	if derivedPk == nil {
		// Verify that the transaction is signed by the specified key.
		if txn.Signature.Verify(txHash[:], ownerPk) {
			return nil, nil
		}
	} else {
		// Look for a derived key entry in UtxoView and DB, check to make sure it exists and is not isDeleted.
		if err := bav.ValidateDerivedKey(ownerPkBytes, derivedPkBytes, uint64(blockHeight)); err != nil {
			return nil, err
		}

		// All checks passed so we try to verify the signature. This step can be avoided for DeSo-DER signatures
		// but we run it redundantly just in case.
		if txn.Signature.Verify(txHash[:], derivedPk) {
			return derivedPk.SerializeCompressed(), nil
		}

		return nil, errors.Wrapf(RuleErrorDerivedKeyNotAuthorized, "Signature check failed: ")
	}

	return nil, RuleErrorInvalidTransactionSignature
}

// ValidateDerivedKey checks if a derived key is authorized and valid.
func (bav *UtxoView) ValidateDerivedKey(ownerPkBytes []byte, derivedPkBytes []byte, blockHeight uint64) error {
	derivedKeyEntry := bav.GetDerivedKeyMappingForOwner(ownerPkBytes, derivedPkBytes)
	if derivedKeyEntry == nil || derivedKeyEntry.isDeleted {
		return errors.Wrapf(RuleErrorDerivedKeyNotAuthorized, "Derived key mapping for owner not found: Owner: %v, "+
			"Derived key: %v", PkToStringBoth(ownerPkBytes), PkToStringBoth(derivedPkBytes))
	}

	// Sanity-check that transaction public keys line up with looked-up derivedKeyEntry public keys.
	if !reflect.DeepEqual(ownerPkBytes, derivedKeyEntry.OwnerPublicKey[:]) ||
		!reflect.DeepEqual(derivedPkBytes, derivedKeyEntry.DerivedPublicKey[:]) {
		return errors.Wrapf(RuleErrorDerivedKeyNotAuthorized, "DB entry (OwnerPubKey, DerivedPubKey) = (%v, %v) does not "+
			"match keys used to look up the entry: (%v, %v). This should never happen.",
			PkToStringBoth(derivedKeyEntry.OwnerPublicKey[:]), PkToStringBoth(derivedKeyEntry.DerivedPublicKey[:]),
			PkToStringBoth(ownerPkBytes), PkToStringBoth(derivedPkBytes))
	}

	// At this point, we know the derivedKeyEntry that we have is matching.
	// We check if the derived key hasn't been de-authorized or hasn't expired.
	if derivedKeyEntry.OperationType != AuthorizeDerivedKeyOperationValid ||
		derivedKeyEntry.ExpirationBlock <= blockHeight {
		return errors.Wrapf(RuleErrorDerivedKeyNotAuthorized, "Derived key EITHER deactivated or block height expired. "+
			"Deactivation status: %v, Expiration block height: %v, Current block height: %v",
			derivedKeyEntry.OperationType, derivedKeyEntry.ExpirationBlock, blockHeight)
	}

	// If we get to this point, we got a valid derived key.
	return nil
}

// IsDerivedSignature checks if a transaction was signed using a derived key. If so, it will recover the derived key used
// to sign the transaction. There are two possible ways to serialize transaction's ECDSA signature for a derived key.
// Either to use the DER encoding and place the derived public key in transaction's ExtraData, or to use DeSo-DER signature
// encoding and pass a special recovery ID into the signature's bytes. However, both encodings can't be used at the same time.
func IsDerivedSignature(txn *MsgDeSoTxn, blockHeight uint32) (_derivedPkBytes []byte, _isDerived bool, _err error) {
	if MigrationTriggered(uint64(blockHeight), AssociationsAndAccessGroupsMigration) {
		if txn.Signature.HasHighS() {
			return nil, false, errors.Wrapf(
				RuleErrorTxnSigHasHighS,
				"IsDerivedSignature: signature has high s")
		}
	}
	// If transaction contains ExtraData, then check if the DerivedPublicKey was passed along.
	if txn.ExtraData != nil {
		derivedPkBytes, isDerived := txn.ExtraData[DerivedPublicKey]
		// Make sure both encodings aren't used concurrently.
		if isDerived && txn.Signature.IsRecoverable {
			return nil, false, errors.Wrapf(RuleErrorDerivedKeyHasBothExtraDataAndRecoveryId,
				"IsDerivedSignature: transaction signed with a derived key can either store public key in "+
					"ExtraData or use the DeSo-DER recoverable signature encoding but not BOTH")
		}
		if isDerived {
			return derivedPkBytes, isDerived, nil
		}
	}

	// If transaction doesn't contain a derived key in ExtraData, then check if it contains the recovery ID.
	if txn.Signature.IsRecoverable {
		// Assemble the transaction hash; we need it in order to recover the public key.
		txBytes, err := txn.ToBytes(true /*preSignature*/)
		if err != nil {
			return nil, false, errors.Wrapf(err, "IsDerivedSignature: Problem "+
				"serializing txn without signature: ")
		}
		txHash := Sha256DoubleHash(txBytes)[:]

		// Recover the public key from the signature.
		derivedPublicKey, err := txn.Signature.RecoverPublicKey(txHash)
		if err != nil {
			return nil, false, errors.Wrapf(err, "IsDerivedSignature: Problem recovering "+
				"public key from signature")
		}
		return derivedPublicKey.SerializeCompressed(), true, nil
	}
	return nil, false, nil

}

func (bav *UtxoView) _connectBasicTransfer(
	txn *MsgDeSoTxn, txHash *BlockHash, blockHeight uint32, verifySignatures bool) (
	uint64, uint64, []*UtxoOperation, error) {
	return bav._connectBasicTransferWithExtraSpend(txn, txHash, blockHeight, 0, verifySignatures)
}

func (bav *UtxoView) _connectBasicTransferWithExtraSpend(
	txn *MsgDeSoTxn, txHash *BlockHash, blockHeight uint32, extraSpend uint64, verifySignatures bool) (
	_totalInput uint64, _totalOutput uint64, _utxoOps []*UtxoOperation, _err error) {

	var utxoOpsForTxn []*UtxoOperation

	// Loop through all the inputs and validate them.
	var totalInput uint64
	// After the BalanceModelBlockHeight, UTXO inputs are no longer allowed.
	if blockHeight >= bav.Params.ForkHeights.BalanceModelBlockHeight && len(txn.TxInputs) != 0 {
		return 0, 0, nil, RuleErrorBalanceModelDoesNotUseUTXOInputs
	}
	// Each input should have a UtxoEntry corresponding to it if the transaction
	// is legitimate. These should all have back-pointers to their UtxoKeys as well.
	utxoEntriesForInputs := []*UtxoEntry{}
	for _, desoInput := range txn.TxInputs {
		// Fetch the utxoEntry for this input from the view. Make a copy to
		// avoid having the iterator change under our feet.
		utxoKey := UtxoKey(*desoInput)
		utxoEntry := bav.GetUtxoEntryForUtxoKey(&utxoKey)
		// If the utxo doesn't exist mark the block as invalid and return an error.
		if utxoEntry == nil {
			return 0, 0, nil, RuleErrorInputSpendsNonexistentUtxo
		}
		// If the utxo exists but is already spent mark the block as invalid and
		// return an error.
		if utxoEntry.isSpent {
			return 0, 0, nil, RuleErrorInputSpendsPreviouslySpentOutput
		}
		// If the utxo is from a block reward txn, make sure enough time has passed to
		// make it spendable.
		if _isEntryImmatureBlockReward(utxoEntry, blockHeight, bav.Params) {
			glog.V(1).Infof("utxoKey: %v, utxoEntry: %v, height: %d", &utxoKey, utxoEntry, blockHeight)
			return 0, 0, nil, RuleErrorInputSpendsImmatureBlockReward
		}

		// Verify that the input's public key is the same as the public key specified
		// in the transaction.
		//
		// TODO: Enforcing this rule isn't a clear-cut decision. On the one hand,
		// we save space and minimize complexity by enforcing this constraint. On
		// the other hand, we make certain things harder to implement in the
		// future. For example, implementing constant key rotation like Bitcoin
		// has is difficult to do with a scheme like this. As are things like
		// multi-sig (although that could probably be handled using transaction
		// metadata). Key rotation combined with the use of addresses also helps
		// a lot with quantum resistance. Nevertheless, if we assume the platform
		// is committed to "one identity = roughly one public key" for usability
		// reasons (e.g. reputation is way easier to manage without key rotation),
		// then I don't think this constraint should pose much of an issue.
		if !reflect.DeepEqual(utxoEntry.PublicKey, txn.PublicKey) {
			return 0, 0, nil, errors.Wrapf(
				RuleErrorInputWithPublicKeyDifferentFromTxnPublicKey,
				"utxoEntry.PublicKey: %v, txn.PublicKey: %v, "+
					"utxoEntry.UtxoKey: %v:%v, AmountNanos: %v",
				PkToStringTestnet(utxoEntry.PublicKey),
				PkToStringTestnet(txn.PublicKey),
				hex.EncodeToString(utxoEntry.UtxoKey.TxID[:]),
				utxoEntry.UtxoKey.Index, utxoEntry.AmountNanos)
		}

		// Sanity check the amount of the input.
		if utxoEntry.AmountNanos > MaxNanos ||
			totalInput >= (math.MaxUint64-utxoEntry.AmountNanos) ||
			totalInput+utxoEntry.AmountNanos > MaxNanos {
			return 0, 0, nil, RuleErrorInputSpendsOutputWithInvalidAmount
		}
		// Add the amount of the utxo to the total input and add the UtxoEntry to
		// our list.
		totalInput += utxoEntry.AmountNanos
		utxoEntriesForInputs = append(utxoEntriesForInputs, utxoEntry)

		// At this point we know the utxo exists in the view and is unspent so actually
		// tell the view to spend the input. If the spend fails for any reason we return
		// an error. Don't mark the block as invalid though since this is not necessarily
		// a rule error and the block could benefit from reprocessing.
		newUtxoOp, err := bav._spendUtxo(&utxoKey)

		if err != nil {
			return 0, 0, nil, errors.Wrapf(err, "_connectBasicTransferWithExtraSpend Problem spending input utxo")
		}

		utxoOpsForTxn = append(utxoOpsForTxn, newUtxoOp)
	}

	if len(txn.TxInputs) != len(utxoEntriesForInputs) {
		// Something went wrong if these lists differ in length.
		return 0, 0, nil, fmt.Errorf("_connectBasicTransferWithExtraSpend Length of list of " +
			"UtxoEntries does not match length of input list; this should never happen")
	}

	// Block rewards are a bit special in that we don't allow them to have any
	// inputs. Part of the reason for this stems from the fact that we explicitly
	// require that block reward transactions not be signed. If a block reward is
	// not allowed to have a signature then it should not be trying to spend any
	// inputs.
	if txn.TxnMeta.GetTxnType() == TxnTypeBlockReward && len(txn.TxInputs) != 0 {
		return 0, 0, nil, RuleErrorBlockRewardTxnNotAllowedToHaveInputs
	}

	// At this point, all the utxos corresponding to inputs of this txn
	// should be marked as spent in the view. Now we go through and process
	// the outputs.
	var totalOutput uint64
	amountsByPublicKey := make(map[PublicKey]uint64)
	utxoEntries := []UtxoEntry{}
	for outputIndex, desoOutput := range txn.TxOutputs {
		// Sanity check the amount of the output. Mark the block as invalid and
		// return an error if it isn't sane.
		if desoOutput.AmountNanos > MaxNanos ||
			totalOutput >= (math.MaxUint64-desoOutput.AmountNanos) ||
			totalOutput+desoOutput.AmountNanos > MaxNanos {

			return 0, 0, nil, RuleErrorTxnOutputWithInvalidAmount
		}

		// Since the amount is sane, add it to the total.
		totalOutput += desoOutput.AmountNanos

		// Create a map of total output by public key. This is used to check diamond
		// amounts below.
		//
		// Note that we don't need to check overflow here because overflow is checked
		// directly above when adding to totalOutput.
		currentAmount, _ := amountsByPublicKey[*NewPublicKey(desoOutput.PublicKey)]
		amountsByPublicKey[*NewPublicKey(desoOutput.PublicKey)] = currentAmount + desoOutput.AmountNanos

		// A basic transfer cannot create any output other than a "normal" output
		// or a BlockReward. Outputs of other types must be created after processing
		// the "basic" outputs.

		// If we have transitioned to balance model, we need to add to the total input
		// as we will spend the total output before adding DESO for the outputs.
		if blockHeight >= bav.Params.ForkHeights.BalanceModelBlockHeight &&
			txn.TxnMeta.GetTxnType() != TxnTypeBlockReward {

			var err error
			totalInput, err = SafeUint64().Add(totalInput, desoOutput.AmountNanos)
			if err != nil {
				return 0, 0, nil, errors.Wrapf(err,
					"_connectBasicTransferWithExtraSpend: Problem adding "+
						"output amount %v to total input %v: %v", desoOutput.AmountNanos, totalInput, err)
			}
		}

		// Create a new entry for this output and add it to the view. It should be
		// added at the end of the utxo list.
		outputKey := UtxoKey{
			TxID:  *txHash,
			Index: uint32(outputIndex),
		}
		utxoType := UtxoTypeOutput
		if txn.TxnMeta.GetTxnType() == TxnTypeBlockReward {
			utxoType = UtxoTypeBlockReward
		}
		// A basic transfer cannot create any output other than a "normal" output
		// or a BlockReward. Outputs of other types must be created after processing
		// the "basic" outputs.

		utxoEntries = append(utxoEntries, UtxoEntry{
			AmountNanos: desoOutput.AmountNanos,
			PublicKey:   desoOutput.PublicKey,
			BlockHeight: blockHeight,
			UtxoType:    utxoType,
			UtxoKey:     &outputKey,
			// We leave the position unset and isSpent to false by default.
			// The position will be set in the call to _addUtxo.
		})
	}

	// After the BalanceModelBlockHeight, we no longer spend UTXO inputs. Instead, we must
	// spend the sender's balance. Note that we don't need to explicitly check that the
	// sender's balance is sufficient because _spendBalance will error if it is insufficient.
	// Note that for block reward transactions, we don't spend any balance; DESO is printed.
	// If we have transitioned to the balance model, then always attempt to spend
	// the output from the transactor's balance before adding it to the recipient's
	// balance. This ensures we never enter situations where we are calling _addDeSo
	// before we call _spendBalance to verify that the transactor has the coins.
	if blockHeight >= bav.Params.ForkHeights.BalanceModelBlockHeight &&
		txn.TxnMeta.GetTxnType() != TxnTypeBlockReward {

		var err error
		feePlusExtraSpend := txn.TxnFeeNanos
		if err != nil {
			return 0, 0, nil, errors.Wrapf(err, "_connectBasicTransferWithExtraSpend Problem adding txn fee and total output")
		}
		feePlusExtraSpend, err = SafeUint64().Add(feePlusExtraSpend, extraSpend)
		if err != nil {
			return 0, 0, nil, errors.Wrapf(err, "_connectBasicTransferWithExtraSpend Problem adding extraSpend")
		}

		totalInput, err = SafeUint64().Add(totalInput, feePlusExtraSpend)
		if err != nil {
			return 0, 0, nil, errors.Wrapf(err,
				"_connectBasicTransferWithExtraSpend: Problem adding "+
					"amount %v to total input %v: %v", feePlusExtraSpend, totalInput, err)
		}
		// When spending balances, we need to check for immature block rewards. Since we don't have
		// the block rewards yet for the current block, we subtract one from the current block height
		// when spending balances.
		newUtxoOp, err := bav._spendBalance(totalInput, txn.PublicKey, blockHeight-1)
		if err != nil {
			return 0, 0, nil, errors.Wrapf(
				err, "_connectBasicTransferWithExtraSpend Problem spending balance")
		}
		utxoOpsForTxn = append(utxoOpsForTxn, newUtxoOp)
	}

	// Now that we've constructed the utxo entries for each output and spent the
	// transactor's balance to pay for all of them, we can call _addDeSo safely.
	for _, utxoEntry := range utxoEntries {
		// If we have a problem adding this utxo or balance return an error but don't
		// mark this block as invalid since it's not a rule error and the block
		// could therefore benefit from being processed in the future.
		newUtxoOp, err := bav._addDESO(utxoEntry.AmountNanos, utxoEntry.PublicKey, &utxoEntry, blockHeight)
		if err != nil {
			return 0, 0, nil, errors.Wrapf(err, "_connectBasicTransferWithExtraSpend Problem adding DESO")
		}

		// Rosetta uses this UtxoOperation to provide INPUT amounts
		utxoOpsForTxn = append(utxoOpsForTxn, newUtxoOp)
	}

	// Now that we have computed the outputs, we can finish processing diamonds if need be.
	diamondPostHashBytes, hasDiamondPostHash := txn.ExtraData[DiamondPostHashKey]
	diamondPostHash := &BlockHash{}
	diamondLevelBytes, hasDiamondLevel := txn.ExtraData[DiamondLevelKey]
	var previousDiamondPostEntry *PostEntry
	var previousDiamondEntry *DiamondEntry
	if hasDiamondPostHash && blockHeight > bav.Params.ForkHeights.DeSoDiamondsBlockHeight &&
		txn.TxnMeta.GetTxnType() == TxnTypeBasicTransfer {
		if !hasDiamondLevel {
			return 0, 0, nil, RuleErrorBasicTransferHasDiamondPostHashWithoutDiamondLevel
		}
		diamondLevel, bytesRead := Varint(diamondLevelBytes)
		// NOTE: Despite being an int, diamondLevel is required to be non-negative. This
		// is useful for sorting our dbkeys by diamondLevel.
		if bytesRead < 0 || diamondLevel < 0 {
			return 0, 0, nil, RuleErrorBasicTransferHasInvalidDiamondLevel
		}

		// Get the post that is being diamonded.
		if len(diamondPostHashBytes) != HashSizeBytes {
			return 0, 0, nil, errors.Wrapf(
				RuleErrorBasicTransferDiamondInvalidLengthForPostHashBytes,
				"_connectBasicTransferWithExtraSpend DiamondPostHashBytes length: %d", len(diamondPostHashBytes))
		}
		copy(diamondPostHash[:], diamondPostHashBytes[:])

		previousDiamondPostEntry = bav.GetPostEntryForPostHash(diamondPostHash)
		if previousDiamondPostEntry == nil || previousDiamondPostEntry.isDeleted {
			return 0, 0, nil, RuleErrorBasicTransferDiamondPostEntryDoesNotExist
		}

		// Store the diamond recipient pub key so we can figure out how much they are paid.
		diamondRecipientPubKey := previousDiamondPostEntry.PosterPublicKey

		// Check that the diamond sender and receiver public keys are different.
		if reflect.DeepEqual(txn.PublicKey, diamondRecipientPubKey) {
			return 0, 0, nil, RuleErrorBasicTransferDiamondCannotTransferToSelf
		}

		expectedDeSoNanosToTransfer, netNewDiamonds, err := bav.ValidateDiamondsAndGetNumDeSoNanos(
			txn.PublicKey, diamondRecipientPubKey, diamondPostHash, diamondLevel, blockHeight)
		if err != nil {
			return 0, 0, nil, errors.Wrapf(err, "_connectBasicTransferWithExtraSpend ")
		}
		diamondRecipientTotal, _ := amountsByPublicKey[*NewPublicKey(diamondRecipientPubKey)]

		if diamondRecipientTotal < expectedDeSoNanosToTransfer {
			return 0, 0, nil, RuleErrorBasicTransferInsufficientDeSoForDiamondLevel
		}

		// The diamondPostEntry needs to be updated with the number of new diamonds.
		// We make a copy to avoid issues with disconnecting.
		newDiamondPostEntry := &PostEntry{}
		*newDiamondPostEntry = *previousDiamondPostEntry
		newDiamondPostEntry.DiamondCount += uint64(netNewDiamonds)
		bav._setPostEntryMappings(newDiamondPostEntry)

		// Convert pub keys into PKIDs so we can make the DiamondEntry.
		senderPKID := bav.GetPKIDForPublicKey(txn.PublicKey)
		receiverPKID := bav.GetPKIDForPublicKey(diamondRecipientPubKey)

		// Create a new DiamondEntry
		newDiamondEntry := &DiamondEntry{
			SenderPKID:      senderPKID.PKID,
			ReceiverPKID:    receiverPKID.PKID,
			DiamondPostHash: diamondPostHash,
			DiamondLevel:    diamondLevel,
		}

		// Save the old DiamondEntry
		diamondKey := MakeDiamondKey(senderPKID.PKID, receiverPKID.PKID, diamondPostHash)
		existingDiamondEntry := bav.GetDiamondEntryForDiamondKey(&diamondKey)
		// Save the existing DiamondEntry, if it exists, so we can disconnect
		if existingDiamondEntry != nil {
			dd := &DiamondEntry{}
			*dd = *existingDiamondEntry
			previousDiamondEntry = dd
		}

		// Now set the diamond entry mappings on the view so they are flushed to the DB.
		bav._setDiamondEntryMappings(newDiamondEntry)

		// Add an op to help us with the disconnect.
		utxoOpsForTxn = append(utxoOpsForTxn, &UtxoOperation{
			Type:             OperationTypeDeSoDiamond,
			PrevPostEntry:    previousDiamondPostEntry,
			PrevDiamondEntry: previousDiamondEntry,
		})

	}

	// If signature verification is requested then do that as well.
	if verifySignatures {
		if err := bav._verifyTxnSignature(txn, blockHeight); err != nil {
			return 0, 0, nil, errors.Wrapf(err, "_connectBasicTransferWithExtraSpend ")
		}
	}

	if blockHeight >= bav.Params.ForkHeights.DerivedKeyTrackSpendingLimitsBlockHeight {
		if derivedPkBytes, isDerivedSig, err := IsDerivedSignature(txn, blockHeight); isDerivedSig {
			if err != nil {
				return 0, 0, nil, errors.Wrapf(err, "_connectBasicTransferWithExtraSpend "+
					"It looks like this transaction was signed with a derived key, but the signature is malformed: ")
			}
			// Now we check the transaction limits on the derived key.
			// At this point we know that the transaction was signed by a derived key and the signature passes validation
			// against the provided derived key. We will now verify that the spending limit for this derived key allows for
			// this transaction, and error otherwise. If everything checks out, we will update the spending limit for this
			// derived key to reflect the new spending limit after the transaction has been performed.
			utxoOpsForTxn, err = bav._checkAndUpdateDerivedKeySpendingLimit(txn, derivedPkBytes, totalInput, utxoOpsForTxn, blockHeight)
			if err != nil {
				return 0, 0, nil, err
			}
		}
	}

	// Now that we've processed the transaction, return all of the computed
	// data.
	return totalInput, totalOutput, utxoOpsForTxn, nil
}

func (bav *UtxoView) _verifyTxnSignature(txn *MsgDeSoTxn, blockHeight uint32) error {
	// When we looped through the inputs we verified that all of them belong
	// to the public key specified in the transaction. So, as long as the transaction
	// public key has signed the transaction as a whole, we can assume that
	// all of the inputs are authorized to be spent. One signature to rule them
	// all.
	//
	// UPDATE: Transaction can be signed by a different key, called a derived key.
	// The derived key must be authorized through an AuthorizeDerivedKey transaction,
	// and then passed along in ExtraData for evey transaction signed with it.
	//
	// We treat block rewards as a special case in that we actually require that they
	// not have a transaction-level public key and that they not be signed. Doing this
	// simplifies things operationally for miners because it means they can run their
	// mining operation without having any private key material on any of the mining
	// nodes. Block rewards are the only transactions that get a pass on this. They are
	// also not allowed to have any inputs because they by construction cannot authorize
	// the spending of any inputs.
	if txn.TxnMeta.GetTxnType() == TxnTypeBlockReward {
		if len(txn.PublicKey) != 0 || txn.Signature.Sign != nil {
			return RuleErrorBlockRewardTxnNotAllowedToHaveSignature
		}
	} else {
		if _, err := bav._verifySignature(txn, blockHeight); err != nil {
			return errors.Wrapf(err, "_connectBasicTransferWithExtraSpend Problem verifying txn signature: ")
		}
	}
	return nil
}

func (bav *UtxoView) _checkAndUpdateDerivedKeySpendingLimit(
	txn *MsgDeSoTxn, derivedPkBytes []byte, totalInput uint64, utxoOpsForTxn []*UtxoOperation, blockHeight uint32) (
	_utxoOpsForTxn []*UtxoOperation, _err error) {

	// Get the derived key entry
	prevDerivedKeyEntry := bav.GetDerivedKeyMappingForOwner(txn.PublicKey, derivedPkBytes)
	if prevDerivedKeyEntry == nil || prevDerivedKeyEntry.isDeleted {
		return utxoOpsForTxn, fmt.Errorf("_checkAndUpdateDerivedKeySpendingLimit: No derived key entry found")
	}

	// Create a copy of the prevDerivedKeyEntry so we can safely modify the new entry
	derivedKeyEntry := *prevDerivedKeyEntry.Copy()
	// Make sure spending limit is not nil.
	if derivedKeyEntry.TransactionSpendingLimitTracker == nil {
		return utxoOpsForTxn, errors.Wrap(RuleErrorDerivedKeyNotAuthorized,
			"_checkAndUpdateDerivedKeySpendingLimit: TransactionSpendingLimitTracker is nil")
	}
	// If the derived key is an unlimited key, we don't need to further check nor update the spending limits whatsoever.
	if derivedKeyEntry.TransactionSpendingLimitTracker.IsUnlimited {
		return utxoOpsForTxn, nil
	}

	// Spend amount is total inputs minus sum of AddUtxo type operations
	// going to transactor (i.e. change).
	//
	// Note the following edge cases whereby this check will potentially not protect
	// the user:
	// - For TxnTypeNFTBid, a bid can be placed on someone's NFT without triggering this
	//   check. The user should be extra careful when approving an NFT bid, making sure
	//   that the amount being bid *and* the NFT being bid on are accurate.
	// - For TxnTypeCreatorCoinTransfer, the app can transfer as much creator coin as it
	//   wants without hitting this check.
	// - For TxnTypeDAOCoinTransfer, same as the TxnTypeCreatorCoinTransfer.
	// - For TxnTypeCreatorCoin, a SELL operation could liquidate someone's creator
	//   coin without triggering this check.
	//
	// These are all acceptable, as the main point of this check is to prevent someone's
	// money being spent when attempting non-monetary txns like SubmitPost or Follow.
	spendAmount := totalInput
	for _, utxoOp := range utxoOpsForTxn {
		if utxoOp.Type == OperationTypeAddUtxo && utxoOp.Entry.UtxoType == UtxoTypeOutput &&
			reflect.DeepEqual(utxoOp.Entry.PublicKey, txn.PublicKey) {
			if utxoOp.Entry.AmountNanos > spendAmount {
				return utxoOpsForTxn, fmt.Errorf("_checkAndUpdateDerivedKeySpendingLimit: Underflow on spend amount")
			}
			spendAmount -= utxoOp.Entry.AmountNanos
		}
		if utxoOp.Type == OperationTypeAddBalance &&
			reflect.DeepEqual(utxoOp.BalancePublicKey, txn.PublicKey) {

			if utxoOp.BalanceAmountNanos > spendAmount {
				return utxoOpsForTxn, fmt.Errorf("_checkAndUpdateDerivedKeySpendingLimit: Underflow on spend amount")
			}
			spendAmount -= utxoOp.BalanceAmountNanos
		}
	}

	// If the spend amount exceeds the Global DESO limit, this derived key is not authorized to spend this DESO.
	if spendAmount > derivedKeyEntry.TransactionSpendingLimitTracker.GlobalDESOLimit {
		return utxoOpsForTxn, errors.Wrapf(RuleErrorDerivedKeyTxnSpendsMoreThanGlobalDESOLimit,
			"_checkAndUpdateDerivedKeySpendingLimit: Spend Amount %v Exceeds Global DESO Limit %v for Derived Key",
			spendAmount, spew.Sdump(derivedKeyEntry.TransactionSpendingLimitTracker))
	}

	// Decrement the global limit by the spend amount
	derivedKeyEntry.TransactionSpendingLimitTracker.GlobalDESOLimit -= spendAmount

	txnType := txn.TxnMeta.GetTxnType()

	var err error
	// Okay now we've validated that we can do the op. Decrement the special counters if applicable
	switch txnType {
	case TxnTypeCreatorCoin:
		txnMeta := txn.TxnMeta.(*CreatorCoinMetadataa)
		var creatorCoinLimitOperation CreatorCoinLimitOperation
		switch txnMeta.OperationType {
		case CreatorCoinOperationTypeBuy:
			creatorCoinLimitOperation = BuyCreatorCoinOperation
		case CreatorCoinOperationTypeSell:
			creatorCoinLimitOperation = SellCreatorCoinOperation
		default:
			return utxoOpsForTxn, errors.Wrapf(
				RuleErrorDerivedKeyInvalidCreatorCoinLimitOperation,
				"_checkAndUpdateDerivedKeySpendingLimit: Invalid creator coin limit operation %v",
				txnMeta.OperationType)
		}
		if derivedKeyEntry, err = bav._checkCreatorCoinLimitAndUpdateDerivedKeyEntry(
			derivedKeyEntry, txnMeta.ProfilePublicKey, creatorCoinLimitOperation); err != nil {
			return utxoOpsForTxn, err
		}
	case TxnTypeCreatorCoinTransfer:
		txnMeta := txn.TxnMeta.(*CreatorCoinTransferMetadataa)
		if derivedKeyEntry, err = bav._checkCreatorCoinLimitAndUpdateDerivedKeyEntry(
			derivedKeyEntry, txnMeta.ProfilePublicKey, TransferCreatorCoinOperation); err != nil {
			return utxoOpsForTxn, err
		}
	case TxnTypeDAOCoin:
		txnMeta := txn.TxnMeta.(*DAOCoinMetadata)
		var daoCoinLimitOperation DAOCoinLimitOperation
		switch txnMeta.OperationType {
		case DAOCoinOperationTypeMint:
			daoCoinLimitOperation = MintDAOCoinOperation
		case DAOCoinOperationTypeBurn:
			daoCoinLimitOperation = BurnDAOCoinOperation
		case DAOCoinOperationTypeDisableMinting:
			daoCoinLimitOperation = DisableMintingDAOCoinOperation
		case DAOCoinOperationTypeUpdateTransferRestrictionStatus:
			daoCoinLimitOperation = UpdateTransferRestrictionStatusDAOCoinOperation
		default:
			return utxoOpsForTxn, errors.Wrapf(
				RuleErrorDerivedKeyInvalidDAOCoinLimitOperation,
				"_checkAndUpdateDerivedKeySpendingLimit: Invalid DAO coin limit operation %v",
				txnMeta.OperationType)
		}
		if derivedKeyEntry, err = bav._checkDAOCoinLimitAndUpdateDerivedKeyEntry(
			derivedKeyEntry, txnMeta.ProfilePublicKey, daoCoinLimitOperation); err != nil {
			return utxoOpsForTxn, err
		}
	case TxnTypeDAOCoinTransfer:
		txnMeta := txn.TxnMeta.(*DAOCoinTransferMetadata)
		if derivedKeyEntry, err = bav._checkDAOCoinLimitAndUpdateDerivedKeyEntry(
			derivedKeyEntry, txnMeta.ProfilePublicKey, TransferDAOCoinOperation); err != nil {
			return utxoOpsForTxn, err
		}
	case TxnTypeDAOCoinLimitOrder:
		txnMeta := txn.TxnMeta.(*DAOCoinLimitOrderMetadata)
		var buyingCoinPublicKey []byte
		var sellingCoinPublicKey []byte
		if txnMeta.CancelOrderID != nil {
			orderEntry, err := bav._getDAOCoinLimitOrderEntry(txnMeta.CancelOrderID)
			if err != nil || orderEntry == nil {
				return utxoOpsForTxn, errors.Wrapf(
					RuleErrorDerivedKeyInvalidDAOCoinLimitOrderOrderID,
					"_checkAndUpdateDerivedKeySpendingLimit: Invalid DAO coin limit order ID %v",
					txnMeta.CancelOrderID)
			}
			buyingCoinPublicKey = bav.GetPublicKeyForPKID(orderEntry.BuyingDAOCoinCreatorPKID)
			sellingCoinPublicKey = bav.GetPublicKeyForPKID(orderEntry.SellingDAOCoinCreatorPKID)
		} else {
			buyingCoinPublicKey = txnMeta.BuyingDAOCoinCreatorPublicKey.ToBytes()
			sellingCoinPublicKey = txnMeta.SellingDAOCoinCreatorPublicKey.ToBytes()
		}
		if derivedKeyEntry, err = bav._checkDAOCoinLimitOrderLimitAndUpdateDerivedKeyEntry(
			derivedKeyEntry, buyingCoinPublicKey, sellingCoinPublicKey); err != nil {
			return utxoOpsForTxn, err
		}
	case TxnTypeUpdateNFT:
		txnMeta := txn.TxnMeta.(*UpdateNFTMetadata)
		if derivedKeyEntry, err = _checkNFTLimitAndUpdateDerivedKeyEntry(
			derivedKeyEntry, txnMeta.NFTPostHash, txnMeta.SerialNumber, UpdateNFTOperation); err != nil {
			return utxoOpsForTxn, err
		}
	case TxnTypeAcceptNFTBid:
		txnMeta := txn.TxnMeta.(*AcceptNFTBidMetadata)
		if derivedKeyEntry, err = _checkNFTLimitAndUpdateDerivedKeyEntry(
			derivedKeyEntry, txnMeta.NFTPostHash, txnMeta.SerialNumber, AcceptNFTBidOperation); err != nil {
			return utxoOpsForTxn, err
		}
	case TxnTypeNFTBid:
		txnMeta := txn.TxnMeta.(*NFTBidMetadata)
		if derivedKeyEntry, err = _checkNFTLimitAndUpdateDerivedKeyEntry(
			derivedKeyEntry, txnMeta.NFTPostHash, txnMeta.SerialNumber, NFTBidOperation); err != nil {
			return utxoOpsForTxn, err
		}
	case TxnTypeAcceptNFTTransfer:
		txnMeta := txn.TxnMeta.(*AcceptNFTTransferMetadata)
		if derivedKeyEntry, err = _checkNFTLimitAndUpdateDerivedKeyEntry(
			derivedKeyEntry, txnMeta.NFTPostHash, txnMeta.SerialNumber, AcceptNFTTransferOperation); err != nil {
			return utxoOpsForTxn, err
		}
	case TxnTypeNFTTransfer:
		txnMeta := txn.TxnMeta.(*NFTTransferMetadata)
		if derivedKeyEntry, err = _checkNFTLimitAndUpdateDerivedKeyEntry(
			derivedKeyEntry, txnMeta.NFTPostHash, txnMeta.SerialNumber, TransferNFTOperation); err != nil {
			return utxoOpsForTxn, err
		}
	case TxnTypeBurnNFT:
		txnMeta := txn.TxnMeta.(*BurnNFTMetadata)
		if derivedKeyEntry, err = _checkNFTLimitAndUpdateDerivedKeyEntry(
			derivedKeyEntry, txnMeta.NFTPostHash, txnMeta.SerialNumber, BurnNFTOperation); err != nil {
			return utxoOpsForTxn, err
		}
	case TxnTypeCreateUserAssociation:
		txnMeta := txn.TxnMeta.(*CreateUserAssociationMetadata)
		if derivedKeyEntry, err = bav._checkAssociationLimitAndUpdateDerivedKey(
			derivedKeyEntry,
			AssociationClassUser,
			txnMeta.AssociationType,
			txnMeta.AppPublicKey,
			AssociationOperationCreate,
		); err != nil {
			return utxoOpsForTxn, errors.Wrapf(err, "_checkDerivedKeySpendingLimit: ")
		}
	case TxnTypeDeleteUserAssociation:
		txnMeta := txn.TxnMeta.(*DeleteUserAssociationMetadata)
		associationEntry, err := bav.GetUserAssociationByID(txnMeta.AssociationID)
		if err != nil {
			return utxoOpsForTxn, errors.Wrapf(err, "_checkDerivedKeySpendingLimit: ")
		}
		if associationEntry == nil {
			return utxoOpsForTxn, errors.New("_checkDerivedKeySpendingLimit: association to delete not found")
		}
		if derivedKeyEntry, err = bav._checkAssociationLimitAndUpdateDerivedKey(
			derivedKeyEntry,
			AssociationClassUser,
			associationEntry.AssociationType,
			NewPublicKey(bav.GetPublicKeyForPKID(associationEntry.AppPKID)),
			AssociationOperationDelete,
		); err != nil {
			return utxoOpsForTxn, errors.Wrapf(err, "_checkDerivedKeySpendingLimit: ")
		}
	case TxnTypeCreatePostAssociation:
		var associationType []byte
		var appPublicKey *PublicKey
		if blockHeight >= bav.Params.ForkHeights.AssociationsDerivedKeySpendingLimitBlockHeight {
			txnMeta := txn.TxnMeta.(*CreatePostAssociationMetadata)
			associationType = txnMeta.AssociationType
			appPublicKey = txnMeta.AppPublicKey
		} else {
			txnMeta := txn.TxnMeta.(*CreateUserAssociationMetadata)
			associationType = txnMeta.AssociationType
			appPublicKey = txnMeta.AppPublicKey
		}
		if derivedKeyEntry, err = bav._checkAssociationLimitAndUpdateDerivedKey(
			derivedKeyEntry,
			AssociationClassPost,
			associationType,
			appPublicKey,
			AssociationOperationCreate,
		); err != nil {
			return utxoOpsForTxn, errors.Wrapf(err, "_checkDerivedKeySpendingLimit: ")
		}
	case TxnTypeDeletePostAssociation:
		txnMeta := txn.TxnMeta.(*DeletePostAssociationMetadata)
		associationEntry, err := bav.GetPostAssociationByID(txnMeta.AssociationID)
		if err != nil {
			return utxoOpsForTxn, errors.Wrapf(err, "_checkDerivedKeySpendingLimit: ")
		}
		if associationEntry == nil {
			return utxoOpsForTxn, errors.New("_checkDerivedKeySpendingLimit: association to delete not found")
		}
		if derivedKeyEntry, err = bav._checkAssociationLimitAndUpdateDerivedKey(
			derivedKeyEntry,
			AssociationClassPost,
			associationEntry.AssociationType,
			NewPublicKey(bav.GetPublicKeyForPKID(associationEntry.AppPKID)),
			AssociationOperationDelete,
		); err != nil {
			return utxoOpsForTxn, errors.Wrapf(err, "_checkDerivedKeySpendingLimit: ")
		}
	case TxnTypeAccessGroup:
		txnMeta := txn.TxnMeta.(*AccessGroupMetadata)
		if derivedKeyEntry, err = bav._checkAccessGroupSpendingLimitAndUpdateDerivedKeyEntry(
			derivedKeyEntry, txnMeta); err != nil {
			return utxoOpsForTxn, err
		}
	case TxnTypeAccessGroupMembers:
		txnMeta := txn.TxnMeta.(*AccessGroupMembersMetadata)
		if derivedKeyEntry, err = bav._checkAccessGroupMembersSpendingLimitAndUpdateDerivedKeyEntry(
			derivedKeyEntry, txnMeta); err != nil {
			return utxoOpsForTxn, err
		}
	case TxnTypeCoinLockup:
		txnMeta := txn.TxnMeta.(*CoinLockupMetadata)
		if derivedKeyEntry, err = bav._checkLockupTxnSpendingLimitAndUpdateDerivedKey(
			derivedKeyEntry, txnMeta.ProfilePublicKey, CoinLockupOperation); err != nil {
			return utxoOpsForTxn, err
		}
	case TxnTypeUpdateCoinLockupParams:
		txnUpdatesYieldCurve := false
		txnUpdatesTransferRestrictions := false
		// NOTE: While this breaks convention, we allow the UpdateCoinLockupParamsMetadata to decrement
		//       two different derived key limits independently for added flexibility. We could
		//       have a limit as to the number of UpdateCoinLockupParams transactions but given the
		//       importance of security regarding the lockup yield curve it makes more sense to break
		//       derived key limits for UpdateCoinLockupParams into multiple behavior specific limits.
		txnMeta := txn.TxnMeta.(*UpdateCoinLockupParamsMetadata)
		// Check if we're updating the transactor's yield curve.
		// NOTE: It's described in a longer comment in UpdateCoinLockupParamsMetadata that if
		//       LockupYieldDurationNanoSecs is zero, the other fields associated with updating
		//       the yield curve are ignored. Hence, the check below checks that any update
		//       to the yield curve exists in the given transaction.
		if txnMeta.LockupYieldDurationNanoSecs > 0 {
			txnUpdatesYieldCurve = true
			if derivedKeyEntry, err = bav._checkLockupTxnSpendingLimitAndUpdateDerivedKey(
				derivedKeyEntry, NewPublicKey(txn.PublicKey), UpdateCoinLockupYieldCurveOperation); err != nil {
				return utxoOpsForTxn, err
			}
		}
		// Check if we're updating the transactor's transfer restrictions.
		if txnMeta.NewLockupTransferRestrictions {
			txnUpdatesTransferRestrictions = true
			if derivedKeyEntry, err = bav._checkLockupTxnSpendingLimitAndUpdateDerivedKey(
				derivedKeyEntry, NewPublicKey(txn.PublicKey), UpdateCoinLockupTransferRestrictionsOperation); err != nil {
				return utxoOpsForTxn, err
			}
		}
		// Throw an error if this transaction does nothing. A derived key transaction should decrement
		// at least one limit as otherwise it's spending fees and accomplishing nothing.
		if !txnUpdatesYieldCurve && !txnUpdatesTransferRestrictions {
			return utxoOpsForTxn, RuleErrorDerivedKeyUpdateCoinLockupParamsIsNoOp
		}
	case TxnTypeCoinLockupTransfer:
		txnMeta := txn.TxnMeta.(*CoinLockupTransferMetadata)
		if derivedKeyEntry, err = bav._checkLockupTxnSpendingLimitAndUpdateDerivedKey(
			derivedKeyEntry, txnMeta.ProfilePublicKey, CoinLockupTransferOperation); err != nil {
			return utxoOpsForTxn, err
		}
	case TxnTypeCoinUnlock:
		txnMeta := txn.TxnMeta.(*CoinUnlockMetadata)
		if derivedKeyEntry, err = bav._checkLockupTxnSpendingLimitAndUpdateDerivedKey(
			derivedKeyEntry, txnMeta.ProfilePublicKey, CoinLockupUnlockOperation); err != nil {
			return utxoOpsForTxn, err
		}
	case TxnTypeStake:
		txnMeta := txn.TxnMeta.(*StakeMetadata)
		if derivedKeyEntry, err = bav._checkStakeTxnSpendingLimitAndUpdateDerivedKey(
			derivedKeyEntry, txn.PublicKey, txnMeta); err != nil {
			return utxoOpsForTxn, err
		}
	case TxnTypeUnstake:
		txnMeta := txn.TxnMeta.(*UnstakeMetadata)
		if derivedKeyEntry, err = bav._checkUnstakeTxnSpendingLimitAndUpdateDerivedKey(
			derivedKeyEntry, txnMeta); err != nil {
			return utxoOpsForTxn, err
		}
	case TxnTypeUnlockStake:
		txnMeta := txn.TxnMeta.(*UnlockStakeMetadata)
		if derivedKeyEntry, err = bav._checkUnlockStakeTxnSpendingLimitAndUpdateDerivedKey(
			derivedKeyEntry, txnMeta); err != nil {
			return utxoOpsForTxn, err
		}
	default:
		// If we get here, it means we're dealing with a txn that doesn't have any special
		// granular limits to deal with. This means we just check whether we have
		// quota to execute this particular TxnType.
		if derivedKeyEntry.TransactionSpendingLimitTracker.TransactionCountLimitMap == nil {
			return utxoOpsForTxn, errors.Wrapf(RuleErrorDerivedKeyNotAuthorized,
				"_checkAndUpdateDerivedKeySpendingLimit: TransactionCountLimitMap is nil")
		}
		// If the transaction limit is not specified or equal to 0, this derived
		// key is not authorized to perform this transaction.
		transactionLimit, transactionLimitExists :=
			derivedKeyEntry.TransactionSpendingLimitTracker.TransactionCountLimitMap[txnType]
		if !transactionLimitExists || transactionLimit == 0 {
			return utxoOpsForTxn, errors.Wrapf(
				RuleErrorDerivedKeyTxnTypeNotAuthorized,
				"_checkAndUpdateDerivedKeySpendingLimit: No more transactions of type %v are allowed on this Derived Key",
				txnType.String())
		}
		// Otherwise, this derived key is authorized to perform this operation. Delete the key if this is the last
		// time this derived key can perform this operation, otherwise decrement the counter.
		if transactionLimit == 1 {
			delete(derivedKeyEntry.TransactionSpendingLimitTracker.TransactionCountLimitMap, txnType)
		} else {
			derivedKeyEntry.TransactionSpendingLimitTracker.TransactionCountLimitMap[txnType]--
		}
	}
	// Set derived key entry mapping
	bav._setDerivedKeyMapping(&derivedKeyEntry)

	// Append the SpendingLimitAccounting operation se can revert this transaction in the disconnect logic
	utxoOpsForTxn = append(utxoOpsForTxn, &UtxoOperation{
		Type:                OperationTypeSpendingLimitAccounting,
		PrevDerivedKeyEntry: prevDerivedKeyEntry,
	})
	return utxoOpsForTxn, nil
}

// _checkNFTKeyAndUpdateDerivedKeyEntry checks if the NFTOperationLimitKey is present
// in the DerivedKeyEntry's TransactionSpendingLimitTracker's NFTOperationLimitMap.
// If the key is present, the operation is allowed and we decrement the number of
// operations remaining. If there are no operation remaining after this one, we
// delete the key. Returns true if the key was found and the derived key entry
// was updated.
func _checkNFTKeyAndUpdateDerivedKeyEntry(key NFTOperationLimitKey, derivedKeyEntry DerivedKeyEntry) bool {
	if derivedKeyEntry.TransactionSpendingLimitTracker == nil ||
		derivedKeyEntry.TransactionSpendingLimitTracker.NFTOperationLimitMap == nil {
		return false
	}
	// If the key is present in the NFTOperationLimitMap...
	nftLimit, nftLimitExist := derivedKeyEntry.TransactionSpendingLimitTracker.NFTOperationLimitMap[key]
	// Return false because we didn't find the key
	if !nftLimitExist || nftLimit <= 0 {
		return false
	}
	// If this is the last operation allowed for this key, we delete the key from the map.
	if nftLimit == 1 {
		delete(derivedKeyEntry.TransactionSpendingLimitTracker.NFTOperationLimitMap, key)
	} else {
		// Otherwise, we decrement the number of operations remaining for this key
		derivedKeyEntry.TransactionSpendingLimitTracker.NFTOperationLimitMap[key]--
	}
	// Return true because we found the key and decremented the remaining operations
	return true
}

func _checkNFTLimitAndUpdateDerivedKeyEntry(
	derivedKeyEntry DerivedKeyEntry, nftPostHash *BlockHash, serialNumber uint64, operation NFTLimitOperation) (
	_derivedKeyEntry DerivedKeyEntry, _err error) {
	// We allow you to set permissions on NFTs at multiple levels: Post hash, serial number,
	// operation type. In checking permissions, we start by trying to use up the quota from
	// the most specific possible combination, and then work our way up to the more general
	// combinations. This ensures that the quota is used most efficiently.

	// Start by checking (specific post hash || specific serial number || specific operation key)
	postHashSerialNumberOperationKey := MakeNFTOperationLimitKey(*nftPostHash, serialNumber, operation)
	if _checkNFTKeyAndUpdateDerivedKeyEntry(postHashSerialNumberOperationKey, derivedKeyEntry) {
		return derivedKeyEntry, nil
	}

	// Next check (specific post hash || specific serial number || any operation key)
	postHashSerialNumberAnyOpKey := MakeNFTOperationLimitKey(*nftPostHash, serialNumber, AnyNFTOperation)
	if _checkNFTKeyAndUpdateDerivedKeyEntry(postHashSerialNumberAnyOpKey, derivedKeyEntry) {
		return derivedKeyEntry, nil
	}

	// Next check (specific post hash || any serial number (= 0 to check this) || specific operation key)
	postHashZeroSerialNumOperationKey := MakeNFTOperationLimitKey(*nftPostHash, 0, operation)
	if _checkNFTKeyAndUpdateDerivedKeyEntry(postHashZeroSerialNumOperationKey, derivedKeyEntry) {
		return derivedKeyEntry, nil
	}

	// Next check (specific post hash || any serial number (= 0 to check this) || any operation key)
	postHashZeroSerialNumAnyOperationKey := MakeNFTOperationLimitKey(*nftPostHash, 0, AnyNFTOperation)
	if _checkNFTKeyAndUpdateDerivedKeyEntry(postHashZeroSerialNumAnyOperationKey, derivedKeyEntry) {
		return derivedKeyEntry, nil
	}

	// Next, check (any post hash || any serial number (= 0 to check this) || specific operation key)
	nilPostHashZeroSerialNumOperationKey := MakeNFTOperationLimitKey(ZeroBlockHash, 0, operation)
	if _checkNFTKeyAndUpdateDerivedKeyEntry(nilPostHashZeroSerialNumOperationKey, derivedKeyEntry) {
		return derivedKeyEntry, nil
	}

	// Lastly, check (any post hash || any serial number (= 0 to check this) || any operation key)
	nilPostHashZeroSerialNumAnyOperationKey := MakeNFTOperationLimitKey(ZeroBlockHash, 0, AnyNFTOperation)
	if _checkNFTKeyAndUpdateDerivedKeyEntry(nilPostHashZeroSerialNumAnyOperationKey, derivedKeyEntry) {
		return derivedKeyEntry, nil
	}

	// Note we don't check nil post hash + serial number cases, because that
	// doesn't really make sense. Think about it.
	return derivedKeyEntry, RuleErrorDerivedKeyNFTOperationNotAuthorized
}

// _checkCreatorCoinKeyAndUpdateDerivedKeyEntry checks if the CreatorCoinOperationLimitKey is present
// in the DerivedKeyEntry's TransactionSpendingLimitTracker's CreatorCoinOperationLimitMap.
// If the key is present, the operation is allowed and we decrement the number of operation remaining.
// If there are no operation remaining after this one, we delete the key.
// Returns true if the key was found and the derived key entry was updated.
func _checkCreatorCoinKeyAndUpdateDerivedKeyEntry(key CreatorCoinOperationLimitKey, derivedKeyEntry DerivedKeyEntry) bool {
	if derivedKeyEntry.TransactionSpendingLimitTracker == nil ||
		derivedKeyEntry.TransactionSpendingLimitTracker.CreatorCoinOperationLimitMap == nil {
		return false
	}
	// If the key is present in the CreatorCoinOperationLimitMap...
	ccOperationLimit, ccOperationLimitExists :=
		derivedKeyEntry.TransactionSpendingLimitTracker.CreatorCoinOperationLimitMap[key]
	// Return false because we didn't find the key
	if !ccOperationLimitExists || ccOperationLimit <= 0 {
		return false
	}
	// If this is the last operation allowed for this key, we delete the key from the map.
	if ccOperationLimit == 1 {
		delete(derivedKeyEntry.TransactionSpendingLimitTracker.CreatorCoinOperationLimitMap, key)
	} else {
		// Otherwise, we decrement the number of operations remaining for this key
		derivedKeyEntry.TransactionSpendingLimitTracker.CreatorCoinOperationLimitMap[key]--
	}
	// Return true because we found the key and decremented the remaining operations
	return true
}

func (bav *UtxoView) _checkCreatorCoinLimitAndUpdateDerivedKeyEntry(
	derivedKeyEntry DerivedKeyEntry, creatorPublicKey []byte, operation CreatorCoinLimitOperation) (
	_derivedKeyEntry DerivedKeyEntry, _err error) {
	pkidEntry := bav.GetPKIDForPublicKey(creatorPublicKey)
	if pkidEntry == nil || pkidEntry.isDeleted {
		return derivedKeyEntry, fmt.Errorf(
			"_checkCreatorCoinLimitAndUpdateDerivedKeyEntry: creator pkid is deleted")
	}

	// First check (creator pkid || operation) key
	creatorOperationKey := MakeCreatorCoinOperationLimitKey(*pkidEntry.PKID, operation)
	if _checkCreatorCoinKeyAndUpdateDerivedKeyEntry(creatorOperationKey, derivedKeyEntry) {
		return derivedKeyEntry, nil
	}

	// Next check (creator pkid || any operation) key
	creatorAnyOperationKey := MakeCreatorCoinOperationLimitKey(*pkidEntry.PKID, AnyCreatorCoinOperation)
	if _checkCreatorCoinKeyAndUpdateDerivedKeyEntry(creatorAnyOperationKey, derivedKeyEntry) {
		return derivedKeyEntry, nil
	}

	// Next check (any creator pkid || operation) key
	nilCreatorOperationKey := MakeCreatorCoinOperationLimitKey(ZeroPKID, operation)
	if _checkCreatorCoinKeyAndUpdateDerivedKeyEntry(nilCreatorOperationKey, derivedKeyEntry) {
		return derivedKeyEntry, nil
	}

	// Finally, check (any creator pkid || any operation) key
	nilCreatorAnyOperationKey := MakeCreatorCoinOperationLimitKey(ZeroPKID, AnyCreatorCoinOperation)
	if _checkCreatorCoinKeyAndUpdateDerivedKeyEntry(nilCreatorAnyOperationKey, derivedKeyEntry) {
		return derivedKeyEntry, nil
	}
	return derivedKeyEntry, errors.Wrapf(RuleErrorDerivedKeyCreatorCoinOperationNotAuthorized,
		"_checkCreatorCoinLimitAndUpdateDerivedKeyEntry: cc operation not authorized: ")
}

// _checkDAOCoinKeyAndUpdateDerivedKeyEntry checks if the DAOCoinOperationLimitKey is present
// in the DerivedKeyEntry's TransactionSpendingLimitTracker's DAOCoinOperationLimitMap.
// If the key is present, the operation is allowed and we decrement the number of operation remaining.
// If there are no operation remaining after this one, we delete the key.
// Returns true if the key was found and the derived key entry was updated.
func _checkDAOCoinKeyAndUpdateDerivedKeyEntry(key DAOCoinOperationLimitKey, derivedKeyEntry DerivedKeyEntry) bool {
	if derivedKeyEntry.TransactionSpendingLimitTracker == nil ||
		derivedKeyEntry.TransactionSpendingLimitTracker.DAOCoinOperationLimitMap == nil {
		return false
	}
	// If the key is present in the DAOCoinOperationLimitMap...
	daoCoinOperationLimit, daoCoinOperationLimitExists :=
		derivedKeyEntry.TransactionSpendingLimitTracker.DAOCoinOperationLimitMap[key]
	// Return false because we didn't find the key
	if !daoCoinOperationLimitExists || daoCoinOperationLimit <= 0 {
		return false
	}
	// If this is the last operation allowed for this key, we delete the key from the map.
	if daoCoinOperationLimit == 1 {
		delete(derivedKeyEntry.TransactionSpendingLimitTracker.DAOCoinOperationLimitMap, key)
	} else {
		// Otherwise, we decrement the number of operations remaining for this key
		derivedKeyEntry.TransactionSpendingLimitTracker.DAOCoinOperationLimitMap[key]--
	}
	// Return true because we found the key and decremented the remaining operations
	return true
}

// _checkDAOCoinLimitAndUpdateDerivedKeyEntry checks that the DAO coin operation being performed has
// been authorized for this derived key.
func (bav *UtxoView) _checkDAOCoinLimitAndUpdateDerivedKeyEntry(
	derivedKeyEntry DerivedKeyEntry, creatorPublicKey []byte, operation DAOCoinLimitOperation) (
	_derivedKeyEntry DerivedKeyEntry, _err error) {
	pkidEntry := bav.GetPKIDForPublicKey(creatorPublicKey)
	if pkidEntry == nil || pkidEntry.isDeleted {
		return derivedKeyEntry, fmt.Errorf("_checkDAOCoinLimitAndUpdateDerivedKeyEntry: creator pkid is deleted")
	}

	// First check (creator pkid || operation) key
	creatorOperationKey := MakeDAOCoinOperationLimitKey(*pkidEntry.PKID, operation)
	if _checkDAOCoinKeyAndUpdateDerivedKeyEntry(creatorOperationKey, derivedKeyEntry) {
		return derivedKeyEntry, nil
	}

	// Next check (creator pkid || any operation) key
	creatorAnyOperationKey := MakeDAOCoinOperationLimitKey(*pkidEntry.PKID, AnyDAOCoinOperation)
	if _checkDAOCoinKeyAndUpdateDerivedKeyEntry(creatorAnyOperationKey, derivedKeyEntry) {
		return derivedKeyEntry, nil
	}

	// Next check (any creator pkid || operation) key
	nilCreatorOperationKey := MakeDAOCoinOperationLimitKey(ZeroPKID, operation)
	if _checkDAOCoinKeyAndUpdateDerivedKeyEntry(nilCreatorOperationKey, derivedKeyEntry) {
		return derivedKeyEntry, nil
	}

	// Finally, check (any creator pkid || any operation) key
	nilCreatorAnyOperationKey := MakeDAOCoinOperationLimitKey(ZeroPKID, AnyDAOCoinOperation)
	if _checkDAOCoinKeyAndUpdateDerivedKeyEntry(nilCreatorAnyOperationKey, derivedKeyEntry) {
		return derivedKeyEntry, nil
	}
	return derivedKeyEntry, RuleErrorDerivedKeyDAOCoinOperationNotAuthorized
}

// _checkDAOCoinLimitOrderLimitKeyAndUpdateDerivedKeyEntry checks if the DAOCoinLimitOrderLimitKey is present
// in the DerivedKeyEntry's TransactionSpendingLimitTracker's DAOCoinLimitOrderLimitMap.
// If the key is present, the operation is allowed and we decrement the number of operations remaining.
// If there are no operations remaining after this one, we delete the key.
// Returns true if the key was found and the derived key entry was updated.
//
// TODO: Right now, the "buy" and "sell" DAO coins that the user is transacting must be
// specified explicitly. There is no way to specify "any" DAO coins in the spending limit
// because ZeroPKID, which we use to specify "any" in other spending limits, corresponds
// to DESO for order book operations. We should fix this down the road.
func _checkDAOCoinLimitOrderLimitKeyAndUpdateDerivedKeyEntry(
	key DAOCoinLimitOrderLimitKey, derivedKeyEntry DerivedKeyEntry) bool {
	if derivedKeyEntry.TransactionSpendingLimitTracker == nil ||
		derivedKeyEntry.TransactionSpendingLimitTracker.DAOCoinLimitOrderLimitMap == nil {
		return false
	}
	// Check if the key is present in the DAOCoinLimitOrderLimitMap...
	daoCoinLimitOrderLimit, daoCoinLimitOrderLimitExists :=
		derivedKeyEntry.TransactionSpendingLimitTracker.DAOCoinLimitOrderLimitMap[key]
	// If the key doesn't exist or the value is <= 0, return false.
	if !daoCoinLimitOrderLimitExists || daoCoinLimitOrderLimit <= 0 {
		return false
	}
	// If this is the last operation allowed for this key, we delete the key from the map.
	if daoCoinLimitOrderLimit == 1 {
		delete(derivedKeyEntry.TransactionSpendingLimitTracker.DAOCoinLimitOrderLimitMap, key)
	} else {
		// Otherwise, we decrement the number of operations remaining for this key
		derivedKeyEntry.TransactionSpendingLimitTracker.DAOCoinLimitOrderLimitMap[key]--
	}
	// Return true because we found the key and decremented the remaining operations
	return true
}

// _checkDAOCoinLimitOrderLimitAndUpdateDerivedKeyEntry checks that the DAO Coin Limit Order
// being performed has been authorized for this derived key.
//
// TODO: Right now, the "buy" and "sell" DAO coins that the user is transacting must be
// specified explicitly. There is no way to specify "any" DAO coins in the spending limit
// because ZeroPKID, which we use to specify "any" in other spending limits, corresponds
// to DESO for order book operations. We should fix this down the road.
func (bav *UtxoView) _checkDAOCoinLimitOrderLimitAndUpdateDerivedKeyEntry(
	derivedKeyEntry DerivedKeyEntry, buyingDAOCoinCreatorPublicKey []byte, sellingDAOCoinCreatorPublicKey []byte) (
	_derivedKeyEntry DerivedKeyEntry, _err error) {
	buyingPKIDEntry := bav.GetPKIDForPublicKey(buyingDAOCoinCreatorPublicKey)
	if buyingPKIDEntry == nil || buyingPKIDEntry.isDeleted {
		return derivedKeyEntry, fmt.Errorf(
			"_checkDAOCoinLimitOrderLimitAndUpdateDerivedKeyEntry: buying pkid is deleted")
	}
	sellingPKIDEntry := bav.GetPKIDForPublicKey(sellingDAOCoinCreatorPublicKey)
	if sellingPKIDEntry == nil || sellingPKIDEntry.isDeleted {
		return derivedKeyEntry, fmt.Errorf(
			"_checkDAOCoinLimitOrderLimitAndUpdateDerivedKeyEntry: selling pkid is deleted")
	}

	// Check (buying DAO Creator PKID || selling DAO Creator PKID) key
	buyingAndSellingKey := MakeDAOCoinLimitOrderLimitKey(*buyingPKIDEntry.PKID, *sellingPKIDEntry.PKID)
	if _checkDAOCoinLimitOrderLimitKeyAndUpdateDerivedKeyEntry(buyingAndSellingKey, derivedKeyEntry) {
		return derivedKeyEntry, nil
	}

	// TODO: How do we want to account for buying ANY creator or selling ANY creator given that we
	// use the ZeroPKID / ZeroPublicKey to represent buying/selling DESO.

	return derivedKeyEntry, errors.Wrapf(RuleErrorDerivedKeyDAOCoinLimitOrderNotAuthorized,
		"_checkDAOCoinLimitOrderLimitAndUpdateDerivedKeyEntr: DAO Coin limit order not authorized: ")
}

func (bav *UtxoView) _checkAssociationLimitAndUpdateDerivedKey(
	derivedKeyEntry DerivedKeyEntry,
	associationClass AssociationClass,
	associationType []byte,
	appPublicKey *PublicKey,
	operation AssociationOperation,
) (DerivedKeyEntry, error) {
	// Convert AppPublicKey to AppPKID
	appPKID := bav._associationAppPublicKeyToPKID(appPublicKey)
	// Construct AssociationLimitKey.
	var associationLimitKey AssociationLimitKey
	// Check for applicable spending limit matching:
	//   - Scoped AppScopeType else any AppScopeType
	//   - Scoped AssociationType else any AssociationType
	//   - Scoped OperationType else any OperationType
	for _, spendingLimitScopeType := range []AssociationAppScopeType{AssociationAppScopeTypeScoped, AssociationAppScopeTypeAny} {
		spendingLimitAppPKID := *appPKID
		if spendingLimitScopeType == AssociationAppScopeTypeAny {
			spendingLimitAppPKID = ZeroPKID
		}
		for _, spendingLimitAssociationType := range [][]byte{associationType, []byte("")} {
			for _, spendingLimitOperationType := range []AssociationOperation{operation, AssociationOperationAny} {
				associationLimitKey = MakeAssociationLimitKey(
					associationClass,
					spendingLimitAssociationType,
					spendingLimitAppPKID,
					spendingLimitScopeType,
					spendingLimitOperationType,
				)
				updatedDerivedKeyEntry, err := _checkAssociationLimitAndUpdateDerivedKey(derivedKeyEntry, associationLimitKey)
				if err == nil {
					return updatedDerivedKeyEntry, nil
				}
			}
		}
	}
	// If we get to this point, then no authorized spending limits
	// were found and the association is not authorized.
	return derivedKeyEntry, errors.New("_checkAssociationLimitAndUpdateDerivedKey: association not authorized for derived key")
}

func _checkAssociationLimitAndUpdateDerivedKey(
	derivedKeyEntry DerivedKeyEntry, associationLimitKey AssociationLimitKey,
) (DerivedKeyEntry, error) {
	errMsg := errors.New("_checkAssociationLimitAndUpdateDerivedKey: association not authorized for derived key")
	// If derived key spending limit is missing, return unauthorized.
	if derivedKeyEntry.TransactionSpendingLimitTracker == nil ||
		derivedKeyEntry.TransactionSpendingLimitTracker.AssociationLimitMap == nil {
		return derivedKeyEntry, errMsg
	}
	// Check if the key is present in the AssociationLimitMap.
	associationLimit, associationLimitExists :=
		derivedKeyEntry.TransactionSpendingLimitTracker.AssociationLimitMap[associationLimitKey]
	// If the key doesn't exist or the value is <= 0, return unauthorized.
	if !associationLimitExists || associationLimit <= 0 {
		return derivedKeyEntry, errMsg
	}
	// If this is the last operation allowed for this key, we delete the key from the map.
	if associationLimit == 1 {
		delete(derivedKeyEntry.TransactionSpendingLimitTracker.AssociationLimitMap, associationLimitKey)
	} else {
		// Otherwise, we decrement the number of operations remaining for this key.
		derivedKeyEntry.TransactionSpendingLimitTracker.AssociationLimitMap[associationLimitKey]--
	}
	// Happy path: we found the key and decremented the remaining operations.
	return derivedKeyEntry, nil
}

// _checkAccessGroupSpendingLimitKeyAndUpdateDerivedKeyEntry checks that the access group spending limit is sufficient
// to cover an accessGroup transaction. If the spending limit is present, we decrement the number of remaining operations
// for the corresponding spending limit entry and return the new derived key entry with the updated spending limit.
func (bav *UtxoView) _checkAccessGroupSpendingLimitAndUpdateDerivedKeyEntry(derivedKeyEntry DerivedKeyEntry,
	accessGroupMetadata *AccessGroupMetadata) (_derivedKeyEntry DerivedKeyEntry, _err error) {

	// Make sure input data is valid.
	if accessGroupMetadata == nil {
		return derivedKeyEntry, fmt.Errorf("_checkAccessGroupSpendingLimitAndUpdateDerivedKeyEntry: " +
			"transaction metadata is empty")
	}
	if derivedKeyEntry.TransactionSpendingLimitTracker == nil ||
		derivedKeyEntry.TransactionSpendingLimitTracker.AccessGroupMap == nil {
		return derivedKeyEntry, fmt.Errorf("_checkAccessGroupSpendingLimitAndUpdateDerivedKeyEntry: " +
			"TransactionSpendingLimitTracker or TransactionSpendingLimitTracker.AccessGroupMap are empty")
	}

	// Validate the access group operation type.
	var operationType AccessGroupOperationType
	switch accessGroupMetadata.AccessGroupOperationType {
	case AccessGroupOperationTypeCreate:
		operationType = AccessGroupOperationTypeCreate
	case AccessGroupOperationTypeUpdate:
		operationType = AccessGroupOperationTypeUpdate
	default:
		return derivedKeyEntry, fmt.Errorf("_checkAccessGroupSpendingLimitAndUpdateDerivedKeyEntry: Unknown access group "+
			"operation type (%v)", accessGroupMetadata.AccessGroupOperationType)
	}

	// Look for the spending limit corresponding to this accessGroupMetadata.
	for _, scopeTypeIter := range []AccessGroupScopeType{AccessGroupScopeTypeScoped, AccessGroupScopeTypeAny} {
		groupKeyName := *NewGroupKeyName(accessGroupMetadata.AccessGroupKeyName)
		if scopeTypeIter == AccessGroupScopeTypeAny {
			groupKeyName = *NewGroupKeyName([]byte{})
		}

		for _, operationTypeIter := range []AccessGroupOperationType{operationType, AccessGroupOperationTypeAny} {
			accessGroupLimitKey := MakeAccessGroupLimitKey(
				*NewPublicKey(accessGroupMetadata.AccessGroupOwnerPublicKey),
				scopeTypeIter,
				groupKeyName,
				operationTypeIter,
			)
			spendingLimit, exists := derivedKeyEntry.TransactionSpendingLimitTracker.AccessGroupMap[accessGroupLimitKey]
			// If spending limit is non-positive, continue.
			if !exists || spendingLimit <= 0 {
				continue
			}

			// Delete the spending limit entry if we've exhausted the spending limit for this key, otherwise decrement it by 1.
			if spendingLimit == 1 {
				delete(derivedKeyEntry.TransactionSpendingLimitTracker.AccessGroupMap, accessGroupLimitKey)
			} else {
				derivedKeyEntry.TransactionSpendingLimitTracker.AccessGroupMap[accessGroupLimitKey]--
			}
			return derivedKeyEntry, nil
		}
	}

	// If we get to this point, then no applicable spending limit was found.
	return derivedKeyEntry, errors.Wrapf(
		RuleErrorAccessGroupTransactionSpendingLimitInvalid,
		"_checkAccessGroupSpendingLimitAndUpdateDerivedKeyEntry: No corresponding access group operation spending limit exists",
	)
}

// _checkAccessGroupMembersSpendingLimitAndUpdateDerivedKeyEntry checks that the access group members spending limit is sufficient
// to cover an accessGroupMembers transaction. If the spending limit is present, we decrement the number of remaining operations
// for the corresponding spending limit entry and return the new derived key entry with the updated spending limit.
func (bav *UtxoView) _checkAccessGroupMembersSpendingLimitAndUpdateDerivedKeyEntry(derivedKeyEntry DerivedKeyEntry,
	accessGroupMembersMetadata *AccessGroupMembersMetadata) (_derivedKeyEntry DerivedKeyEntry, _err error) {

	// Make sure input data is valid.
	if accessGroupMembersMetadata == nil {
		return derivedKeyEntry, fmt.Errorf("_checkAccessGroupMembersSpendingLimitAndUpdateDerivedKeyEntry: " +
			"transaction metadata is empty")
	}
	if derivedKeyEntry.TransactionSpendingLimitTracker == nil ||
		derivedKeyEntry.TransactionSpendingLimitTracker.AccessGroupMemberMap == nil {
		return derivedKeyEntry, fmt.Errorf("_checkAccessGroupMembersSpendingLimitAndUpdateDerivedKeyEntry: " +
			"TransactionSpendingLimitTracker or TransactionSpendingLimitTracker.AccessGroupMemberMap are empty")
	}

	var operationType AccessGroupMemberOperationType
	switch accessGroupMembersMetadata.AccessGroupMemberOperationType {
	case AccessGroupMemberOperationTypeAdd:
		operationType = AccessGroupMemberOperationTypeAdd
	case AccessGroupMemberOperationTypeUpdate:
		operationType = AccessGroupMemberOperationTypeUpdate
	case AccessGroupMemberOperationTypeRemove:
		operationType = AccessGroupMemberOperationTypeRemove
	default:
		return derivedKeyEntry, fmt.Errorf("_checkAccessGroupMembersSpendingLimitAndUpdateDerivedKeyEntry: "+
			"operation type (%v)", accessGroupMembersMetadata.AccessGroupMemberOperationType)
	}

	// Look for the spending limit corresponding to this accessGroupMembersMetadata.
	for _, scopeTypeIter := range []AccessGroupScopeType{AccessGroupScopeTypeScoped, AccessGroupScopeTypeAny} {
		groupKeyName := *NewGroupKeyName(accessGroupMembersMetadata.AccessGroupKeyName)
		if scopeTypeIter == AccessGroupScopeTypeAny {
			groupKeyName = *NewGroupKeyName([]byte{})
		}

		for _, operationTypeIter := range []AccessGroupMemberOperationType{operationType, AccessGroupMemberOperationTypeAny} {
			accessGroupMembersLimitKey := MakeAccessGroupMemberLimitKey(
				*NewPublicKey(accessGroupMembersMetadata.AccessGroupOwnerPublicKey),
				scopeTypeIter,
				groupKeyName,
				operationTypeIter,
			)
			spendingLimit, exists := derivedKeyEntry.TransactionSpendingLimitTracker.AccessGroupMemberMap[accessGroupMembersLimitKey]
			// If spending limit is non-positive, continue.
			if !exists || spendingLimit <= 0 {
				continue
			}

			// Delete the spending limit entry if we've exhausted the spending limit for this key, otherwise decrement it by 1.
			if spendingLimit == 1 {
				delete(derivedKeyEntry.TransactionSpendingLimitTracker.AccessGroupMemberMap, accessGroupMembersLimitKey)
			} else {
				derivedKeyEntry.TransactionSpendingLimitTracker.AccessGroupMemberMap[accessGroupMembersLimitKey]--
			}
			return derivedKeyEntry, nil
		}
	}

	// If we get to this point, then no applicable spending limit was found.
	return derivedKeyEntry, errors.Wrapf(
		RuleErrorAccessGroupMemberSpendingLimitInvalid,
		"_checkAccessGroupMembersSpendingLimitAndUpdateDerivedKeyEntry: No corresponding access group operation spending limit exists",
	)
}

func (bav *UtxoView) _connectUpdateGlobalParams(
	txn *MsgDeSoTxn, txHash *BlockHash, blockHeight uint32, verifySignatures bool) (
	_totalInput uint64, _totalOutput uint64, _utxoOps []*UtxoOperation, _err error) {

	// Check that the transaction has the right TxnType.
	if txn.TxnMeta.GetTxnType() != TxnTypeUpdateGlobalParams {
		return 0, 0, nil, fmt.Errorf("_connectUpdateGlobalParams: called with bad TxnType %s",
			txn.TxnMeta.GetTxnType().String())
	}

	// Initialize the new global params entry as a copy of the old global params entry and
	// only overwrite values provided in extra data.
	prevGlobalParamsEntry := bav.GlobalParamsEntry
	newGlobalParamsEntry := *prevGlobalParamsEntry
	extraData := txn.ExtraData
	// Validate the public key. Only a paramUpdater is allowed to trigger this.
	_, updaterIsParamUpdater := GetParamUpdaterPublicKeys(blockHeight, bav.Params)[MakePkMapKey(txn.PublicKey)]
	if !updaterIsParamUpdater {
		return 0, 0, nil, RuleErrorUserNotAuthorizedToUpdateGlobalParams
	}
	if len(extraData[USDCentsPerBitcoinKey]) > 0 {
		// Validate that the exchange rate is not less than the floor as a sanity-check.
		newUSDCentsPerBitcoin, usdCentsPerBitcoinBytesRead := Uvarint(extraData[USDCentsPerBitcoinKey])
		if usdCentsPerBitcoinBytesRead <= 0 {
			return 0, 0, nil, fmt.Errorf("_connectUpdateGlobalParams: unable to decode USDCentsPerBitcoin as uint64")
		}
		if newUSDCentsPerBitcoin < MinUSDCentsPerBitcoin {
			return 0, 0, nil, RuleErrorExchangeRateTooLow
		}
		if newUSDCentsPerBitcoin > MaxUSDCentsPerBitcoin {
			return 0, 0, nil, RuleErrorExchangeRateTooHigh
		}
		newGlobalParamsEntry.USDCentsPerBitcoin = newUSDCentsPerBitcoin
	}

	if len(extraData[MinNetworkFeeNanosPerKBKey]) > 0 {
		newMinNetworkFeeNanosPerKB, minNetworkFeeNanosPerKBBytesRead := Uvarint(extraData[MinNetworkFeeNanosPerKBKey])
		if minNetworkFeeNanosPerKBBytesRead <= 0 {
			return 0, 0, nil, fmt.Errorf("_connectUpdateGlobalParams: unable to decode MinNetworkFeeNanosPerKB as uint64")
		}
		if newMinNetworkFeeNanosPerKB < MinNetworkFeeNanosPerKBValue {
			return 0, 0, nil, RuleErrorMinNetworkFeeTooLow
		}
		if newMinNetworkFeeNanosPerKB > MaxNetworkFeeNanosPerKBValue {
			return 0, 0, nil, RuleErrorMinNetworkFeeTooHigh
		}
		newGlobalParamsEntry.MinimumNetworkFeeNanosPerKB = newMinNetworkFeeNanosPerKB
	}

	if len(extraData[CreateProfileFeeNanosKey]) > 0 {
		newCreateProfileFeeNanos, createProfileFeeNanosBytesRead := Uvarint(extraData[CreateProfileFeeNanosKey])
		if createProfileFeeNanosBytesRead <= 0 {
			return 0, 0, nil, fmt.Errorf("_connectUpdateGlobalParams: unable to decode CreateProfileFeeNanos as uint64")
		}
		if newCreateProfileFeeNanos < MinCreateProfileFeeNanos {
			return 0, 0, nil, RuleErrorCreateProfileFeeTooLow
		}
		if newCreateProfileFeeNanos > MaxCreateProfileFeeNanos {
			return 0, 0, nil, RuleErrorCreateProfileTooHigh
		}
		newGlobalParamsEntry.CreateProfileFeeNanos = newCreateProfileFeeNanos
	}

	if len(extraData[CreateNFTFeeNanosKey]) > 0 {
		newCreateNFTFeeNanos, createNFTFeeNanosBytesRead := Uvarint(extraData[CreateNFTFeeNanosKey])
		if createNFTFeeNanosBytesRead <= 0 {
			return 0, 0, nil, fmt.Errorf("_connectUpdateGlobalParams: unable to decode CreateNFTFeeNanos as uint64")
		}
		if newCreateNFTFeeNanos < MinCreateNFTFeeNanos {
			return 0, 0, nil, RuleErrorCreateNFTFeeTooLow
		}
		if newCreateNFTFeeNanos > MaxCreateNFTFeeNanos {
			return 0, 0, nil, RuleErrorCreateNFTFeeTooHigh
		}
		newGlobalParamsEntry.CreateNFTFeeNanos = newCreateNFTFeeNanos
	}

	if len(extraData[MaxCopiesPerNFTKey]) > 0 {
		newMaxCopiesPerNFT, maxCopiesPerNFTBytesRead := Uvarint(extraData[MaxCopiesPerNFTKey])
		if maxCopiesPerNFTBytesRead <= 0 {
			return 0, 0, nil, fmt.Errorf("_connectUpdateGlobalParams: unable to decode MaxCopiesPerNFT as uint64")
		}
		if newMaxCopiesPerNFT < MinMaxCopiesPerNFT {
			return 0, 0, nil, RuleErrorMaxCopiesPerNFTTooLow
		}
		if newMaxCopiesPerNFT > MaxMaxCopiesPerNFT {
			return 0, 0, nil, RuleErrorMaxCopiesPerNFTTooHigh
		}
		newGlobalParamsEntry.MaxCopiesPerNFT = newMaxCopiesPerNFT
	}

	if blockHeight >= bav.Params.ForkHeights.BalanceModelBlockHeight &&
		len(extraData[MaxNonceExpirationBlockHeightOffsetKey]) > 0 {

		newMaxNonceExpirationBlockHeightOffset, maxNonceExpirationBlockHeightOffsetBytesRead := Uvarint(extraData[MaxNonceExpirationBlockHeightOffsetKey])
		if maxNonceExpirationBlockHeightOffsetBytesRead <= 0 {
			return 0, 0, nil, fmt.Errorf("_connectUpdateGlobalParams: unable to decode MaxNonceExpirationBlockHeightOffset as uint64")
		}
		newGlobalParamsEntry.MaxNonceExpirationBlockHeightOffset = newMaxNonceExpirationBlockHeightOffset
	}

	if blockHeight >= bav.Params.ForkHeights.ProofOfStake1StateSetupBlockHeight {
		var bytesRead int
		if len(extraData[StakeLockupEpochDurationKey]) > 0 {
			newGlobalParamsEntry.StakeLockupEpochDuration, bytesRead = Uvarint(extraData[StakeLockupEpochDurationKey])
			if bytesRead <= 0 {
				return 0, 0, nil, fmt.Errorf("_connectUpdateGlobalParams: unable to decode StakeLockupEpochDuration as uint64")
			}
		}
		if len(extraData[ValidatorJailEpochDurationKey]) > 0 {
			newGlobalParamsEntry.ValidatorJailEpochDuration, bytesRead = Uvarint(extraData[ValidatorJailEpochDurationKey])
			if bytesRead <= 0 {
				return 0, 0, nil, fmt.Errorf("_connectUpdateGlobalParams: unable to decode ValidatorJailEpochDuration as uint64")
			}
		}
		if len(extraData[LeaderScheduleMaxNumValidatorsKey]) > 0 {
			newGlobalParamsEntry.LeaderScheduleMaxNumValidators, bytesRead = Uvarint(extraData[LeaderScheduleMaxNumValidatorsKey])
			if bytesRead <= 0 {
				return 0, 0, nil, fmt.Errorf("_connectUpdateGlobalParams: unable to decode LeaderScheduleMaxNumValidators as uint64")
			}
		}
		if len(extraData[ValidatorSetMaxNumValidatorsKey]) > 0 {
			newGlobalParamsEntry.ValidatorSetMaxNumValidators, bytesRead = Uvarint(extraData[ValidatorSetMaxNumValidatorsKey])
			if bytesRead <= 0 {
				return 0, 0, nil, fmt.Errorf("_connectUpdateGlobalParams: unable to decode ValidatorSetMaxNumValidators as uint64")
			}
		}

		// Cross-validate the new LeaderScheduleMaxNumValidators and ValidatorSetMaxNumValidators values. The size of the
		// leader schedule must be less than or equal to the size of the validator set.
		if newGlobalParamsEntry.ValidatorSetMaxNumValidators < newGlobalParamsEntry.LeaderScheduleMaxNumValidators {
			return 0, 0, nil, RuleErrorLeaderScheduleExceedsValidatorSetMaxNumValidators
		}

		if len(extraData[StakingRewardsMaxNumStakesKey]) > 0 {
			newGlobalParamsEntry.StakingRewardsMaxNumStakes, bytesRead = Uvarint(extraData[StakingRewardsMaxNumStakesKey])
			if bytesRead <= 0 {
				return 0, 0, nil, fmt.Errorf("_connectUpdateGlobalParams: unable to decode StakingRewardsMaxNumStakes as uint64")
			}
		}
		if len(extraData[StakingRewardsAPYBasisPointsKey]) > 0 {
			newGlobalParamsEntry.StakingRewardsAPYBasisPoints, bytesRead = Uvarint(extraData[StakingRewardsAPYBasisPointsKey])
			if bytesRead <= 0 {
				return 0, 0, nil, fmt.Errorf("_connectUpdateGlobalParams: unable to decode StakingRewardsAPYBasisPoints as uint64")
			}
		}
		if len(extraData[EpochDurationNumBlocksKey]) > 0 {
			newGlobalParamsEntry.EpochDurationNumBlocks, bytesRead = Uvarint(extraData[EpochDurationNumBlocksKey])
			if bytesRead <= 0 {
				return 0, 0, nil, fmt.Errorf("_connectUpdateGlobalParams: unable to decode EpochDurationNumBlocks as uint64")
			}
		}
		if len(extraData[JailInactiveValidatorGracePeriodEpochsKey]) > 0 {
			newGlobalParamsEntry.JailInactiveValidatorGracePeriodEpochs, bytesRead = Uvarint(
				extraData[JailInactiveValidatorGracePeriodEpochsKey],
			)
			if bytesRead <= 0 {
				return 0, 0, nil, fmt.Errorf(
					"_connectUpdateGlobalParams: unable to decode JailInactiveValidatorGracePeriodEpochs as uint64",
				)
			}
		}
		if len(extraData[MaximumVestedIntersectionsPerLockupTransactionKey]) > 0 {
			maximumVestedIntersectionsPerLockupTransaction, bytesRead := Varint(
				extraData[MaximumVestedIntersectionsPerLockupTransactionKey],
			)
			if bytesRead <= 0 {
				return 0, 0, nil, fmt.Errorf(
					"_connectUpdateGlobalParams: " +
						"unable to decode MaximumVestedIntersectionsPerLockupTransaction as uint64")
			}
			newGlobalParamsEntry.MaximumVestedIntersectionsPerLockupTransaction =
				int(maximumVestedIntersectionsPerLockupTransaction)
		}
		if len(extraData[FeeBucketGrowthRateBasisPointsKey]) > 0 {
			val, bytesRead := Uvarint(
				extraData[FeeBucketGrowthRateBasisPointsKey],
			)
			if val > MaxBasisPoints {
				return 0, 0, nil, fmt.Errorf(
					"_connectUpdateGlobalParams: FeeBucketGrowthRateBasisPoints must be <= %d",
					MaxBasisPoints,
				)
			}
			newGlobalParamsEntry.FeeBucketGrowthRateBasisPoints = val
			if bytesRead <= 0 {
				return 0, 0, nil, fmt.Errorf(
					"_connectUpdateGlobalParams: unable to decode FeeBucketGrowthRateBasisPoints as uint64",
				)
			}
		}
		if len(extraData[FailingTransactionBMFMultiplierBasisPointsKey]) > 0 {
			val, bytesRead := Uvarint(
				extraData[FailingTransactionBMFMultiplierBasisPointsKey],
			)
			if val > MaxBasisPoints {
				return 0, 0, nil, fmt.Errorf(
					"_connectUpdateGlobalParams: FailingTransactionBMFMultiplierBasisPoints must be <= %d",
					MaxBasisPoints,
				)
			}
			newGlobalParamsEntry.FailingTransactionBMFMultiplierBasisPoints = val

			if bytesRead <= 0 {
				return 0, 0, nil, fmt.Errorf(
					"_connectUpdateGlobalParams: unable to decode FailingTransactionBMFMultiplierBasisPoints as uint64",
				)
			}
		}
		if len(extraData[BlockTimestampDriftNanoSecsKey]) > 0 {
			val, bytesRead := Varint(
				extraData[BlockTimestampDriftNanoSecsKey],
			)
			if bytesRead <= 0 {
				return 0, 0, nil, fmt.Errorf(
					"_connectUpdateGlobalParams: unable to decode BlockTimestampDriftNanoSecs as int64",
				)
			}
			if val < 0 {
				return 0, 0, nil, fmt.Errorf(
					"_connectUpdateGlobalParams: BlockTimestampDriftNanoSecs must be >= 0",
				)
			}
			newGlobalParamsEntry.BlockTimestampDriftNanoSecs = val
		}
		if len(extraData[MempoolMaxSizeBytesKey]) > 0 {
			val, bytesRead := Uvarint(
				extraData[MempoolMaxSizeBytesKey],
			)
			if bytesRead <= 0 {
				return 0, 0, nil, fmt.Errorf(
					"_connectUpdateGlobalParams: unable to decode MempoolMaxSizeBytes as uint64",
				)
			}
			if val <= 0 {
				return 0, 0, nil, fmt.Errorf(
					"_connectUpdateGlobalParams: MempoolMaxSizeBytes must be > 0",
				)
			}
			newGlobalParamsEntry.MempoolMaxSizeBytes = val
		}
		if len(extraData[MempoolFeeEstimatorNumMempoolBlocksKey]) > 0 {
			val, bytesRead := Uvarint(
				extraData[MempoolFeeEstimatorNumMempoolBlocksKey],
			)
			if bytesRead <= 0 {
				return 0, 0, nil, fmt.Errorf(
					"_connectUpdateGlobalParams: unable to decode MempoolFeeEstimatorNumMempoolBlocks as uint64",
				)
			}
			if val <= 0 {
				return 0, 0, nil, fmt.Errorf(
					"_connectUpdateGlobalParams: MempoolFeeEstimatorNumMempoolBlocks must be > 0",
				)
			}
			newGlobalParamsEntry.MempoolFeeEstimatorNumMempoolBlocks = val
		}
		if len(extraData[MempoolFeeEstimatorNumPastBlocksKey]) > 0 {
			val, bytesRead := Uvarint(
				extraData[MempoolFeeEstimatorNumPastBlocksKey],
			)
			if bytesRead <= 0 {
				return 0, 0, nil, fmt.Errorf(
					"_connectUpdateGlobalParams: unable to decode MempoolFeeEstimatorNumPastBlocks as uint64",
				)
			}
			if val <= 0 {
				return 0, 0, nil, fmt.Errorf(
					"_connectUpdateGlobalParams: MempoolFeeEstimatorNumPastBlocks must be > 0",
				)
			}
			newGlobalParamsEntry.MempoolFeeEstimatorNumPastBlocks = val
		}
	}

	var newForbiddenPubKeyEntry *ForbiddenPubKeyEntry
	var prevForbiddenPubKeyEntry *ForbiddenPubKeyEntry
	var forbiddenPubKey []byte
	if _, exists := extraData[ForbiddenBlockSignaturePubKeyKey]; exists {
		forbiddenPubKey = extraData[ForbiddenBlockSignaturePubKeyKey]

		if len(forbiddenPubKey) != btcec.PubKeyBytesLenCompressed {
			return 0, 0, nil, RuleErrorForbiddenPubKeyLength
		}

		// If there is already an entry on the view for this pub key, save it.
		if val, ok := bav.ForbiddenPubKeyToForbiddenPubKeyEntry[MakePkMapKey(forbiddenPubKey)]; ok {
			prevForbiddenPubKeyEntry = val
		}

		newForbiddenPubKeyEntry = &ForbiddenPubKeyEntry{
			PubKey: forbiddenPubKey,
		}
	}

	// Connect basic txn to get the total input and the total output without
	// considering the transaction metadata.
	totalInput, totalOutput, utxoOpsForTxn, err := bav._connectBasicTransfer(txn, txHash, blockHeight, verifySignatures)
	if err != nil {
		return 0, 0, nil, errors.Wrapf(err, "_connectUpdateGlobalParams: ")
	}

	// Output must be non-zero
	if totalOutput == 0 && blockHeight < bav.Params.ForkHeights.BalanceModelBlockHeight {
		return 0, 0, nil, RuleErrorUserOutputMustBeNonzero
	}

	if verifySignatures {
		// _connectBasicTransfer has already checked that the transaction is
		// signed by the top-level public key, which is all we need.
	}

	// Update the GlobalParamsEntry using the txn's ExtraData. Save the previous value
	// so it can be easily reverted.
	bav.GlobalParamsEntry = &newGlobalParamsEntry

	// Update the forbidden pub key entry on the view, if we have one to update.
	if newForbiddenPubKeyEntry != nil {
		bav.ForbiddenPubKeyToForbiddenPubKeyEntry[MakePkMapKey(forbiddenPubKey)] = newForbiddenPubKeyEntry
	}

	// Save a UtxoOperation of type OperationTypeUpdateGlobalParams that will allow
	// us to easily revert when we disconnect the transaction.
	utxoOpsForTxn = append(utxoOpsForTxn, &UtxoOperation{
		Type:                     OperationTypeUpdateGlobalParams,
		PrevGlobalParamsEntry:    prevGlobalParamsEntry,
		PrevForbiddenPubKeyEntry: prevForbiddenPubKeyEntry,
	})

	return totalInput, totalOutput, utxoOpsForTxn, nil
}

func (bav *UtxoView) ValidateDiamondsAndGetNumDeSoNanos(
	senderPublicKey []byte,
	receiverPublicKey []byte,
	diamondPostHash *BlockHash,
	diamondLevel int64,
	blockHeight uint32,
) (_numDeSoNanos uint64, _netNewDiamonds int64, _err error) {

	// Check that the diamond level is reasonable
	diamondLevelMap := GetDeSoNanosDiamondLevelMapAtBlockHeight(int64(blockHeight))
	if _, isAllowedLevel := diamondLevelMap[diamondLevel]; !isAllowedLevel {
		return 0, 0, fmt.Errorf(
			"ValidateDiamondsAndGetNumCreatorCoinNanos: Diamond level %v not allowed",
			diamondLevel)
	}

	// Convert pub keys into PKIDs.
	senderPKID := bav.GetPKIDForPublicKey(senderPublicKey)
	receiverPKID := bav.GetPKIDForPublicKey(receiverPublicKey)

	// Look up if there is an existing diamond entry.
	diamondKey := MakeDiamondKey(senderPKID.PKID, receiverPKID.PKID, diamondPostHash)
	diamondEntry := bav.GetDiamondEntryForDiamondKey(&diamondKey)

	currDiamondLevel := int64(0)
	if diamondEntry != nil {
		currDiamondLevel = diamondEntry.DiamondLevel
	}

	if currDiamondLevel >= diamondLevel {
		return 0, 0, RuleErrorCreatorCoinTransferPostAlreadyHasSufficientDiamonds
	}

	// Calculate the number of creator coin nanos needed vs. already added for previous diamonds.
	currDeSoNanos := GetDeSoNanosForDiamondLevelAtBlockHeight(currDiamondLevel, int64(blockHeight))
	neededDeSoNanos := GetDeSoNanosForDiamondLevelAtBlockHeight(diamondLevel, int64(blockHeight))

	// There is an edge case where, if the person's creator coin value goes down
	// by a large enough amount, then they can get a "free" diamond upgrade. This
	// seems fine for now.
	desoToTransferNanos := uint64(0)
	if neededDeSoNanos > currDeSoNanos {
		desoToTransferNanos = neededDeSoNanos - currDeSoNanos
	}

	netNewDiamonds := diamondLevel - currDiamondLevel

	return desoToTransferNanos, netNewDiamonds, nil
}

func (bav *UtxoView) ConnectTransaction(
	txn *MsgDeSoTxn, txHash *BlockHash,
	blockHeight uint32, blockTimestampNanoSecs int64, verifySignatures bool,
	ignoreUtxos bool) (_utxoOps []*UtxoOperation, _totalInput uint64, _totalOutput uint64, _fees uint64, _err error) {
	return bav._connectTransaction(txn, txHash, blockHeight, blockTimestampNanoSecs, verifySignatures, ignoreUtxos)

}

func (bav *UtxoView) _connectTransaction(
	txn *MsgDeSoTxn, txHash *BlockHash, blockHeight uint32,
	blockTimestampNanoSecs int64, verifySignatures bool,
	ignoreUtxos bool) (_utxoOps []*UtxoOperation, _totalInput uint64, _totalOutput uint64, _fees uint64, _err error) {
	// Do a quick sanity check before trying to connect.
	if err := CheckTransactionSanity(txn, blockHeight, bav.Params); err != nil {
		return nil, 0, 0, 0, errors.Wrapf(err, "_connectTransaction: ")
	}

	// Don't allow transactions that take up more than half of the block.
	txnBytes, err := txn.ToBytes(false)
	if err != nil {
		return nil, 0, 0, 0, errors.Wrapf(
			err, "_connectTransaction: Problem serializing transaction: ")
	}
	txnSizeBytes := uint64(len(txnBytes))
	if txnSizeBytes > bav.Params.MaxBlockSizeBytes/2 {
		return nil, 0, 0, 0, RuleErrorTxnTooBig
	}

	// Take snapshot of balance
	balanceSnapshot := make(map[PublicKey]uint64)
	var creatorCoinSnapshot *CoinEntry
	nftCreatorCoinRoyaltyEntriesSnapshot := make(map[PKID]*CoinEntry)
	if blockHeight >= bav.Params.ForkHeights.BalanceModelBlockHeight {
		for publicKey, balance := range bav.PublicKeyToDeSoBalanceNanos {
			balanceSnapshot[publicKey] = balance
		}
		// Special case: take snapshot of the creator coin entry.
		if txn.TxnMeta.GetTxnType() == TxnTypeCreatorCoin {
			// Get the creator coin entry.
			creatorCoinTxnMeta := txn.TxnMeta.(*CreatorCoinMetadataa)
			creatorProfile := bav.GetProfileEntryForPublicKey(creatorCoinTxnMeta.ProfilePublicKey)
			if creatorProfile == nil || creatorProfile.IsDeleted() {
				return nil, 0, 0, 0, fmt.Errorf("_connectTransaction: Profile not found for "+
					"public key: %v", PkToString(creatorCoinTxnMeta.ProfilePublicKey, bav.Params))
			}
			creatorCoinSnapshot = creatorProfile.CreatorCoinEntry.Copy()
		}
		// When an NFT is sold, we may need to account for royalties that end up getting
		// generated and paid to a user's creator coin directly.
		if txn.TxnMeta.GetTxnType() == TxnTypeAcceptNFTBid || txn.TxnMeta.GetTxnType() == TxnTypeNFTBid {
			// We don't really care if it's an NFT buy now bid or not. We just want to
			// capture the royalties that occur to account for ALL DESO.
			var nftPostHash *BlockHash
			if txn.TxnMeta.GetTxnType() == TxnTypeAcceptNFTBid {
				nftPostHash = txn.TxnMeta.(*AcceptNFTBidMetadata).NFTPostHash
			} else {
				nftPostHash = txn.TxnMeta.(*NFTBidMetadata).NFTPostHash
			}
			postEntry := bav.GetPostEntryForPostHash(nftPostHash)
			if postEntry == nil || postEntry.IsDeleted() {
				return nil, 0, 0, 0, errors.Wrapf(RuleErrorNFTBidOnNonExistentPost, "_connectTransaction: PostEntry not found for "+
					"post hash: %v", nftPostHash.String())
			}
			nftCreatorProfileEntry := bav.GetProfileEntryForPublicKey(postEntry.PosterPublicKey)
			if nftCreatorProfileEntry == nil || nftCreatorProfileEntry.IsDeleted() {
				return nil, 0, 0, 0, fmt.Errorf("_connectTransaction: Profile not found for "+
					"public key: %v", PkToString(postEntry.PosterPublicKey, bav.Params))
			}
			pkidEntry := bav.GetPKIDForPublicKey(postEntry.PosterPublicKey)
			if pkidEntry == nil || pkidEntry.isDeleted {
				return nil, 0, 0, 0, fmt.Errorf("_connectTransaction: PKID not found for "+
					"public key: %v", PkToString(postEntry.PosterPublicKey, bav.Params))
			}
			nftCreatorCoinRoyaltyEntriesSnapshot[*(pkidEntry.PKID)] = nftCreatorProfileEntry.CreatorCoinEntry.Copy()
			for pkid := range postEntry.AdditionalNFTRoyaltiesToCoinsBasisPoints {
				profileEntry := bav.GetProfileEntryForPKID(&pkid)
				if profileEntry == nil || profileEntry.IsDeleted() {
					return nil, 0, 0, 0, fmt.Errorf("_connectTransaction: Profile not found for "+
						"pkid: %v", PkToString(pkid.ToBytes(), bav.Params))
				}
				nftCreatorCoinRoyaltyEntriesSnapshot[pkid] = profileEntry.CreatorCoinEntry.Copy()
			}
		}
	}

	var totalInput, totalOutput uint64
	var utxoOpsForTxn []*UtxoOperation
	switch txn.TxnMeta.GetTxnType() {
	case TxnTypeBlockReward, TxnTypeBasicTransfer:
		totalInput, totalOutput, utxoOpsForTxn, err =
			bav._connectBasicTransfer(txn, txHash, blockHeight, verifySignatures)

	case TxnTypeBitcoinExchange:
		totalInput, totalOutput, utxoOpsForTxn, err =
			bav._connectBitcoinExchange(
				txn, txHash, blockHeight, verifySignatures)

	case TxnTypePrivateMessage:
		totalInput, totalOutput, utxoOpsForTxn, err =
			bav._connectPrivateMessage(
				txn, txHash, blockHeight, verifySignatures)

	case TxnTypeMessagingGroup:
		totalInput, totalOutput, utxoOpsForTxn, err =
			bav._connectMessagingGroup(
				txn, txHash, blockHeight, verifySignatures)

	case TxnTypeSubmitPost:
		totalInput, totalOutput, utxoOpsForTxn, err =
			bav._connectSubmitPost(
				txn, txHash, blockHeight, verifySignatures, ignoreUtxos)

	case TxnTypeUpdateProfile:
		totalInput, totalOutput, utxoOpsForTxn, err =
			bav._connectUpdateProfile(
				txn, txHash, blockHeight, verifySignatures, ignoreUtxos)

	case TxnTypeUpdateBitcoinUSDExchangeRate:
		totalInput, totalOutput, utxoOpsForTxn, err =
			bav._connectUpdateBitcoinUSDExchangeRate(
				txn, txHash, blockHeight, verifySignatures)

	case TxnTypeUpdateGlobalParams:
		totalInput, totalOutput, utxoOpsForTxn, err =
			bav._connectUpdateGlobalParams(
				txn, txHash, blockHeight, verifySignatures)

	case TxnTypeFollow:
		totalInput, totalOutput, utxoOpsForTxn, err =
			bav._connectFollow(
				txn, txHash, blockHeight, verifySignatures)

	case TxnTypeLike:
		totalInput, totalOutput, utxoOpsForTxn, err =
			bav._connectLike(txn, txHash, blockHeight, verifySignatures)

	case TxnTypeCreatorCoin:
		totalInput, totalOutput, utxoOpsForTxn, err =
			bav._connectCreatorCoin(
				txn, txHash, blockHeight, verifySignatures)

	case TxnTypeCreatorCoinTransfer:
		totalInput, totalOutput, utxoOpsForTxn, err =
			bav._connectCreatorCoinTransfer(
				txn, txHash, blockHeight, verifySignatures)

	case TxnTypeDAOCoin:
		totalInput, totalOutput, utxoOpsForTxn, err =
			bav._connectDAOCoin(
				txn, txHash, blockHeight, verifySignatures)

	case TxnTypeDAOCoinTransfer:
		totalInput, totalOutput, utxoOpsForTxn, err =
			bav._connectDAOCoinTransfer(
				txn, txHash, blockHeight, verifySignatures)

	case TxnTypeDAOCoinLimitOrder:
		totalInput, totalOutput, utxoOpsForTxn, err =
			bav._connectDAOCoinLimitOrder(
				txn, txHash, blockHeight, verifySignatures)

	case TxnTypeSwapIdentity:
		totalInput, totalOutput, utxoOpsForTxn, err =
			bav._connectSwapIdentity(
				txn, txHash, blockHeight, verifySignatures)

	case TxnTypeCreateNFT:
		totalInput, totalOutput, utxoOpsForTxn, err =
			bav._connectCreateNFT(
				txn, txHash, blockHeight, verifySignatures)

	case TxnTypeUpdateNFT:
		totalInput, totalOutput, utxoOpsForTxn, err =
			bav._connectUpdateNFT(
				txn, txHash, blockHeight, verifySignatures)

	case TxnTypeAcceptNFTBid:
		totalInput, totalOutput, utxoOpsForTxn, err =
			bav._connectAcceptNFTBid(
				txn, txHash, blockHeight, verifySignatures)

	case TxnTypeNFTBid:
		totalInput, totalOutput, utxoOpsForTxn, err =
			bav._connectNFTBid(
				txn, txHash, blockHeight, verifySignatures)

	case TxnTypeNFTTransfer:
		totalInput, totalOutput, utxoOpsForTxn, err =
			bav._connectNFTTransfer(
				txn, txHash, blockHeight, verifySignatures)

	case TxnTypeAcceptNFTTransfer:
		totalInput, totalOutput, utxoOpsForTxn, err =
			bav._connectAcceptNFTTransfer(
				txn, txHash, blockHeight, verifySignatures)

	case TxnTypeBurnNFT:
		totalInput, totalOutput, utxoOpsForTxn, err =
			bav._connectBurnNFT(
				txn, txHash, blockHeight, verifySignatures)

	case TxnTypeAuthorizeDerivedKey:
		totalInput, totalOutput, utxoOpsForTxn, err =
			bav._connectAuthorizeDerivedKey(
				txn, txHash, blockHeight, verifySignatures)
	case TxnTypeCreateUserAssociation:
		totalInput, totalOutput, utxoOpsForTxn, err = bav._connectCreateUserAssociation(txn, txHash, blockHeight, verifySignatures)

	case TxnTypeDeleteUserAssociation:
		totalInput, totalOutput, utxoOpsForTxn, err = bav._connectDeleteUserAssociation(txn, txHash, blockHeight, verifySignatures)

	case TxnTypeCreatePostAssociation:
		totalInput, totalOutput, utxoOpsForTxn, err = bav._connectCreatePostAssociation(txn, txHash, blockHeight, verifySignatures)

	case TxnTypeDeletePostAssociation:
		totalInput, totalOutput, utxoOpsForTxn, err = bav._connectDeletePostAssociation(txn, txHash, blockHeight, verifySignatures)

	case TxnTypeAccessGroup:
		totalInput, totalOutput, utxoOpsForTxn, err =
			bav._connectAccessGroup(
				txn, txHash, blockHeight, verifySignatures)

	case TxnTypeAccessGroupMembers:
		totalInput, totalOutput, utxoOpsForTxn, err =
			bav._connectAccessGroupMembers(
				txn, txHash, blockHeight, verifySignatures)

	case TxnTypeNewMessage:
		totalInput, totalOutput, utxoOpsForTxn, err =
			bav._connectNewMessage(
				txn, txHash, blockHeight, verifySignatures)

	case TxnTypeRegisterAsValidator:
		totalInput, totalOutput, utxoOpsForTxn, err = bav._connectRegisterAsValidator(txn, txHash, blockHeight, verifySignatures)

	case TxnTypeUnregisterAsValidator:
		totalInput, totalOutput, utxoOpsForTxn, err = bav._connectUnregisterAsValidator(txn, txHash, blockHeight, verifySignatures)

	case TxnTypeStake:
		totalInput, totalOutput, utxoOpsForTxn, err = bav._connectStake(txn, txHash, blockHeight, verifySignatures)

	case TxnTypeUnstake:
		totalInput, totalOutput, utxoOpsForTxn, err = bav._connectUnstake(txn, txHash, blockHeight, verifySignatures)

	case TxnTypeUnlockStake:
		totalInput, totalOutput, utxoOpsForTxn, err = bav._connectUnlockStake(txn, txHash, blockHeight, verifySignatures)

	case TxnTypeUnjailValidator:
		totalInput, totalOutput, utxoOpsForTxn, err = bav._connectUnjailValidator(txn, txHash, blockHeight, verifySignatures)

	case TxnTypeCoinLockup:
		totalInput, totalOutput, utxoOpsForTxn, err = bav._connectCoinLockup(txn, txHash, blockHeight, blockTimestampNanoSecs, verifySignatures)
	case TxnTypeUpdateCoinLockupParams:
		totalInput, totalOutput, utxoOpsForTxn, err = bav._connectUpdateCoinLockupParams(txn, txHash, blockHeight, verifySignatures)
	case TxnTypeCoinLockupTransfer:
		totalInput, totalOutput, utxoOpsForTxn, err = bav._connectCoinLockupTransfer(txn, txHash, blockHeight, verifySignatures)
	case TxnTypeCoinUnlock:
		totalInput, totalOutput, utxoOpsForTxn, err = bav._connectCoinUnlock(txn, txHash, blockHeight, blockTimestampNanoSecs, verifySignatures)

	default:
		err = fmt.Errorf("ConnectTransaction: Unimplemented txn type %v", txn.TxnMeta.GetTxnType().String())
	}
	if err != nil {
		return nil, 0, 0, 0, errors.Wrapf(err, "ConnectTransaction: ")
	}

	// Do some extra processing for non-block-reward transactions. Block reward transactions
	// will return zero for their fees.
	fees := uint64(0)
	if txn.TxnMeta.GetTxnType() != TxnTypeBlockReward {
		// If this isn't a block reward transaction, make sure the total input does
		// not exceed the total output. If it does, mark the block as invalid and
		// return an error.
		if totalInput < totalOutput {
			return nil, 0, 0, 0, RuleErrorTxnOutputExceedsInput
		}
		fees = totalInput - totalOutput
		// After the balance model block height, fees are specified in the transaction and
		// cannot be assumed to be equal to total input - total output.
		if blockHeight >= bav.Params.ForkHeights.BalanceModelBlockHeight {
			fees = txn.TxnFeeNanos
		}
	}
	// Validate that totalInput - totalOutput is equal to the fee specified in the transaction metadata.
	if txn.TxnMeta.GetTxnType() == TxnTypeDAOCoinLimitOrder {
		if fees != txn.TxnMeta.(*DAOCoinLimitOrderMetadata).FeeNanos {
			return nil, 0, 0, 0, RuleErrorDAOCoinLimitOrderTotalInputMinusTotalOutputNotEqualToFee
		}
	}

	// BitcoinExchange transactions have their own special fee that is computed as a function of how much
	// DeSo is being minted. They do not need to abide by the global minimum fee check, since if they had
	// enough fees to get mined into the Bitcoin blockchain itself then they're almost certainly not spam.
	// If the transaction size was set to 0, skip validating the fee is above the minimum.
	// If the current minimum network fee per kb is set to 0, that indicates we should not assess a minimum fee.
	// Similarly, BlockReward transactions do not require a fee.
	isFeeExempt := txn.TxnMeta.GetTxnType() == TxnTypeBitcoinExchange || txn.TxnMeta.GetTxnType() == TxnTypeBlockReward
	if !isFeeExempt && txnSizeBytes != 0 && bav.GlobalParamsEntry.MinimumNetworkFeeNanosPerKB != 0 {
		// Make sure there isn't overflow in the fee.
		if fees != ((fees * 1000) / 1000) {
			return nil, 0, 0, 0, RuleErrorOverflowDetectedInFeeRateCalculation
		}
		// If the fee is less than the minimum network fee per KB, return an error.
		if (fees*1000)/uint64(txnSizeBytes) < bav.GlobalParamsEntry.MinimumNetworkFeeNanosPerKB {
			return nil, 0, 0, 0, RuleErrorTxnFeeBelowNetworkMinimum
		}
	}

	// Validate that we aren't printing any DESO
	if txn.TxnMeta.GetTxnType() != TxnTypeBlockReward &&
		txn.TxnMeta.GetTxnType() != TxnTypeBitcoinExchange &&
		blockHeight >= bav.Params.ForkHeights.BalanceModelBlockHeight {
		balanceDelta, _, err := bav._compareBalancesToSnapshot(balanceSnapshot)
		if err != nil {
			return nil, 0, 0, 0, errors.Wrapf(err, "ConnectTransaction: error comparing current balances to snapshot")
		}
		desoLockedDelta := big.NewInt(0)
		if txn.TxnMeta.GetTxnType() == TxnTypeCreatorCoin {
			ccMeta := txn.TxnMeta.(*CreatorCoinMetadataa)
			creatorProfile := bav.GetProfileEntryForPublicKey(ccMeta.ProfilePublicKey)
			if creatorProfile == nil || creatorProfile.IsDeleted() {
				return nil, 0, 0, 0, fmt.Errorf("ConnectTransaction: Profile for CreatorCoin being sold does not exist")
			}
			desoLockedDelta = big.NewInt(0).Sub(big.NewInt(0).SetUint64(creatorProfile.CreatorCoinEntry.DeSoLockedNanos),
				big.NewInt(0).SetUint64(creatorCoinSnapshot.DeSoLockedNanos))
		}
		if txn.TxnMeta.GetTxnType() == TxnTypeAcceptNFTBid ||
			txn.TxnMeta.GetTxnType() == TxnTypeNFTBid {

			for pkid, coinEntry := range nftCreatorCoinRoyaltyEntriesSnapshot {
				creatorProfile := bav.GetProfileEntryForPKID(&pkid)
				if creatorProfile == nil || creatorProfile.IsDeleted() {
					return nil, 0, 0, 0, fmt.Errorf("ConnectTransaction: Profile for NFT being sold does not exist")
				}
				desoLockedDelta = desoLockedDelta.Sub(desoLockedDelta,
					big.NewInt(0).Sub(
						big.NewInt(0).SetUint64(creatorProfile.CreatorCoinEntry.DeSoLockedNanos),
						big.NewInt(0).SetUint64(coinEntry.DeSoLockedNanos)),
				)
			}
		}
		if txn.TxnMeta.GetTxnType() == TxnTypeUnlockStake {
			if len(utxoOpsForTxn) == 0 {
				return nil, 0, 0, 0, errors.New(
					"ConnectTransaction: TxnTypeUnlockStake must return UtxoOpsForTxn",
				)
			}
			utxoOp := utxoOpsForTxn[len(utxoOpsForTxn)-1]
			if utxoOp == nil || utxoOp.Type != OperationTypeUnlockStake {
				return nil, 0, 0, 0, errors.New(
					"ConnectTransaction: TxnTypeUnlockStake must correspond to OperationTypeUnlockStake",
				)
			}
			totalLockedAmountNanos := uint256.NewInt()
			for _, prevLockedStakeEntry := range utxoOp.PrevLockedStakeEntries {
				totalLockedAmountNanos, err = SafeUint256().Add(
					totalLockedAmountNanos, prevLockedStakeEntry.LockedAmountNanos,
				)
				if err != nil {
					return nil, 0, 0, 0, errors.Wrapf(err, "ConnectTransaction: error computing TotalLockedAmountNanos: ")
				}
			}
			desoLockedDelta = big.NewInt(0).Neg(totalLockedAmountNanos.ToBig())
		}
		if txn.TxnMeta.GetTxnType() == TxnTypeCoinUnlock {
			if len(utxoOpsForTxn) == 0 {
				return nil, 0, 0, 0, errors.New(
					"ConnectTransaction: TxnTypeCoinUnlock must return UtxoOpsForTxn",
				)
			}
			coinUnlockMeta := txn.TxnMeta.(*CoinUnlockMetadata)

			// We only count DESO added if coin unlock was a locked DESO unlock.
			if coinUnlockMeta.ProfilePublicKey.IsZeroPublicKey() {
				utxoOp := utxoOpsForTxn[len(utxoOpsForTxn)-1]
				if utxoOp == nil || utxoOp.Type != OperationTypeCoinUnlock {
					return nil, 0, 0, 0, errors.New(
						"ConnectTransaction: TxnTypeCoinUnlock must correspond to OperationTypeCoinUnlock",
					)
				}
				totalLockedDESOAmountNanos := uint256.NewInt()
				for _, prevLockedBalanceEntry := range utxoOp.PrevLockedBalanceEntries {
					totalLockedDESOAmountNanos, err = SafeUint256().Add(
						totalLockedDESOAmountNanos, &prevLockedBalanceEntry.BalanceBaseUnits)
					if err != nil {
						return nil, 0, 0, 0,
							errors.Wrapf(err, "ConnectTransaction: error computing TotalLockedCoinsAmountNanos: ")
					}
					if !totalLockedDESOAmountNanos.IsUint64() {
						return nil, 0, 0, 0,
							errors.Errorf("ConnectTransaction: totalLockedDESOAmountNanos overflows uint64")
					}
				}
				desoLockedDelta = big.NewInt(0).Neg(totalLockedDESOAmountNanos.ToBig())
			}
		}
		if big.NewInt(0).Add(balanceDelta, desoLockedDelta).Sign() > 0 {
			return nil, 0, 0, 0, RuleErrorBalanceChangeGreaterThanZero
		}
	}

	// For all transactions other than block rewards, validate the nonce.
	if blockHeight >= bav.Params.ForkHeights.BalanceModelBlockHeight &&
		txn.TxnMeta.GetTxnType() != TxnTypeBlockReward {

		if err := bav.ValidateTransactionNonce(txn, uint64(blockHeight)); err != nil {
			return nil, 0, 0, 0, errors.Wrapf(err,
				"ConnectTransaction: error validating transaction nonce")
		}
		pkidEntry := bav.GetPKIDForPublicKey(txn.PublicKey)
		if pkidEntry == nil || pkidEntry.isDeleted {
			return nil, 0, 0, 0, fmt.Errorf(
				"ConnectTransaction: PKID for public key %s does not exist",
				PkToString(txn.PublicKey, bav.Params))
		}

		bav.SetTransactorNonceEntry(&TransactorNonceEntry{
			Nonce:          txn.TxnNonce,
			TransactorPKID: pkidEntry.PKID,
		})
	}

	return utxoOpsForTxn, totalInput, totalOutput, fees, nil
}

// ConnectTransactionsFailSafe connects a list of transactions to the view and returns the combined UtxoOperations,
// total inputs, total outputs, fees, and success flags. If the ignoreFailing flag is set, the function will not return
// an error when transactions fail to connect. Instead, a failed transaction will be skipped over, and the success flag
// at the corresponding index will be set to false. If ignoreFailing is set to false, the function will return an error
// if any of the transactions fail to connect. The other parameters have the same behavior as in ConnectTransaction.
func (bav *UtxoView) ConnectTransactionsFailSafe(
	txns []*MsgDeSoTxn, txHashes []*BlockHash, blockHeight uint32, blockTimestampNanoSecs int64,
	verifySignatures bool, ignoreUtxos bool, ignoreFailing bool) (
	_combinedUtxoOps [][]*UtxoOperation, _totalInputs []uint64, _totalOutputs []uint64,
	_fees []uint64, _successFlags []bool, _err error) {

	return bav._connectTransactionsFailSafe(txns, txHashes, blockHeight, blockTimestampNanoSecs, verifySignatures,
		ignoreUtxos, ignoreFailing, 0)
}

// ConnectTransactionsFailSafeWithLimit works similarly to ConnectTransactionsFailSafe, but it limits the number of
// transactions that can be connected to the view. If the transactionConnectLimit is set to 0, all transactions will be
// connected. If the transactionConnectLimit is set to a positive number, the function will return after successfully
// connecting the specified number of transactions. Failing transactions do not count towards the transactionConnectLimit.
func (bav *UtxoView) ConnectTransactionsFailSafeWithLimit(
	txns []*MsgDeSoTxn, txHashes []*BlockHash, blockHeight uint32, blockTimestampNanoSecs int64,
	verifySignatures bool, ignoreUtxos bool, ignoreFailing bool, transactionConnectLimit uint64) (
	_combinedUtxoOps [][]*UtxoOperation, _totalInputs []uint64, _totalOutputs []uint64,
	_fees []uint64, _successFlags []bool, _err error) {

	return bav._connectTransactionsFailSafe(txns, txHashes, blockHeight, blockTimestampNanoSecs, verifySignatures,
		ignoreUtxos, ignoreFailing, transactionConnectLimit)
}

func (bav *UtxoView) _connectTransactionsFailSafe(
	txns []*MsgDeSoTxn, txHashes []*BlockHash, blockHeight uint32, blockTimestampNanoSecs int64,
	verifySignatures bool, ignoreUtxos bool, ignoreFailing bool, transactionConnectLimit uint64) (
	_combinedUtxoOps [][]*UtxoOperation, _totalInputs []uint64, _totalOutputs []uint64,
	_fees []uint64, _successFlags []bool, _err error) {

	var combinedUtxoOps [][]*UtxoOperation
	var totalInputs []uint64
	var totalOutputs []uint64
	var fees []uint64
	var successFlags []bool
	var totalConnectedTxns uint64

	updateValues := func(utxoOps []*UtxoOperation, totalInput uint64, totalOutput uint64, fee uint64, success bool) {
		combinedUtxoOps = append(combinedUtxoOps, utxoOps)
		totalInputs = append(totalInputs, totalInput)
		totalOutputs = append(totalOutputs, totalOutput)
		fees = append(fees, fee)
		successFlags = append(successFlags, success)
	}

	// Connect the transactions in the order they are given.
	for ii, txn := range txns {
		// Create a copy of the view to connect the transactions to in the event we have a failing txn.
		copiedView, err := bav.CopyUtxoView()
		if err != nil {
			return nil, nil, nil, nil, nil,
				errors.Wrapf(err, "_connectTransactionsFailSafe: Problem copying UtxoView")
		}

		// Connect the transaction to the copied view.
		utxoOpsForTxn, totalInput, totalOutput, fee, err := copiedView.ConnectTransaction(
			txn, txHashes[ii], blockHeight, blockTimestampNanoSecs, verifySignatures, ignoreUtxos)
		if err != nil && ignoreFailing {
			// If ignoreFailing was set, we mark the transaction as failing and continue.
			glog.V(2).Infof("_connectTransactionsFailSafe: Ignoring failing txn %d: %v", ii, err)
			updateValues(nil, 0, 0, 0, false)
			continue
		} else if err != nil {
			return nil, nil, nil, nil, nil,
				errors.Wrapf(err, "_connectTransactionsFailSafe: Problem connecting txn %d on copy view", ii)
		}

		// At this point, we know the transaction will connect successfully, so we connect it to the main view.
		utxoOpsForTxn, totalInput, totalOutput, fee, err = bav.ConnectTransaction(
			txn, txHashes[ii], blockHeight, blockTimestampNanoSecs, verifySignatures, ignoreUtxos)
		if err != nil {
			return nil, nil, nil, nil, nil,
				errors.Wrapf(err, "_connectTransactionsFailSafe: Problem connecting txn %d", ii)
		}
		updateValues(utxoOpsForTxn, totalInput, totalOutput, fee, true)

		// If the transactionConnectLimit was set to 0, we will try to connect all the provided transactions.
		if transactionConnectLimit == 0 {
			continue
		}

		// Otherwise, if transactionConnectLimit is non-zero, we'll keep track of how many transactions we've
		// successfully connected so far.
		totalConnectedTxns++
		if totalConnectedTxns >= transactionConnectLimit {
			break
		}
	}

	return combinedUtxoOps, totalInputs, totalOutputs, fees, successFlags, nil
}

func (bav *UtxoView) ValidateTransactionNonce(txn *MsgDeSoTxn, blockHeight uint64) error {
	if txn == nil || txn.TxnNonce == nil {
		return fmt.Errorf("ValidateTransactionNonce: Nonce or txn is nil for public key %v",
			PkToStringBoth(txn.PublicKey))
	}

	if blockHeight > txn.TxnNonce.ExpirationBlockHeight {
		return errors.Wrapf(RuleErrorNonceExpired,
			"ValidateTransactionNonce: Nonce %s has expired for public key %v",
			txn.TxnNonce.String(), PkToStringBoth(txn.PublicKey))
	}
	pkidEntry := bav.GetPKIDForPublicKey(txn.PublicKey)
	if pkidEntry == nil || pkidEntry.isDeleted {
		return fmt.Errorf(
			"ValidateTransactionNonce: PKID for public key %s does not exist",
			PkToString(txn.PublicKey, bav.Params))
	}

	nonce, err := bav.GetTransactorNonceEntry(txn.TxnNonce, pkidEntry.PKID)
	if err != nil {
		return errors.Wrapf(err,
			"ValidateTransactionNonce: Problem getting transaction nonce entry for nonce %s and PKID %v",
			txn.TxnNonce.String(), pkidEntry.PKID)
	}
	if nonce != nil && !nonce.isDeleted {
		return errors.Wrapf(RuleErrorReusedNonce,
			"ValidateTransactionNonce: Nonce %s has already been used for PKID %v",
			txn.TxnNonce.String(), pkidEntry.PKID)
	}
	return nil
}

<<<<<<< HEAD
=======
// _connectFailingTransaction is used to process the fee and burn associated with the user submitting a failing transaction.
// A failing transaction is a txn that passes formatting validation, yet fails connecting to the UtxoView. This can happen for a
// number of reasons, such as insufficient DESO balance, wrong public key, etc. With Revolution's Fee-Time block ordering, these
// failing transactions are included in the blocks and their fees are burned. In addition, a major part of the effective
// fees of this transaction is burned with BMF. This makes spam attacks economically disadvantageous. Attacker's funds
// are burned, to the benefit of everyone else on the network. BMF algorithm also computes a utility fee, which is
// distributed to the block producer.
func (bav *UtxoView) _connectFailingTransaction(txn *MsgDeSoTxn, blockHeight uint32, verifySignatures bool) (
	_utxoOps []*UtxoOperation, _burnFee uint64, _utilityFee uint64, _err error) {

	// Failing transactions are only allowed after ProofOfStake2ConsensusCutoverBlockHeight.
	if blockHeight < bav.Params.ForkHeights.ProofOfStake2ConsensusCutoverBlockHeight {
		return nil, 0, 0, fmt.Errorf("_connectFailingTransaction: Failing transactions " +
			"not allowed before ProofOfStake2ConsensusCutoverBlockHeight")
	}

	// Sanity check the transaction to make sure it is properly formatted.
	if err := CheckTransactionSanity(txn, blockHeight, bav.Params); err != nil {
		return nil, 0, 0, errors.Wrapf(err, "_connectFailingTransaction: "+
			"Problem checking txn sanity")
	}

	if err := ValidateDeSoTxnSanityBalanceModel(txn, uint64(blockHeight), bav.Params, bav.GlobalParamsEntry); err != nil {
		return nil, 0, 0, errors.Wrapf(err, "_connectFailingTransaction: "+
			"Problem checking txn sanity under balance model")
	}

	if err := bav.ValidateTransactionNonce(txn, uint64(blockHeight)); err != nil {
		return nil, 0, 0, errors.Wrapf(err, "_connectFailingTransaction: "+
			"Problem validating transaction nonce")
	}

	// Get the FailingTransactionBMFMultiplierBasisPoints from the global params entry. We then compute the effective fee
	// as: effectiveFee = txn.TxnFeeNanos * FailingTransactionBMFMultiplierBasisPoints / 10000
	gp := bav.GetCurrentGlobalParamsEntry()

	failingTransactionRate := uint256.NewInt().SetUint64(gp.FailingTransactionBMFMultiplierBasisPoints)
	failingTransactionFee := uint256.NewInt().SetUint64(txn.TxnFeeNanos)
	basisPointsAsUint256 := uint256.NewInt().SetUint64(MaxBasisPoints)

	effectiveFeeU256 := uint256.NewInt()
	if effectiveFeeU256.MulOverflow(failingTransactionRate, failingTransactionFee) {
		return nil, 0, 0, fmt.Errorf("_connectFailingTransaction: Problem computing effective fee")
	}
	effectiveFeeU256.Div(effectiveFeeU256, basisPointsAsUint256)

	// We should never overflow on the effective fee, since FailingTransactionBMFMultiplierBasisPoints is <= 10000.
	// But if for some magical reason we do, we set the effective fee to the max uint64. We don't error, and
	// instead let _spendBalance handle the overflow.
	if !effectiveFeeU256.IsUint64() {
		effectiveFeeU256.SetUint64(math.MaxUint64)
	}
	effectiveFee := effectiveFeeU256.Uint64()

	// Serialize the transaction to bytes so we can compute its size.
	txnBytes, err := txn.ToBytes(false)
	if err != nil {
		return nil, 0, 0, errors.Wrapf(err, "_connectFailingTransaction: Problem serializing transaction: ")
	}
	txnSizeBytes := uint64(len(txnBytes))

	// If the effective fee rate per KB is less than the minimum network fee rate per KB, we set it to the minimum
	// network fee rate per KB. We multiply by 1000 and divide by the txn bytes to convert the txn's total effective
	// fee to a fee rate per KB.
	//
	// The effectiveFee * 1000 computation is guaranteed to not overflow because an overflow check is already
	// performed in ValidateDeSoTxnSanityBalanceModel above.
	effectiveFeeRateNanosPerKB := (effectiveFee * 1000) / txnSizeBytes
	if effectiveFeeRateNanosPerKB < gp.MinimumNetworkFeeNanosPerKB {
		// The minimum effective fee for the txn is the txn size * the minimum network fee rate per KB.
		effectiveFee = (gp.MinimumNetworkFeeNanosPerKB * txnSizeBytes) / 1000
	}

	burnFee, utilityFee := computeBMF(effectiveFee)

	var utxoOps []*UtxoOperation
	// When spending balances, we need to check for immature block rewards. Since we don't have
	// the block rewards yet for the current block, we subtract one from the current block height
	// when spending balances.
	feeUtxoOp, err := bav._spendBalance(effectiveFee, txn.PublicKey, blockHeight-1)
	if err != nil {
		return nil, 0, 0, errors.Wrapf(err, "_connectFailingTransaction: Problem "+
			"spending balance")
	}
	utxoOps = append(utxoOps, feeUtxoOp)
	utxoOps = append(utxoOps, &UtxoOperation{Type: OperationTypeFailingTxn})

	// If verifySignatures is passed, we check transaction signature.
	if verifySignatures {
		if err := bav._verifyTxnSignature(txn, blockHeight); err != nil {
			return nil, 0, 0, errors.Wrapf(err, "_connectFailingTransaction: Problem "+
				"verifying signature")
		}
	}

	return utxoOps, burnFee, utilityFee, nil
}

>>>>>>> 250a7bb6
// computeBMF computes the burn fee and the utility fee for a given fee. The acronym stands for Burn Maximizing Fee, which
// entails that the burn function is designed to maximize the amount of DESO burned, while providing the minimal viable
// utility fee to the block producer. This is so that block producers have no advantage over other network participants
// in accruing DESO. The utility fee that block producers get from transaction fees is just enough so that it's economically
// advantageous to include as many transactions as possible in blocks. Reliably doing so for an extended period of time
// could accumulate to some DESO from transaction fees.
// The utility fee is computed by taking a binary logarithm of the fee, and the remainder is burned. BMF(fee) computes:
//
//	burnFee := fee - log_2(fee), utilityFee := log_2(fee).
func computeBMF(fee uint64) (_burnFee uint64, _utilityFee uint64) {
	// If no fee, burn and utility fee are both 0.
	if fee == 0 {
		return 0, 0
	}
	// Compute the utility fee as log_2(fee). We can find it by taking the bit length of fee.
	// Alternatively: uint64(bits.Len64(fee))
	utilityFee, _ := BigFloatLog2(NewFloat().SetUint64(fee)).Uint64()

	// This should never happen but just in case make sure utilityFee is not greater than fee.
	if utilityFee > fee {
		utilityFee = fee
	}
	// Compute the burn as fee - log_2(fee).
	burnFee := fee - utilityFee
	return burnFee, utilityFee
}

func (bav *UtxoView) _compareBalancesToSnapshot(balanceSnapshot map[PublicKey]uint64) (
	*big.Int, map[PublicKey]*big.Int, error) {
	runningTotal := big.NewInt(0)
	balanceDeltasMap := make(map[PublicKey]*big.Int)
	for publicKey, balance := range bav.PublicKeyToDeSoBalanceNanos {
		snapshotBalance, exists := balanceSnapshot[publicKey]
		if !exists {
			// Get it from the DB
			dbBalance, err := bav.GetDbAdapter().GetDeSoBalanceForPublicKey(publicKey.ToBytes())
			if err != nil {
				return nil, nil, err
			}
			snapshotBalance = dbBalance
			balanceSnapshot[publicKey] = snapshotBalance
		}
		// New - Old
		delta := big.NewInt(0).Sub(big.NewInt(0).SetUint64(balance), big.NewInt(0).SetUint64(snapshotBalance))
		balanceDeltasMap[publicKey] = delta
		runningTotal = big.NewInt(0).Add(runningTotal, delta)
	}
	return runningTotal, balanceDeltasMap, nil
}

func (bav *UtxoView) ConnectBlock(
	desoBlock *MsgDeSoBlock, txHashes []*BlockHash, verifySignatures bool, eventManager *EventManager, blockHeight uint64) (
	[][]*UtxoOperation, error) {

	glog.V(1).Infof("ConnectBlock: Connecting block %v", desoBlock)

	// Check that the block being connected references the current tip. ConnectBlock
	// can only add a block to the current tip. We do this to keep the API simple.
	if !desoBlock.Header.PrevBlockHash.IsEqual(bav.TipHash) {
		return nil, fmt.Errorf("ConnectBlock: Parent hash of block being connected does not match tip")
	}

	// If the block height is past the Proof of Stake cutover, then we update the random seed hash.
	// We do this first before connecting any transactions so that the latest seed hash is used for
	// transactions that use on-chain randomness.
	if blockHeight >= uint64(bav.Params.ForkHeights.ProofOfStake2ConsensusCutoverBlockHeight) {
		randomSeedHash, err := HashRandomSeedSignature(desoBlock.Header.ProposerRandomSeedSignature)
		if err != nil {
			return nil, errors.Wrapf(err, "ConnectBlock: Problem hashing random seed signature")
		}
		bav._setCurrentRandomSeedHash(randomSeedHash)
	}

	blockHeader := desoBlock.Header
	var blockRewardOutputPublicKey *btcec.PublicKey
	// If the block height is greater than or equal to the block reward patch height,
	// we will verify that there is only one block reward output and we'll parse
	// that public key
	if blockHeight >= uint64(bav.Params.ForkHeights.BlockRewardPatchBlockHeight) {
		// Make sure the block has transactions
		if len(desoBlock.Txns) == 0 {
			return nil, errors.Wrap(RuleErrorNoTxns, "ConnectBlock: Block has no transactions")
		}
		// Make sure the first transaction is a block reward.
		if desoBlock.Txns[0].TxnMeta.GetTxnType() != TxnTypeBlockReward {
			return nil, errors.Wrap(RuleErrorFirstTxnMustBeBlockReward, "ConnectBlock: First transaction in block is not a block reward")
		}
		// Ensure that the block reward transaction has exactly one output.
		if len(desoBlock.Txns[0].TxOutputs) != 1 {
			return nil, errors.Wrap(RuleErrorBlockRewardTxnMustHaveOneOutput, "ConnectBlock: Block reward transaction must have exactly one output")
		}
		var err error
		blockRewardOutputPublicKey, err =
			btcec.ParsePubKey(desoBlock.Txns[0].TxOutputs[0].PublicKey, btcec.S256())
		if err != nil {
			return nil, fmt.Errorf("ConnectBlock: Problem parsing block reward public key: %v", err)
		}
	}

	// Loop through all the transactions and validate them using the view. Also
	// keep track of the total fees throughout.
	var totalFees uint64
	utxoOps := [][]*UtxoOperation{}
	var maxUtilityFee uint64
	for txIndex, txn := range desoBlock.Txns {
		txHash := txHashes[txIndex]

		var utilityFee uint64
		var utxoOpsForTxn []*UtxoOperation
		var err error
		var currentFees uint64
		// ConnectTransaction validates all of the transactions in the block and
		// is responsible for verifying signatures.
		//
		// TODO: We currently don't check that the min transaction fee is satisfied when
		// connecting blocks. We skip this check because computing the transaction's size
		// would slow down block processing significantly. We should figure out a way to
		// enforce this check in the future, but for now the only attack vector is one in
		// which a miner is trying to spam the network, which should generally never happen.
		utxoOpsForTxn, _, _, currentFees, err = bav.ConnectTransaction(
			txn, txHash, uint32(blockHeader.Height), blockHeader.TstampNanoSecs, verifySignatures, false)
		if err != nil {
			return nil, errors.Wrapf(err, "ConnectBlock: error connecting txn #%d", txIndex)
		}
		_, utilityFee = computeBMF(currentFees)

		// After the block reward patch block height, we only include fees from transactions
		// where the transactor is not the block reward output public key. This prevents
		// the block reward output public key from being able to get their transactions
		// included in blocks for free.
		includeFeesInBlockReward := true
		if blockHeight >= uint64(bav.Params.ForkHeights.BlockRewardPatchBlockHeight) &&
			txn.TxnMeta.GetTxnType() != TxnTypeBlockReward {
			transactorPubKey, err := btcec.ParsePubKey(txn.PublicKey, btcec.S256())
			if err != nil {
				return nil, fmt.Errorf("ConnectBlock: Problem parsing transactor public key: %v", err)
			}
			includeFeesInBlockReward = !transactorPubKey.IsEqual(blockRewardOutputPublicKey)
		}

		if includeFeesInBlockReward {
			// Add the fees from this txn to the total fees. If any overflow occurs
			// mark the block as invalid and return a rule error. Note that block reward
			// txns should count as having zero fees.
			if totalFees > (math.MaxUint64 - currentFees) {
				return nil, RuleErrorTxnOutputWithInvalidAmount
			}
			totalFees += currentFees

			// For PoS, the maximum block reward is based on the maximum utility fee.
			// Add the utility fees to the max utility fees. If any overflow
			// occurs mark the block as invalid and return a rule error.
			maxUtilityFee, err = SafeUint64().Add(maxUtilityFee, utilityFee)
			if err != nil {
				return nil, errors.Wrapf(RuleErrorPoSBlockRewardWithInvalidAmount,
					"ConnectBlock: error computing maxUtilityFee: %v", err)
			}
		}

		// Add the utxo operations to our list for all the txns.
		utxoOps = append(utxoOps, utxoOpsForTxn)

		// TODO: This should really be called at the end of _connectTransaction but it's
		// really annoying to change all the call signatures right now and we don't really
		// need it just yet.
		//
		// Call the event manager
		if eventManager != nil {
			eventManager.transactionConnected(&TransactionEvent{
				Txn:      txn,
				TxnHash:  txHash,
				UtxoView: bav,
				UtxoOps:  utxoOpsForTxn,
			})
		}
	}

	// We should now have computed totalFees. Use this to check that
	// the block reward's outputs are correct.
	//
	// Compute the sum of the outputs in the block reward. If an overflow
	// occurs mark the block as invalid and return a rule error.
	var blockRewardOutput uint64
	for _, bro := range desoBlock.Txns[0].TxOutputs {
		if bro.AmountNanos > MaxNanos ||
			blockRewardOutput > (math.MaxUint64-bro.AmountNanos) {

			return nil, RuleErrorBlockRewardOutputWithInvalidAmount
		}
		blockRewardOutput += bro.AmountNanos
	}
	// Verify that the block reward does not overflow when added to
	// the block's fees.
	blockReward := CalcBlockRewardNanos(uint32(blockHeader.Height), bav.Params)
	if totalFees > MaxNanos ||
		blockReward > (math.MaxUint64-totalFees) {

		return nil, RuleErrorBlockRewardOverflow
	}
	maxBlockReward := blockReward + totalFees
	if blockHeight >= uint64(bav.Params.ForkHeights.ProofOfStake2ConsensusCutoverBlockHeight) {
		maxBlockReward = maxUtilityFee
	}
	// If the outputs of the block reward txn exceed the max block reward
	// allowed then mark the block as invalid and return an error.
	if blockRewardOutput > maxBlockReward {
		glog.Errorf("ConnectBlock(RuleErrorBlockRewardExceedsMaxAllowed): "+
			"blockRewardOutput %d exceeds maxBlockReward %d", blockRewardOutput, maxBlockReward)
		return nil, RuleErrorBlockRewardExceedsMaxAllowed
	}

	// blockLevelUtxoOps are used to track all state mutations that happen
	// after connecting all transactions in the block. These operations
	// are always the last utxo operation in a given block.
	var blockLevelUtxoOps []*UtxoOperation
	if blockHeight >= uint64(bav.Params.ForkHeights.BalanceModelBlockHeight) {
		prevNonces := bav.GetTransactorNonceEntriesToDeleteAtBlockHeight(blockHeight)
		blockLevelUtxoOps = append(blockLevelUtxoOps, &UtxoOperation{
			Type:             OperationTypeDeleteExpiredNonces,
			PrevNonceEntries: prevNonces,
		})
		for _, prevNonceEntry := range prevNonces {
			bav.DeleteTransactorNonceEntry(prevNonceEntry)
		}
	}

	// If we're past the PoS cutover, we need to track which validators were active.
	if blockHeight >= uint64(bav.Params.ForkHeights.ProofOfStake2ConsensusCutoverBlockHeight) {
		// Get the active validators for the block.
		var signersList *bitset.Bitset
		if !desoBlock.Header.ValidatorsVoteQC.isEmpty() {
			signersList = desoBlock.Header.ValidatorsVoteQC.ValidatorsVoteAggregatedSignature.SignersList
		} else {
			signersList = desoBlock.Header.ValidatorsTimeoutAggregateQC.ValidatorsTimeoutAggregatedSignature.SignersList
		}
		allSnapshotValidators, err := bav.GetAllSnapshotValidatorSetEntriesByStake()
		if err != nil {
			return nil, errors.Wrapf(err, "ConnectBlock: error getting all snapshot validator set entries by stake")
		}
		currentEpochNumber, err := bav.GetCurrentEpochNumber()
		if err != nil {
			return nil, errors.Wrapf(err, "ConnectBlock: error getting current epoch number")
		}
		for ii, validator := range allSnapshotValidators {
			// Skip validators who didn't sign
			if !signersList.Get(ii) {
				continue
			}
			// Get the current validator entry
			validatorEntry, err := bav.GetValidatorByPKID(validator.ValidatorPKID)
			if err != nil {
				return nil, errors.Wrapf(err, "ConnectBlock: error getting validator by PKID")
			}
			// It's possible for the validator to have unregistered since two epochs ago, but is continuing
			// to vote. If the validatorEntry is nil or IsDeleted, we skip it here.
			if validatorEntry == nil || validatorEntry.IsDeleted() {
				continue
			}
			// It's possible for the validator to be in the snapshot validator set, but to have been jailed
			// in the previous epoch due to inactivity. In the edge case where the validator now comes back
			// online, we maintain its jailed status until it unjails itself explicitly again.
			if validatorEntry.Status() == ValidatorStatusJailed {
				continue
			}
			if validatorEntry.LastActiveAtEpochNumber != currentEpochNumber {
				blockLevelUtxoOps = append(blockLevelUtxoOps, &UtxoOperation{
					Type:               OperationTypeSetValidatorLastActiveAtEpoch,
					PrevValidatorEntry: validatorEntry.Copy(),
				})
				// Set the last active at epoch number to the current epoch number
				// and set the validator entry on the view.
				validatorEntry.LastActiveAtEpochNumber = currentEpochNumber
				bav._setValidatorEntryMappings(validatorEntry)
			}
		}
	}

	// If we're past the PoS Setup Fork Height, check if we should run the end of epoch hook.
	if blockHeight >= uint64(bav.Params.ForkHeights.ProofOfStake1StateSetupBlockHeight) {
		isLastBlockInEpoch, err := bav.IsLastBlockInCurrentEpoch(blockHeight)
		if err != nil {
			return nil, errors.Wrapf(err, "ConnectBlock: error checking if block is last in epoch")
		}
		if isLastBlockInEpoch {
			var utxoOperations []*UtxoOperation
			utxoOperations, err = bav.RunEpochCompleteHook(blockHeight, blockHeader.GetView(), blockHeader.TstampNanoSecs)
			if err != nil {
				return nil, errors.Wrapf(err, "ConnectBlock: error running epoch complete hook")
			}
			blockLevelUtxoOps = append(blockLevelUtxoOps, utxoOperations...)
		}
	}

	// Append all block level utxo operations to the utxo operations for the block.
	utxoOps = append(utxoOps, blockLevelUtxoOps)

	// If we made it to the end and this block is valid, advance the tip
	// of the view to reflect that.
	blockHash, err := desoBlock.Header.Hash()
	if err != nil {
		return nil, fmt.Errorf("ConnectBlock: Problem computing block hash after validation")
	}
	bav.TipHash = blockHash

	return utxoOps, nil
}

// Preload tries to fetch all the relevant data needed to connect a block
// in batches from Postgres. It marks many objects as "nil" in the respective
// data structures and then fills in the objects it is able to retrieve from
// the database. It's much faster to fetch data in bulk and cache "nil" values
// then to query individual records when connecting every transaction. If something
// is not preloaded the view falls back to individual queries.
func (bav *UtxoView) Preload(desoBlock *MsgDeSoBlock, blockHeight uint64) error {
	// We can only preload if we're using postgres
	if bav.Postgres == nil {
		return nil
	}

	// One iteration for all the PKIDs
	// NOTE: Work in progress. Testing with follows for now.
	var publicKeys []*PublicKey
	for _, txn := range desoBlock.Txns {
		if txn.TxnMeta.GetTxnType() == TxnTypeFollow {
			txnMeta := txn.TxnMeta.(*FollowMetadata)
			publicKeys = append(publicKeys, NewPublicKey(txn.PublicKey))
			publicKeys = append(publicKeys, NewPublicKey(txnMeta.FollowedPublicKey))
		} else if txn.TxnMeta.GetTxnType() == TxnTypeCreatorCoin {
			txnMeta := txn.TxnMeta.(*CreatorCoinMetadataa)
			publicKeys = append(publicKeys, NewPublicKey(txn.PublicKey))
			publicKeys = append(publicKeys, NewPublicKey(txnMeta.ProfilePublicKey))
		} else if txn.TxnMeta.GetTxnType() == TxnTypeDAOCoin {
			txnMeta := txn.TxnMeta.(*DAOCoinMetadata)
			publicKeys = append(publicKeys, NewPublicKey(txn.PublicKey))
			publicKeys = append(publicKeys, NewPublicKey(txnMeta.ProfilePublicKey))
		} else if txn.TxnMeta.GetTxnType() == TxnTypeUpdateProfile {
			publicKeys = append(publicKeys, NewPublicKey(txn.PublicKey))
		}
	}

	if len(publicKeys) > 0 {
		for _, publicKey := range publicKeys {
			publicKeyBytes := publicKey.ToBytes()
			pkidEntry := &PKIDEntry{
				PKID:      PublicKeyToPKID(publicKeyBytes),
				PublicKey: publicKeyBytes,
			}

			// Set pkid entries for all the public keys
			bav._setPKIDMappings(pkidEntry)

			// Set nil profile entries
			bav.ProfilePKIDToProfileEntry[*pkidEntry.PKID] = nil
		}

		// Set real entries for all the profiles that actually exist
		result := bav.Postgres.GetProfilesForPublicKeys(publicKeys)
		for _, profile := range result {
			bav.setProfileMappings(profile)
		}
	}

	// One iteration for everything else
	// TODO: For some reason just fetching follows from the DB causes consensus issues??
	var outputs []*PGTransactionOutput
	var follows []*PGFollow
	var balances []*PGCreatorCoinBalance
	var daoBalances []*PGDAOCoinBalance
	var likes []*PGLike
	var posts []*PGPost
	var lowercaseUsernames []string

	for _, txn := range desoBlock.Txns {
		// Preload all the inputs
		for _, txInput := range txn.TxInputs {
			output := &PGTransactionOutput{
				OutputHash:  &txInput.TxID,
				OutputIndex: txInput.Index,
				Spent:       false,
			}
			outputs = append(outputs, output)
		}

		if txn.TxnMeta.GetTxnType() == TxnTypeFollow {
			txnMeta := txn.TxnMeta.(*FollowMetadata)
			follow := &PGFollow{
				FollowerPKID: bav.GetPKIDForPublicKey(txn.PublicKey).PKID.NewPKID(),
				FollowedPKID: bav.GetPKIDForPublicKey(txnMeta.FollowedPublicKey).PKID.NewPKID(),
			}
			follows = append(follows, follow)

			// We cache the follow as not present and then fill them in later
			followerKey := MakeFollowKey(follow.FollowerPKID, follow.FollowedPKID)
			bav.FollowKeyToFollowEntry[followerKey] = nil
		} else if txn.TxnMeta.GetTxnType() == TxnTypeCreatorCoin {
			txnMeta := txn.TxnMeta.(*CreatorCoinMetadataa)

			// Fetch the buyer's balance entry
			balance := &PGCreatorCoinBalance{
				HolderPKID:  bav.GetPKIDForPublicKey(txn.PublicKey).PKID.NewPKID(),
				CreatorPKID: bav.GetPKIDForPublicKey(txnMeta.ProfilePublicKey).PKID.NewPKID(),
			}
			balances = append(balances, balance)

			// We cache the balances as not present and then fill them in later
			balanceEntryKey := MakeBalanceEntryKey(balance.HolderPKID, balance.CreatorPKID)
			bav.HODLerPKIDCreatorPKIDToBalanceEntry[balanceEntryKey] = nil

			// Fetch the creator's balance entry if they're not buying their own coin
			if !reflect.DeepEqual(txn.PublicKey, txnMeta.ProfilePublicKey) {
				balance = &PGCreatorCoinBalance{
					HolderPKID:  bav.GetPKIDForPublicKey(txnMeta.ProfilePublicKey).PKID.NewPKID(),
					CreatorPKID: bav.GetPKIDForPublicKey(txnMeta.ProfilePublicKey).PKID.NewPKID(),
				}
				balances = append(balances, balance)

				// We cache the balances as not present and then fill them in later
				balanceEntryKey = MakeBalanceEntryKey(balance.HolderPKID, balance.CreatorPKID)
				bav.HODLerPKIDCreatorPKIDToBalanceEntry[balanceEntryKey] = nil
			}
		} else if txn.TxnMeta.GetTxnType() == TxnTypeDAOCoin {
			txnMeta := txn.TxnMeta.(*DAOCoinMetadata)

			// Fetch the buyer's balance entry
			daoBalance := &PGDAOCoinBalance{
				HolderPKID:  bav.GetPKIDForPublicKey(txn.PublicKey).PKID.NewPKID(),
				CreatorPKID: bav.GetPKIDForPublicKey(txnMeta.ProfilePublicKey).PKID.NewPKID(),
			}
			daoBalances = append(daoBalances, daoBalance)

			// We cache the balances as not present and then fill them in later
			balanceEntryKey := MakeBalanceEntryKey(daoBalance.HolderPKID, daoBalance.CreatorPKID)
			bav.HODLerPKIDCreatorPKIDToDAOCoinBalanceEntry[balanceEntryKey] = nil

			// Fetch the creator's balance entry if they're not buying their own coin
			if !reflect.DeepEqual(txn.PublicKey, txnMeta.ProfilePublicKey) {
				daoBalance = &PGDAOCoinBalance{
					HolderPKID:  bav.GetPKIDForPublicKey(txnMeta.ProfilePublicKey).PKID.NewPKID(),
					CreatorPKID: bav.GetPKIDForPublicKey(txnMeta.ProfilePublicKey).PKID.NewPKID(),
				}
				daoBalances = append(daoBalances, daoBalance)

				// We cache the balances as not present and then fill them in later
				balanceEntryKey = MakeBalanceEntryKey(daoBalance.HolderPKID, daoBalance.CreatorPKID)
				bav.HODLerPKIDCreatorPKIDToDAOCoinBalanceEntry[balanceEntryKey] = nil
			}
		} else if txn.TxnMeta.GetTxnType() == TxnTypeLike {
			txnMeta := txn.TxnMeta.(*LikeMetadata)
			like := &PGLike{
				LikerPublicKey: txn.PublicKey,
				LikedPostHash:  txnMeta.LikedPostHash.NewBlockHash(),
			}
			likes = append(likes, like)

			// We cache the likes as not present and then fill them in later
			likeKey := MakeLikeKey(like.LikerPublicKey, *like.LikedPostHash)
			bav.LikeKeyToLikeEntry[likeKey] = nil

			post := &PGPost{
				PostHash: txnMeta.LikedPostHash.NewBlockHash(),
			}
			posts = append(posts, post)

			// We cache the posts as not present and then fill them in later
			bav.PostHashToPostEntry[*post.PostHash] = nil
		} else if txn.TxnMeta.GetTxnType() == TxnTypeSubmitPost {
			txnMeta := txn.TxnMeta.(*SubmitPostMetadata)

			var postHash *BlockHash
			if len(txnMeta.PostHashToModify) != 0 {
				postHash = NewBlockHash(txnMeta.PostHashToModify)
			} else {
				postHash = txn.Hash()
			}

			posts = append(posts, &PGPost{
				PostHash: postHash,
			})

			// We cache the posts as not present and then fill them in later
			bav.PostHashToPostEntry[*postHash] = nil

			// TODO: Preload parent, grandparent, and reposted posts
		} else if txn.TxnMeta.GetTxnType() == TxnTypeUpdateProfile {
			txnMeta := txn.TxnMeta.(*UpdateProfileMetadata)
			if len(txnMeta.NewUsername) == 0 {
				continue
			}

			lowercaseUsernames = append(lowercaseUsernames, strings.ToLower(string(txnMeta.NewUsername)))

			// We cache the profiles as not present and then fill them in later
			bav.ProfileUsernameToProfileEntry[MakeUsernameMapKey(txnMeta.NewUsername)] = nil
		}
	}

	if len(outputs) > 0 {
		//foundOutputs := bav.Postgres.GetOutputs(outputs)
		//for _, output := range foundOutputs {
		//	err := bav._setUtxoMappings(output.NewUtxoEntry())
		//	if err != nil {
		//		return err
		//	}
		//}
	}

	if len(follows) > 0 {
		foundFollows := bav.Postgres.GetFollows(follows)
		for _, follow := range foundFollows {
			followEntry := follow.NewFollowEntry()
			bav._setFollowEntryMappings(followEntry)
		}
	}

	if len(balances) > 0 {
		foundBalances := bav.Postgres.GetCreatorCoinBalances(balances)
		for _, balance := range foundBalances {
			balanceEntry := balance.NewBalanceEntry()
			bav._setCreatorCoinBalanceEntryMappings(balanceEntry)
		}
	}

	if len(daoBalances) > 0 {
		foundDAOBalances := bav.Postgres.GetDAOCoinBalances(daoBalances)
		for _, daoBalance := range foundDAOBalances {
			daoBalanceEntry := daoBalance.NewBalanceEntry()
			bav._setDAOCoinBalanceEntryMappings(daoBalanceEntry)
		}
	}

	if len(likes) > 0 {
		foundLikes := bav.Postgres.GetLikes(likes)
		for _, like := range foundLikes {
			likeEntry := like.NewLikeEntry()
			bav._setLikeEntryMappings(likeEntry)
		}
	}

	if len(posts) > 0 {
		foundPosts := bav.Postgres.GetPosts(posts)
		for _, post := range foundPosts {
			bav.setPostMappings(post)
		}
	}

	if len(lowercaseUsernames) > 0 {
		foundProfiles := bav.Postgres.GetProfilesForUsername(lowercaseUsernames)
		for _, profile := range foundProfiles {
			bav.setProfileMappings(profile)
		}
	}

	return nil
}

func (bav *UtxoView) GetTransactorNonceEntry(nonce *DeSoNonce, pkid *PKID) (*TransactorNonceEntry, error) {
	if nonce == nil {
		return nil, fmt.Errorf("GetTransactorNonceEntry: nil nonce")
	}
	if pkid == nil {
		return nil, fmt.Errorf("GetTransactorNonceEntry: nil pkid")
	}
	mapKey := TransactorNonceMapKey{
		Nonce:          *nonce,
		TransactorPKID: *pkid,
	}

	nonceEntry, exists := bav.TransactorNonceMapKeyToTransactorNonceEntry[mapKey]
	if exists && nonceEntry != nil {
		return nonceEntry, nil
	}
	var err error
	nonceEntry, err = DbGetTransactorNonceEntry(bav.Handle, nonce, pkid)
	if err != nil {
		return nil, err
	}
	if nonceEntry == nil {
		return nil, nil
	}
	bav.TransactorNonceMapKeyToTransactorNonceEntry[mapKey] = nonceEntry
	return nonceEntry, nil

}

func (bav *UtxoView) SetTransactorNonceEntry(nonceEntry *TransactorNonceEntry) {
	if nonceEntry == nil {
		glog.Errorf("SetTransactorNonceEntry: nil nonceEntry")
		return
	}

	bav.TransactorNonceMapKeyToTransactorNonceEntry[nonceEntry.ToMapKey()] = nonceEntry
}

func (bav *UtxoView) DeleteTransactorNonceEntry(nonceEntry *TransactorNonceEntry) {
	if nonceEntry == nil {
		glog.Errorf("DeleteTransactorNonceEntry: nil nonceEntry")
		return
	}

	tombstoneEntry := nonceEntry.Copy()

	tombstoneEntry.isDeleted = true
	bav.SetTransactorNonceEntry(tombstoneEntry)
}

func (bav *UtxoView) GetTransactorNonceEntriesToDeleteAtBlockHeight(blockHeight uint64) []*TransactorNonceEntry {
	dbExpiredNonceEntries, err := DbGetTransactorNonceEntriesToExpireAtBlockHeight(bav.Handle, blockHeight)
	if err != nil {
		glog.Errorf("GetTransactorNonceEntriesToDeleteAtBlockHeight: Error fetching expired nonce entries: %v", err)
		return nil
	}
	// Add the db entries to the view
	for _, dbNonceEntry := range dbExpiredNonceEntries {
		// If the entry already exists, skip it and use what's in the view.
		if _, exists := bav.TransactorNonceMapKeyToTransactorNonceEntry[dbNonceEntry.ToMapKey()]; exists {
			continue
		}
		bav.SetTransactorNonceEntry(dbNonceEntry)
	}
	var transactorNoncesToExpire []*TransactorNonceEntry
	for _, nonceEntry := range bav.TransactorNonceMapKeyToTransactorNonceEntry {
		if nonceEntry.isDeleted {
			continue
		}
		if nonceEntry.Nonce.ExpirationBlockHeight <= blockHeight {
			transactorNoncesToExpire = append(transactorNoncesToExpire, nonceEntry)
		}
	}
	return transactorNoncesToExpire
}

func (bav *UtxoView) ConstructNonceForPublicKey(publicKey []byte, blockHeight uint64) (*DeSoNonce, error) {
	pkidEntry := bav.GetPKIDForPublicKey(publicKey)
	if pkidEntry == nil || pkidEntry.isDeleted {
		return nil, fmt.Errorf(
			"ConstructNonceForPublicKey: No PKID entry found for public key %s",
			PkToStringBoth(publicKey))
	}
	return bav.ConstructNonceForPKID(pkidEntry.PKID, blockHeight)
}

// ConstructNonceForPKID constructs a nonce for the given PKID. The depth parameter
// must be less than or equal to 2 when calling this function. We check that the
// randomly generated nonce is not already in use by the given PKID. If it is, we
// try to generate another nonce w/ depth - 1. When depth is 0 and we fail to generate
// a unique nonce, we return an error.
func (bav *UtxoView) ConstructNonceForPKID(pkid *PKID, blockHeight uint64) (*DeSoNonce, error) {
	// construct nonce
	expirationBuffer := uint64(DefaultMaxNonceExpirationBlockHeightOffset)
	if bav.GlobalParamsEntry != nil && bav.GlobalParamsEntry.MaxNonceExpirationBlockHeightOffset != 0 {
		expirationBuffer = bav.GlobalParamsEntry.MaxNonceExpirationBlockHeightOffset
	}
	// Some tests use a very low expiration buffer to test
	// that expired nonces get deleted. We don't want to
	// underflow the expiration buffer, so we only subtract
	// 10 if the expiration buffer is greater than 10.
	// We subtract 10 from the expiration buffer so that
	// nodes that are slightly behind do not reject transactions.
	if expirationBuffer > 10 {
		expirationBuffer -= 10
	}
	randomUint64, err := wire.RandomUint64()
	if err != nil {
		return nil, errors.Wrapf(err, "ConstructNonceForPKID: Error generating random uint64: ")
	}
	nonce := DeSoNonce{
		PartialID:             randomUint64,
		ExpirationBlockHeight: blockHeight + expirationBuffer,
	}

	// Make sure we don't have a collision.
	nonceEntry, err := bav.GetTransactorNonceEntry(&nonce, pkid)
	if err != nil {
		return nil, errors.Wrapf(err, "ConstructNonceForPKID: ")
	}
	if nonceEntry != nil && !nonceEntry.isDeleted {
		return nil, errors.New("ConstructNonceForPKID: Nonce already exists")
	}
	return &nonce, nil
}

// GetUnspentUtxoEntrysForPublicKey returns the UtxoEntrys corresponding to the
// passed-in public key that are currently unspent. It does this while factoring
// in any transactions that have already been connected to it. This is useful,
// as an example, when one whats to see what UtxoEntrys are available for spending
// after factoring in (i.e. connecting) all of the transactions currently in the
// mempool that are related to this public key.
//
// At a high level, this function allows one to get the utxos that are the union of:
// - utxos in the db
// - utxos in the view from previously-connected transactions
func (bav *UtxoView) GetUnspentUtxoEntrysForPublicKey(pkBytes []byte) ([]*UtxoEntry, error) {
	// Fetch the relevant utxos for this public key from the db. We do this because
	// the db could contain utxos that are not currently loaded into the view.
	var utxoEntriesForPublicKey []*UtxoEntry
	var err error
	if bav.Postgres != nil {
		utxoEntriesForPublicKey = bav.Postgres.GetUtxoEntriesForPublicKey(pkBytes)
	} else {
		utxoEntriesForPublicKey, err = DbGetUtxosForPubKey(pkBytes, bav.Handle, bav.Snapshot)
	}
	if err != nil {
		return nil, errors.Wrapf(err, "UtxoView.GetUnspentUtxoEntrysForPublicKey: Problem fetching "+
			"utxos for public key %s", PkToString(pkBytes, bav.Params))
	}

	// Load all the utxos associated with this public key into
	// the view. This makes it so that the view can enumerate all of the utxoEntries
	// known for this public key. To put it another way, it allows the view to
	// contain the union of:
	// - utxos in the db
	// - utxos in the view from previously-connected transactions
	for _, utxoEntry := range utxoEntriesForPublicKey {
		bav.GetUtxoEntryForUtxoKey(utxoEntry.UtxoKey)
	}

	// Now that all of the utxos for this key have been loaded, filter the
	// ones for this public key and return them.
	utxoEntriesToReturn := []*UtxoEntry{}
	for utxoKeyTmp, utxoEntry := range bav.UtxoKeyToUtxoEntry {
		// Make a copy of the iterator since it might change from underneath us
		// if we take its pointer.
		utxoKey := utxoKeyTmp
		utxoEntry.UtxoKey = &utxoKey
		if !utxoEntry.isSpent && reflect.DeepEqual(utxoEntry.PublicKey, pkBytes) {
			utxoEntriesToReturn = append(utxoEntriesToReturn, utxoEntry)
		}
	}

	return utxoEntriesToReturn, nil
}

// GetSpendableDeSoBalanceNanosForPublicKey gets the current spendable balance for the
// provided public key. It only considers the last block as immature currently and
// instead of the configured number of immature block rewards. Additionally, using the
// tipHash of the view only gives us access to the previous block, not the current block,
// so we are unable to mark the current block reward as immature.
// However, this bug does not introduce a security issue and is addressed with the BlockRewardPatch fork,
// but should be fixed soon.
func (bav *UtxoView) GetSpendableDeSoBalanceNanosForPublicKey(pkBytes []byte,
	tipHeight uint32) (_spendableBalance uint64, _err error) {
	// After the cut-over to Proof Of Stake, we no longer check for immature block rewards.
	// All block rewards are immediately mature.
	if tipHeight >= bav.Params.ForkHeights.ProofOfStake2ConsensusCutoverBlockHeight {
		balanceNanos, err := bav.GetDeSoBalanceNanosForPublicKey(pkBytes)
		if err != nil {
			return 0, errors.Wrap(err, "GetSpendableDeSoBalanceNanosForPublicKey: ")
		}
		return balanceNanos, nil
	}
	// In order to get the spendable balance, we need to account for any immature block rewards.
	// We get these by starting at the chain tip and iterating backwards until we have collected
	// all the immature block rewards for this public key.
	nextBlockHash := bav.TipHash
	numImmatureBlocks := uint32(bav.Params.BlockRewardMaturity / bav.Params.TimeBetweenBlocks)
	immatureBlockRewards := uint64(0)

	if bav.Postgres != nil {
		// Note: badger is only getting the block reward for the previous block, so we make postgres
		// do the same thing. This is not ideal, but it is the simplest way to get the same behavior
		// and we will address the issue soon.
		// Filter out immature block rewards in postgres. UtxoType needs to be set correctly when importing blocks
		var startHeight uint32
		if tipHeight > 0 {
			startHeight = tipHeight - 1
		}
		// This is a special case to support tests where the number of immature blocks is 0.
		if numImmatureBlocks == 0 {
			startHeight = tipHeight
		}
		outputs := bav.Postgres.GetBlockRewardsForPublicKey(NewPublicKey(pkBytes), startHeight, tipHeight)

		var err error
		for _, output := range outputs {
			immatureBlockRewards, err = SafeUint64().Add(immatureBlockRewards, output.AmountNanos)
			if err != nil {
				return 0, errors.Wrap(err, "GetSpendableDeSoBalanceNanosForPublicKey: Problem "+
					"adding immature block rewards")
			}
		}
	} else {
		for ii := uint64(1); ii < uint64(numImmatureBlocks); ii++ {
			// Don't look up the genesis block since it isn't in the DB.
			if GenesisBlockHashHex == nextBlockHash.String() {
				break
			}

			blockNode := GetHeightHashToNodeInfo(bav.Handle, bav.Snapshot, tipHeight, nextBlockHash, false)
			if blockNode == nil {
				return 0, fmt.Errorf(
					"GetSpendableDeSoBalanceNanosForPublicKey: Problem getting block for blockhash %s",
					nextBlockHash.String())
			}
			blockRewardForPK, err := DbGetBlockRewardForPublicKeyBlockHash(bav.Handle, bav.Snapshot, pkBytes, nextBlockHash)
			if err != nil {
				return 0, errors.Wrapf(
					err, "GetSpendableDeSoBalanceNanosForPublicKey: Problem getting block reward for "+
						"public key %s blockhash %s", PkToString(pkBytes, bav.Params), nextBlockHash.String())
			}
			immatureBlockRewards, err = SafeUint64().Add(immatureBlockRewards, blockRewardForPK)
			if err != nil {
				return 0, errors.Wrapf(err, "GetSpendableDeSoBalanceNanosForPublicKey: Problem adding "+
					"block reward (%d) to immature block rewards (%d)", blockRewardForPK, immatureBlockRewards)
			}
			// TODO: This is the specific line that causes the bug. We should be using blockNode.Header.PrevBlockHash
			// instead. We are not serializing the Parent attribute when the block node is put into the DB,
			// but we do have the header. As a result, this condition always evaluates to false and thus
			// we only process the block reward for the previous block instead of all immature block rewards
			// as defined by the params.
			if blockNode.Parent != nil {
				nextBlockHash = blockNode.Parent.Hash
			} else {
				nextBlockHash = GenesisBlockHash
			}
		}
	}

	balanceNanos, err := bav.GetDeSoBalanceNanosForPublicKey(pkBytes)

	if err != nil {
		return 0, errors.Wrap(err, "GetSpendableDeSoBalanceNanosForPublicKey: ")
	}
	spendableBalanceNanos, err := SafeUint64().Sub(balanceNanos, immatureBlockRewards)
	if err != nil {
		return 0, errors.Wrapf(err,
			"GetSpendableDeSoBalanceNanosForPublicKey: error subtract immature block rewards (%d) from "+
				"balance nanos (%d)", immatureBlockRewards, balanceNanos)
	}
	return spendableBalanceNanos, nil
}

func copyExtraData(extraData map[string][]byte) map[string][]byte {
	extraDataCopy := make(map[string][]byte)
	for key, value := range extraData {
		valueCopy := make([]byte, len(value))
		copy(valueCopy, value)
		extraDataCopy[key] = valueCopy
	}
	return extraDataCopy
}

func mergeExtraData(oldMap map[string][]byte, newMap map[string][]byte) map[string][]byte {
	// Always create the map from scratch, since modifying the map on
	// newMap could modify the map on the oldMap otherwise.
	retMap := make(map[string][]byte)

	// Add the values from the oldMap
	for kk, vv := range oldMap {
		vvCopy := make([]byte, len(vv))
		copy(vvCopy, vv)
		retMap[kk] = vvCopy
	}
	// Add the values from the newMap. Allow the newMap values to overwrite the
	// oldMap values during the merge.
	for kk, vv := range newMap {
		vvCopy := make([]byte, len(vv))
		copy(vvCopy, vv)
		retMap[kk] = vvCopy
	}

	return retMap
}<|MERGE_RESOLUTION|>--- conflicted
+++ resolved
@@ -4051,107 +4051,6 @@
 	return nil
 }
 
-<<<<<<< HEAD
-=======
-// _connectFailingTransaction is used to process the fee and burn associated with the user submitting a failing transaction.
-// A failing transaction is a txn that passes formatting validation, yet fails connecting to the UtxoView. This can happen for a
-// number of reasons, such as insufficient DESO balance, wrong public key, etc. With Revolution's Fee-Time block ordering, these
-// failing transactions are included in the blocks and their fees are burned. In addition, a major part of the effective
-// fees of this transaction is burned with BMF. This makes spam attacks economically disadvantageous. Attacker's funds
-// are burned, to the benefit of everyone else on the network. BMF algorithm also computes a utility fee, which is
-// distributed to the block producer.
-func (bav *UtxoView) _connectFailingTransaction(txn *MsgDeSoTxn, blockHeight uint32, verifySignatures bool) (
-	_utxoOps []*UtxoOperation, _burnFee uint64, _utilityFee uint64, _err error) {
-
-	// Failing transactions are only allowed after ProofOfStake2ConsensusCutoverBlockHeight.
-	if blockHeight < bav.Params.ForkHeights.ProofOfStake2ConsensusCutoverBlockHeight {
-		return nil, 0, 0, fmt.Errorf("_connectFailingTransaction: Failing transactions " +
-			"not allowed before ProofOfStake2ConsensusCutoverBlockHeight")
-	}
-
-	// Sanity check the transaction to make sure it is properly formatted.
-	if err := CheckTransactionSanity(txn, blockHeight, bav.Params); err != nil {
-		return nil, 0, 0, errors.Wrapf(err, "_connectFailingTransaction: "+
-			"Problem checking txn sanity")
-	}
-
-	if err := ValidateDeSoTxnSanityBalanceModel(txn, uint64(blockHeight), bav.Params, bav.GlobalParamsEntry); err != nil {
-		return nil, 0, 0, errors.Wrapf(err, "_connectFailingTransaction: "+
-			"Problem checking txn sanity under balance model")
-	}
-
-	if err := bav.ValidateTransactionNonce(txn, uint64(blockHeight)); err != nil {
-		return nil, 0, 0, errors.Wrapf(err, "_connectFailingTransaction: "+
-			"Problem validating transaction nonce")
-	}
-
-	// Get the FailingTransactionBMFMultiplierBasisPoints from the global params entry. We then compute the effective fee
-	// as: effectiveFee = txn.TxnFeeNanos * FailingTransactionBMFMultiplierBasisPoints / 10000
-	gp := bav.GetCurrentGlobalParamsEntry()
-
-	failingTransactionRate := uint256.NewInt().SetUint64(gp.FailingTransactionBMFMultiplierBasisPoints)
-	failingTransactionFee := uint256.NewInt().SetUint64(txn.TxnFeeNanos)
-	basisPointsAsUint256 := uint256.NewInt().SetUint64(MaxBasisPoints)
-
-	effectiveFeeU256 := uint256.NewInt()
-	if effectiveFeeU256.MulOverflow(failingTransactionRate, failingTransactionFee) {
-		return nil, 0, 0, fmt.Errorf("_connectFailingTransaction: Problem computing effective fee")
-	}
-	effectiveFeeU256.Div(effectiveFeeU256, basisPointsAsUint256)
-
-	// We should never overflow on the effective fee, since FailingTransactionBMFMultiplierBasisPoints is <= 10000.
-	// But if for some magical reason we do, we set the effective fee to the max uint64. We don't error, and
-	// instead let _spendBalance handle the overflow.
-	if !effectiveFeeU256.IsUint64() {
-		effectiveFeeU256.SetUint64(math.MaxUint64)
-	}
-	effectiveFee := effectiveFeeU256.Uint64()
-
-	// Serialize the transaction to bytes so we can compute its size.
-	txnBytes, err := txn.ToBytes(false)
-	if err != nil {
-		return nil, 0, 0, errors.Wrapf(err, "_connectFailingTransaction: Problem serializing transaction: ")
-	}
-	txnSizeBytes := uint64(len(txnBytes))
-
-	// If the effective fee rate per KB is less than the minimum network fee rate per KB, we set it to the minimum
-	// network fee rate per KB. We multiply by 1000 and divide by the txn bytes to convert the txn's total effective
-	// fee to a fee rate per KB.
-	//
-	// The effectiveFee * 1000 computation is guaranteed to not overflow because an overflow check is already
-	// performed in ValidateDeSoTxnSanityBalanceModel above.
-	effectiveFeeRateNanosPerKB := (effectiveFee * 1000) / txnSizeBytes
-	if effectiveFeeRateNanosPerKB < gp.MinimumNetworkFeeNanosPerKB {
-		// The minimum effective fee for the txn is the txn size * the minimum network fee rate per KB.
-		effectiveFee = (gp.MinimumNetworkFeeNanosPerKB * txnSizeBytes) / 1000
-	}
-
-	burnFee, utilityFee := computeBMF(effectiveFee)
-
-	var utxoOps []*UtxoOperation
-	// When spending balances, we need to check for immature block rewards. Since we don't have
-	// the block rewards yet for the current block, we subtract one from the current block height
-	// when spending balances.
-	feeUtxoOp, err := bav._spendBalance(effectiveFee, txn.PublicKey, blockHeight-1)
-	if err != nil {
-		return nil, 0, 0, errors.Wrapf(err, "_connectFailingTransaction: Problem "+
-			"spending balance")
-	}
-	utxoOps = append(utxoOps, feeUtxoOp)
-	utxoOps = append(utxoOps, &UtxoOperation{Type: OperationTypeFailingTxn})
-
-	// If verifySignatures is passed, we check transaction signature.
-	if verifySignatures {
-		if err := bav._verifyTxnSignature(txn, blockHeight); err != nil {
-			return nil, 0, 0, errors.Wrapf(err, "_connectFailingTransaction: Problem "+
-				"verifying signature")
-		}
-	}
-
-	return utxoOps, burnFee, utilityFee, nil
-}
-
->>>>>>> 250a7bb6
 // computeBMF computes the burn fee and the utility fee for a given fee. The acronym stands for Burn Maximizing Fee, which
 // entails that the burn function is designed to maximize the amount of DESO burned, while providing the minimal viable
 // utility fee to the block producer. This is so that block producers have no advantage over other network participants
