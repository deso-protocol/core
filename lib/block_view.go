--- conflicted
+++ resolved
@@ -1794,19 +1794,11 @@
 		feePlusExtraSpend := txn.TxnFeeNanos
 		if err != nil {
 			return 0, 0, nil, errors.Wrapf(err, "_connectBasicTransferWithExtraSpend Problem adding txn fee and total output")
-<<<<<<< HEAD
 		}
 		feePlusExtraSpend, err = SafeUint64().Add(feePlusExtraSpend, extraSpend)
 		if err != nil {
 			return 0, 0, nil, errors.Wrapf(err, "_connectBasicTransferWithExtraSpend Problem adding extraSpend")
 		}
-=======
-		}
-		feePlusExtraSpend, err = SafeUint64().Add(feePlusExtraSpend, extraSpend)
-		if err != nil {
-			return 0, 0, nil, errors.Wrapf(err, "_connectBasicTransferWithExtraSpend Problem adding extraSpend")
-		}
->>>>>>> 8fa1b7fe
 
 		totalInput, err = SafeUint64().Add(totalInput, feePlusExtraSpend)
 		if err != nil {
@@ -1814,13 +1806,9 @@
 				"_connectBasicTransferWithExtraSpend: Problem adding "+
 					"amount %v to total input %v: %v", feePlusExtraSpend, totalInput, err)
 		}
-<<<<<<< HEAD
-
-=======
 		// When spending balances, we need to check for immature block rewards. Since we don't have
 		// the block rewards yet for the current block, we subtract one from the current block height
 		// when spending balances.
->>>>>>> 8fa1b7fe
 		newUtxoOp, err := bav._spendBalance(totalInput, txn.PublicKey, blockHeight-1)
 		if err != nil {
 			return 0, 0, nil, errors.Wrapf(
@@ -2858,15 +2846,6 @@
 		if maxNonceExpirationBlockHeightOffsetBytesRead <= 0 {
 			return 0, 0, nil, fmt.Errorf("_connectUpdateGlobalParams: unable to decode MaxNonceExpirationBlockHeightOffset as uint64")
 		}
-<<<<<<< HEAD
-		if newMaxNonceExpirationBlockHeightOffset < MinMaxNonceExpirationBlockHeightOffset {
-			return 0, 0, nil, RuleErrorMaxNonceExpirationBlockHeightOffsetTooLow
-		}
-		if newMaxNonceExpirationBlockHeightOffset > MaxMaxNonceExpirationBlockHeightOffset {
-			return 0, 0, nil, RuleErrorMaxNonceExpirationBlockHeightOffsetTooHigh
-		}
-=======
->>>>>>> 8fa1b7fe
 		newGlobalParamsEntry.MaxNonceExpirationBlockHeightOffset = newMaxNonceExpirationBlockHeightOffset
 	}
 
@@ -3814,12 +3793,6 @@
 // a unique nonce, we return an error.
 func (bav *UtxoView) ConstructNonceForPKID(pkid *PKID, blockHeight uint64) (*DeSoNonce, error) {
 	// construct nonce
-<<<<<<< HEAD
-	expirationBuffer := uint64(MaxMaxNonceExpirationBlockHeightOffset)
-	if bav.GlobalParamsEntry != nil && bav.GlobalParamsEntry.MaxNonceExpirationBlockHeightOffset != 0 {
-		expirationBuffer = bav.GlobalParamsEntry.MaxNonceExpirationBlockHeightOffset
-	}
-=======
 	expirationBuffer := uint64(DefaultMaxNonceExpirationBlockHeightOffset)
 	if bav.GlobalParamsEntry != nil && bav.GlobalParamsEntry.MaxNonceExpirationBlockHeightOffset != 0 {
 		expirationBuffer = bav.GlobalParamsEntry.MaxNonceExpirationBlockHeightOffset
@@ -3833,7 +3806,6 @@
 	if expirationBuffer > 10 {
 		expirationBuffer -= 10
 	}
->>>>>>> 8fa1b7fe
 	randomUint64, err := wire.RandomUint64()
 	if err != nil {
 		return nil, errors.Wrapf(err, "ConstructNonceForPKID: Error generating random uint64: ")
