--- conflicted
+++ resolved
@@ -87,251 +87,6 @@
 	Params   *DeSoParams
 }
 
-<<<<<<< HEAD
-type OperationType uint
-
-const (
-	// Every operation has a type that we document here. This information is
-	// used when rolling back a txn to determine what kind of operations need
-	// to be performed. For example, rolling back a BitcoinExchange may require
-	// rolling back an AddUtxo operation.
-	OperationTypeAddUtxo                      OperationType = 0
-	OperationTypeSpendUtxo                    OperationType = 1
-	OperationTypeBitcoinExchange              OperationType = 2
-	OperationTypePrivateMessage               OperationType = 3
-	OperationTypeSubmitPost                   OperationType = 4
-	OperationTypeUpdateProfile                OperationType = 5
-	OperationTypeDeletePost                   OperationType = 7
-	OperationTypeUpdateBitcoinUSDExchangeRate OperationType = 8
-	OperationTypeFollow                       OperationType = 9
-	OperationTypeLike                         OperationType = 10
-	OperationTypeCreatorCoin                  OperationType = 11
-	OperationTypeSwapIdentity                 OperationType = 12
-	OperationTypeUpdateGlobalParams           OperationType = 13
-	OperationTypeCreatorCoinTransfer          OperationType = 14
-	OperationTypeCreateNFT                    OperationType = 15
-	OperationTypeUpdateNFT                    OperationType = 16
-	OperationTypeAcceptNFTBid                 OperationType = 17
-	OperationTypeNFTBid                       OperationType = 18
-	OperationTypeDeSoDiamond                  OperationType = 19
-	OperationTypeNFTTransfer                  OperationType = 20
-	OperationTypeAcceptNFTTransfer            OperationType = 21
-	OperationTypeBurnNFT                      OperationType = 22
-	OperationTypeAuthorizeDerivedKey          OperationType = 23
-
-	// NEXT_TAG = 24
-)
-
-func (op OperationType) String() string {
-	switch op {
-	case OperationTypeAddUtxo:
-		{
-			return "OperationTypeAddUtxo"
-		}
-	case OperationTypeSpendUtxo:
-		{
-			return "OperationTypeSpendUtxo"
-		}
-	case OperationTypeBitcoinExchange:
-		{
-			return "OperationTypeBitcoinExchange"
-		}
-	case OperationTypePrivateMessage:
-		{
-			return "OperationTypePrivateMessage"
-		}
-	case OperationTypeSubmitPost:
-		{
-			return "OperationTypeSubmitPost"
-		}
-	case OperationTypeUpdateProfile:
-		{
-			return "OperationTypeUpdateProfile"
-		}
-	case OperationTypeDeletePost:
-		{
-			return "OperationTypeDeletePost"
-		}
-	case OperationTypeUpdateBitcoinUSDExchangeRate:
-		{
-			return "OperationTypeUpdateBitcoinUSDExchangeRate"
-		}
-	case OperationTypeFollow:
-		{
-			return "OperationTypeFollow"
-		}
-	case OperationTypeLike:
-		{
-			return "OperationTypeLike"
-		}
-	case OperationTypeCreatorCoin:
-		{
-			return "OperationTypeCreatorCoin"
-		}
-	case OperationTypeSwapIdentity:
-		{
-			return "OperationTypeSwapIdentity"
-		}
-	case OperationTypeUpdateGlobalParams:
-		{
-			return "OperationTypeUpdateGlobalParams"
-		}
-	case OperationTypeCreatorCoinTransfer:
-		{
-			return "OperationTypeCreatorCoinTransfer"
-		}
-	case OperationTypeCreateNFT:
-		{
-			return "OperationTypeCreateNFT"
-		}
-	case OperationTypeUpdateNFT:
-		{
-			return "OperationTypeUpdateNFT"
-		}
-	case OperationTypeAcceptNFTBid:
-		{
-			return "OperationTypeAcceptNFTBid"
-		}
-	case OperationTypeNFTBid:
-		{
-			return "OperationTypeNFTBid"
-		}
-	case OperationTypeDeSoDiamond:
-		{
-			return "OperationTypeDeSoDiamond"
-		}
-	case OperationTypeNFTTransfer:
-		{
-			return "OperationTypeNFTTransfer"
-		}
-	case OperationTypeAcceptNFTTransfer:
-		{
-			return "OperationTypeAcceptNFTTransfer"
-		}
-	case OperationTypeBurnNFT:
-		{
-			return "OperationTypeBurnNFT"
-		}
-	case OperationTypeAuthorizeDerivedKey:
-		{
-			return "OperationTypeAuthorizeDerivedKey"
-		}
-	}
-	return "OperationTypeUNKNOWN"
-}
-
-type UtxoOperation struct {
-	Type OperationType
-
-	// Only set for OperationTypeSpendUtxo
-	//
-	// When we SPEND a UTXO entry we delete it from the utxo set but we still
-	// store its info in case we want to reverse
-	// it in the future. This information is not needed for ADD since
-	// reversing an ADD just means deleting an entry from the end of our list.
-	//
-	// SPEND works by swapping the UTXO we want to spend with the UTXO at
-	// the end of the list and then deleting from the end of the list. Obviously
-	// this is more efficient than deleting the element in-place and then shifting
-	// over everything after it. In order to be able to undo this operation,
-	// however, we need to store the original index of the item we are
-	// spending/deleting. Reversing the operation then amounts to adding a utxo entry
-	// at the end of the list and swapping with this index. Given this, the entry
-	// we store here has its position set to the position it was at right before the
-	// SPEND operation was performed.
-	Entry *UtxoEntry
-
-	// Only set for OperationTypeSpendUtxo
-	//
-	// Store the UtxoKey as well. This isn't necessary but it helps
-	// with error-checking during a roll-back so we just keep it.
-	//
-	// TODO: We can probably delete this at some point and save some space. UTXOs
-	// are probably our biggest disk hog so getting rid of this should materially
-	// improve disk usage.
-	Key *UtxoKey
-
-	// Used to revert BitcoinExchange transaction.
-	PrevNanosPurchased uint64
-	// Used to revert UpdateBitcoinUSDExchangeRate transaction.
-	PrevUSDCentsPerBitcoin uint64
-
-	// Save the previous post entry when making an update to a post.
-	PrevPostEntry            *PostEntry
-	PrevParentPostEntry      *PostEntry
-	PrevGrandparentPostEntry *PostEntry
-	PrevRepostedPostEntry    *PostEntry
-
-	// Save the previous profile entry when making an update.
-	PrevProfileEntry *ProfileEntry
-
-	// Save the previous like entry and like count when making an update.
-	PrevLikeEntry *LikeEntry
-	PrevLikeCount uint64
-
-	// For disconnecting diamonds.
-	PrevDiamondEntry *DiamondEntry
-
-	// For disconnecting NFTs.
-	PrevNFTEntry              *NFTEntry
-	PrevNFTBidEntry           *NFTBidEntry
-	DeletedNFTBidEntries      []*NFTBidEntry
-	NFTPaymentUtxoKeys        []*UtxoKey
-	NFTSpentUtxoEntries       []*UtxoEntry
-	PrevAcceptedNFTBidEntries *[]*NFTBidEntry
-
-	// For disconnecting AuthorizeDerivedKey transactions.
-	PrevDerivedKeyEntry *DerivedKeyEntry
-
-	// Save the previous repost entry and repost count when making an update.
-	PrevRepostEntry *RepostEntry
-	PrevRepostCount uint64
-
-	// Save the state of a creator coin prior to updating it due to a
-	// buy/sell/add transaction.
-	PrevCoinEntry *CoinEntry
-	// Save the creator coin balance of both the transactor and the creator.
-	// We modify the transactor's balances when they buys/sell a creator coin
-	// and we modify the creator's balance when we pay them a founder reward.
-	PrevTransactorBalanceEntry *BalanceEntry
-	PrevCreatorBalanceEntry    *BalanceEntry
-	// We use this to revert founder's reward UTXOs created by creator coin buys.
-	FounderRewardUtxoKey *UtxoKey
-
-	// Save balance entries for the sender and receiver when creator coins are transferred.
-	PrevSenderBalanceEntry   *BalanceEntry
-	PrevReceiverBalanceEntry *BalanceEntry
-
-	// Save the global params when making an update.
-	PrevGlobalParamsEntry    *GlobalParamsEntry
-	PrevForbiddenPubKeyEntry *ForbiddenPubKeyEntry
-
-	// This value is used by Rosetta to adjust for a bug whereby a ParamUpdater
-	// CoinEntry could get clobbered if updating a profile on someone else's
-	// behalf. This is super confusing.
-	ClobberedProfileBugDESOLockedNanos uint64
-
-	// This value is used by Rosetta to return the amount of DESO that was added
-	// or removed from a profile during a CreatorCoin transaction. It's needed
-	// in order to avoid having to reconnect all transactions.
-	CreatorCoinDESOLockedNanosDiff int64
-
-	// This value is used by Rosetta to create a proper input/output when we
-	// encounter a SwapIdentity txn. This makes it so that we don't have to
-	// reconnect all txns in order to get these values.
-	SwapIdentityFromDESOLockedNanos uint64
-	SwapIdentityToDESOLockedNanos   uint64
-
-	// These values are used by Rosetta in order to create input and output
-	// operations. They make it so that we don't have to reconnect all txns
-	// in order to get these values.
-	AcceptNFTBidCreatorPublicKey    []byte
-	AcceptNFTBidBidderPublicKey     []byte
-	AcceptNFTBidCreatorRoyaltyNanos uint64
-}
-
-=======
->>>>>>> 3e69099e
 // Assumes the db Handle is already set on the view, but otherwise the
 // initialization is full.
 func (bav *UtxoView) _ResetViewMappingsAfterFlush() {
