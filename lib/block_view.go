package lib

import (
	"fmt"
	"math"
	"reflect"
	"strings"
	"time"

	"github.com/btcsuite/btcd/btcec"
	"github.com/dgraph-io/badger/v3"
	"github.com/golang/glog"
	"github.com/pkg/errors"
)

// block_view.go is the main work-horse for validating transactions in blocks.
// It generally works by creating an "in-memory view" of the current tip and
// then applying a transaction's operations to the view to see if those operations
// are allowed and consistent with the blockchain's current state. Generally,
// every transaction we define has a corresponding connect() and disconnect()
// function defined here that specifies what operations that transaction applies
// to the view and ultimately to the database. If you want to know how any
// particular transaction impacts the database, you've found the right file. A
// good place to start in this file is ConnectTransaction and DisconnectTransaction.
// ConnectBlock is also good.

type UtxoView struct {
	// Utxo data
	NumUtxoEntries              uint64
	UtxoKeyToUtxoEntry          map[UtxoKey]*UtxoEntry
	PublicKeyToDeSoBalanceNanos map[PublicKey]uint64

	// BitcoinExchange data
	NanosPurchased     uint64
	USDCentsPerBitcoin uint64
	GlobalParamsEntry  *GlobalParamsEntry
	BitcoinBurnTxIDs   map[BlockHash]bool

	// Forbidden block signature pubkeys
	ForbiddenPubKeyToForbiddenPubKeyEntry map[PkMapKey]*ForbiddenPubKeyEntry

	// Messages data
	MessageKeyToMessageEntry map[MessageKey]*MessageEntry

	// Postgres stores message data slightly differently
	MessageMap map[BlockHash]*PGMessage

	// Follow data
	FollowKeyToFollowEntry map[FollowKey]*FollowEntry

	// NFT data
	NFTKeyToNFTEntry              map[NFTKey]*NFTEntry
	NFTBidKeyToNFTBidEntry        map[NFTBidKey]*NFTBidEntry
	NFTKeyToAcceptedNFTBidHistory map[NFTKey]*[]*NFTBidEntry

	// Diamond data
	DiamondKeyToDiamondEntry map[DiamondKey]*DiamondEntry

	// Like data
	LikeKeyToLikeEntry map[LikeKey]*LikeEntry

	// Repost data
	RepostKeyToRepostEntry map[RepostKey]*RepostEntry

	// Post data
	PostHashToPostEntry map[BlockHash]*PostEntry

	// Profile data
	PublicKeyToPKIDEntry map[PkMapKey]*PKIDEntry
	// The PKIDEntry is only used here to store the public key.
	PKIDToPublicKey               map[PKID]*PKIDEntry
	ProfilePKIDToProfileEntry     map[PKID]*ProfileEntry
	ProfileUsernameToProfileEntry map[UsernameMapKey]*ProfileEntry

	// Coin balance entries
	HODLerPKIDCreatorPKIDToBalanceEntry map[BalanceEntryMapKey]*BalanceEntry

	// Derived Key entries. Map key is a combination of owner and derived public keys.
	DerivedKeyToDerivedEntry map[DerivedKeyMapKey]*DerivedKeyEntry

	// The hash of the tip the view is currently referencing. Mainly used
	// for error-checking when doing a bulk operation on the view.
	TipHash *BlockHash

	Handle   *badger.DB
	Postgres *Postgres
	Params   *DeSoParams
}

// Assumes the db Handle is already set on the view, but otherwise the
// initialization is full.
func (bav *UtxoView) _ResetViewMappingsAfterFlush() {
	// Utxo data
	bav.UtxoKeyToUtxoEntry = make(map[UtxoKey]*UtxoEntry)
	// TODO: Deprecate this value
	bav.NumUtxoEntries = GetUtxoNumEntries(bav.Handle)
	bav.PublicKeyToDeSoBalanceNanos = make(map[PublicKey]uint64)

	// BitcoinExchange data
	bav.NanosPurchased = DbGetNanosPurchased(bav.Handle)
	bav.USDCentsPerBitcoin = DbGetUSDCentsPerBitcoinExchangeRate(bav.Handle)
	bav.GlobalParamsEntry = DbGetGlobalParamsEntry(bav.Handle)
	bav.BitcoinBurnTxIDs = make(map[BlockHash]bool)

	// Forbidden block signature pub key info.
	bav.ForbiddenPubKeyToForbiddenPubKeyEntry = make(map[PkMapKey]*ForbiddenPubKeyEntry)

	// Post and profile data
	bav.PostHashToPostEntry = make(map[BlockHash]*PostEntry)
	bav.PublicKeyToPKIDEntry = make(map[PkMapKey]*PKIDEntry)
	bav.PKIDToPublicKey = make(map[PKID]*PKIDEntry)
	bav.ProfilePKIDToProfileEntry = make(map[PKID]*ProfileEntry)
	bav.ProfileUsernameToProfileEntry = make(map[UsernameMapKey]*ProfileEntry)

	// Messages data
	bav.MessageKeyToMessageEntry = make(map[MessageKey]*MessageEntry)
	bav.MessageMap = make(map[BlockHash]*PGMessage)

	// Follow data
	bav.FollowKeyToFollowEntry = make(map[FollowKey]*FollowEntry)

	// NFT data
	bav.NFTKeyToNFTEntry = make(map[NFTKey]*NFTEntry)
	bav.NFTBidKeyToNFTBidEntry = make(map[NFTBidKey]*NFTBidEntry)
	bav.NFTKeyToAcceptedNFTBidHistory = make(map[NFTKey]*[]*NFTBidEntry)

	// Diamond data
	bav.DiamondKeyToDiamondEntry = make(map[DiamondKey]*DiamondEntry)

	// Like data
	bav.LikeKeyToLikeEntry = make(map[LikeKey]*LikeEntry)

	// Repost data
	bav.RepostKeyToRepostEntry = make(map[RepostKey]*RepostEntry)

	// Coin balance entries
	bav.HODLerPKIDCreatorPKIDToBalanceEntry = make(map[BalanceEntryMapKey]*BalanceEntry)

	// Derived Key entries
	bav.DerivedKeyToDerivedEntry = make(map[DerivedKeyMapKey]*DerivedKeyEntry)
}

func (bav *UtxoView) CopyUtxoView() (*UtxoView, error) {
	newView, err := NewUtxoView(bav.Handle, bav.Params, bav.Postgres)
	if err != nil {
		return nil, err
	}

	// Copy the UtxoEntry data
	// Note that using _setUtxoMappings is dangerous because the Pos within
	// the UtxoEntrys is off.
	newView.UtxoKeyToUtxoEntry = make(map[UtxoKey]*UtxoEntry, len(bav.UtxoKeyToUtxoEntry))
	for utxoKey, utxoEntry := range bav.UtxoKeyToUtxoEntry {
		newUtxoEntry := *utxoEntry
		newView.UtxoKeyToUtxoEntry[utxoKey] = &newUtxoEntry
	}
	newView.NumUtxoEntries = bav.NumUtxoEntries

	// Copy the public key to balance data
	newView.PublicKeyToDeSoBalanceNanos = make(map[PublicKey]uint64, len(bav.PublicKeyToDeSoBalanceNanos))
	for pkMapKey, desoBalance := range bav.PublicKeyToDeSoBalanceNanos {
		newView.PublicKeyToDeSoBalanceNanos[pkMapKey] = desoBalance
	}

	// Copy the BitcoinExchange data
	newView.BitcoinBurnTxIDs = make(map[BlockHash]bool, len(bav.BitcoinBurnTxIDs))
	for bh := range bav.BitcoinBurnTxIDs {
		newView.BitcoinBurnTxIDs[bh] = true
	}
	newView.NanosPurchased = bav.NanosPurchased
	newView.USDCentsPerBitcoin = bav.USDCentsPerBitcoin

	// Copy the GlobalParamsEntry
	newGlobalParamsEntry := *bav.GlobalParamsEntry
	newView.GlobalParamsEntry = &newGlobalParamsEntry

	// Copy the post data
	newView.PostHashToPostEntry = make(map[BlockHash]*PostEntry, len(bav.PostHashToPostEntry))
	for postHash, postEntry := range bav.PostHashToPostEntry {
		if postEntry == nil {
			continue
		}

		newPostEntry := *postEntry
		newView.PostHashToPostEntry[postHash] = &newPostEntry
	}

	// Copy the PKID data
	newView.PublicKeyToPKIDEntry = make(map[PkMapKey]*PKIDEntry, len(bav.PublicKeyToPKIDEntry))
	for pkMapKey, pkid := range bav.PublicKeyToPKIDEntry {
		newPKID := *pkid
		newView.PublicKeyToPKIDEntry[pkMapKey] = &newPKID
	}

	newView.PKIDToPublicKey = make(map[PKID]*PKIDEntry, len(bav.PKIDToPublicKey))
	for pkid, pkidEntry := range bav.PKIDToPublicKey {
		newPKIDEntry := *pkidEntry
		newView.PKIDToPublicKey[pkid] = &newPKIDEntry
	}

	// Copy the profile data
	newView.ProfilePKIDToProfileEntry = make(map[PKID]*ProfileEntry, len(bav.ProfilePKIDToProfileEntry))
	for profilePKID, profileEntry := range bav.ProfilePKIDToProfileEntry {
		if profileEntry == nil {
			continue
		}

		newProfileEntry := *profileEntry
		newView.ProfilePKIDToProfileEntry[profilePKID] = &newProfileEntry
	}
	newView.ProfileUsernameToProfileEntry = make(map[UsernameMapKey]*ProfileEntry, len(bav.ProfileUsernameToProfileEntry))
	for profilePKID, profileEntry := range bav.ProfileUsernameToProfileEntry {
		if profileEntry == nil {
			continue
		}

		newProfileEntry := *profileEntry
		newView.ProfileUsernameToProfileEntry[profilePKID] = &newProfileEntry
	}

	// Copy the message data
	newView.MessageKeyToMessageEntry = make(map[MessageKey]*MessageEntry, len(bav.MessageKeyToMessageEntry))
	for msgKey, msgEntry := range bav.MessageKeyToMessageEntry {
		newMsgEntry := *msgEntry
		newView.MessageKeyToMessageEntry[msgKey] = &newMsgEntry
	}

	newView.MessageMap = make(map[BlockHash]*PGMessage, len(bav.MessageMap))
	for txnHash, message := range bav.MessageMap {
		newMessage := *message
		newView.MessageMap[txnHash] = &newMessage
	}

	// Copy the follow data
	newView.FollowKeyToFollowEntry = make(map[FollowKey]*FollowEntry, len(bav.FollowKeyToFollowEntry))
	for followKey, followEntry := range bav.FollowKeyToFollowEntry {
		if followEntry == nil {
			continue
		}

		newFollowEntry := *followEntry
		newView.FollowKeyToFollowEntry[followKey] = &newFollowEntry
	}

	// Copy the like data
	newView.LikeKeyToLikeEntry = make(map[LikeKey]*LikeEntry, len(bav.LikeKeyToLikeEntry))
	for likeKey, likeEntry := range bav.LikeKeyToLikeEntry {
		if likeEntry == nil {
			continue
		}

		newLikeEntry := *likeEntry
		newView.LikeKeyToLikeEntry[likeKey] = &newLikeEntry
	}

	// Copy the repost data
	newView.RepostKeyToRepostEntry = make(map[RepostKey]*RepostEntry, len(bav.RepostKeyToRepostEntry))
	for repostKey, repostEntry := range bav.RepostKeyToRepostEntry {
		newRepostEntry := *repostEntry
		newView.RepostKeyToRepostEntry[repostKey] = &newRepostEntry
	}

	// Copy the balance entry data
	newView.HODLerPKIDCreatorPKIDToBalanceEntry = make(
		map[BalanceEntryMapKey]*BalanceEntry, len(bav.HODLerPKIDCreatorPKIDToBalanceEntry))
	for balanceEntryMapKey, balanceEntry := range bav.HODLerPKIDCreatorPKIDToBalanceEntry {
		if balanceEntry == nil {
			continue
		}

		newBalanceEntry := *balanceEntry
		newView.HODLerPKIDCreatorPKIDToBalanceEntry[balanceEntryMapKey] = &newBalanceEntry
	}

	// Copy the Diamond data
	newView.DiamondKeyToDiamondEntry = make(
		map[DiamondKey]*DiamondEntry, len(bav.DiamondKeyToDiamondEntry))
	for diamondKey, diamondEntry := range bav.DiamondKeyToDiamondEntry {
		newDiamondEntry := *diamondEntry
		newView.DiamondKeyToDiamondEntry[diamondKey] = &newDiamondEntry
	}

	// Copy the NFT data
	newView.NFTKeyToNFTEntry = make(map[NFTKey]*NFTEntry, len(bav.NFTKeyToNFTEntry))
	for nftKey, nftEntry := range bav.NFTKeyToNFTEntry {
		newNFTEntry := *nftEntry
		newView.NFTKeyToNFTEntry[nftKey] = &newNFTEntry
	}

	newView.NFTBidKeyToNFTBidEntry = make(map[NFTBidKey]*NFTBidEntry, len(bav.NFTBidKeyToNFTBidEntry))
	for nftBidKey, nftBidEntry := range bav.NFTBidKeyToNFTBidEntry {
		newNFTBidEntry := *nftBidEntry
		newView.NFTBidKeyToNFTBidEntry[nftBidKey] = &newNFTBidEntry
	}

	newView.NFTKeyToAcceptedNFTBidHistory = make(map[NFTKey]*[]*NFTBidEntry, len(bav.NFTKeyToAcceptedNFTBidHistory))
	for nftKey, nftBidEntries := range bav.NFTKeyToAcceptedNFTBidHistory {
		newNFTBidEntries := *nftBidEntries
		newView.NFTKeyToAcceptedNFTBidHistory[nftKey] = &newNFTBidEntries
	}

	// Copy the Derived Key data
	newView.DerivedKeyToDerivedEntry = make(map[DerivedKeyMapKey]*DerivedKeyEntry, len(bav.DerivedKeyToDerivedEntry))
	for entryKey, entry := range bav.DerivedKeyToDerivedEntry {
		newEntry := *entry
		newView.DerivedKeyToDerivedEntry[entryKey] = &newEntry
	}

	return newView, nil
}

func NewUtxoView(
	_handle *badger.DB,
	_params *DeSoParams,
	_postgres *Postgres,
) (*UtxoView, error) {

	view := UtxoView{
		Handle: _handle,
		Params: _params,
		// Note that the TipHash does not get reset as part of
		// _ResetViewMappingsAfterFlush because it is not something that is affected by a
		// flush operation. Moreover, its value is consistent with the view regardless of
		// whether or not the view is flushed or not. Additionally the utxo view does
		// not concern itself with the header chain (see comment on GetBestHash for more
		// info on that).
		TipHash: DbGetBestHash(_handle, ChainTypeDeSoBlock /* don't get the header chain */),

		Postgres: _postgres,
		// Set everything else in _ResetViewMappings()
	}

	// Note that the TipHash does not get reset as part of
	// _ResetViewMappingsAfterFlush because it is not something that is affected by a
	// flush operation. Moreover, its value is consistent with the view regardless of
	// whether or not the view is flushed or not. Additionally the utxo view does
	// not concern itself with the header chain (see comment on GetBestHash for more
	// info on that).
	if view.Postgres != nil {
		view.TipHash = view.Postgres.GetChain(MAIN_CHAIN).TipHash
	} else {
		view.TipHash = DbGetBestHash(view.Handle, ChainTypeDeSoBlock /* don't get the header chain */)
	}

	// This function is generally used to reset the view after a flush has been performed
	// but we can use it here to initialize the mappings.
	view._ResetViewMappingsAfterFlush()

	return &view, nil
}

func (bav *UtxoView) _deleteUtxoMappings(utxoEntry *UtxoEntry) error {
	if utxoEntry.UtxoKey == nil {
		return fmt.Errorf("_deleteUtxoMappings: utxoKey missing for utxoEntry %+v", utxoEntry)
	}

	// Deleting a utxo amounts to setting its mappings to point to an
	// entry that has (isSpent = true). So we create such an entry and set
	// the mappings to point to it.
	tombstoneEntry := *utxoEntry
	tombstoneEntry.isSpent = true

	// _setUtxoMappings will take this and use its fields to update the
	// mappings.
	// TODO: We're doing a double-copy here at the moment. We should make this more
	// efficient.
	return bav._setUtxoMappings(&tombstoneEntry)

	// Note at this point, the utxoEntry passed in is dangling and can
	// be re-used for another purpose if desired.
}

func (bav *UtxoView) _setUtxoMappings(utxoEntry *UtxoEntry) error {
	if utxoEntry.UtxoKey == nil {
		return fmt.Errorf("_setUtxoMappings: utxoKey missing for utxoEntry %+v", utxoEntry)
	}
	bav.UtxoKeyToUtxoEntry[*utxoEntry.UtxoKey] = utxoEntry

	return nil
}

func (bav *UtxoView) GetUtxoEntryForUtxoKey(utxoKey *UtxoKey) *UtxoEntry {
	utxoEntry, ok := bav.UtxoKeyToUtxoEntry[*utxoKey]
	// If the utxo entry isn't in our in-memory data structure, fetch it from the
	// db.
	if !ok {
		if bav.Postgres != nil {
			utxoEntry = bav.Postgres.GetUtxoEntryForUtxoKey(utxoKey)
		} else {
			utxoEntry = DbGetUtxoEntryForUtxoKey(bav.Handle, utxoKey)
		}
		if utxoEntry == nil {
			// This means the utxo is neither in our map nor in the db so
			// it doesn't exist. Return nil to signal that in this case.
			return nil
		}

		// At this point we have the utxo entry so load it
		// into our in-memory data structure for future reference. Note that
		// isSpent should be false by default. Also note that a back-reference
		// to the utxoKey should be set on the utxoEntry by this function.
		utxoEntry.UtxoKey = utxoKey
		if err := bav._setUtxoMappings(utxoEntry); err != nil {
			glog.Errorf("GetUtxoEntryForUtxoKey: Problem encountered setting utxo mapping %v", err)
			return nil
		}
	}

	return utxoEntry
}

func (bav *UtxoView) GetDeSoBalanceNanosForPublicKey(publicKey []byte) (uint64, error) {
	balanceNanos, hasBalance := bav.PublicKeyToDeSoBalanceNanos[*NewPublicKey(publicKey)]
	if hasBalance {
		return balanceNanos, nil
	}

	// If the utxo entry isn't in our in-memory data structure, fetch it from the db.
	if bav.Postgres != nil {
		balanceNanos = bav.Postgres.GetBalance(NewPublicKey(publicKey))
	} else {
		var err error
		balanceNanos, err = DbGetDeSoBalanceNanosForPublicKey(bav.Handle, publicKey)
		if err != nil {
			return uint64(0), errors.Wrap(err, "GetDeSoBalanceNanosForPublicKey: ")
		}
	}

	// Add the balance to memory for future references.
	bav.PublicKeyToDeSoBalanceNanos[*NewPublicKey(publicKey)] = balanceNanos

	return balanceNanos, nil
}

func (bav *UtxoView) _unSpendUtxo(utxoEntryy *UtxoEntry) error {
	// Operate on a copy of the entry in order to avoid bugs. Note that not
	// doing this could result in us maintaining a reference to the entry and
	// modifying it on subsequent calls to this function, which is bad.
	utxoEntryCopy := *utxoEntryy

	// If the utxoKey back-reference on the entry isn't set return an error.
	if utxoEntryCopy.UtxoKey == nil {
		return fmt.Errorf("_unSpendUtxo: utxoEntry must have utxoKey set")
	}
	// Make sure isSpent is set to false. It should be false by default if we
	// read this entry from the db but set it in case the caller derived the
	// entry via a different method.
	utxoEntryCopy.isSpent = false

	// Not setting this to a copy could cause issues down the road where we modify
	// the utxo passed-in on subsequent calls.
	if err := bav._setUtxoMappings(&utxoEntryCopy); err != nil {
		return err
	}

	// Since we re-added the utxo, bump the number of entries.
	bav.NumUtxoEntries++

	// Add the utxo back to the spender's balance.
	desoBalanceNanos, err := bav.GetDeSoBalanceNanosForPublicKey(utxoEntryy.PublicKey)
	if err != nil {
		return errors.Wrap(err, "_unSpendUtxo: ")
	}
	desoBalanceNanos += utxoEntryy.AmountNanos
	bav.PublicKeyToDeSoBalanceNanos[*NewPublicKey(utxoEntryy.PublicKey)] = desoBalanceNanos

	return nil
}

func (bav *UtxoView) _spendUtxo(utxoKey *UtxoKey) (*UtxoOperation, error) {
	// Swap this utxo's position with the utxo in the last position and delete it.

	// Get the entry for this utxo from the view if it's cached,
	// otherwise try and get it from the db.
	utxoEntry := bav.GetUtxoEntryForUtxoKey(utxoKey)
	if utxoEntry == nil {
		return nil, fmt.Errorf("_spendUtxo: Attempting to spend non-existent UTXO")
	}
	if utxoEntry.isSpent {
		return nil, fmt.Errorf("_spendUtxo: Attempting to spend an already-spent UTXO")
	}

	// Delete the entry by removing its mappings from our in-memory data
	// structures.
	if err := bav._deleteUtxoMappings(utxoEntry); err != nil {
		return nil, errors.Wrapf(err, "_spendUtxo: ")
	}

	// Decrement the number of entries by one since we marked one as spent in the
	// view.
	bav.NumUtxoEntries--

	// Deduct the utxo from the spender's balance.
	desoBalanceNanos, err := bav.GetDeSoBalanceNanosForPublicKey(utxoEntry.PublicKey)
	if err != nil {
		return nil, errors.Wrapf(err, "_spendUtxo: ")
	}
	desoBalanceNanos -= utxoEntry.AmountNanos
	bav.PublicKeyToDeSoBalanceNanos[*NewPublicKey(utxoEntry.PublicKey)] = desoBalanceNanos

	// Record a UtxoOperation in case we want to roll this back in the
	// future. At this point, the UtxoEntry passed in still has all of its
	// fields set to what they were right before SPEND was called. This is
	// exactly what we want (see comment on OperationTypeSpendUtxo for more info).
	// Make a copy of the entry to avoid issues where we accidentally modify
	// the entry in the future.
	utxoEntryCopy := *utxoEntry
	return &UtxoOperation{
		Type:  OperationTypeSpendUtxo,
		Key:   utxoKey,
		Entry: &utxoEntryCopy,
	}, nil
}

func (bav *UtxoView) _unAddUtxo(utxoKey *UtxoKey) error {
	// Get the entry for this utxo from the view if it's cached,
	// otherwise try and get it from the db.
	utxoEntry := bav.GetUtxoEntryForUtxoKey(utxoKey)
	if utxoEntry == nil {
		return fmt.Errorf("_unAddUtxo: Attempting to remove non-existent UTXO")
	}
	if utxoEntry.isSpent {
		return fmt.Errorf("_unAddUtxo: Attempting to remove an already-spent UTXO")
	}

	// At this point we should have the entry sanity-checked. To remove
	// it from our data structure, it is sufficient to replace it with an
	// entry that is marked as spent. When the view is eventually flushed
	// to the database the output's status as spent will translate to it
	// getting deleted, which is what we want.
	if err := bav._deleteUtxoMappings(utxoEntry); err != nil {
		return err
	}

	// In addition to marking the output as spent, we update the number of
	// entries to reflect the output is no longer in our utxo list.
	bav.NumUtxoEntries--

	// Remove the utxo back from the spender's balance.
	desoBalanceNanos, err := bav.GetDeSoBalanceNanosForPublicKey(utxoEntry.PublicKey)
	if err != nil {
		return errors.Wrapf(err, "_unAddUtxo: ")
	}
	desoBalanceNanos -= utxoEntry.AmountNanos
	bav.PublicKeyToDeSoBalanceNanos[*NewPublicKey(utxoEntry.PublicKey)] = desoBalanceNanos

	return nil
}

// Note: We assume that the person passing in the utxo key and the utxo entry
// aren't going to modify them after.
func (bav *UtxoView) _addUtxo(utxoEntryy *UtxoEntry) (*UtxoOperation, error) {
	// Use a copy of the utxo passed in so we avoid keeping a reference to it
	// which could be modified in subsequent calls.
	utxoEntryCopy := *utxoEntryy

	// If the utxoKey back-reference on the entry isn't set then error.
	if utxoEntryCopy.UtxoKey == nil {
		return nil, fmt.Errorf("_addUtxo: utxoEntry must have utxoKey set")
	}
	// If the UtxoEntry passed in has isSpent set then error. The caller should only
	// pass in entries that are unspent.
	if utxoEntryCopy.isSpent {
		return nil, fmt.Errorf("_addUtxo: UtxoEntry being added has isSpent = true")
	}

	// Put the utxo at the end and update our in-memory data structures with
	// this change.
	//
	// Note this may over-write an existing entry but this is OK for a very subtle
	// reason. When we roll back a transaction, e.g. due to a
	// reorg, we mark the outputs of that transaction as "spent" but we don't delete them
	// from our view because doing so would cause us to neglect to actually delete them
	// when we flush the view to the db. What this means is that if we roll back a transaction
	// in a block but then add it later in a different block, that second add could
	// over-write the entry that is currently has isSpent=true with a similar (though
	// not identical because the block height may differ) entry that has isSpent=false.
	// This is OK however because the new entry we're over-writing the old entry with
	// has the same key and so flushing the view to the database will result in the
	// deletion of the old entry as intended when the new entry over-writes it. Put
	// simply, the over-write that could happen here is an over-write we also want to
	// happen when we flush and so it should be OK.
	if err := bav._setUtxoMappings(&utxoEntryCopy); err != nil {
		return nil, errors.Wrapf(err, "_addUtxo: ")
	}

	// Bump the number of entries since we just added this one at the end.
	bav.NumUtxoEntries++

	// Add the utxo back to the spender's balance.
	desoBalanceNanos, err := bav.GetDeSoBalanceNanosForPublicKey(utxoEntryy.PublicKey)
	if err != nil {
		return nil, errors.Wrapf(err, "_addUtxo: ")
	}
	desoBalanceNanos += utxoEntryy.AmountNanos
	bav.PublicKeyToDeSoBalanceNanos[*NewPublicKey(utxoEntryy.PublicKey)] = desoBalanceNanos

	// Finally record a UtxoOperation in case we want to roll back this ADD
	// in the future. Note that Entry data isn't required for an ADD operation.
	return &UtxoOperation{
		Type: OperationTypeAddUtxo,
		// We don't technically need these in order to be able to roll back the
		// transaction but they're useful for callers of connectTransaction to
		// determine implicit outputs that were created like those that get created
		// in a Bitcoin burn transaction.
		Key:   utxoEntryCopy.UtxoKey,
		Entry: &utxoEntryCopy,
	}, nil
}

func (bav *UtxoView) _disconnectBasicTransfer(currentTxn *MsgDeSoTxn, txnHash *BlockHash, utxoOpsForTxn []*UtxoOperation, blockHeight uint32) error {
	// First we check to see if the last utxoOp was a diamond operation. If it was, we disconnect
	// the diamond-related changes and decrement the operation index to move past it.
	operationIndex := len(utxoOpsForTxn) - 1
	if len(utxoOpsForTxn) > 0 && utxoOpsForTxn[operationIndex].Type == OperationTypeDeSoDiamond {
		currentOperation := utxoOpsForTxn[operationIndex]

		diamondPostHashBytes, hasDiamondPostHash := currentTxn.ExtraData[DiamondPostHashKey]
		if !hasDiamondPostHash {
			return fmt.Errorf("_disconnectBasicTransfer: Found diamond op without diamondPostHash")
		}

		// Sanity check the post hash bytes before creating the post hash.
		diamondPostHash := &BlockHash{}
		if len(diamondPostHashBytes) != HashSizeBytes {
			return fmt.Errorf(
				"_disconnectBasicTransfer: DiamondPostHashBytes has incorrect length: %d",
				len(diamondPostHashBytes))
		}
		copy(diamondPostHash[:], diamondPostHashBytes[:])

		// Get the diamonded post entry and make sure it exists.
		diamondedPostEntry := bav.GetPostEntryForPostHash(diamondPostHash)
		if diamondedPostEntry == nil || diamondedPostEntry.isDeleted {
			return fmt.Errorf(
				"_disconnectBasicTransfer: Could not find diamonded post entry: %s",
				diamondPostHash.String())
		}

		// Get the existing diamondEntry so we can delete it.
		senderPKID := bav.GetPKIDForPublicKey(currentTxn.PublicKey)
		receiverPKID := bav.GetPKIDForPublicKey(diamondedPostEntry.PosterPublicKey)
		diamondKey := MakeDiamondKey(senderPKID.PKID, receiverPKID.PKID, diamondPostHash)
		diamondEntry := bav.GetDiamondEntryForDiamondKey(&diamondKey)

		// Sanity check that the diamondEntry is not nil.
		if diamondEntry == nil {
			return fmt.Errorf(
				"_disconnectBasicTransfer: Found nil diamond entry for diamondKey: %v", &diamondKey)
		}

		// Delete the diamond entry mapping and re-add it if the previous mapping is not nil.
		bav._deleteDiamondEntryMappings(diamondEntry)
		if currentOperation.PrevDiamondEntry != nil {
			bav._setDiamondEntryMappings(currentOperation.PrevDiamondEntry)
		}

		// Finally, revert the post entry mapping since we likely updated the DiamondCount.
		bav._setPostEntryMappings(currentOperation.PrevPostEntry)

		operationIndex--
	}

	// Loop through the transaction's outputs backwards and remove them
	// from the view. Since the outputs will have been added to the view
	// at the end of the utxo list, removing them from the view amounts to
	// removing the last element from the utxo list.
	//
	// Loop backwards over the utxo operations as we go along.
	for outputIndex := len(currentTxn.TxOutputs) - 1; outputIndex >= 0; outputIndex-- {
		currentOutput := currentTxn.TxOutputs[outputIndex]

		// Compute the utxo key for this output so we can reference it in our
		// data structures.
		outputKey := &UtxoKey{
			TxID:  *txnHash,
			Index: uint32(outputIndex),
		}

		// Verify that the utxo operation we're undoing is an add and advance
		// our index to the next operation.
		currentOperation := utxoOpsForTxn[operationIndex]
		operationIndex--
		if currentOperation.Type != OperationTypeAddUtxo {
			return fmt.Errorf(
				"_disconnectBasicTransfer: Output with key %v does not line up to an "+
					"ADD operation in the passed utxoOps", outputKey)
		}

		// The current output should be at the end of the utxo list so go
		// ahead and fetch it. Do some sanity checks to make sure the view
		// is in sync with the operations we're trying to perform.
		outputEntry := bav.GetUtxoEntryForUtxoKey(outputKey)
		if outputEntry == nil {
			return fmt.Errorf(
				"_disconnectBasicTransfer: Output with key %v is missing from "+
					"utxo view", outputKey)
		}
		if outputEntry.isSpent {
			return fmt.Errorf(
				"_disconnectBasicTransfer: Output with key %v was spent before "+
					"being removed from the utxo view. This should never "+
					"happen", outputKey)
		}
		if outputEntry.AmountNanos != currentOutput.AmountNanos {
			return fmt.Errorf(
				"_disconnectBasicTransfer: Output with key %v has amount (%d) "+
					"that differs from the amount for the output in the "+
					"view (%d)", outputKey, currentOutput.AmountNanos,
				outputEntry.AmountNanos)
		}
		if !reflect.DeepEqual(outputEntry.PublicKey, currentOutput.PublicKey) {
			return fmt.Errorf(
				"_disconnectBasicTransfer: Output with key %v has public key (%v) "+
					"that differs from the public key for the output in the "+
					"view (%v)", outputKey, currentOutput.PublicKey,
				outputEntry.PublicKey)
		}
		if outputEntry.BlockHeight != blockHeight {
			return fmt.Errorf(
				"_disconnectBasicTransfer: Output with key %v has block height (%d) "+
					"that differs from the block we're disconnecting (%d)",
				outputKey, outputEntry.BlockHeight, blockHeight)
		}
		if outputEntry.UtxoType == UtxoTypeBlockReward && (currentTxn.TxnMeta.GetTxnType() != TxnTypeBlockReward) {

			return fmt.Errorf(
				"_disconnectBasicTransfer: Output with key %v is a block reward txn according "+
					"to the view, yet is not the first transaction referenced in "+
					"the block", outputKey)
		}

		if err := bav._unAddUtxo(outputKey); err != nil {
			return errors.Wrapf(err, "_disconnectBasicTransfer: Problem unAdding utxo %v: ", outputKey)
		}
	}

	// At this point we should have rolled back all of the transaction's outputs
	// in the view. Now we roll back its inputs, similarly processing them in
	// backwards order.
	for inputIndex := len(currentTxn.TxInputs) - 1; inputIndex >= 0; inputIndex-- {
		currentInput := currentTxn.TxInputs[inputIndex]

		// Convert this input to a utxo key.
		inputKey := UtxoKey(*currentInput)

		// Get the output entry for this input from the utxoOps that were
		// passed in and check its type. For every input that we're restoring
		// we need a SPEND operation that lines up with it.
		currentOperation := utxoOpsForTxn[operationIndex]
		operationIndex--
		if currentOperation.Type != OperationTypeSpendUtxo {
			return fmt.Errorf(
				"_disconnectBasicTransfer: Input with key %v does not line up with a "+
					"SPEND operation in the passed utxoOps", inputKey)
		}

		// Check that the input matches the key of the spend we're rolling
		// back.
		if inputKey != *currentOperation.Key {
			return fmt.Errorf(
				"_disconnectBasicTransfer: Input with key %v does not match the key of the "+
					"corresponding SPEND operation in the passed utxoOps %v",
				inputKey, *currentOperation.Key)
		}

		// Unspend the entry using the information in the UtxoOperation. If the entry
		// was de-serialized from the db it will have its utxoKey unset so we need to
		// set it here in order to make it unspendable.
		currentOperation.Entry.UtxoKey = currentOperation.Key
		if err := bav._unSpendUtxo(currentOperation.Entry); err != nil {
			return errors.Wrapf(err, "_disconnectBasicTransfer: Problem unspending utxo %v: ", currentOperation.Key)
		}
	}

	return nil
}

func (bav *UtxoView) _disconnectUpdateGlobalParams(
	operationType OperationType, currentTxn *MsgDeSoTxn, txnHash *BlockHash,
	utxoOpsForTxn []*UtxoOperation, blockHeight uint32) error {
	// Check that the last operation has the required OperationType
	operationIndex := len(utxoOpsForTxn) - 1
	if len(utxoOpsForTxn) == 0 {
		return fmt.Errorf("_disconnectUpdateGlobalParams: Trying to revert "+
			"%v but utxoOperations are missing",
			OperationTypeUpdateGlobalParams)
	}
	if utxoOpsForTxn[operationIndex].Type != OperationTypeUpdateGlobalParams {
		return fmt.Errorf("_disconnectUpdateGlobalParams: Trying to revert "+
			"%v but found type %v",
			OperationTypeUpdateGlobalParams, utxoOpsForTxn[operationIndex].Type)
	}
	operationData := utxoOpsForTxn[operationIndex]

	// Reset the global params to their previous value.
	// This previous value comes from the UtxoOperation data.
	prevGlobalParamEntry := operationData.PrevGlobalParamsEntry
	if prevGlobalParamEntry == nil {
		prevGlobalParamEntry = &InitialGlobalParamsEntry
	}
	bav.GlobalParamsEntry = prevGlobalParamEntry

	// Reset any modified forbidden pub key entries if they exist.
	if operationData.PrevForbiddenPubKeyEntry != nil {
		pkMapKey := MakePkMapKey(operationData.PrevForbiddenPubKeyEntry.PubKey)
		bav.ForbiddenPubKeyToForbiddenPubKeyEntry[pkMapKey] = operationData.PrevForbiddenPubKeyEntry
	}

	// Now revert the basic transfer with the remaining operations. Cut off
	// the UpdateGlobalParams operation at the end since we just reverted it.
	return bav._disconnectBasicTransfer(
		currentTxn, txnHash, utxoOpsForTxn[:operationIndex], blockHeight)
}

func (bav *UtxoView) DisconnectTransaction(currentTxn *MsgDeSoTxn, txnHash *BlockHash,
	utxoOpsForTxn []*UtxoOperation, blockHeight uint32) error {

	if currentTxn.TxnMeta.GetTxnType() == TxnTypeBlockReward || currentTxn.TxnMeta.GetTxnType() == TxnTypeBasicTransfer {
		return bav._disconnectBasicTransfer(
			currentTxn, txnHash, utxoOpsForTxn, blockHeight)

	} else if currentTxn.TxnMeta.GetTxnType() == TxnTypeBitcoinExchange {
		return bav._disconnectBitcoinExchange(
			OperationTypeBitcoinExchange, currentTxn, txnHash, utxoOpsForTxn, blockHeight)

	} else if currentTxn.TxnMeta.GetTxnType() == TxnTypePrivateMessage {
		return bav._disconnectPrivateMessage(
			OperationTypePrivateMessage, currentTxn, txnHash, utxoOpsForTxn, blockHeight)

	} else if currentTxn.TxnMeta.GetTxnType() == TxnTypeSubmitPost {
		return bav._disconnectSubmitPost(
			OperationTypeSubmitPost, currentTxn, txnHash, utxoOpsForTxn, blockHeight)

	} else if currentTxn.TxnMeta.GetTxnType() == TxnTypeUpdateProfile {
		return bav._disconnectUpdateProfile(
			OperationTypeUpdateProfile, currentTxn, txnHash, utxoOpsForTxn, blockHeight)

	} else if currentTxn.TxnMeta.GetTxnType() == TxnTypeUpdateBitcoinUSDExchangeRate {
		return bav._disconnectUpdateBitcoinUSDExchangeRate(
			OperationTypeUpdateBitcoinUSDExchangeRate, currentTxn, txnHash, utxoOpsForTxn, blockHeight)

	} else if currentTxn.TxnMeta.GetTxnType() == TxnTypeUpdateGlobalParams {
		return bav._disconnectUpdateGlobalParams(
			OperationTypeUpdateGlobalParams, currentTxn, txnHash, utxoOpsForTxn, blockHeight)

	} else if currentTxn.TxnMeta.GetTxnType() == TxnTypeFollow {
		return bav._disconnectFollow(
			OperationTypeFollow, currentTxn, txnHash, utxoOpsForTxn, blockHeight)

	} else if currentTxn.TxnMeta.GetTxnType() == TxnTypeLike {
		return bav._disconnectLike(
			OperationTypeFollow, currentTxn, txnHash, utxoOpsForTxn, blockHeight)

	} else if currentTxn.TxnMeta.GetTxnType() == TxnTypeCreatorCoin {
		return bav._disconnectCreatorCoin(
			OperationTypeCreatorCoin, currentTxn, txnHash, utxoOpsForTxn, blockHeight)

	} else if currentTxn.TxnMeta.GetTxnType() == TxnTypeCreatorCoinTransfer {
		return bav._disconnectCreatorCoinTransfer(
			OperationTypeCreatorCoinTransfer, currentTxn, txnHash, utxoOpsForTxn, blockHeight)

	} else if currentTxn.TxnMeta.GetTxnType() == TxnTypeSwapIdentity {
		return bav._disconnectSwapIdentity(
			OperationTypeSwapIdentity, currentTxn, txnHash, utxoOpsForTxn, blockHeight)

	} else if currentTxn.TxnMeta.GetTxnType() == TxnTypeCreateNFT {
		return bav._disconnectCreateNFT(
			OperationTypeCreateNFT, currentTxn, txnHash, utxoOpsForTxn, blockHeight)

	} else if currentTxn.TxnMeta.GetTxnType() == TxnTypeUpdateNFT {
		return bav._disconnectUpdateNFT(
			OperationTypeUpdateNFT, currentTxn, txnHash, utxoOpsForTxn, blockHeight)

	} else if currentTxn.TxnMeta.GetTxnType() == TxnTypeAcceptNFTBid {
		return bav._disconnectAcceptNFTBid(
			OperationTypeAcceptNFTBid, currentTxn, txnHash, utxoOpsForTxn, blockHeight)

	} else if currentTxn.TxnMeta.GetTxnType() == TxnTypeNFTBid {
		return bav._disconnectNFTBid(
			OperationTypeNFTBid, currentTxn, txnHash, utxoOpsForTxn, blockHeight)

	} else if currentTxn.TxnMeta.GetTxnType() == TxnTypeNFTTransfer {
		return bav._disconnectNFTTransfer(
			OperationTypeNFTTransfer, currentTxn, txnHash, utxoOpsForTxn, blockHeight)

	} else if currentTxn.TxnMeta.GetTxnType() == TxnTypeAcceptNFTTransfer {
		return bav._disconnectAcceptNFTTransfer(
			OperationTypeAcceptNFTTransfer, currentTxn, txnHash, utxoOpsForTxn, blockHeight)

	} else if currentTxn.TxnMeta.GetTxnType() == TxnTypeBurnNFT {
		return bav._disconnectBurnNFT(
			OperationTypeBurnNFT, currentTxn, txnHash, utxoOpsForTxn, blockHeight)

	} else if currentTxn.TxnMeta.GetTxnType() == TxnTypeAuthorizeDerivedKey {
		return bav._disconnectAuthorizeDerivedKey(
			OperationTypeAuthorizeDerivedKey, currentTxn, txnHash, utxoOpsForTxn, blockHeight)

	}

	return fmt.Errorf("DisconnectBlock: Unimplemented txn type %v", currentTxn.TxnMeta.GetTxnType().String())
}

func (bav *UtxoView) DisconnectBlock(
	desoBlock *MsgDeSoBlock, txHashes []*BlockHash, utxoOps [][]*UtxoOperation) error {

	glog.Infof("DisconnectBlock: Disconnecting block %v", desoBlock)

	// Verify that the block being disconnected is the current tip. DisconnectBlock
	// can only be called on a block at the tip. We do this to keep the API simple.
	blockHash, err := desoBlock.Header.Hash()
	if err != nil {
		return fmt.Errorf("DisconnectBlock: Problem computing block hash")
	}
	if *bav.TipHash != *blockHash {
		return fmt.Errorf("DisconnectBlock: Block being disconnected does not match tip")
	}

	// Verify the number of ADD and SPEND operations in the utxOps list is equal
	// to the number of outputs and inputs in the block respectively.
	//
	// There is a special case, which is that BidderInputs count as inputs in a
	// txn and they result in SPEND operations being created.
	numInputs := 0
	numOutputs := 0
	for _, txn := range desoBlock.Txns {
		numInputs += len(txn.TxInputs)
		if txn.TxnMeta.GetTxnType() == TxnTypeAcceptNFTBid {
			numInputs += len(txn.TxnMeta.(*AcceptNFTBidMetadata).BidderInputs)
		}
		numOutputs += len(txn.TxOutputs)
	}
	numSpendOps := 0
	numAddOps := 0
	for _, utxoOpsForTxn := range utxoOps {
		for _, op := range utxoOpsForTxn {
			if op.Type == OperationTypeSpendUtxo {
				numSpendOps++
			} else if op.Type == OperationTypeAddUtxo {
				numAddOps++
			}
		}
	}
	if numInputs != numSpendOps {
		return fmt.Errorf(
			"DisconnectBlock: Number of inputs in passed block (%d) "+
				"not equal to number of SPEND operations in passed "+
				"utxoOps (%d)", numInputs, numSpendOps)
	}
	// Note that the number of add operations can be greater than the number of "explicit"
	// outputs in the block because transactions like BitcoinExchange
	// produce "implicit" outputs when the transaction is applied.
	if numOutputs > numAddOps {
		return fmt.Errorf(
			"DisconnectBlock: Number of outputs in passed block (%d) "+
				"not equal to number of ADD operations in passed "+
				"utxoOps (%d)", numOutputs, numAddOps)
	}

	// Loop through the txns backwards to process them.
	// Track the operation we're performing as we go.
	for txnIndex := len(desoBlock.Txns) - 1; txnIndex >= 0; txnIndex-- {
		currentTxn := desoBlock.Txns[txnIndex]
		txnHash := txHashes[txnIndex]
		utxoOpsForTxn := utxoOps[txnIndex]
		blockHeight := desoBlock.Header.Height

		err := bav.DisconnectTransaction(currentTxn, txnHash, utxoOpsForTxn, uint32(blockHeight))
		if err != nil {
			return errors.Wrapf(err, "DisconnectBlock: Problem disconnecting transaction: %v", currentTxn)
		}
	}

	// At this point, all of the transactions in the block should be fully
	// reversed and the view should therefore be in the state it was in before
	// this block was applied.

	// Update the tip to point to the parent of this block since we've managed
	// to successfully disconnect it.
	bav.TipHash = desoBlock.Header.PrevBlockHash

	return nil
}

func _isEntryImmatureBlockReward(utxoEntry *UtxoEntry, blockHeight uint32, params *DeSoParams) bool {
	if utxoEntry.UtxoType == UtxoTypeBlockReward {
		blocksPassed := blockHeight - utxoEntry.BlockHeight
		// Note multiplication is OK here and has no chance of overflowing because
		// block heights are computed by our code and are guaranteed to be sane values.
		timePassed := time.Duration(int64(params.TimeBetweenBlocks) * int64(blocksPassed))
		if timePassed < params.BlockRewardMaturity {
			// Mark the block as invalid and return error if an immature block reward
			// is being spent.
			return true
		}
	}
	return false
}

func (bav *UtxoView) _verifySignature(txn *MsgDeSoTxn, blockHeight uint32) error {
	// Compute a hash of the transaction.
	txBytes, err := txn.ToBytes(true /*preSignature*/)
	if err != nil {
		return errors.Wrapf(err, "_verifySignature: Problem serializing txn without signature: ")
	}
	txHash := Sha256DoubleHash(txBytes)

	// Look for the derived key in transaction ExtraData and validate it. For transactions
	// signed using a derived key, the derived public key is passed to ExtraData.
	var derivedPk *btcec.PublicKey
	var derivedPkBytes []byte
	if txn.ExtraData != nil {
		var isDerived bool
		derivedPkBytes, isDerived = txn.ExtraData[DerivedPublicKey]
		if isDerived {
			derivedPk, err = btcec.ParsePubKey(derivedPkBytes, btcec.S256())
			if err != nil {
				return RuleErrorDerivedKeyInvalidExtraData
			}
		}
	}

	// Get the owner public key and attempt turning it into *btcec.PublicKey.
	ownerPkBytes := txn.PublicKey
	ownerPk, err := btcec.ParsePubKey(ownerPkBytes, btcec.S256())
	if err != nil {
		return errors.Wrapf(err, "_verifySignature: Problem parsing owner public key: ")
	}

	// If no derived key is present in ExtraData, we check if transaction was signed by the owner.
	// If derived key is present in ExtraData, we check if transaction was signed by the derived key.
	if derivedPk == nil {
		// Verify that the transaction is signed by the specified key.
		if txn.Signature.Verify(txHash[:], ownerPk) {
			return nil
		}
	} else {
		// Look for a derived key entry in UtxoView and DB, check if it exists nor is deleted.
		derivedKeyEntry := bav._getDerivedKeyMappingForOwner(ownerPkBytes, derivedPkBytes)
		if derivedKeyEntry == nil || derivedKeyEntry.isDeleted {
			return RuleErrorDerivedKeyNotAuthorized
		}

		// Sanity-check that transaction public keys line up with looked-up derivedKeyEntry public keys.
		if !reflect.DeepEqual(ownerPkBytes, derivedKeyEntry.OwnerPublicKey[:]) ||
			!reflect.DeepEqual(derivedPkBytes, derivedKeyEntry.DerivedPublicKey[:]) {
			return RuleErrorDerivedKeyNotAuthorized
		}

		// At this point, we know the derivedKeyEntry that we have is matching.
		// We check if the derived key hasn't been de-authorized or hasn't expired.
		if derivedKeyEntry.OperationType != AuthorizeDerivedKeyOperationValid ||
			derivedKeyEntry.ExpirationBlock <= uint64(blockHeight) {
			return RuleErrorDerivedKeyNotAuthorized
		}

		// All checks passed so we try to verify the signature.
		if txn.Signature.Verify(txHash[:], derivedPk) {
			return nil
		}

		return RuleErrorDerivedKeyNotAuthorized
	}

	return RuleErrorInvalidTransactionSignature
}

func (bav *UtxoView) _connectBasicTransfer(
	txn *MsgDeSoTxn, txHash *BlockHash, blockHeight uint32, verifySignatures bool) (
	_totalInput uint64, _totalOutput uint64, _utxoOps []*UtxoOperation, _err error) {

	var utxoOpsForTxn []*UtxoOperation

	// Loop through all the inputs and validate them.
	var totalInput uint64
	// Each input should have a UtxoEntry corresponding to it if the transaction
	// is legitimate. These should all have back-pointers to their UtxoKeys as well.
	utxoEntriesForInputs := []*UtxoEntry{}
	for _, desoInput := range txn.TxInputs {
		// Fetch the utxoEntry for this input from the view. Make a copy to
		// avoid having the iterator change under our feet.
		utxoKey := UtxoKey(*desoInput)
		utxoEntry := bav.GetUtxoEntryForUtxoKey(&utxoKey)
		// If the utxo doesn't exist mark the block as invalid and return an error.
		if utxoEntry == nil {
			return 0, 0, nil, RuleErrorInputSpendsNonexistentUtxo
		}
		// If the utxo exists but is already spent mark the block as invalid and
		// return an error.
		if utxoEntry.isSpent {
			return 0, 0, nil, RuleErrorInputSpendsPreviouslySpentOutput
		}
		// If the utxo is from a block reward txn, make sure enough time has passed to
		// make it spendable.
		if _isEntryImmatureBlockReward(utxoEntry, blockHeight, bav.Params) {
			glog.V(1).Infof("utxoKey: %v, utxoEntry: %v, height: %d", &utxoKey, utxoEntry, blockHeight)
			return 0, 0, nil, RuleErrorInputSpendsImmatureBlockReward
		}

		// Verify that the input's public key is the same as the public key specified
		// in the transaction.
		//
		// TODO: Enforcing this rule isn't a clear-cut decision. On the one hand,
		// we save space and minimize complexity by enforcing this constraint. On
		// the other hand, we make certain things harder to implement in the
		// future. For example, implementing constant key rotation like Bitcoin
		// has is difficult to do with a scheme like this. As are things like
		// multi-sig (although that could probably be handled using transaction
		// metadata). Key rotation combined with the use of addresses also helps
		// a lot with quantum resistance. Nevertheless, if we assume the platform
		// is committed to "one identity = roughly one public key" for usability
		// reasons (e.g. reputation is way easier to manage without key rotation),
		// then I don't think this constraint should pose much of an issue.
		if !reflect.DeepEqual(utxoEntry.PublicKey, txn.PublicKey) {
			return 0, 0, nil, RuleErrorInputWithPublicKeyDifferentFromTxnPublicKey
		}

		// Sanity check the amount of the input.
		if utxoEntry.AmountNanos > MaxNanos ||
			totalInput >= (math.MaxUint64-utxoEntry.AmountNanos) ||
			totalInput+utxoEntry.AmountNanos > MaxNanos {
<<<<<<< HEAD
=======

			return 0, 0, nil, RuleErrorInputSpendsOutputWithInvalidAmount
		}
		// Add the amount of the utxo to the total input and add the UtxoEntry to
		// our list.
		totalInput += utxoEntry.AmountNanos
		utxoEntriesForInputs = append(utxoEntriesForInputs, utxoEntry)

		// At this point we know the utxo exists in the view and is unspent so actually
		// tell the view to spend the input. If the spend fails for any reason we return
		// an error. Don't mark the block as invalid though since this is not necessarily
		// a rule error and the block could benefit from reprocessing.
		newUtxoOp, err := bav._spendUtxo(&utxoKey)

		if err != nil {
			return 0, 0, nil, errors.Wrapf(err, "_connectBasicTransfer: Problem spending input utxo")
		}

		utxoOpsForTxn = append(utxoOpsForTxn, newUtxoOp)
	}

	if len(txn.TxInputs) != len(utxoEntriesForInputs) {
		// Something went wrong if these lists differ in length.
		return 0, 0, nil, fmt.Errorf("_connectBasicTransfer: Length of list of " +
			"UtxoEntries does not match length of input list; this should never happen")
	}

	// Block rewards are a bit special in that we don't allow them to have any
	// inputs. Part of the reason for this stems from the fact that we explicitly
	// require that block reward transactions not be signed. If a block reward is
	// not allowed to have a signature then it should not be trying to spend any
	// inputs.
	if txn.TxnMeta.GetTxnType() == TxnTypeBlockReward && len(txn.TxInputs) != 0 {
		return 0, 0, nil, RuleErrorBlockRewardTxnNotAllowedToHaveInputs
	}

	// At this point, all of the utxos corresponding to inputs of this txn
	// should be marked as spent in the view. Now we go through and process
	// the outputs.
	var totalOutput uint64
	for outputIndex, bitcloutOutput := range txn.TxOutputs {
		// Sanity check the amount of the output. Mark the block as invalid and
		// return an error if it isn't sane.
		if bitcloutOutput.AmountNanos > MaxNanos ||
			totalOutput >= (math.MaxUint64-bitcloutOutput.AmountNanos) ||
			totalOutput+bitcloutOutput.AmountNanos > MaxNanos {

			return 0, 0, nil, RuleErrorTxnOutputWithInvalidAmount
		}

		// Since the amount is sane, add it to the total.
		totalOutput += bitcloutOutput.AmountNanos

		// Create a new entry for this output and add it to the view. It should be
		// added at the end of the utxo list.
		outputKey := UtxoKey{
			TxID:  *txHash,
			Index: uint32(outputIndex),
		}
		utxoType := UtxoTypeOutput
		if txn.TxnMeta.GetTxnType() == TxnTypeBlockReward {
			utxoType = UtxoTypeBlockReward
		}
		// A basic transfer cannot create any output other than a "normal" output
		// or a BlockReward. Outputs of other types must be created after processing
		// the "basic" outputs.

		utxoEntry := UtxoEntry{
			AmountNanos: bitcloutOutput.AmountNanos,
			PublicKey:   bitcloutOutput.PublicKey,
			BlockHeight: blockHeight,
			UtxoType:    utxoType,
			UtxoKey:     &outputKey,
			// We leave the position unset and isSpent to false by default.
			// The position will be set in the call to _addUtxo.
		}
		// If we have a problem adding this utxo return an error but don't
		// mark this block as invalid since it's not a rule error and the block
		// could therefore benefit from being processed in the future.
		newUtxoOp, err := bav._addUtxo(&utxoEntry)
		if err != nil {
			return 0, 0, nil, errors.Wrapf(err, "_connectBasicTransfer: Problem adding output utxo")
		}
		utxoOpsForTxn = append(utxoOpsForTxn, newUtxoOp)
	}

	// If signature verification is requested then do that as well.
	if verifySignatures {
		// When we looped through the inputs we verified that all of them belong
		// to the public key specified in the transaction. So, as long as the transaction
		// public key has signed the transaction as a whole, we can assume that
		// all of the inputs are authorized to be spent. One signature to rule them
		// all.
		//
		// We treat block rewards as a special case in that we actually require that they
		// not have a transaction-level public key and that they not be signed. Doing this
		// simplifies things operationally for miners because it means they can run their
		// mining operation without having any private key material on any of the mining
		// nodes. Block rewards are the only transactions that get a pass on this. They are
		// also not allowed to have any inputs because they by construction cannot authorize
		// the spending of any inputs.
		if txn.TxnMeta.GetTxnType() == TxnTypeBlockReward {
			if len(txn.PublicKey) != 0 || txn.Signature != nil {
				return 0, 0, nil, RuleErrorBlockRewardTxnNotAllowedToHaveSignature
			}
		} else {
			if err := _verifySignature(txn); err != nil {
				return 0, 0, nil, errors.Wrapf(err, "_connectBasicTransfer: Problem verifying txn signature: ")
			}
		}
	}

	// Now that we've processed the transaction, return all of the computed
	// data.
	return totalInput, totalOutput, utxoOpsForTxn, nil
}

func (bav *UtxoView) _getMessageEntryForMessageKey(messageKey *MessageKey) *MessageEntry {
	// If an entry exists in the in-memory map, return the value of that mapping.
	mapValue, existsMapValue := bav.MessageKeyToMessageEntry[*messageKey]
	if existsMapValue {
		return mapValue
	}

	// If we get here it means no value exists in our in-memory map. In this case,
	// defer to the db. If a mapping exists in the db, return it. If not, return
	// nil. Either way, save the value to the in-memory view mapping got later.
	dbMessageEntry := DbGetMessageEntry(bav.Handle, messageKey.PublicKey[:], messageKey.TstampNanos)
	if dbMessageEntry != nil {
		bav._setMessageEntryMappings(dbMessageEntry)
	}
	return dbMessageEntry
}

func (bav *UtxoView) _setMessageEntryMappings(messageEntry *MessageEntry) {
	// This function shouldn't be called with nil.
	if messageEntry == nil {
		glog.Errorf("_setMessageEntryMappings: Called with nil MessageEntry; " +
			"this should never happen.")
		return
	}

	// Add a mapping for the sender and the recipient.
	senderKey := MakeMessageKey(messageEntry.SenderPublicKey, messageEntry.TstampNanos)
	bav.MessageKeyToMessageEntry[senderKey] = messageEntry

	recipientKey := MakeMessageKey(messageEntry.RecipientPublicKey, messageEntry.TstampNanos)
	bav.MessageKeyToMessageEntry[recipientKey] = messageEntry
}

func (bav *UtxoView) _deleteMessageEntryMappings(messageEntry *MessageEntry) {

	// Create a tombstone entry.
	tombstoneMessageEntry := *messageEntry
	tombstoneMessageEntry.isDeleted = true

	// Set the mappings to point to the tombstone entry.
	bav._setMessageEntryMappings(&tombstoneMessageEntry)
}

func (bav *UtxoView) _getLikeEntryForLikeKey(likeKey *LikeKey) *LikeEntry {
	// If an entry exists in the in-memory map, return the value of that mapping.
	mapValue, existsMapValue := bav.LikeKeyToLikeEntry[*likeKey]
	if existsMapValue {
		return mapValue
	}

	// If we get here it means no value exists in our in-memory map. In this case,
	// defer to the db. If a mapping exists in the db, return it. If not, return
	// nil. Either way, save the value to the in-memory view mapping got later.
	if DbGetLikerPubKeyToLikedPostHashMapping(
		bav.Handle, likeKey.LikerPubKey[:], likeKey.LikedPostHash) != nil {
		likeEntry := LikeEntry{
			LikerPubKey:   likeKey.LikerPubKey[:],
			LikedPostHash: &likeKey.LikedPostHash,
		}
		bav._setLikeEntryMappings(&likeEntry)
		return &likeEntry
	}
	return nil
}

func (bav *UtxoView) _getRecloutEntryForRecloutKey(recloutKey *RecloutKey) *RecloutEntry {
	// If an entry exists in the in-memory map, return the value of that mapping.
	mapValue, existsMapValue := bav.RecloutKeyToRecloutEntry[*recloutKey]
	if existsMapValue {
		return mapValue
	}

	// If we get here it means no value exists in our in-memory map. In this case,
	// defer to the db. If a mapping exists in the db, return it. If not, return
	// nil. Either way, save the value to the in-memory view mapping got later.
	recloutEntry := DbReclouterPubKeyRecloutedPostHashToRecloutEntry(
		bav.Handle, recloutKey.ReclouterPubKey[:], recloutKey.RecloutedPostHash)
	if recloutEntry != nil {
		bav._setRecloutEntryMappings(recloutEntry)
	}
	return recloutEntry
}

func (bav *UtxoView) _setLikeEntryMappings(likeEntry *LikeEntry) {
	// This function shouldn't be called with nil.
	if likeEntry == nil {
		glog.Errorf("_setLikeEntryMappings: Called with nil LikeEntry; " +
			"this should never happen.")
		return
	}

	likeKey := MakeLikeKey(likeEntry.LikerPubKey, *likeEntry.LikedPostHash)
	bav.LikeKeyToLikeEntry[likeKey] = likeEntry
}

func (bav *UtxoView) _deleteLikeEntryMappings(likeEntry *LikeEntry) {

	// Create a tombstone entry.
	tombstoneLikeEntry := *likeEntry
	tombstoneLikeEntry.isDeleted = true

	// Set the mappings to point to the tombstone entry.
	bav._setLikeEntryMappings(&tombstoneLikeEntry)
}

func (bav *UtxoView) _setRecloutEntryMappings(recloutEntry *RecloutEntry) {
	// This function shouldn't be called with nil.
	if recloutEntry == nil {
		glog.Errorf("_setRecloutEntryMappings: Called with nil RecloutEntry; " +
			"this should never happen.")
		return
	}

	recloutKey := MakeRecloutKey(recloutEntry.ReclouterPubKey, *recloutEntry.RecloutedPostHash)
	bav.RecloutKeyToRecloutEntry[recloutKey] = recloutEntry
}

func (bav *UtxoView) _deleteRecloutEntryMappings(recloutEntry *RecloutEntry) {

	if recloutEntry == nil {
		glog.Errorf("_deleteRecloutEntryMappings: called with nil RecloutEntry; " +
			"this should never happen")
		return
	}
	// Create a tombstone entry.
	tombstoneRecloutEntry := *recloutEntry
	tombstoneRecloutEntry.isDeleted = true

	// Set the mappings to point to the tombstone entry.
	bav._setRecloutEntryMappings(&tombstoneRecloutEntry)
}

func (bav *UtxoView) GetFollowEntryForFollowerPublicKeyCreatorPublicKey(followerPublicKey []byte, creatorPublicKey []byte) *FollowEntry {
	followerPKID := bav.GetPKIDForPublicKey(followerPublicKey)
	creatorPKID := bav.GetPKIDForPublicKey(creatorPublicKey)

	if followerPKID == nil || creatorPKID == nil {
		return nil
	}

	followKey := MakeFollowKey(followerPKID.PKID, creatorPKID.PKID)
	return bav._getFollowEntryForFollowKey(&followKey)
}

func (bav *UtxoView) _getFollowEntryForFollowKey(followKey *FollowKey) *FollowEntry {
	// If an entry exists in the in-memory map, return the value of that mapping.
	mapValue, existsMapValue := bav.FollowKeyToFollowEntry[*followKey]
	if existsMapValue {
		return mapValue
	}

	// If we get here it means no value exists in our in-memory map. In this case,
	// defer to the db. If a mapping exists in the db, return it. If not, return
	// nil. Either way, save the value to the in-memory view mapping got later.
	if DbGetFollowerToFollowedMapping(
		bav.Handle, &followKey.FollowerPKID, &followKey.FollowedPKID) != nil {
		followEntry := FollowEntry{
			FollowerPKID: &followKey.FollowerPKID,
			FollowedPKID: &followKey.FollowedPKID,
		}
		bav._setFollowEntryMappings(&followEntry)
		return &followEntry
	}
	return nil
}

// Make sure that follows are loaded into the view before calling this
func (bav *UtxoView) _followEntriesForPubKey(publicKey []byte, getEntriesFollowingPublicKey bool) (
	_followEntries []*FollowEntry) {

	// Return an empty list if no public key is provided
	if len(publicKey) == 0 {
		return []*FollowEntry{}
	}

	// Look up the PKID for the public key. This should always be set.
	pkidForPublicKey := bav.GetPKIDForPublicKey(publicKey)
	if pkidForPublicKey == nil || pkidForPublicKey.isDeleted {
		glog.Errorf("PKID for public key %v was nil or deleted on the view; this "+
			"should never happen", PkToString(publicKey, bav.Params))
		return nil
	}

	// Now that the view mappings are a complete picture, iterate through them
	// and set them on the map we're returning. Skip entries that don't match
	// our public key or that are deleted. Note that only considering mappings
	// where our public key is part of the key should ensure there are no
	// duplicates in the resulting list.
	followEntriesToReturn := []*FollowEntry{}
	for viewFollowKey, viewFollowEntry := range bav.FollowKeyToFollowEntry {
		if viewFollowEntry.isDeleted {
			continue
		}

		var followKey FollowKey
		if getEntriesFollowingPublicKey {
			// publicKey is the followed public key
			followKey = MakeFollowKey(viewFollowEntry.FollowerPKID, pkidForPublicKey.PKID)
		} else {
			// publicKey is the follower public key
			followKey = MakeFollowKey(pkidForPublicKey.PKID, viewFollowEntry.FollowedPKID)
		}

		// Skip the follow entries that don't involve our publicKey
		if viewFollowKey != followKey {
			continue
		}

		// At this point we are confident the map key is equal to the message
		// key containing the passed-in public key so add it to the mapping.
		followEntriesToReturn = append(followEntriesToReturn, viewFollowEntry)
	}

	return followEntriesToReturn
}

// getEntriesFollowingPublicKey == true => Returns FollowEntries for people that follow publicKey
// getEntriesFollowingPublicKey == false => Returns FollowEntries for people that publicKey follows
func (bav *UtxoView) GetFollowEntriesForPublicKey(publicKey []byte, getEntriesFollowingPublicKey bool) (
	_followEntries []*FollowEntry, _err error) {

	// If the public key is not set then there are no FollowEntrys to return.
	if len(publicKey) == 0 {
		return []*FollowEntry{}, nil
	}

	// Look up the PKID for the public key. This should always be set.
	pkidForPublicKey := bav.GetPKIDForPublicKey(publicKey)
	if pkidForPublicKey == nil || pkidForPublicKey.isDeleted {
		return nil, fmt.Errorf("GetFollowEntriesForPublicKey: PKID for public key %v was nil "+
			"or deleted on the view; this should never happen",
			PkToString(publicKey, bav.Params))
	}

	// Start by fetching all the follows we have in the db.
	var dbPKIDs []*PKID
	var err error
	if getEntriesFollowingPublicKey {
		dbPKIDs, err = DbGetPKIDsFollowingYou(bav.Handle, pkidForPublicKey.PKID)
	} else {
		dbPKIDs, err = DbGetPKIDsYouFollow(bav.Handle, pkidForPublicKey.PKID)
	}
	if err != nil {
		return nil, errors.Wrapf(err, "GetFollowsForUser: Problem fetching FollowEntrys from db: ")
	}

	// Iterate through the entries found in the db and force the view to load them.
	// This fills in any gaps in the view so that, after this, the view should contain
	// the union of what it had before plus what was in the db.
	for _, dbPKID := range dbPKIDs {
		var followKey FollowKey
		if getEntriesFollowingPublicKey {
			// publicKey is the followed public key
			followKey = MakeFollowKey(dbPKID, pkidForPublicKey.PKID)
		} else {
			// publicKey is the follower public key
			followKey = MakeFollowKey(pkidForPublicKey.PKID, dbPKID)
		}

		bav._getFollowEntryForFollowKey(&followKey)
	}

	followEntriesToReturn := bav._followEntriesForPubKey(publicKey, getEntriesFollowingPublicKey)

	return followEntriesToReturn, nil
}

func (bav *UtxoView) _setFollowEntryMappings(followEntry *FollowEntry) {
	// This function shouldn't be called with nil.
	if followEntry == nil {
		glog.Errorf("_setFollowEntryMappings: Called with nil FollowEntry; " +
			"this should never happen.")
		return
	}

	followerKey := MakeFollowKey(followEntry.FollowerPKID, followEntry.FollowedPKID)
	bav.FollowKeyToFollowEntry[followerKey] = followEntry
}

func (bav *UtxoView) _deleteFollowEntryMappings(followEntry *FollowEntry) {

	// Create a tombstone entry.
	tombstoneFollowEntry := *followEntry
	tombstoneFollowEntry.isDeleted = true

	// Set the mappings to point to the tombstone entry.
	bav._setFollowEntryMappings(&tombstoneFollowEntry)
}

func (bav *UtxoView) _setDiamondEntryMappings(diamondEntry *DiamondEntry) {
	// This function shouldn't be called with nil.
	if diamondEntry == nil {
		glog.Errorf("_setDiamondEntryMappings: Called with nil DiamondEntry; " +
			"this should never happen.")
		return
	}

	diamondKey := MakeDiamondKey(
		diamondEntry.SenderPKID, diamondEntry.ReceiverPKID, diamondEntry.DiamondPostHash)
	bav.DiamondKeyToDiamondEntry[diamondKey] = diamondEntry
}

func (bav *UtxoView) _deleteDiamondEntryMappings(diamondEntry *DiamondEntry) {

	// Create a tombstone entry.
	tombstoneDiamondEntry := *diamondEntry
	tombstoneDiamondEntry.isDeleted = true

	// Set the mappings to point to the tombstone entry.
	bav._setDiamondEntryMappings(&tombstoneDiamondEntry)
}

func (bav *UtxoView) GetDiamondEntryForDiamondKey(diamondKey *DiamondKey) *DiamondEntry {
	// If an entry exists in the in-memory map, return the value of that mapping.

	bavDiamondEntry, existsMapValue := bav.DiamondKeyToDiamondEntry[*diamondKey]
	if existsMapValue {
		return bavDiamondEntry
	}

	// If we get here it means no value exists in our in-memory map. In this case,
	// defer to the db. If a mapping exists in the db, return it. If not, return
	// nil.
	dbDiamondEntry := DbGetDiamondMappings(
		bav.Handle, &diamondKey.ReceiverPKID, &diamondKey.SenderPKID, &diamondKey.DiamondPostHash)
	if dbDiamondEntry != nil {
		bav._setDiamondEntryMappings(dbDiamondEntry)
	}
	return dbDiamondEntry
}

func (bav *UtxoView) GetPostEntryForPostHash(postHash *BlockHash) *PostEntry {
	// If an entry exists in the in-memory map, return the value of that mapping.

	mapValue, existsMapValue := bav.PostHashToPostEntry[*postHash]
	if existsMapValue {
		return mapValue
	}

	// If we get here it means no value exists in our in-memory map. In this case,
	// defer to the db. If a mapping exists in the db, return it. If not, return
	// nil.
	dbPostEntry := DBGetPostEntryByPostHash(bav.Handle, postHash)
	if dbPostEntry != nil {
		bav._setPostEntryMappings(dbPostEntry)
	}
	return dbPostEntry
}

func (bav *UtxoView) GetDiamondEntryMapForPublicKey(publicKey []byte, fetchYouDiamonded bool,
) (_pkidToDiamondsMap map[PKID][]*DiamondEntry, _err error) {
	pkidEntry := bav.GetPKIDForPublicKey(publicKey)

	dbPKIDToDiamondsMap, err := DbGetPKIDsThatDiamondedYouMap(bav.Handle, pkidEntry.PKID, fetchYouDiamonded)
	if err != nil {
		return nil, errors.Wrapf(err, "GetDiamondEntryMapForPublicKey: Error Getting "+
			"PKIDs that diamonded you map from the DB.")
	}

	// Load all of the diamondEntries into the view.
	for _, diamondEntryList := range dbPKIDToDiamondsMap {
		for _, diamondEntry := range diamondEntryList {
			diamondKey := &DiamondKey{
				SenderPKID:      *diamondEntry.SenderPKID,
				ReceiverPKID:    *diamondEntry.ReceiverPKID,
				DiamondPostHash: *diamondEntry.DiamondPostHash,
			}
			// If the diamond key is not in the view, add it to the view.
			if _, ok := bav.DiamondKeyToDiamondEntry[*diamondKey]; !ok {
				bav._setDiamondEntryMappings(diamondEntry)
			}
		}
	}

	// Iterate over all the diamondEntries in the view and build the final map.
	pkidToDiamondsMap := make(map[PKID][]*DiamondEntry)
	for _, diamondEntry := range bav.DiamondKeyToDiamondEntry {
		if diamondEntry.isDeleted {
			continue
		}
		// Make sure the diamondEntry we are looking at is for the correct receiver public key.
		if !fetchYouDiamonded && reflect.DeepEqual(diamondEntry.ReceiverPKID, pkidEntry.PKID) {
			pkidToDiamondsMap[*diamondEntry.SenderPKID] = append(
				pkidToDiamondsMap[*diamondEntry.SenderPKID], diamondEntry)
		}

		// Make sure the diamondEntry we are looking at is for the correct sender public key.
		if fetchYouDiamonded && reflect.DeepEqual(diamondEntry.SenderPKID, pkidEntry.PKID) {
			pkidToDiamondsMap[*diamondEntry.ReceiverPKID] = append(
				pkidToDiamondsMap[*diamondEntry.ReceiverPKID], diamondEntry)
		}
	}

	return pkidToDiamondsMap, nil
}

func (bav *UtxoView) GetDiamondEntriesForSenderToReceiver(receiverPublicKey []byte, senderPublicKey []byte,
) (_diamondEntries []*DiamondEntry, _err error) {

	receiverPKIDEntry := bav.GetPKIDForPublicKey(receiverPublicKey)
	senderPKIDEntry := bav.GetPKIDForPublicKey(senderPublicKey)
	dbDiamondEntries, err := DbGetDiamondEntriesForSenderToReceiver(bav.Handle, receiverPKIDEntry.PKID, senderPKIDEntry.PKID)
	if err != nil {
		return nil, errors.Wrapf(err, "GetDiamondEntriesForGiverToReceiver: Error getting diamond entries from DB.")
	}

	// Load all of the diamondEntries into the view
	for _, diamondEntry := range dbDiamondEntries {
		diamondKey := &DiamondKey{
			SenderPKID:      *diamondEntry.SenderPKID,
			ReceiverPKID:    *diamondEntry.ReceiverPKID,
			DiamondPostHash: *diamondEntry.DiamondPostHash,
		}
		// If the diamond key is not in the view, add it to the view.
		if _, ok := bav.DiamondKeyToDiamondEntry[*diamondKey]; !ok {
			bav._setDiamondEntryMappings(diamondEntry)
		}
	}

	var diamondEntries []*DiamondEntry
	for _, diamondEntry := range bav.DiamondKeyToDiamondEntry {
		if diamondEntry.isDeleted {
			continue
		}

		// Make sure the diamondEntry we are looking at is for the correct sender and receiver pair
		if reflect.DeepEqual(diamondEntry.ReceiverPKID, receiverPKIDEntry.PKID) &&
			reflect.DeepEqual(diamondEntry.SenderPKID, senderPKIDEntry.PKID) {
			diamondEntries = append(diamondEntries, diamondEntry)
		}
	}

	return diamondEntries, nil
}

func (bav *UtxoView) _setPostEntryMappings(postEntry *PostEntry) {
	// This function shouldn't be called with nil.
	if postEntry == nil {
		glog.Errorf("_setPostEntryMappings: Called with nil PostEntry; " +
			"this should never happen.")
		return
	}

	// Add a mapping for the post.
	bav.PostHashToPostEntry[*postEntry.PostHash] = postEntry
}

func (bav *UtxoView) _deletePostEntryMappings(postEntry *PostEntry) {

	// Create a tombstone entry.
	tombstonePostEntry := *postEntry
	tombstonePostEntry.isDeleted = true

	// Set the mappings to point to the tombstone entry.
	bav._setPostEntryMappings(&tombstonePostEntry)
}

func (bav *UtxoView) _getBalanceEntryForHODLerPKIDAndCreatorPKID(
	hodlerPKID *PKID, creatorPKID *PKID) *BalanceEntry {

	// If an entry exists in the in-memory map, return the value of that mapping.
	balanceEntryKey := MakeCreatorCoinBalanceKey(hodlerPKID, creatorPKID)
	mapValue, existsMapValue := bav.HODLerPKIDCreatorPKIDToBalanceEntry[balanceEntryKey]
	if existsMapValue {
		return mapValue
	}

	// If we get here it means no value exists in our in-memory map. In this case,
	// defer to the db. If a mapping exists in the db, return it. If not, return
	// nil.
	dbBalanceEntry := DBGetCreatorCoinBalanceEntryForHODLerAndCreatorPKIDs(
		bav.Handle, hodlerPKID, creatorPKID)
	if dbBalanceEntry != nil {
		bav._setBalanceEntryMappingsWithPKIDs(dbBalanceEntry, hodlerPKID, creatorPKID)
	}
	return dbBalanceEntry
}

func (bav *UtxoView) GetBalanceEntryForHODLerPubKeyAndCreatorPubKey(
	hodlerPubKey []byte, creatorPubKey []byte) (
	_balanceEntry *BalanceEntry, _hodlerPKID *PKID, _creatorPKID *PKID) {

	// These are guaranteed to be non-nil as long as the public keys are valid.
	hodlerPKID := bav.GetPKIDForPublicKey(hodlerPubKey)
	creatorPKID := bav.GetPKIDForPublicKey(creatorPubKey)

	return bav._getBalanceEntryForHODLerPKIDAndCreatorPKID(hodlerPKID.PKID, creatorPKID.PKID), hodlerPKID.PKID, creatorPKID.PKID
}

func (bav *UtxoView) _setBalanceEntryMappingsWithPKIDs(
	balanceEntry *BalanceEntry, hodlerPKID *PKID, creatorPKID *PKID) {

	// This function shouldn't be called with nil.
	if balanceEntry == nil {
		glog.Errorf("_setBalanceEntryMappings: Called with nil BalanceEntry; " +
			"this should never happen.")
		return
	}

	// Add a mapping for the BalancEntry.
	balanceEntryKey := MakeCreatorCoinBalanceKey(hodlerPKID, creatorPKID)
	bav.HODLerPKIDCreatorPKIDToBalanceEntry[balanceEntryKey] = balanceEntry
}

func (bav *UtxoView) _setBalanceEntryMappings(
	balanceEntry *BalanceEntry) {

	bav._setBalanceEntryMappingsWithPKIDs(
		balanceEntry, balanceEntry.HODLerPKID, balanceEntry.CreatorPKID)
}

func (bav *UtxoView) _deleteBalanceEntryMappingsWithPKIDs(
	balanceEntry *BalanceEntry, hodlerPKID *PKID, creatorPKID *PKID) {

	// Create a tombstone entry.
	tombstoneBalanceEntry := *balanceEntry
	tombstoneBalanceEntry.isDeleted = true

	// Set the mappings to point to the tombstone entry.
	bav._setBalanceEntryMappingsWithPKIDs(&tombstoneBalanceEntry, hodlerPKID, creatorPKID)
}

func (bav *UtxoView) _deleteBalanceEntryMappings(
	balanceEntry *BalanceEntry, hodlerPublicKey []byte, creatorPublicKey []byte) {

	// These are guaranteed to be non-nil as long as the public keys are valid.
	hodlerPKID := bav.GetPKIDForPublicKey(hodlerPublicKey)
	creatorPKID := bav.GetPKIDForPublicKey(creatorPublicKey)

	// Set the mappings to point to the tombstone entry.
	bav._deleteBalanceEntryMappingsWithPKIDs(balanceEntry, hodlerPKID.PKID, creatorPKID.PKID)
}

func (bav *UtxoView) GetProfileEntryForUsername(nonLowercaseUsername []byte) *ProfileEntry {
	// If an entry exists in the in-memory map, return the value of that mapping.

	// Note that the call to MakeUsernameMapKey will lowercase the username
	// and thus enforce a uniqueness check.
	mapValue, existsMapValue := bav.ProfileUsernameToProfileEntry[MakeUsernameMapKey(nonLowercaseUsername)]
	if existsMapValue {
		return mapValue
	}

	// If we get here it means no value exists in our in-memory map. In this case,
	// defer to the db. If a mapping exists in the db, return it. If not, return
	// nil.
	// Note that the DB username lookup is case-insensitive.
	dbProfileEntry := DBGetProfileEntryForUsername(bav.Handle, nonLowercaseUsername)
	if dbProfileEntry != nil {
		bav._setProfileEntryMappings(dbProfileEntry)
	}
	return dbProfileEntry
}

func (bav *UtxoView) GetPKIDForPublicKey(publicKey []byte) *PKIDEntry {
	// If an entry exists in the in-memory map, return the value of that mapping.
	mapValue, existsMapValue := bav.PublicKeyToPKIDEntry[MakePkMapKey(publicKey)]
	if existsMapValue {
		return mapValue
	}

	// If we get here it means no value exists in our in-memory map. In this case,
	// defer to the db. If a mapping exists in the db, return it. If not, return
	// nil.
	//
	// Note that we construct an entry from the DB return value in order to track
	// isDeleted on the view. If not for isDeleted, we wouldn't need the PKIDEntry
	// wrapper.
	dbPKIDEntry := DBGetPKIDEntryForPublicKey(bav.Handle, publicKey)
	if dbPKIDEntry != nil {
		bav._setPKIDMappings(dbPKIDEntry)
	}
	return dbPKIDEntry
}

func (bav *UtxoView) GetPublicKeyForPKID(pkid *PKID) []byte {
	// If an entry exists in the in-memory map, return the value of that mapping.
	mapValue, existsMapValue := bav.PKIDToPublicKey[*pkid]
	if existsMapValue {
		return mapValue.PublicKey
	}

	// If we get here it means no value exists in our in-memory map. In this case,
	// defer to the db. If a mapping exists in the db, return it. If not, return
	// nil.
	//
	// Note that we construct an entry from the DB return value in order to track
	// isDeleted on the view. If not for isDeleted, we wouldn't need the PKIDEntry
	// wrapper.
	dbPublicKey := DBGetPublicKeyForPKID(bav.Handle, pkid)
	if len(dbPublicKey) != 0 {
		bav._setPKIDMappings(&PKIDEntry{
			PKID:      pkid,
			PublicKey: dbPublicKey,
		})
	}
	return dbPublicKey
}

func (bav *UtxoView) _setPKIDMappings(pkidEntry *PKIDEntry) {
	// This function shouldn't be called with nil.
	if pkidEntry == nil {
		glog.Errorf("_setPKIDMappings: Called with nil PKID; " +
			"this should never happen.")
		return
	}

	// Add a mapping for the profile and add the reverse mapping as well.
	bav.PublicKeyToPKIDEntry[MakePkMapKey(pkidEntry.PublicKey)] = pkidEntry
	bav.PKIDToPublicKey[*(pkidEntry.PKID)] = pkidEntry
}

func (bav *UtxoView) _deletePKIDMappings(pkid *PKIDEntry) {
	// Create a tombstone entry.
	tombstonePKIDEntry := *pkid
	tombstonePKIDEntry.isDeleted = true

	// Set the mappings to point to the tombstone entry.
	bav._setPKIDMappings(&tombstonePKIDEntry)
}

func (bav *UtxoView) GetProfileEntryForPublicKey(publicKey []byte) *ProfileEntry {
	// Get the PKID for the public key provided. This should never return nil if a
	// proper public key is provided.
	pkidEntry := bav.GetPKIDForPublicKey(publicKey)
	if pkidEntry == nil || pkidEntry.isDeleted {
		return nil
	}

	return bav.GetProfileEntryForPKID(pkidEntry.PKID)
}

func (bav *UtxoView) GetProfileEntryForPKID(pkid *PKID) *ProfileEntry {
	// If an entry exists in the in-memory map, return the value of that mapping.
	mapValue, existsMapValue := bav.ProfilePKIDToProfileEntry[*pkid]
	if existsMapValue {
		return mapValue
	}

	// If we get here it means no value exists in our in-memory map. In this case,
	// defer to the db. If a mapping exists in the db, return it. If not, return
	// nil.
	dbProfileEntry := DBGetProfileEntryForPKID(bav.Handle, pkid)
	if dbProfileEntry != nil {
		bav._setProfileEntryMappings(dbProfileEntry)
	}
	return dbProfileEntry
}

func (bav *UtxoView) _setProfileEntryMappings(profileEntry *ProfileEntry) {
	// This function shouldn't be called with nil.
	if profileEntry == nil {
		glog.Errorf("_setProfileEntryMappings: Called with nil ProfileEntry; " +
			"this should never happen.")
		return
	}

	// Look up the current PKID for the profile. It should never be nil, since
	// we create it if it doesn't exist.
	//
	// TODO: This seems like it could create a lot of unnecessary PKID mappings in the db.
	//
	// TODO: Is creating the PKID if it doesn't exist the right approach? Or should we
	// return nil and force the caller to create it before setting mappings?
	pkidEntry := bav.GetPKIDForPublicKey(profileEntry.PublicKey)

	// Add a mapping for the profile.
	bav.ProfilePKIDToProfileEntry[*pkidEntry.PKID] = profileEntry
	// Note the username will be lowercased when used as a map key.
	bav.ProfileUsernameToProfileEntry[MakeUsernameMapKey(profileEntry.Username)] = profileEntry
}

func (bav *UtxoView) _deleteProfileEntryMappings(profileEntry *ProfileEntry) {
	// Create a tombstone entry.
	tombstoneProfileEntry := *profileEntry
	tombstoneProfileEntry.isDeleted = true

	// Set the mappings to point to the tombstone entry.
	bav._setProfileEntryMappings(&tombstoneProfileEntry)
}

func (bav *UtxoView) _existsBitcoinTxIDMapping(bitcoinBurnTxID *BlockHash) bool {
	// If an entry exists in the in-memory map, return the value of that mapping.
	mapValue, existsMapValue := bav.BitcoinBurnTxIDs[*bitcoinBurnTxID]
	if existsMapValue {
		return mapValue
	}

	// If we get here it means no value exists in our in-memory map. In this case,
	// defer to the db. If a mapping exists in the db, return true. If not, return
	// false. Either way, save the value to the in-memory view mapping got later.
	dbHasMapping := DbExistsBitcoinBurnTxID(bav.Handle, bitcoinBurnTxID)
	bav.BitcoinBurnTxIDs[*bitcoinBurnTxID] = dbHasMapping
	return dbHasMapping
}

func (bav *UtxoView) _setBitcoinBurnTxIDMappings(bitcoinBurnTxID *BlockHash) {
	bav.BitcoinBurnTxIDs[*bitcoinBurnTxID] = true
}

func (bav *UtxoView) _deleteBitcoinBurnTxIDMappings(bitcoinBurnTxID *BlockHash) {
	bav.BitcoinBurnTxIDs[*bitcoinBurnTxID] = false
}

func ExtractBitcoinPublicKeyFromBitcoinTransactionInputs(
	bitcoinTransaction *wire.MsgTx, btcdParams *chaincfg.Params) (
	_publicKey *btcec.PublicKey, _err error) {

	for _, input := range bitcoinTransaction.TxIn {
		// P2PKH follows the form: <sig len> <sig> <pubKeyLen> <pubKey>
		if len(input.SignatureScript) == 0 {
			continue
		}
		sigLen := input.SignatureScript[0]
		pubKeyStart := sigLen + 2
		pubKeyBytes := input.SignatureScript[pubKeyStart:]
		addr, err := btcutil.NewAddressPubKey(pubKeyBytes, btcdParams)
		if err != nil {
			continue
		}

		// If we were able to successfully decode the bytes into a public key, return it.
		if addr.PubKey() != nil {
			return addr.PubKey(), nil
		}

		// If we get here it means we could not extract a public key from this
		// particular input. This is OK as long as we can find a public key in
		// one of the other inputs.
	}

	// If we get here it means we went through all the inputs and were not able to
	// successfully decode a public key from the inputs. Error in this case.
	return nil, fmt.Errorf("ExtractBitcoinPublicKeyFromBitcoinTransactionInputs: " +
		"No valid public key found after scanning all input signature scripts")
}

func _computeBitcoinBurnOutput(bitcoinTransaction *wire.MsgTx, bitcoinBurnAddress string,
	btcdParams *chaincfg.Params) (_burnedOutputSatoshis int64, _err error) {

	totalBurnedOutput := int64(0)
	for _, output := range bitcoinTransaction.TxOut {
		class, addresses, _, err := txscript.ExtractPkScriptAddrs(
			output.PkScript, btcdParams)
		if err != nil {
			// If we hit an error processing an output just let it slide. We only honor
			// P2PKH transactions and even this we do on a best-effort basis.
			//
			// TODO: Run this over a few Bitcoin blocks to see what its errors look like
			// so we can catch them here.
			continue
		}
		// We only allow P2PK and P2PKH transactions to be counted as burns. Allowing
		// anything else would require making this logic more sophisticated. Additionally,
		// limiting the gamut of possible transactions protects us from weird attacks
		// whereby someone could make us think that some Bitcoin was burned when really
		// it's just some fancy script that fools us into thinking that.
		if !(class == txscript.PubKeyTy || class == txscript.PubKeyHashTy) {
			continue
		}
		// We only process outputs if they have a single address in them, which should
		// be the case anyway given the classes we're limiting ourselves to above.
		if len(addresses) != 1 {
			continue
		}

		// At this point we're confident that we're dealing with a nice vanilla
		// P2PK or P2PKH output that contains just one address that its making a
		// simple payment to.

		// Extract the address and add its output to the total if it happens to be
		// equal to the burn address.
		outputAddress := addresses[0]
		if outputAddress.EncodeAddress() == bitcoinBurnAddress {
			// Check for overflow just in case.
			if output.Value < 0 || totalBurnedOutput > math.MaxInt64-output.Value {
				return 0, fmt.Errorf("_computeBitcoinBurnOutput: output value %d would "+
					"overflow totalBurnedOutput %d; this should never happen",
					output.Value, totalBurnedOutput)
			}
			totalBurnedOutput += output.Value
		}
	}

	return totalBurnedOutput, nil
}

func (bav *UtxoView) _connectBitcoinExchange(
	txn *MsgBitCloutTxn, txHash *BlockHash, blockHeight uint32, verifySignatures bool,
	checkMerkleProof bool, minBitcoinBurnWork int64) (
	_totalInput uint64, _totalOutput uint64, _utxoOps []*UtxoOperation, _err error) {

	if bav.Params.DeflationBombBlockHeight != 0 &&
		uint64(blockHeight) >= bav.Params.DeflationBombBlockHeight {

		return 0, 0, nil, RuleErrorDeflationBombForbidsMintingAnyMoreBitClout
	}

	if bav.BitcoinManager == nil ||
		!bav.BitcoinManager.IsCurrent(false /*considerCumWork*/) {

		return 0, 0, nil, fmt.Errorf("_connectBitcoinExchange: BitcoinManager "+
			"must be non-nil and time-current in order to connect "+
			"BitcoinExchange transactions: %v", bav.BitcoinManager.IsCurrent(false /*considerCumWork*/))
	}
	// At this point we are confident that we have a non-nil time-current
	// BitcoinManager we can refer to for validation purposes.

	// Check that the transaction has the right TxnType.
	if txn.TxnMeta.GetTxnType() != TxnTypeBitcoinExchange {
		return 0, 0, nil, fmt.Errorf("_connectBitcoinExchange: called with bad TxnType %s",
			txn.TxnMeta.GetTxnType().String())
	}
	txMetaa := txn.TxnMeta.(*BitcoinExchangeMetadata)

	// Verify that the the transaction has:
	// - no inputs
	// - no outputs
	// - no public key
	// - no signature
	//
	// For BtcExchange transactions the only thing that should be set is the
	// BitcoinExchange metadata. This is because we derive all of the other
	// fields for this transaction from the underlying BitcoinTransaction in
	// the metadata. Not doing this would potentially open up avenues for people
	// to repackage Bitcoin burn transactions paying themselves rather than the person
	// who originally burned the Bitcoin.
	if len(txn.TxInputs) != 0 {
		return 0, 0, nil, RuleErrorBitcoinExchangeShouldNotHaveInputs
	}
	if len(txn.TxOutputs) != 0 {
		return 0, 0, nil, RuleErrorBitcoinExchangeShouldNotHaveOutputs
	}
	if len(txn.PublicKey) != 0 {
		return 0, 0, nil, RuleErrorBitcoinExchangeShouldNotHavePublicKey
	}
	if txn.Signature != nil {
		return 0, 0, nil, RuleErrorBitcoinExchangeShouldNotHaveSignature
	}

	// Check that the BitcoinTransactionHash has not been used in a BitcoinExchange
	// transaction in the past. This ensures that all the Bitcoin that is burned can
	// be converted to BitClout precisely one time. No need to worry about malleability
	// because we also verify that the transaction was mined into a valid Bitcoin block
	// with a lot of work on top of it, which means we can't be tricked by someone
	// twiddling the transaction to give it a different hash (unless the Bitcoin chain
	// is also tricked, in which case we have bigger problems).
	bitcoinTxHash := (BlockHash)(txMetaa.BitcoinTransaction.TxHash())
	if bav._existsBitcoinTxIDMapping(&bitcoinTxHash) {
		return 0, 0, nil, RuleErrorBitcoinExchangeDoubleSpendingBitcoinTransaction
	}

	// If this is a forgiven BitcoinExchange txn then skip all checks
	if IsForgivenBitcoinTransaction(txn) {
		checkMerkleProof = false
		minBitcoinBurnWork = 0
	}

	if checkMerkleProof {
		// Check that the BitcoinBlockHash exists in our main Bitcoin header chain.
		blockNodeForBlockHash := bav.BitcoinManager.GetBitcoinBlockNode(txMetaa.BitcoinBlockHash)
		if blockNodeForBlockHash == nil {
			return 0, 0, nil, errors.Wrapf(
				RuleErrorBitcoinExchangeBlockHashNotFoundInMainBitcoinChain,
				"Bitcoin txn hash: %v",
				txMetaa.BitcoinTransaction.TxHash(),
			)
		}

		// Verify that the BitcoinMerkleRoot lines up with what is present in the Bitcoin
		// header.
		if *blockNodeForBlockHash.Header.TransactionMerkleRoot != *txMetaa.BitcoinMerkleRoot {
			return 0, 0, nil, RuleErrorBitcoinExchangeHasBadMerkleRoot
		}

		// Check that the BitcoinMerkleProof successfully proves that the
		// BitcoinTransaction was legitimately included in the mined Bitcoin block. Note
		// that we verified taht the BitcoinMerkleRoot is the same one that corresponds
		// to the provided BitcoinBlockHash.
		if !merkletree.VerifyProof(
			bitcoinTxHash[:], txMetaa.BitcoinMerkleProof, txMetaa.BitcoinMerkleRoot[:]) {

			return 0, 0, nil, RuleErrorBitcoinExchangeInvalidMerkleProof
		}
		// At this point we are sure that the BitcoinTransaction provided was mined into
		// a Bitcoin and that the BitcoinTransaction has not been used in a
		// BitcoinExchange transaction in the past.
	}

	if minBitcoinBurnWork != 0 {
		// Check that the BitcoinBlockHash exists in our main Bitcoin header chain.
		blockNodeForBlockHash := bav.BitcoinManager.GetBitcoinBlockNode(txMetaa.BitcoinBlockHash)
		if blockNodeForBlockHash == nil {
			return 0, 0, nil, RuleErrorBitcoinExchangeBlockHashNotFoundInMainBitcoinChain
		}

		// Check that the Bitcoin block has a sufficient amount of work built on top of it
		// for us to consider its contents. Note that the amount of work must be determined
		// based on the oldest time-current block that we have rather than the tip. Note also
		// that because we verified that the BitcoinManager is time-current that we must have
		// at least one time-current block in our main chain.
		bitcoinBurnWorkBlocks :=
			bav.BitcoinManager.GetBitcoinBurnWorkBlocks(blockNodeForBlockHash.Height)
		if bitcoinBurnWorkBlocks < minBitcoinBurnWork {

			// Note we opt against returning a RuleError here. This should prevent the block
			// from being marked as invalid so we can reconsider it if a fork favors it in the
			// long run which, although unlikely, could theoretically happen
			return 0, 0, nil, fmt.Errorf("_connectBitcoinExchange: Number of Bitcoin "+
				"burn work blocks mined on top of transaction %d is below MinBitcoinBurnWork %d",
				bitcoinBurnWorkBlocks, minBitcoinBurnWork)
		}

		// At this point we found a node on the main Bitcoin chain corresponding to the block hash
		// in the txMeta and have verified that this block has a sufficient amount of work built on
		// top of it to make us want to consider it. Its values should be set according to the
		// corresponding Bitcoin header.
	}

	if verifySignatures {
		// We don't check for signatures and we don't do any checks to verify that
		// the inputs of the BitcoinTransaction are actually entitled to spend their
		// outputs. We get away with this because we check that the transaction
		// was mined into a Bitcoin block with a lot of work on top of it, which
		// would presumably be near-impossible if the Bitcoin transaction were invalid.
	}

	// Extract a public key from the BitcoinTransaction's inputs. Note that we only
	// consider P2PKH inputs to be valid. If no P2PKH inputs are found then we consider
	// the transaction as a whole to be invalid since we don't know who to credit the
	// new BitClout to. If we find more than one P2PKH input, we consider the public key
	// corresponding to the first of these inputs to be the one that will receive the
	// BitClout that will be created.
	publicKey, err := ExtractBitcoinPublicKeyFromBitcoinTransactionInputs(
		txMetaa.BitcoinTransaction, bav.Params.BitcoinBtcdParams)
	if err != nil {
		return 0, 0, nil, RuleErrorBitcoinExchangeValidPublicKeyNotFoundInInputs
	}
	// At this point, we should have extracted a public key from the Bitcoin transaction
	// that we expect to credit the newly-created BitClout to.

	// The burn address cannot create this type of transaction.
	addrFromPubKey, err := btcutil.NewAddressPubKey(
		publicKey.SerializeCompressed(), bav.Params.BitcoinBtcdParams)
	if err != nil {
		return 0, 0, nil, fmt.Errorf("_connectBitcoinExchange: Error "+
			"converting public key to Bitcoin address: %v", err)
	}
	if addrFromPubKey.AddressPubKeyHash().EncodeAddress() == bav.Params.BitcoinBurnAddress {
		return 0, 0, nil, RuleErrorBurnAddressCannotBurnBitcoin
	}

	// Go through the transaction's outputs and count up the satoshis that are being
	// allocated to the burn address. If no Bitcoin is being sent to the burn address
	// then we consider the transaction to be invalid. Watch out for overflow as we do
	// this.
	totalBurnOutput, err := _computeBitcoinBurnOutput(
		txMetaa.BitcoinTransaction, bav.Params.BitcoinBurnAddress,
		bav.Params.BitcoinBtcdParams)
	if err != nil {
		return 0, 0, nil, RuleErrorBitcoinExchangeProblemComputingBurnOutput
	}
	if totalBurnOutput <= 0 {
		return 0, 0, nil, RuleErrorBitcoinExchangeTotalOutputLessThanOrEqualZero
	}

	// At this point we know how many satoshis were burned and we know the public key
	// that should receive the BitClout we are going to create.
	usdCentsPerBitcoin := bav.GetCurrentUSDCentsPerBitcoin()
	// Compute the amount of BitClout that we should create as a result of this transaction.
	nanosToCreate := CalcNanosToCreate(
		bav.NanosPurchased, uint64(totalBurnOutput), usdCentsPerBitcoin)

	// Compute the amount of BitClout that the user will receive. Note
	// that we allocate a small fee to the miner to incentivize her to include the
	// transaction in a block. The fee for BitcoinExchange transactions is fixed because
	// if it weren't then a miner could theoretically repackage the BitcoinTransaction
	// into a new BitcoinExchange transaction that spends all of the newly-created BitClout as
	// a fee. This way of doing it is a bit annoying because it means that for small
	// BitcoinExchange transactions they might have to wait a long time and for large
	// BitcoinExchange transactions they are highly likely to be overpaying. But it has
	// the major benefit that all miners can autonomously scan the Bitcoin chain for
	// burn transactions that they can turn into BitcoinExchange transactions, effectively
	// making it so that the user doesn't have to manage the process of wrapping the
	// Bitcoin burn into a BitcoinExchange transaction herself.
	//
	// We use bigints because we're paranoid about overflow. Realistically, though,
	// it will never happen.
	nanosToCreateBigint := big.NewInt(int64(nanosToCreate))
	bitcoinExchangeFeeBigint := big.NewInt(
		int64(bav.Params.BitcoinExchangeFeeBasisPoints))
	// = nanosToCreate * bitcoinExchangeFeeBps
	nanosTimesFeeBps := big.NewInt(0).Mul(nanosToCreateBigint, bitcoinExchangeFeeBigint)
	// feeNanos = nanosToCreate * bitcoinExchangeFeeBps / 10000
	feeNanosBigint := big.NewInt(0).Div(nanosTimesFeeBps, big.NewInt(10000))
	if feeNanosBigint.Cmp(big.NewInt(math.MaxInt64)) > 0 ||
		nanosToCreate < uint64(feeNanosBigint.Int64()) {

		return 0, 0, nil, RuleErrorBitcoinExchangeFeeOverflow
	}
	feeNanos := feeNanosBigint.Uint64()
	userNanos := nanosToCreate - feeNanos

	// Now that we have all the information we need, save a UTXO allowing the user to
	// spend the BitClout she's purchased in the future.
	outputKey := UtxoKey{
		TxID: *txn.Hash(),
		// We give all UTXOs that are created as a result of BitcoinExchange transactions
		// an index of zero. There is generally only one UTXO created in a BitcoinExchange
		// transaction so this field doesn't really matter.
		Index: 0,
	}
	utxoEntry := UtxoEntry{
		AmountNanos: userNanos,
		PublicKey:   publicKey.SerializeCompressed(),
		BlockHeight: blockHeight,
		UtxoType:    UtxoTypeBitcoinBurn,
		UtxoKey:     &outputKey,
		// We leave the position unset and isSpent to false by default.
		// The position will be set in the call to _addUtxo.
	}
	// If we have a problem adding this utxo return an error but don't
	// mark this block as invalid since it's not a rule error and the block
	// could therefore benefit from being processed in the future.
	newUtxoOp, err := bav._addUtxo(&utxoEntry)
	if err != nil {
		return 0, 0, nil, errors.Wrapf(err, "_connectBitcoinExchange: Problem adding output utxo")
	}
	// Save a UtxoOperation adding the UTXO so we can roll it back later if needed.
	//
	// TODO(DELETEME): I don't think this extra UTXOOperation is actually needed
	// or used in the disconnect function.
	var utxoOpsForTxn []*UtxoOperation
	utxoOpsForTxn = append(utxoOpsForTxn, newUtxoOp)

	// Increment NanosPurchased to reflect the total nanos we created with this
	// transaction, which includes the fee paid to the miner. Save the previous
	// value so it can be easily reverted.
	prevNanosPurchased := bav.NanosPurchased
	bav.NanosPurchased += nanosToCreate

	// Add the Bitcoin TxID to our unique mappings
	bav._setBitcoinBurnTxIDMappings(&bitcoinTxHash)

	// Save a UtxoOperation of type OperationTypeBitcoinExchange that will allow
	// us to easily revert NanosPurchased when we disconnect the transaction.
	utxoOpsForTxn = append(utxoOpsForTxn, &UtxoOperation{
		Type:               OperationTypeBitcoinExchange,
		PrevNanosPurchased: prevNanosPurchased,
	})

	// Note that the fee is implicitly equal to (nanosToCreate - userNanos)
	return nanosToCreate, userNanos, utxoOpsForTxn, nil
}

func (bav *UtxoView) _connectUpdateBitcoinUSDExchangeRate(
	txn *MsgBitCloutTxn, txHash *BlockHash, blockHeight uint32, verifySignatures bool) (
	_totalInput uint64, _totalOutput uint64, _utxoOps []*UtxoOperation, _err error) {

	// Check that the transaction has the right TxnType.
	if txn.TxnMeta.GetTxnType() != TxnTypeUpdateBitcoinUSDExchangeRate {
		return 0, 0, nil, fmt.Errorf("_connectUpdateBitcoinUSDExchangeRate: called with bad TxnType %s",
			txn.TxnMeta.GetTxnType().String())
	}
	txMeta := txn.TxnMeta.(*UpdateBitcoinUSDExchangeRateMetadataa)

	// Validate that the exchange rate is not less than the floor as a sanity-check.
	if txMeta.USDCentsPerBitcoin < MinUSDCentsPerBitcoin {
		return 0, 0, nil, RuleErrorExchangeRateTooLow
	}
	if txMeta.USDCentsPerBitcoin > MaxUSDCentsPerBitcoin {
		return 0, 0, nil, RuleErrorExchangeRateTooHigh
	}

	// Validate the public key. Only a paramUpdater is allowed to trigger this.
	_, updaterIsParamUpdater := bav.Params.ParamUpdaterPublicKeys[MakePkMapKey(txn.PublicKey)]
	if !updaterIsParamUpdater {
		return 0, 0, nil, RuleErrorUserNotAuthorizedToUpdateExchangeRate
	}

	// Connect basic txn to get the total input and the total output without
	// considering the transaction metadata.
	totalInput, totalOutput, utxoOpsForTxn, err := bav._connectBasicTransfer(
		txn, txHash, blockHeight, verifySignatures)
	if err != nil {
		return 0, 0, nil, errors.Wrapf(err, "_connectUpdateBitcoinUSDExchangeRate: ")
	}

	// Output must be non-zero
	if totalOutput == 0 {
		return 0, 0, nil, RuleErrorUserOutputMustBeNonzero
	}

	if verifySignatures {
		// _connectBasicTransfer has already checked that the transaction is
		// signed by the top-level public key, which is all we need.
	}

	// Update the exchange rate using the txn metadata. Save the previous value
	// so it can be easily reverted.
	prevUSDCentsPerBitcoin := bav.USDCentsPerBitcoin
	bav.USDCentsPerBitcoin = txMeta.USDCentsPerBitcoin

	// Save a UtxoOperation of type OperationTypeUpdateBitcoinUSDExchangeRate that will allow
	// us to easily revert  when we disconnect the transaction.
	utxoOpsForTxn = append(utxoOpsForTxn, &UtxoOperation{
		Type:                   OperationTypeUpdateBitcoinUSDExchangeRate,
		PrevUSDCentsPerBitcoin: prevUSDCentsPerBitcoin,
	})

	return totalInput, totalOutput, utxoOpsForTxn, nil
}

func (bav *UtxoView) _connectUpdateGlobalParams(
	txn *MsgBitCloutTxn, txHash *BlockHash, blockHeight uint32, verifySignatures bool) (
	_totalInput uint64, _totalOutput uint64, _utxoOps []*UtxoOperation, _err error) {

	// Check that the transaction has the right TxnType.
	if txn.TxnMeta.GetTxnType() != TxnTypeUpdateGlobalParams {
		return 0, 0, nil, fmt.Errorf("_connectUpdateGlobalParams: called with bad TxnType %s",
			txn.TxnMeta.GetTxnType().String())
	}

	// Initialize the new global params entry as a copy of the old global params entry and
	// only overwrite values provided in extra data.
	prevGlobalParamsEntry := bav.GlobalParamsEntry
	newGlobalParamsEntry := *prevGlobalParamsEntry
	extraData := txn.ExtraData
	// Validate the public key. Only a paramUpdater is allowed to trigger this.
	_, updaterIsParamUpdater := bav.Params.ParamUpdaterPublicKeys[MakePkMapKey(txn.PublicKey)]
	if !updaterIsParamUpdater {
		return 0, 0, nil, RuleErrorUserNotAuthorizedToUpdateGlobalParams
	}
	if len(extraData[USDCentsPerBitcoin]) > 0 {
		// Validate that the exchange rate is not less than the floor as a sanity-check.
		newUSDCentsPerBitcoin, usdCentsPerBitcoinBytesRead := Uvarint(extraData[USDCentsPerBitcoin])
		if usdCentsPerBitcoinBytesRead <= 0 {
			return 0, 0, nil, fmt.Errorf("_connectUpdateGlobalParams: unable to decode USDCentsPerBitcoin as uint64")
		}
		if newUSDCentsPerBitcoin < MinUSDCentsPerBitcoin {
			return 0, 0, nil, RuleErrorExchangeRateTooLow
		}
		if newUSDCentsPerBitcoin > MaxUSDCentsPerBitcoin {
			return 0, 0, nil, RuleErrorExchangeRateTooHigh
		}
		newGlobalParamsEntry.USDCentsPerBitcoin = newUSDCentsPerBitcoin
	}

	if len(extraData[MinNetworkFeeNanosPerKB]) > 0 {
		newMinNetworkFeeNanosPerKB, minNetworkFeeNanosPerKBBytesRead := Uvarint(extraData[MinNetworkFeeNanosPerKB])
		if minNetworkFeeNanosPerKBBytesRead <= 0 {
			return 0, 0, nil, fmt.Errorf("_connectUpdateGlobalParams: unable to decode MinNetworkFeeNanosPerKB as uint64")
		}
		if newMinNetworkFeeNanosPerKB < MinNetworkFeeNanosPerKBValue {
			return 0, 0, nil, RuleErrorMinNetworkFeeTooLow
		}
		if newMinNetworkFeeNanosPerKB > MaxNetworkFeeNanosPerKBValue {
			return 0, 0, nil, RuleErrorMinNetworkFeeTooHigh
		}
		newGlobalParamsEntry.MinimumNetworkFeeNanosPerKB = newMinNetworkFeeNanosPerKB
	}

	if len(extraData[CreateProfileFeeNanos]) > 0 {
		newCreateProfileFeeNanos, createProfileFeeNanosBytesRead := Uvarint(extraData[CreateProfileFeeNanos])
		if createProfileFeeNanosBytesRead <= 0 {
			return 0, 0, nil, fmt.Errorf("_connectUpdateGlobalParams: unable to decode CreateProfileFeeNanos as uint64")
		}
		if newCreateProfileFeeNanos < MinCreateProfileFeeNanos {
			return 0, 0, nil, RuleErrorCreateProfileFeeTooLow
		}
		if newCreateProfileFeeNanos > MaxCreateProfileFeeNanos {
			return 0, 0, nil, RuleErrorCreateProfileTooHigh
		}
		newGlobalParamsEntry.CreateProfileFeeNanos = newCreateProfileFeeNanos
	}

	var newForbiddenPubKeyEntry *ForbiddenPubKeyEntry
	var prevForbiddenPubKeyEntry *ForbiddenPubKeyEntry
	var forbiddenPubKey []byte
	if _, exists := extraData[ForbiddenBlockSignaturePubKey]; exists {
		forbiddenPubKey := extraData[ForbiddenBlockSignaturePubKey]

		if len(forbiddenPubKey) != btcec.PubKeyBytesLenCompressed {
			return 0, 0, nil, RuleErrorForbiddenPubKeyLength
		}

		// If there is already an entry on the view for this pub key, save it.
		if val, ok := bav.ForbiddenPubKeyToForbiddenPubKeyEntry[MakePkMapKey(forbiddenPubKey)]; ok {
			prevForbiddenPubKeyEntry = val
		}

		newForbiddenPubKeyEntry = &ForbiddenPubKeyEntry{
			PubKey: forbiddenPubKey,
		}
	}

	// Connect basic txn to get the total input and the total output without
	// considering the transaction metadata.
	totalInput, totalOutput, utxoOpsForTxn, err := bav._connectBasicTransfer(
		txn, txHash, blockHeight, verifySignatures)
	if err != nil {
		return 0, 0, nil, errors.Wrapf(err, "_connectUpdateGlobalParams: ")
	}

	// Output must be non-zero
	if totalOutput == 0 {
		return 0, 0, nil, RuleErrorUserOutputMustBeNonzero
	}

	if verifySignatures {
		// _connectBasicTransfer has already checked that the transaction is
		// signed by the top-level public key, which is all we need.
	}

	// Update the GlobalParamsEntry using the txn's ExtraData. Save the previous value
	// so it can be easily reverted.
	bav.GlobalParamsEntry = &newGlobalParamsEntry

	// Update the forbidden pub key entry on the view, if we have one to update.
	if newForbiddenPubKeyEntry != nil {
		bav.ForbiddenPubKeyToForbiddenPubKeyEntry[MakePkMapKey(forbiddenPubKey)] = newForbiddenPubKeyEntry
	}

	// Save a UtxoOperation of type OperationTypeUpdateGlobalParams that will allow
	// us to easily revert when we disconnect the transaction.
	utxoOpsForTxn = append(utxoOpsForTxn, &UtxoOperation{
		Type:                     OperationTypeUpdateGlobalParams,
		PrevGlobalParamsEntry:    prevGlobalParamsEntry,
		PrevForbiddenPubKeyEntry: prevForbiddenPubKeyEntry,
	})

	return totalInput, totalOutput, utxoOpsForTxn, nil
}

func (bav *UtxoView) _connectPrivateMessage(
	txn *MsgBitCloutTxn, txHash *BlockHash, blockHeight uint32, verifySignatures bool) (
	_totalInput uint64, _totalOutput uint64, _utxoOps []*UtxoOperation, _err error) {

	// Check that the transaction has the right TxnType.
	if txn.TxnMeta.GetTxnType() != TxnTypePrivateMessage {
		return 0, 0, nil, fmt.Errorf("_connectPrivateMessage: called with bad TxnType %s",
			txn.TxnMeta.GetTxnType().String())
	}
	txMeta := txn.TxnMeta.(*PrivateMessageMetadata)

	// Check the length of the EncryptedText
	if uint64(len(txMeta.EncryptedText)) > bav.Params.MaxPrivateMessageLengthBytes {
		return 0, 0, nil, errors.Wrapf(
			RuleErrorPrivateMessageEncryptedTextLengthExceedsMax, "_connectPrivateMessage: "+
				"EncryptedTextLen = %d; Max length = %d",
			len(txMeta.EncryptedText), bav.Params.MaxPrivateMessageLengthBytes)
	}

	// Check that a proper public key is provided in the message metadata
	if len(txMeta.RecipientPublicKey) != btcec.PubKeyBytesLenCompressed {
		return 0, 0, nil, errors.Wrapf(
			RuleErrorPrivateMessageRecipientPubKeyLen, "_connectPrivateMessage: "+
				"RecipientPubKeyLen = %d; Expected length = %d",
			len(txMeta.RecipientPublicKey), btcec.PubKeyBytesLenCompressed)
	}
	_, err := btcec.ParsePubKey(txMeta.RecipientPublicKey, btcec.S256())
	if err != nil {
		return 0, 0, nil, errors.Wrapf(
			RuleErrorPrivateMessageParsePubKeyError, "_connectPrivateMessage: Parse error: %v", err)
	}

	// You can't send a message to yourself.
	if reflect.DeepEqual(txn.PublicKey, txMeta.RecipientPublicKey) {
		return 0, 0, nil, errors.Wrapf(
			RuleErrorPrivateMessageSenderPublicKeyEqualsRecipientPublicKey,
			"_connectPrivateMessage: Parse error: %v", err)
	}

	// Check that the timestamp is greater than zero. Not doing this could make
	// the message not get returned when we call Seek() in our db. It's also just
	// a reasonable sanity check.
	if txMeta.TimestampNanos == 0 {
		return 0, 0, nil, RuleErrorPrivateMessageTstampIsZero
	}

	// Connect basic txn to get the total input and the total output without
	// considering the transaction metadata.
	totalInput, totalOutput, utxoOpsForTxn, err := bav._connectBasicTransfer(
		txn, txHash, blockHeight, verifySignatures)
	if err != nil {
		return 0, 0, nil, errors.Wrapf(err, "_connectPrivateMessage: ")
	}

	// At this point the inputs and outputs have been processed. Now we
	// need to handle the metadata.

	// If a message already exists and does not have isDeleted=true then return
	// an error. In general, messages must have unique (pubkey, tstamp) tuples.
	senderMessageKey := MakeMessageKey(txn.PublicKey, txMeta.TimestampNanos)
	senderMessage := bav._getMessageEntryForMessageKey(&senderMessageKey)
	if senderMessage != nil && !senderMessage.isDeleted {
		return 0, 0, nil, errors.Wrapf(
			RuleErrorPrivateMessageExistsWithSenderPublicKeyTstampTuple,
			"_connectPrivateMessage: Message key: %v", &senderMessageKey)
	}
	recipientMessageKey := MakeMessageKey(txMeta.RecipientPublicKey, txMeta.TimestampNanos)
	recipientMessage := bav._getMessageEntryForMessageKey(&recipientMessageKey)
	if recipientMessage != nil && !recipientMessage.isDeleted {
		return 0, 0, nil, errors.Wrapf(
			RuleErrorPrivateMessageExistsWithRecipientPublicKeyTstampTuple,
			"_connectPrivateMessage: Message key: %v", &recipientMessageKey)
	}

	if verifySignatures {
		// _connectBasicTransfer has already checked that the transaction is
		// signed by the top-level public key, which we take to be the sender's
		// public key so there is no need to verify anything further.
	}

	// At this point we are confident that we are parsing a message with a unique
	// <PublicKey, TstampNanos> tuple. We also know that the sender and recipient
	// have different public keys.

	// Create a MessageEntry
	messageEntry := &MessageEntry{
		SenderPublicKey:    txn.PublicKey,
		RecipientPublicKey: txMeta.RecipientPublicKey,
		EncryptedText:      txMeta.EncryptedText,
		TstampNanos:        txMeta.TimestampNanos,
		Version:            1,
	}

	//Check if message is encrypted with shared secret
	extraV, hasExtraV := txn.ExtraData["V"]
	if hasExtraV {
		Version, _ := Uvarint(extraV)
		messageEntry.Version = uint8(Version)
	}

	// Set the mappings in our in-memory map for the MessageEntry.
	bav._setMessageEntryMappings(messageEntry)

	// Add an operation to the list at the end indicating we've added a message
	// to our data structure.
	utxoOpsForTxn = append(utxoOpsForTxn, &UtxoOperation{
		Type: OperationTypePrivateMessage,
	})

	return totalInput, totalOutput, utxoOpsForTxn, nil
}

func (bav *UtxoView) _connectLike(
	txn *MsgBitCloutTxn, txHash *BlockHash, blockHeight uint32, verifySignatures bool) (
	_totalInput uint64, _totalOutput uint64, _utxoOps []*UtxoOperation, _err error) {

	// Check that the transaction has the right TxnType.
	if txn.TxnMeta.GetTxnType() != TxnTypeLike {
		return 0, 0, nil, fmt.Errorf("_connectLike: called with bad TxnType %s",
			txn.TxnMeta.GetTxnType().String())
	}
	txMeta := txn.TxnMeta.(*LikeMetadata)

	// Connect basic txn to get the total input and the total output without
	// considering the transaction metadata.
	totalInput, totalOutput, utxoOpsForTxn, err := bav._connectBasicTransfer(
		txn, txHash, blockHeight, verifySignatures)
	if err != nil {
		return 0, 0, nil, errors.Wrapf(err, "_connectLike: ")
	}

	if verifySignatures {
		// _connectBasicTransfer has already checked that the transaction is
		// signed by the top-level public key, which we take to be the sender's
		// public key so there is no need to verify anything further.
	}

	// At this point the inputs and outputs have been processed. Now we need to handle
	// the metadata.

	// There are two main checks that need to be done before allowing a like:
	//  - Check that the post exists
	//  - Check that the person hasn't already liked the post

	//	Check that the post to like actually exists.
	existingPostEntry := bav.GetPostEntryForPostHash(txMeta.LikedPostHash)
	if existingPostEntry == nil || existingPostEntry.isDeleted {
		return 0, 0, nil, errors.Wrapf(
			RuleErrorCannotLikeNonexistentPost,
			"_connectLike: Post hash: %v", txMeta.LikedPostHash)
	}

	// At this point the code diverges and considers the like / unlike flows differently
	// since the presence of an existing like entry has a different effect in either case.

	likeKey := MakeLikeKey(txn.PublicKey, *txMeta.LikedPostHash)
	existingLikeEntry := bav._getLikeEntryForLikeKey(&likeKey)
	// We don't need to make a copy of the post entry because all we're modifying is the like count,
	// which isn't stored in any of our mappings. But we make a copy here just because it's a little bit
	// more foolproof.
	updatedPostEntry := *existingPostEntry
	if txMeta.IsUnlike {
		// Ensure that there *is* an existing like entry to delete.
		if existingLikeEntry == nil || existingLikeEntry.isDeleted {
			return 0, 0, nil, errors.Wrapf(
				RuleErrorCannotUnlikeWithoutAnExistingLike,
				"_connectLike: Like key: %v", &likeKey)
		}

		// Now that we know there is a like entry, we delete it and decrement the like count.
		bav._deleteLikeEntryMappings(existingLikeEntry)
		updatedPostEntry.LikeCount -= 1
	} else {
		// Ensure that there *is not* an existing like entry.
		if existingLikeEntry != nil && !existingLikeEntry.isDeleted {
			return 0, 0, nil, errors.Wrapf(
				RuleErrorLikeEntryAlreadyExists,
				"_connectLike: Like key: %v", &likeKey)
		}

		// Now that we know there is no pre-existing like entry, we can create one and
		// increment the likes on the liked post.
		likeEntry := &LikeEntry{
			LikerPubKey:   txn.PublicKey,
			LikedPostHash: txMeta.LikedPostHash,
		}
		bav._setLikeEntryMappings(likeEntry)
		updatedPostEntry.LikeCount += 1
	}

	// Set the updated post entry so it has the new like count.
	bav._setPostEntryMappings(&updatedPostEntry)

	// Add an operation to the list at the end indicating we've added a follow.
	utxoOpsForTxn = append(utxoOpsForTxn, &UtxoOperation{
		Type:          OperationTypeLike,
		PrevLikeEntry: existingLikeEntry,
		PrevLikeCount: existingPostEntry.LikeCount,
	})

	return totalInput, totalOutput, utxoOpsForTxn, nil
}

func (bav *UtxoView) _connectFollow(
	txn *MsgBitCloutTxn, txHash *BlockHash, blockHeight uint32, verifySignatures bool) (
	_totalInput uint64, _totalOutput uint64, _utxoOps []*UtxoOperation, _err error) {

	// Check that the transaction has the right TxnType.
	if txn.TxnMeta.GetTxnType() != TxnTypeFollow {
		return 0, 0, nil, fmt.Errorf("_connectFollow: called with bad TxnType %s",
			txn.TxnMeta.GetTxnType().String())
	}
	txMeta := txn.TxnMeta.(*FollowMetadata)

	// Check that a proper public key is provided in the message metadata
	if len(txMeta.FollowedPublicKey) != btcec.PubKeyBytesLenCompressed {
		return 0, 0, nil, errors.Wrapf(
			RuleErrorFollowPubKeyLen, "_connectFollow: "+
				"FollowedPubKeyLen = %d; Expected length = %d",
			len(txMeta.FollowedPublicKey), btcec.PubKeyBytesLenCompressed)
	}
	_, err := btcec.ParsePubKey(txMeta.FollowedPublicKey, btcec.S256())
	if err != nil {
		return 0, 0, nil, errors.Wrapf(
			RuleErrorFollowParsePubKeyError, "_connectFollow: Parse error: %v", err)
	}

	// Check that the profile to follow actually exists.
	existingProfileEntry := bav.GetProfileEntryForPublicKey(txMeta.FollowedPublicKey)
	if existingProfileEntry == nil || existingProfileEntry.isDeleted {
		return 0, 0, nil, errors.Wrapf(
			RuleErrorFollowingNonexistentProfile,
			"_connectFollow: Profile pub key: %v",
			PkToStringBoth(txMeta.FollowedPublicKey))
	}

	// Connect basic txn to get the total input and the total output without
	// considering the transaction metadata.
	totalInput, totalOutput, utxoOpsForTxn, err := bav._connectBasicTransfer(
		txn, txHash, blockHeight, verifySignatures)
	if err != nil {
		return 0, 0, nil, errors.Wrapf(err, "_connectFollow: ")
	}

	if verifySignatures {
		// _connectBasicTransfer has already checked that the transaction is
		// signed by the top-level public key, which we take to be the sender's
		// public key so there is no need to verify anything further.
	}

	// At this point the inputs and outputs have been processed. Now we
	// need to handle the metadata.

	// Get the PKIDs for the public keys associated with the follower and the followed.
	followerPKID := bav.GetPKIDForPublicKey(txn.PublicKey)
	if followerPKID == nil || followerPKID.isDeleted {
		return 0, 0, nil, fmt.Errorf("_connectFollow: followerPKID was nil or deleted; this should never happen")
	}
	followedPKID := bav.GetPKIDForPublicKey(txMeta.FollowedPublicKey)
	if followedPKID == nil || followerPKID.isDeleted {
		return 0, 0, nil, fmt.Errorf("_connectFollow: followedPKID was nil or deleted; this should never happen")
	}

	// Here we consider existing followEntries.  It is handled differently in the follow
	// vs. unfollow case so the code splits those cases out.
	followKey := MakeFollowKey(followerPKID.PKID, followedPKID.PKID)
	existingFollowEntry := bav._getFollowEntryForFollowKey(&followKey)
	if txMeta.IsUnfollow {
		// If this is an unfollow, a FollowEntry *should* exist.
		if existingFollowEntry == nil || existingFollowEntry.isDeleted {
			return 0, 0, nil, errors.Wrapf(
				RuleErrorCannotUnfollowNonexistentFollowEntry,
				"_connectFollow: Follow key: %v", &followKey)
		}

		// Now that we know that this is a valid unfollow entry, delete mapping.
		bav._deleteFollowEntryMappings(existingFollowEntry)
	} else {
		if existingFollowEntry != nil && !existingFollowEntry.isDeleted {
			// If this is a follow, a Follow entry *should not* exist.
			return 0, 0, nil, errors.Wrapf(
				RuleErrorFollowEntryAlreadyExists,
				"_connectFollow: Follow key: %v", &followKey)
		}

		// Now that we know that this is a valid follow, update the mapping.
		followEntry := &FollowEntry{
			FollowerPKID: followerPKID.PKID,
			FollowedPKID: followedPKID.PKID,
		}
		bav._setFollowEntryMappings(followEntry)
	}

	// Add an operation to the list at the end indicating we've added a follow.
	utxoOpsForTxn = append(utxoOpsForTxn, &UtxoOperation{
		Type: OperationTypeFollow,
	})

	return totalInput, totalOutput, utxoOpsForTxn, nil
}

func (bav *UtxoView) _connectSubmitPost(
	txn *MsgBitCloutTxn, txHash *BlockHash, blockHeight uint32,
	verifySignatures bool, ignoreUtxos bool) (
	_totalInput uint64, _totalOutput uint64, _utxoOps []*UtxoOperation, _err error) {

	// Check that the transaction has the right TxnType.
	if txn.TxnMeta.GetTxnType() != TxnTypeSubmitPost {
		return 0, 0, nil, fmt.Errorf("_connectSubmitPost: called with bad TxnType %s",
			txn.TxnMeta.GetTxnType().String())
	}
	txMeta := txn.TxnMeta.(*SubmitPostMetadata)

	// Connect basic txn to get the total input and the total output without
	// considering the transaction metadata.
	//
	// The ignoreUtxos flag is used to connect "seed" transactions when initializing
	// the blockchain. It allows us to "seed" the database with posts and profiles
	// when we do a hard fork, without having the transactions rejected due to their
	// not being spendable.
	var totalInput, totalOutput uint64
	var utxoOpsForTxn = []*UtxoOperation{}
	var err error
	if !ignoreUtxos {
		totalInput, totalOutput, utxoOpsForTxn, err = bav._connectBasicTransfer(
			txn, txHash, blockHeight, verifySignatures)
		if err != nil {
			return 0, 0, nil, errors.Wrapf(err, "_connectSubmitPost: ")
		}

		// Force the input to be non-zero so that we can prevent replay attacks.
		if totalInput == 0 {
			return 0, 0, nil, RuleErrorSubmitPostRequiresNonZeroInput
		}
	}

	// Transaction extra data contains both consensus-related, such as reclout info, and additional information about a post,
	// whereas PostExtraData is an attribute of a PostEntry that contains only non-consensus related
	// information about a post, such as a link to a video that is embedded.
	extraData := make(map[string][]byte)
	for k, v := range txn.ExtraData {
		extraData[k] = v
	}
	// Set the IsQuotedReclout attribute of postEntry based on extra data
	isQuotedReclout := false
	if quotedReclout, hasQuotedReclout := extraData[IsQuotedRecloutKey]; hasQuotedReclout {
		if reflect.DeepEqual(quotedReclout, QuotedRecloutVal) {
			isQuotedReclout = true
		}
		// Delete key since it is not needed in the PostExtraData map as IsQuotedReclout is involved in consensus code.
		delete(extraData, IsQuotedRecloutKey)
	}
	var recloutedPostHash *BlockHash
	if recloutedPostHashBytes, isReclout := extraData[RecloutedPostHash]; isReclout {
		recloutedPostHash = &BlockHash{}
		copy(recloutedPostHash[:], recloutedPostHashBytes)
		delete(extraData, RecloutedPostHash)
	}

	// At this point the inputs and outputs have been processed. Now we
	// need to handle the metadata.

	// If the metadata has a PostHashToModify then treat it as modifying an
	// existing post rather than creating a new post.
	var prevPostEntry *PostEntry
	var prevParentPostEntry *PostEntry
	var prevGrandparentPostEntry *PostEntry
	var prevRecloutedPostEntry *PostEntry
	var prevRecloutEntry *RecloutEntry

	var newPostEntry *PostEntry
	var newParentPostEntry *PostEntry
	var newGrandparentPostEntry *PostEntry
	var newRecloutedPostEntry *PostEntry
	var newRecloutEntry *RecloutEntry
	if len(txMeta.PostHashToModify) != 0 {
		// Make sure the post hash is valid
		if len(txMeta.PostHashToModify) != HashSizeBytes {
			return 0, 0, nil, errors.Wrapf(
				RuleErrorSubmitPostInvalidPostHashToModify,
				"_connectSubmitPost: Bad post hash: %#v", txMeta.PostHashToModify)
		}

		// Get the existing post entry, which must exist and be undeleted.
		postHash := &BlockHash{}
		copy(postHash[:], txMeta.PostHashToModify[:])
		existingPostEntryy := bav.GetPostEntryForPostHash(postHash)
		if existingPostEntryy == nil || existingPostEntryy.isDeleted {
			return 0, 0, nil, errors.Wrapf(
				RuleErrorSubmitPostModifyingNonexistentPost,
				"_connectSubmitPost: Post hash: %v", postHash)
		}

		// Post modification is only allowed by the original poster or a
		// paramUpdater for now.
		_, posterIsParamUpdater := bav.Params.ParamUpdaterPublicKeys[MakePkMapKey(txn.PublicKey)]
		if !reflect.DeepEqual(txn.PublicKey, existingPostEntryy.PosterPublicKey) &&
			!posterIsParamUpdater {

			return 0, 0, nil, errors.Wrapf(
				RuleErrorSubmitPostPostModificationNotAuthorized,
				"_connectSubmitPost: Post hash: %v, poster public key: %v, "+
					"txn public key: %v, paramUpdater: %v", postHash,
				PkToStringBoth(existingPostEntryy.PosterPublicKey),
				PkToStringBoth(txn.PublicKey), spew.Sdump(bav.Params.ParamUpdaterPublicKeys))
		}

		// It's an error if we are updating the value of RecloutedPostHash. A post can only ever reclout a single post.
		if !reflect.DeepEqual(recloutedPostHash, existingPostEntryy.RecloutedPostHash) {
			return 0, 0, nil, errors.Wrapf(
				RuleErrorSubmitPostUpdateRecloutHash,
				"_connectSubmitPost: cannot update reclouted post hash when updating a post")
		}

		// It's an error if we are updating the value of IsQuotedReclout.
		if isQuotedReclout != existingPostEntryy.IsQuotedReclout {
			return 0, 0, nil, errors.Wrapf(
				RuleErrorSubmitPostUpdateIsQuotedReclout,
				"_connectSubmitPost: cannot update isQuotedReclout attribute of post when updating a post")
		}

		// Save the data from the post. Note that we don't make a deep copy
		// because all the fields that we modify are non-pointer fields.
		prevPostEntry = &PostEntry{}
		*prevPostEntry = *existingPostEntryy

		// Set the newPostEntry pointer to the existing entry
		newPostEntry = existingPostEntryy

		// The field values should have already been validated so set
		// them.
		if len(txMeta.Body) != 0 {
			newPostEntry.Body = txMeta.Body
		}

		// Merge the remaining attributes of the transaction's ExtraData into the postEntry's PostExtraData map.
		if len(extraData) > 0 {
			newPostExtraData := make(map[string][]byte)
			for k, v := range existingPostEntryy.PostExtraData {
				newPostExtraData[k] = v
			}
			for k, v := range extraData {
				// If we're given a value with length greater than 0, add it to the map.
				if len(v) > 0 {
					newPostExtraData[k] = v
				} else {
					// If the value we're given has a length of 0, this indicates that we should delete it if it exists.
					delete(newPostExtraData, k)
				}
			}
			newPostEntry.PostExtraData = newPostExtraData
		}
		// TODO: Right now a post can be undeleted by the owner of the post,
		// which seems like undesired behavior if a paramUpdater is trying to reduce
		// spam
		newPostEntry.IsHidden = txMeta.IsHidden

		// Obtain the parent posts
		newParentPostEntry, newGrandparentPostEntry, err = bav._getParentAndGrandparentPostEntry(newPostEntry)
		if err != nil {
			return 0, 0, nil, errors.Wrapf(err, "_connectSubmitPost: error with _getParentAndGrandparentPostEntry: %v", postHash)
		}

		if newPostEntry.RecloutedPostHash != nil {
			newRecloutedPostEntry = bav.GetPostEntryForPostHash(newPostEntry.RecloutedPostHash)
		}

		// Figure out how much we need to change the parent / grandparent's comment count by
		var commentCountUpdateAmount int
		recloutCountUpdateAmount := 0
		quoteRecloutCountUpdateAmount := 0
		hidingPostEntry := !prevPostEntry.IsHidden && newPostEntry.IsHidden
		if hidingPostEntry {
			// If we're hiding a post then we need to decrement the comment count of the parent
			// and grandparent posts.
			commentCountUpdateAmount = -1 * int(1+prevPostEntry.CommentCount)

			// If we're hiding a post that is a vanilla reclout of another post, we decrement the reclout count of the
			// post that was reclouted.
			if IsVanillaReclout(newPostEntry) {
				recloutCountUpdateAmount = -1
			} else if isQuotedReclout {
				quoteRecloutCountUpdateAmount = -1
			}
		}

		unhidingPostEntry := prevPostEntry.IsHidden && !newPostEntry.IsHidden
		if unhidingPostEntry {
			// If we're unhiding a post then we need to increment the comment count of the parent
			// and grandparent posts.
			commentCountUpdateAmount = int(1 + prevPostEntry.CommentCount)
			// If we are unhiding a post that is a vanilla reclout of another post, we increment the reclout count of
			// the post that was reclouted.
			if IsVanillaReclout(newPostEntry) {
				recloutCountUpdateAmount = 1
			} else if isQuotedReclout {
				quoteRecloutCountUpdateAmount = 1
			}
		}

		// Save the data from the parent post. Note that we don't make a deep copy
		// because all the fields that we modify are non-pointer fields.
		if newParentPostEntry != nil {
			prevParentPostEntry = &PostEntry{}
			*prevParentPostEntry = *newParentPostEntry
			bav._updateParentCommentCountForPost(newPostEntry, newParentPostEntry, commentCountUpdateAmount)
		}

		// Save the data from the grandparent post. Note that we don't make a deep copy
		// because all the fields that we modify are non-pointer fields.
		if newGrandparentPostEntry != nil {
			prevGrandparentPostEntry = &PostEntry{}
			*prevGrandparentPostEntry = *newGrandparentPostEntry
			bav._updateParentCommentCountForPost(newPostEntry, newGrandparentPostEntry, commentCountUpdateAmount)
		}
		if newRecloutedPostEntry != nil {
			prevRecloutedPostEntry = &PostEntry{}
			*prevRecloutedPostEntry = *newRecloutedPostEntry
			// If the previous post entry is a vanilla reclout, we can set the prevRecloutEntry.
			if IsVanillaReclout(prevPostEntry) {
				prevRecloutKey := MakeRecloutKey(prevPostEntry.PosterPublicKey, *prevPostEntry.RecloutedPostHash)
				prevRecloutEntry = bav._getRecloutEntryForRecloutKey(&prevRecloutKey)
				if prevRecloutEntry == nil {
					return 0, 0, nil, fmt.Errorf("prevRecloutEntry not found for prevPostEntry")
				}
				// Generally prevRecloutEntry is identical to newRecloutEntry. Currently, we enforce a check that
				// the RecloutedPostHash does not get modified when attempting to connect a submitPost transaction
				newRecloutEntry = &RecloutEntry{
					ReclouterPubKey:   newPostEntry.PosterPublicKey,
					RecloutedPostHash: newPostEntry.RecloutedPostHash,
					RecloutPostHash:   newPostEntry.PostHash,
				}

				// Update the reclout count if it has changed.
				bav._updateRecloutCount(newRecloutedPostEntry, recloutCountUpdateAmount)
			} else {
				// Update the quote reclout count if it has changed.
				bav._updateQuoteRecloutCount(newRecloutedPostEntry, quoteRecloutCountUpdateAmount)
			}
		}
	} else {
		// In this case we are creating a post from scratch so validate
		// all the fields.

		// StakeMultipleBasisPoints > 0 < max
		// Between 1x = 100% and 10x = 10,000%
		if txMeta.StakeMultipleBasisPoints < 100*100 ||
			txMeta.StakeMultipleBasisPoints > bav.Params.MaxStakeMultipleBasisPoints {

			return 0, 0, nil, errors.Wrapf(RuleErrorSubmitPostStakeMultipleSize,
				"_connectSubmitPost: Invalid StakeMultipleSize: %d",
				txMeta.StakeMultipleBasisPoints)
		}
		// CreatorBasisPoints > 0 < max
		if txMeta.CreatorBasisPoints < 0 ||
			txMeta.CreatorBasisPoints > bav.Params.MaxCreatorBasisPoints {

			return 0, 0, nil, errors.Wrapf(RuleErrorSubmitPostCreatorPercentageSize,
				"_connectSubmitPost: Invalid CreatorPercentageSize: %d",
				txMeta.CreatorBasisPoints)
		}
		// TstampNanos != 0
		if txMeta.TimestampNanos == 0 {
			return 0, 0, nil, errors.Wrapf(RuleErrorSubmitPostTimestampIsZero,
				"_connectSubmitPost: Invalid Timestamp: %d",
				txMeta.TimestampNanos)
		}
		// The parent stake id should be a block hash or profile public key if it's set.
		if len(txMeta.ParentStakeID) != 0 && len(txMeta.ParentStakeID) != HashSizeBytes &&
			len(txMeta.ParentStakeID) != btcec.PubKeyBytesLenCompressed {
			return 0, 0, nil, errors.Wrapf(RuleErrorSubmitPostInvalidParentStakeIDLength,
				"_connectSubmitPost: Parent stake ID length %v must be either 0 or %v or %v",
				len(txMeta.ParentStakeID), HashSizeBytes, btcec.PubKeyBytesLenCompressed)
		}

		// The PostHash is just the transaction hash.
		postHash := txHash
		existingPostEntry := bav.GetPostEntryForPostHash(postHash)
		if existingPostEntry != nil && !existingPostEntry.isDeleted {
			return 0, 0, nil, errors.Wrapf(
				RuleErrorPostAlreadyExists,
				"_connectSubmitPost: Post hash: %v", postHash)
		}

		if recloutedPostHash != nil {
			newRecloutedPostEntry = bav.GetPostEntryForPostHash(recloutedPostHash)
			// It is an error if a post entry attempts to reclout a post that does not exist.
			if newRecloutedPostEntry == nil {
				return 0, 0, nil, RuleErrorSubmitPostRecloutPostNotFound
			}
			// It is an error if a post is trying to reclout a vanilla reclout.
			if IsVanillaReclout(newRecloutedPostEntry) {
				return 0, 0, nil, RuleErrorSubmitPostRecloutOfReclout
			}
		}

		// Set the post entry pointer to a brand new post.
		newPostEntry = &PostEntry{
			PostHash:                 postHash,
			PosterPublicKey:          txn.PublicKey,
			ParentStakeID:            txMeta.ParentStakeID,
			Body:                     txMeta.Body,
			RecloutedPostHash:        recloutedPostHash,
			IsQuotedReclout:          isQuotedReclout,
			CreatorBasisPoints:       txMeta.CreatorBasisPoints,
			StakeMultipleBasisPoints: txMeta.StakeMultipleBasisPoints,
			TimestampNanos:           txMeta.TimestampNanos,
			ConfirmationBlockHeight:  blockHeight,
			StakeEntry:               NewStakeEntry(),
			PostExtraData:            extraData,
			// Don't set IsHidden on new posts.
		}

		// Obtain the parent posts
		newParentPostEntry, newGrandparentPostEntry, err = bav._getParentAndGrandparentPostEntry(newPostEntry)
		if err != nil {
			return 0, 0, nil, errors.Wrapf(err, "_connectSubmitPost: error with _getParentAndGrandparentPostEntry: %v", postHash)
		}

		// Save the data from the parent posts. Note that we don't make a deep copy
		// because all the fields that we modify are non-pointer fields.
		if newParentPostEntry != nil {
			prevParentPostEntry = &PostEntry{}
			*prevParentPostEntry = *newParentPostEntry
			bav._updateParentCommentCountForPost(newPostEntry, newParentPostEntry, 1 /*amountToChangeParentBy*/)
		}

		if newGrandparentPostEntry != nil {
			prevGrandparentPostEntry = &PostEntry{}
			*prevGrandparentPostEntry = *newGrandparentPostEntry
			bav._updateParentCommentCountForPost(newPostEntry, newGrandparentPostEntry, 1 /*amountToChangeParentBy*/)
		}

		// Save the data from the reclouted post.
		if newRecloutedPostEntry != nil {
			prevRecloutedPostEntry = &PostEntry{}
			*prevRecloutedPostEntry = *newRecloutedPostEntry

			// We only set reclout entry mappings and increment counts for vanilla reclouts.
			if !isQuotedReclout {
				// Increment the reclout count of the post that was reclouted by 1 as we are creating a new
				// vanilla reclout.
				bav._updateRecloutCount(newRecloutedPostEntry, 1)
				// Create the new recloutEntry
				newRecloutEntry = &RecloutEntry{
					ReclouterPubKey:   newPostEntry.PosterPublicKey,
					RecloutedPostHash: newPostEntry.RecloutedPostHash,
					RecloutPostHash:   newPostEntry.PostHash,
				}
			} else {
				// If it is a quote reclout, we need to increment the corresponding count.
				bav._updateQuoteRecloutCount(newRecloutedPostEntry, 1)
			}
		}
	}

	if verifySignatures {
		// _connectBasicTransfer has already checked that the transaction is
		// signed by the top-level public key, which we take to be the poster's
		// public key.
	}

	// Set the mappings for the entry regardless of whether we modified it or
	// created it from scratch.
	bav._setPostEntryMappings(newPostEntry)
	if newParentPostEntry != nil {
		bav._setPostEntryMappings(newParentPostEntry)
	}
	if newGrandparentPostEntry != nil {
		bav._setPostEntryMappings(newGrandparentPostEntry)
	}
	if newRecloutedPostEntry != nil {
		bav._setPostEntryMappings(newRecloutedPostEntry)
	}

	if newRecloutEntry != nil {
		bav._setRecloutEntryMappings(newRecloutEntry)
	}

	// Add an operation to the list at the end indicating we've added a post.
	utxoOpsForTxn = append(utxoOpsForTxn, &UtxoOperation{
		// PrevPostEntry should generally be nil when we created a new post from
		// scratch, but non-nil if we modified an existing post.
		PrevPostEntry:            prevPostEntry,
		PrevParentPostEntry:      prevParentPostEntry,
		PrevGrandparentPostEntry: prevGrandparentPostEntry,
		PrevRecloutedPostEntry:   prevRecloutedPostEntry,
		PrevRecloutEntry:         prevRecloutEntry,
		Type:                     OperationTypeSubmitPost,
	})

	return totalInput, totalOutput, utxoOpsForTxn, nil
}

func (bav *UtxoView) _getParentAndGrandparentPostEntry(postEntry *PostEntry) (
	_parentPostEntry *PostEntry, _grandparentPostEntry *PostEntry, _err error) {
	var parentPostEntry *PostEntry
	var grandparentPostEntry *PostEntry

	// This length check ensures that the parent is a post (and not something else, like a profile)
	//
	// If we ever allow commenting on something else such that the parent is not a post, but where
	// ParentStakeID is also HashSizeBytes, then this logic would likely need to be changed.
	if len(postEntry.ParentStakeID) == HashSizeBytes {
		parentPostEntry = bav.GetPostEntryForPostHash(StakeIDToHash(postEntry.ParentStakeID))
		if parentPostEntry == nil {
			return nil, nil, errors.Wrapf(
				RuleErrorSubmitPostParentNotFound,
				"_getParentAndGrandparentPostEntry: failed to find parent post for post hash: %v, parentStakeId: %v",
				postEntry.PostHash, hex.EncodeToString(postEntry.ParentStakeID),
			)
		}
	}

	if parentPostEntry != nil && len(parentPostEntry.ParentStakeID) == HashSizeBytes {
		grandparentPostEntry = bav.GetPostEntryForPostHash(StakeIDToHash(parentPostEntry.ParentStakeID))
		if grandparentPostEntry == nil {
			return nil, nil, errors.Wrapf(
				RuleErrorSubmitPostParentNotFound,
				"_getParentAndGrandparentPostEntry: failed to find grandparent post for post hash: %v, parentStakeId: %v, grandparentStakeId: %v",
				postEntry.PostHash, postEntry.ParentStakeID, parentPostEntry.ParentStakeID,
			)
		}
	}

	return parentPostEntry, grandparentPostEntry, nil
}

// Adds amount to the reclout count of the post at recloutPostHash
func (bav *UtxoView) _updateRecloutCount(recloutedPost *PostEntry, amount int) {
	result := int(recloutedPost.RecloutCount) + amount

	// Reclout count should never be below 0.
	if result < 0 {
		glog.Errorf("_updateRecloutCountForPost: RecloutCount < 0 for result %v, reclout post hash: %v, amount : %v",
			result, recloutedPost, amount)
		result = 0
	}
	recloutedPost.RecloutCount = uint64(result)

}

// Adds amount to the quote reclout count of the post at recloutPostHash
func (bav *UtxoView) _updateQuoteRecloutCount(recloutedPost *PostEntry, amount int) {
	result := int(recloutedPost.QuoteRecloutCount) + amount

	// Reclout count should never be below 0.
	if result < 0 {
		glog.Errorf("_updateQuoteRecloutCountForPost: QuoteRecloutCount < 0 for result %v, reclout post hash: %v, amount : %v",
			result, recloutedPost, amount)
		result = 0
	}
	recloutedPost.QuoteRecloutCount = uint64(result)

}

func (bav *UtxoView) _updateParentCommentCountForPost(postEntry *PostEntry, parentPostEntry *PostEntry, amountToChangeParentBy int) {
	result := int(parentPostEntry.CommentCount) + amountToChangeParentBy
	if result < 0 {
		glog.Errorf("_updateParentCommentCountForPost: CommentCount < 0 for result %v, postEntry hash: %v, parentPostEntry hash: %v, amountToChangeParentBy: %v",
			result, postEntry.PostHash, parentPostEntry.PostHash, amountToChangeParentBy)
		result = 0
	}

	parentPostEntry.CommentCount = uint64(result)
}

func (bav *UtxoView) _connectUpdateProfile(
	txn *MsgBitCloutTxn, txHash *BlockHash, blockHeight uint32, verifySignatures bool,
	ignoreUtxos bool) (
	_totalInput uint64, _totalOutput uint64, _utxoOps []*UtxoOperation, _err error) {

	// Check that the transaction has the right TxnType.
	if txn.TxnMeta.GetTxnType() != TxnTypeUpdateProfile {
		return 0, 0, nil, fmt.Errorf("_connectUpdateProfile: called with bad TxnType %s",
			txn.TxnMeta.GetTxnType().String())
	}
	txMeta := txn.TxnMeta.(*UpdateProfileMetadata)

	// See comment on ForgivenProfileUsernameClaims. This fixes a bug in the blockchain
	// where users could claim usernames that weren't actually available.
	if forgivenUsername, exists := ForgivenProfileUsernameClaims[*txHash]; exists {
		// Make a copy of txMeta and assign it to the existing txMeta so we avoid
		// modifying the fields.
		newTxMeta := *txMeta
		newTxMeta.NewUsername = []byte(forgivenUsername)
		txMeta = &newTxMeta
	}

	// Validate the fields to make sure they don't exceed our limits.
	if uint64(len(txMeta.NewUsername)) > bav.Params.MaxUsernameLengthBytes {
		return 0, 0, nil, RuleErrorProfileUsernameTooLong
	}
	if uint64(len(txMeta.NewDescription)) > bav.Params.MaxUserDescriptionLengthBytes {
		return 0, 0, nil, RuleErrorProfileDescriptionTooLong
	}
	if uint64(len(txMeta.NewProfilePic)) > bav.Params.MaxProfilePicLengthBytes {
		return 0, 0, nil, RuleErrorMaxProfilePicSize
	}
	if txMeta.NewCreatorBasisPoints > bav.Params.MaxCreatorBasisPoints || txMeta.NewCreatorBasisPoints < 0 {
		return 0, 0, nil, RuleErrorProfileCreatorPercentageSize
	}
	if txMeta.NewStakeMultipleBasisPoints <= 100*100 ||
		txMeta.NewStakeMultipleBasisPoints > bav.Params.MaxStakeMultipleBasisPoints {

		return 0, 0, nil, RuleErrorProfileStakeMultipleSize
	}
	// If a username is set then it must adhere to a particular regex.
	if len(txMeta.NewUsername) != 0 && !UsernameRegex.Match(txMeta.NewUsername) {
		return 0, 0, nil, errors.Wrapf(RuleErrorInvalidUsername, "Username: %v", string(txMeta.NewUsername))
	}

	profilePublicKey := txn.PublicKey
	_, updaterIsParamUpdater := bav.Params.ParamUpdaterPublicKeys[MakePkMapKey(txn.PublicKey)]
	if len(txMeta.ProfilePublicKey) != 0 {
		if len(txMeta.ProfilePublicKey) != btcec.PubKeyBytesLenCompressed {
			return 0, 0, nil, errors.Wrapf(RuleErrorProfilePublicKeySize, "_connectUpdateProfile: %#v", txMeta.ProfilePublicKey)
		}
		_, err := btcec.ParsePubKey(txMeta.ProfilePublicKey, btcec.S256())
		if err != nil {
			return 0, 0, nil, errors.Wrapf(RuleErrorProfileBadPublicKey, "_connectUpdateProfile: %v", err)
		}
		profilePublicKey = txMeta.ProfilePublicKey

		if blockHeight > UpdateProfileFixBlockHeight {
			// Make sure that either (1) the profile pub key is the txn signer's  public key or
			// (2) the signer is a param updater
			if !reflect.DeepEqual(txn.PublicKey, txMeta.ProfilePublicKey) && !updaterIsParamUpdater {

				return 0, 0, nil, errors.Wrapf(
					RuleErrorProfilePubKeyNotAuthorized,
					"_connectUpdateProfile: Profile pub key: %v, signer public key: %v",
					PkToStringBoth(txn.PublicKey), PkToStringBoth(txMeta.ProfilePublicKey))
			}
		}
	}

	// If a profile with this username exists already AND if that profile
	// belongs to another public key then that's an error.
	{
		// Note that this check is case-insensitive
		existingProfileEntry := bav.GetProfileEntryForUsername(txMeta.NewUsername)
		if existingProfileEntry != nil && !existingProfileEntry.isDeleted &&
			!reflect.DeepEqual(existingProfileEntry.PublicKey, profilePublicKey) {

			return 0, 0, nil, errors.Wrapf(
				RuleErrorProfileUsernameExists, "Username: %v, TxHashHex: %v",
				string(txMeta.NewUsername), hex.EncodeToString(txHash[:]))
		}
	}

	// Connect basic txn to get the total input and the total output without
	// considering the transaction metadata.
	//
	// The ignoreUtxos flag is used to connect "seed" transactions when initializing
	// the blockchain. It allows us to "seed" the database with posts and profiles
	// when we do a hard fork, without having the transactions rejected due to their
	// not being spendable.
	var totalInput, totalOutput uint64
	var utxoOpsForTxn = []*UtxoOperation{}
	var err error
	if !ignoreUtxos {
		totalInput, totalOutput, utxoOpsForTxn, err = bav._connectBasicTransfer(
			txn, txHash, blockHeight, verifySignatures)
		if err != nil {
			return 0, 0, nil, errors.Wrapf(err, "_connectUpdateProfile: ")
		}

		// Force the input to be non-zero so that we can prevent replay attacks.
		if totalInput == 0 {
			return 0, 0, nil, RuleErrorProfileUpdateRequiresNonZeroInput
		}
	}

	// See if a profile already exists for this public key.
	existingProfileEntry := bav.GetProfileEntryForPublicKey(profilePublicKey)
	// If we are creating a profile for the first time, assess the create profile fee.
	if existingProfileEntry == nil {
		createProfileFeeNanos := bav.GlobalParamsEntry.CreateProfileFeeNanos
		totalOutput += createProfileFeeNanos
		if totalInput < totalOutput {
			return 0, 0, nil, RuleErrorCreateProfileTxnOutputExceedsInput
		}
	}
	// Save a copy of the profile entry so so that we can safely modify it.
	var prevProfileEntry *ProfileEntry
	if existingProfileEntry != nil {
		// NOTE: The only pointer in here is the StakeEntry and CoinEntry pointer, but since
		// this is not modified below we don't need to make a copy of it.
		prevProfileEntry = &ProfileEntry{}
		*prevProfileEntry = *existingProfileEntry
	}

	// If a profile already exists then we only update fields that are set.
	var newProfileEntry ProfileEntry
	if existingProfileEntry != nil && !existingProfileEntry.isDeleted {
		newProfileEntry = *existingProfileEntry

		// Modifying a profile is only allowed if the transaction public key equals
		// the profile public key or if the public key belongs to a paramUpdater.
		if !reflect.DeepEqual(txn.PublicKey, existingProfileEntry.PublicKey) &&
			!updaterIsParamUpdater {

			return 0, 0, nil, errors.Wrapf(
				RuleErrorProfileModificationNotAuthorized,
				"_connectUpdateProfile: Profile: %v, profile public key: %v, "+
					"txn public key: %v, paramUpdater: %v", existingProfileEntry,
				PkToStringBoth(existingProfileEntry.PublicKey),
				PkToStringBoth(txn.PublicKey), spew.Sdump(bav.Params.ParamUpdaterPublicKeys))
		}

		// Only set the fields if they have non-zero length. Otherwise leave
		// them untouched.
		if len(txMeta.NewUsername) != 0 {
			newProfileEntry.Username = txMeta.NewUsername
		}
		if len(txMeta.NewDescription) != 0 {
			newProfileEntry.Description = txMeta.NewDescription
		}
		if len(txMeta.NewProfilePic) != 0 {
			newProfileEntry.ProfilePic = txMeta.NewProfilePic
		}
		// TODO: Right now a profile can be undeleted by the owner of the profile,
		// which seems like undesired behavior if a paramUpdater is trying to reduce
		// spam
		newProfileEntry.IsHidden = txMeta.IsHidden

		// Just always set the creator basis points and stake multiple.
		newProfileEntry.CreatorBasisPoints = txMeta.NewCreatorBasisPoints

		// TODO: This field is deprecated and should be deleted.
		newProfileEntry.StakeMultipleBasisPoints = txMeta.NewStakeMultipleBasisPoints

		// The StakeEntry is always left unmodified here.

	} else {
		// When there's no pre-existing profile entry we need to do more
		// checks.
		if len(txMeta.NewUsername) == 0 {
			return 0, 0, nil, RuleErrorProfileUsernameTooShort
		}
		// We allow users to create profiles without a description or picture
		// in the consensus code. If desired, frontends can filter out profiles
		// that don't have these fields.
		//
		// Creator percentage and stake multiple are sufficiently checked above.

		// In this case we need to set all the fields using what was passed
		// into the transaction.

		// If below block height, user transaction public key.
		// If above block height, use ProfilePublicKey if available.
		profileEntryPublicKey := txn.PublicKey
		if blockHeight > ParamUpdaterProfileUpdateFixBlockHeight {
			profileEntryPublicKey = profilePublicKey
		}

		newProfileEntry = ProfileEntry{
			PublicKey:   profileEntryPublicKey,
			Username:    txMeta.NewUsername,
			Description: txMeta.NewDescription,
			ProfilePic:  txMeta.NewProfilePic,

			CoinEntry: CoinEntry{
				CreatorBasisPoints: txMeta.NewCreatorBasisPoints,

				// The other coin fields are automatically set to zero, which is an
				// appropriate default value for all of them.
			},

			// TODO(DELETEME): This field is deprecated and should be deleted because we're
			// not allowing staking to profiles.
			StakeMultipleBasisPoints: txMeta.NewStakeMultipleBasisPoints,
			// TODO(DELETEME): This field is deprecated and should be deleted because we're
			// not allowing staking to profiles.
			StakeEntry: NewStakeEntry(),
		}
	}
	// At this point the newProfileEntry should be set to what we actually
	// want to store in the db.

	if verifySignatures {
		// _connectBasicTransfer has already checked that the transaction is
		// signed by the top-level public key, which we take to be the poster's
		// public key.
	}

	// Delete the old profile mappings. Not doing this could cause a username
	// change to have outdated mappings, among other things.
	if prevProfileEntry != nil {
		bav._deleteProfileEntryMappings(prevProfileEntry)
	}

	// Save the profile entry now that we've updated it or created it from scratch.
	bav._setProfileEntryMappings(&newProfileEntry)

	// Add an operation to the list at the end indicating we've updated a profile.
	utxoOpsForTxn = append(utxoOpsForTxn, &UtxoOperation{
		Type:             OperationTypeUpdateProfile,
		PrevProfileEntry: prevProfileEntry,
	})

	return totalInput, totalOutput, utxoOpsForTxn, nil
}

func (bav *UtxoView) _connectSwapIdentity(
	txn *MsgBitCloutTxn, txHash *BlockHash, blockHeight uint32, verifySignatures bool) (
	_totalInput uint64, _totalOutput uint64, _utxoOps []*UtxoOperation, _err error) {

	// Check that the transaction has the right TxnType.
	if txn.TxnMeta.GetTxnType() != TxnTypeSwapIdentity {
		return 0, 0, nil, fmt.Errorf(
			"_connectSwapIdentity: called with bad TxnType %s",
			txn.TxnMeta.GetTxnType().String())
	}
	txMeta := txn.TxnMeta.(*SwapIdentityMetadataa)

	// The txn.PublicKey must be paramUpdater
	_, updaterIsParamUpdater := bav.Params.ParamUpdaterPublicKeys[MakePkMapKey(txn.PublicKey)]
	if !updaterIsParamUpdater {
		return 0, 0, nil, RuleErrorSwapIdentityIsParamUpdaterOnly
	}

	// call _connectBasicTransfer to verify signatures
	totalInput, totalOutput, utxoOpsForTxn, err := bav._connectBasicTransfer(
		txn, txHash, blockHeight, verifySignatures)
	if err != nil {
		return 0, 0, nil, errors.Wrapf(err, "_connectSwapIdentity: ")
	}

	// Force the input to be non-zero so that we can prevent replay attacks.
	if totalInput == 0 {
		return 0, 0, nil, RuleErrorProfileUpdateRequiresNonZeroInput
	}

	// The "from " public key must be set and valid.
	fromPublicKey := txMeta.FromPublicKey
	if len(fromPublicKey) != btcec.PubKeyBytesLenCompressed {
		return 0, 0, nil, RuleErrorFromPublicKeyIsRequired
	}
	if _, err := btcec.ParsePubKey(fromPublicKey, btcec.S256()); err != nil {
		return 0, 0, nil, errors.Wrap(RuleErrorInvalidFromPublicKey, err.Error())
	}

	// The "to" public key must be set and valid.
	toPublicKey := txMeta.ToPublicKey
	if len(toPublicKey) != btcec.PubKeyBytesLenCompressed {
		return 0, 0, nil, RuleErrorToPublicKeyIsRequired
	}
	if _, err := btcec.ParsePubKey(toPublicKey, btcec.S256()); err != nil {
		return 0, 0, nil, errors.Wrap(RuleErrorInvalidToPublicKey, err.Error())
	}

	if verifySignatures {
		// _connectBasicTransfer has already checked that the transaction is
		// signed by the top-level public key, which we take to be the poster's
		// public key.
	}

	// If a profile is associated with either of the public keys then change the public
	// key embedded in the profile. Note that we don't need to delete and re-add the
	// ProfileEntry mappings because everything other than the embedded public key stays
	// the same (basically the public key is the only thing that's de-normalized that we
	// need to manually adjust). Note that we must do this lookup *before* we swap the
	// PKID's or else we're get opposite profiles back.
	fromProfileEntry := bav.GetProfileEntryForPublicKey(fromPublicKey)
	if fromProfileEntry != nil && !fromProfileEntry.isDeleted {
		fromProfileEntry.PublicKey = toPublicKey
	}
	toProfileEntry := bav.GetProfileEntryForPublicKey(toPublicKey)
	if toProfileEntry != nil && !toProfileEntry.isDeleted {
		toProfileEntry.PublicKey = fromPublicKey
	}

	// Get the existing PKID mappings. These are guaranteed to be set (they default to
	// the existing public key if they are unset).
	oldFromPKIDEntry := bav.GetPKIDForPublicKey(fromPublicKey)
	if oldFromPKIDEntry == nil || oldFromPKIDEntry.isDeleted {
		// This should basically never happen since we never delete PKIDs.
		return 0, 0, nil, RuleErrorOldFromPublicKeyHasDeletedPKID
	}
	oldToPKIDEntry := bav.GetPKIDForPublicKey(toPublicKey)
	if oldToPKIDEntry == nil || oldToPKIDEntry.isDeleted {
		// This should basically never happen since we never delete PKIDs.
		return 0, 0, nil, RuleErrorOldToPublicKeyHasDeletedPKID
	}

	// At this point, we are certain that the *from* and the *to* public keys
	// have valid PKID's.

	// Create copies of the old PKID's so we can safely update the mappings.
	newFromPKIDEntry := *oldFromPKIDEntry
	newToPKIDEntry := *oldToPKIDEntry

	// Swap the PKID's on the entry copies.
	newFromPKIDEntry.PKID = oldToPKIDEntry.PKID
	newToPKIDEntry.PKID = oldFromPKIDEntry.PKID

	// Delete the old mappings for the *from* and *to* PKID's. This isn't really needed
	// because the calls to _setPKIDMappings below will undo the deletions we just did,
	// but we do it to maintain consistency with other functions.
	bav._deletePKIDMappings(oldFromPKIDEntry)
	bav._deletePKIDMappings(oldToPKIDEntry)

	// Set the new mappings for the *from* and *to* PKID's.
	bav._setPKIDMappings(&newFromPKIDEntry)
	bav._setPKIDMappings(&newToPKIDEntry)

	// Add an operation to the list at the end indicating we've swapped identities.
	utxoOpsForTxn = append(utxoOpsForTxn, &UtxoOperation{
		Type: OperationTypeSwapIdentity,

		// Note that we don't need any metadata on this operation, since the swap is reversible
		// without it.
	})

	return totalInput, totalOutput, utxoOpsForTxn, nil
}

func CalculateCreatorCoinToMintPolynomial(
	deltaBitCloutNanos uint64, currentCreatorCoinSupplyNanos uint64, params *BitCloutParams) uint64 {
	// The values our equations take are generally in whole units rather than
	// nanos, so the first step is to convert the nano amounts into floats
	// representing full coin units.
	bigNanosPerUnit := NewFloat().SetUint64(NanosPerUnit)
	bigDeltaBitClout := Div(NewFloat().SetUint64(deltaBitCloutNanos), bigNanosPerUnit)
	bigCurrentCreatorCoinSupply :=
		Div(NewFloat().SetUint64(currentCreatorCoinSupplyNanos), bigNanosPerUnit)

	// These calculations are basically what you get when you integrate a
	// polynomial price curve. For more information, see the comment on
	// CreatorCoinSlope in constants.go and check out the Mathematica notebook
	// linked in that comment.
	//
	// This is the formula:
	// - (((dB + m*RR*s^(1/RR))/(m*RR)))^RR-s
	// - where:
	//     dB = bigDeltaBitClout,
	//     m = params.CreatorCoinSlope
	//     RR = params.CreatorCoinReserveRatio
	//     s = bigCurrentCreatorCoinSupply
	//
	// If you think it's hard to understand the code below, don't worry-- I hate
	// the Go float libary syntax too...
	bigRet := Sub(BigFloatPow((Div((Add(bigDeltaBitClout,
		Mul(params.CreatorCoinSlope, Mul(params.CreatorCoinReserveRatio,
			BigFloatPow(bigCurrentCreatorCoinSupply, (Div(bigOne,
				params.CreatorCoinReserveRatio))))))), Mul(params.CreatorCoinSlope,
		params.CreatorCoinReserveRatio))), params.CreatorCoinReserveRatio),
		bigCurrentCreatorCoinSupply)
	// The value we get is generally a number of whole creator coins, and so we
	// need to convert it to "nanos" as a last step.
	retNanos, _ := Mul(bigRet, bigNanosPerUnit).Uint64()
	return retNanos
}

func CalculateCreatorCoinToMintBancor(
	deltaBitCloutNanos uint64, currentCreatorCoinSupplyNanos uint64,
	currentBitCloutLockedNanos uint64, params *BitCloutParams) uint64 {
	// The values our equations take are generally in whole units rather than
	// nanos, so the first step is to convert the nano amounts into floats
	// representing full coin units.
	bigNanosPerUnit := NewFloat().SetUint64(NanosPerUnit)
	bigDeltaBitClout := Div(NewFloat().SetUint64(deltaBitCloutNanos), bigNanosPerUnit)
	bigCurrentCreatorCoinSupply := Div(NewFloat().SetUint64(currentCreatorCoinSupplyNanos), bigNanosPerUnit)
	bigCurrentBitCloutLocked := Div(NewFloat().SetUint64(currentBitCloutLockedNanos), bigNanosPerUnit)

	// These calculations are derived from the Bancor pricing formula, which
	// is proportional to a polynomial price curve (and equivalent to Uniswap
	// under certain assumptions). For more information, see the comment on
	// CreatorCoinSlope in constants.go and check out the Mathematica notebook
	// linked in that comment.
	//
	// This is the formula:
	// - S0 * ((1 + dB / B0) ^ (RR) - 1)
	// - where:
	//     dB = bigDeltaBitClout,
	//     B0 = bigCurrentBitCloutLocked
	//     S0 = bigCurrentCreatorCoinSupply
	//     RR = params.CreatorCoinReserveRatio
	//
	// Sorry the code for the equation is so hard to read.
	bigRet := Mul(bigCurrentCreatorCoinSupply,
		Sub(BigFloatPow((Add(bigOne, Div(bigDeltaBitClout,
			bigCurrentBitCloutLocked))),
			(params.CreatorCoinReserveRatio)), bigOne))
	// The value we get is generally a number of whole creator coins, and so we
	// need to convert it to "nanos" as a last step.
	retNanos, _ := Mul(bigRet, bigNanosPerUnit).Uint64()
	return retNanos
}

func CalculateBitCloutToReturn(
	deltaCreatorCoinNanos uint64, currentCreatorCoinSupplyNanos uint64,
	currentBitCloutLockedNanos uint64, params *BitCloutParams) uint64 {
	// The values our equations take are generally in whole units rather than
	// nanos, so the first step is to convert the nano amounts into floats
	// representing full coin units.
	bigNanosPerUnit := NewFloat().SetUint64(NanosPerUnit)
	bigDeltaCreatorCoin := Div(NewFloat().SetUint64(deltaCreatorCoinNanos), bigNanosPerUnit)
	bigCurrentCreatorCoinSupply := Div(NewFloat().SetUint64(currentCreatorCoinSupplyNanos), bigNanosPerUnit)
	bigCurrentBitCloutLocked := Div(NewFloat().SetUint64(currentBitCloutLockedNanos), bigNanosPerUnit)

	// These calculations are derived from the Bancor pricing formula, which
	// is proportional to a polynomial price curve (and equivalent to Uniswap
	// under certain assumptions). For more information, see the comment on
	// CreatorCoinSlope in constants.go and check out the Mathematica notebook
	// linked in that comment.
	//
	// This is the formula:
	// - B0 * (1 - (1 - dS / S0)^(1/RR))
	// - where:
	//     dS = bigDeltaCreatorCoin,
	//     B0 = bigCurrentBitCloutLocked
	//     S0 = bigCurrentCreatorCoinSupply
	//     RR = params.CreatorCoinReserveRatio
	//
	// Sorry the code for the equation is so hard to read.
	bigRet := Mul(bigCurrentBitCloutLocked, (Sub(bigOne, BigFloatPow((Sub(bigOne,
		Div(bigDeltaCreatorCoin, bigCurrentCreatorCoinSupply))), (Div(bigOne,
		params.CreatorCoinReserveRatio))))))
	// The value we get is generally a number of whole creator coins, and so we
	// need to convert it to "nanos" as a last step.
	retNanos, _ := Mul(bigRet, bigNanosPerUnit).Uint64()
	return retNanos
}

func CalculateCreatorCoinToMint(
	bitcloutToSellNanos uint64,
	coinsInCirculationNanos uint64, bitcloutLockedNanos uint64,
	params *BitCloutParams) uint64 {

	if bitcloutLockedNanos == 0 {
		// In this case, there is no BitClout in the profile so we have to use
		// the polynomial equations to initialize the coin and determine how
		// much to mint.
		return CalculateCreatorCoinToMintPolynomial(
			bitcloutToSellNanos, coinsInCirculationNanos,
			params)
	}

	// In this case, we have BitClout locked in the profile and so we use the
	// standard Bancor equations to determine how much creator coin to mint.
	return CalculateCreatorCoinToMintBancor(
		bitcloutToSellNanos, coinsInCirculationNanos,
		bitcloutLockedNanos, params)
}

// TODO: A lot of duplicate code between buy and sell. Consider factoring
// out the common code.
func (bav *UtxoView) HelpConnectCreatorCoinBuy(
	txn *MsgBitCloutTxn, txHash *BlockHash, blockHeight uint32, verifySignatures bool) (
	_totalInput uint64, _totalOutput uint64, _creatorCoinReturnedNanos uint64, _founderRewardNanos uint64,
	_utxoOps []*UtxoOperation, _err error) {

	// Connect basic txn to get the total input and the total output without
	// considering the transaction metadata.
	totalInput, totalOutput, utxoOpsForTxn, err := bav._connectBasicTransfer(
		txn, txHash, blockHeight, verifySignatures)
	if err != nil {
		return 0, 0, 0, 0, nil, errors.Wrapf(err, "_connectCreatorCoin: ")
	}

	// Force the input to be non-zero so that we can prevent replay attacks. If
	// we didn't do this then someone could replay your sell over and over again
	// to force-convert all your creator coin into BitClout. Think about it.
	if totalInput == 0 {
		return 0, 0, 0, 0, nil, RuleErrorCreatorCoinRequiresNonZeroInput
	}

	// At this point the inputs and outputs have been processed. Now we
	// need to handle the metadata.

	// Check that the specified profile public key is valid and that a profile
	// corresponding to that public key exists.
	txMeta := txn.TxnMeta.(*CreatorCoinMetadataa)
	if len(txMeta.ProfilePublicKey) != btcec.PubKeyBytesLenCompressed {
		return 0, 0, 0, 0, nil, RuleErrorCreatorCoinInvalidPubKeySize
	}

	// Dig up the profile. It must exist for the user to be able to
	// operate on its coin.
	existingProfileEntry := bav.GetProfileEntryForPublicKey(txMeta.ProfilePublicKey)
	if existingProfileEntry == nil || existingProfileEntry.isDeleted {
		return 0, 0, 0, 0, nil, errors.Wrapf(
			RuleErrorCreatorCoinOperationOnNonexistentProfile,
			"_connectCreatorCoin: Profile pub key: %v %v",
			PkToStringMainnet(txMeta.ProfilePublicKey), PkToStringTestnet(txMeta.ProfilePublicKey))
	}

	// At this point we are confident that we have a profile that
	// exists that corresponds to the profile public key the user
	// provided.

	// Check that the amount of BitClout being traded for creator coin is
	// non-zero.
	bitCloutBeforeFeesNanos := txMeta.BitCloutToSellNanos
	if bitCloutBeforeFeesNanos == 0 {
		return 0, 0, 0, 0, nil, RuleErrorCreatorCoinBuyMustTradeNonZeroBitClout
	}
	// The amount of BitClout being traded counts as output being spent by
	// this transaction, so add it to the transaction output and check that
	// the resulting output does not exceed the total input.
	//
	// Check for overflow of the outputs before adding.
	if totalOutput > math.MaxUint64-bitCloutBeforeFeesNanos {
		return 0, 0, 0, 0, nil, errors.Wrapf(
			RuleErrorCreatorCoinTxnOutputWithInvalidBuyAmount,
			"_connectCreatorCoin: %v", bitCloutBeforeFeesNanos)
	}
	totalOutput += bitCloutBeforeFeesNanos
	// It's assumed the caller code will check that things like output <= input,
	// but we check it here just in case...
	if totalInput < totalOutput {
		return 0, 0, 0, 0, nil, errors.Wrapf(
			RuleErrorCreatorCoinTxnOutputExceedsInput,
			"_connectCreatorCoin: Input: %v, Output: %v", totalInput, totalOutput)
	}
	// At this point we have verified that the output is sufficient to cover
	// the amount the user wants to use to buy the creator's coin.

	// Now we burn some BitClout before executing the creator coin buy. Doing
	// this guarantees that floating point errors in our subsequent calculations
	// will not result in a user being able to print infinite amounts of BitClout
	// through the protocol.
	//
	// TODO(performance): We use bigints to avoid overflow in the intermediate
	// stages of the calculation but this most likely isn't necessary. This
	// formula is equal to:
	// - bitCloutAfterFeesNanos = bitCloutBeforeFeesNanos * (CreatorCoinTradeFeeBasisPoints / (100*100))
	bitCloutAfterFeesNanos := IntDiv(
		IntMul(
			big.NewInt(int64(bitCloutBeforeFeesNanos)),
			big.NewInt(int64(100*100-bav.Params.CreatorCoinTradeFeeBasisPoints))),
		big.NewInt(100*100)).Uint64()

	// The amount of BitClout being convertend must be nonzero after fees as well.
	if bitCloutAfterFeesNanos == 0 {
		return 0, 0, 0, 0, nil, RuleErrorCreatorCoinBuyMustTradeNonZeroBitCloutAfterFees
	}

	// Figure out how much bitclout goes to the founder.
	// Note: If the user performing this transaction has the same public key as the
	// profile being bought, we do not cut a founder reward.
	bitcloutRemainingNanos := uint64(0)
	bitcloutFounderRewardNanos := uint64(0)
	if blockHeight > BitCloutFounderRewardBlockHeight &&
		!reflect.DeepEqual(txn.PublicKey, existingProfileEntry.PublicKey) {

		// This formula is equal to:
		// bitCloutFounderRewardNanos = bitcloutAfterFeesNanos * creatorBasisPoints / (100*100)
		bitcloutFounderRewardNanos = IntDiv(
			IntMul(
				big.NewInt(int64(bitCloutAfterFeesNanos)),
				big.NewInt(int64(existingProfileEntry.CreatorBasisPoints))),
			big.NewInt(100*100)).Uint64()

		// Sanity check, just to be extra safe.
		if bitCloutAfterFeesNanos < bitcloutFounderRewardNanos {
			return 0, 0, 0, 0, nil, fmt.Errorf("HelpConnectCreatorCoinBuy: bitCloutAfterFeesNanos"+
				" less than bitCloutFounderRewardNanos: %v %v",
				bitCloutAfterFeesNanos, bitcloutFounderRewardNanos)
		}

		bitcloutRemainingNanos = bitCloutAfterFeesNanos - bitcloutFounderRewardNanos
	} else {
		bitcloutRemainingNanos = bitCloutAfterFeesNanos
	}

	if bitcloutRemainingNanos == 0 {
		return 0, 0, 0, 0, nil, RuleErrorCreatorCoinBuyMustTradeNonZeroBitCloutAfterFounderReward
	}

	// If no BitClout is currently locked in the profile then we use the
	// polynomial equation to mint creator coins. We do this because the
	// Uniswap/Bancor equations don't work when zero coins have been minted,
	// and so we have to special case here. See this wolfram sheet for all
	// the equations with tests:
	// - https://pastebin.com/raw/1EmgeW56
	//
	// Note also that we use big floats with a custom math library in order
	// to guarantee that all nodes get the same result regardless of what
	// architecture they're running on. If we didn't do this, then some nodes
	// could round floats or use different levels of precision for intermediate
	// results and get different answers which would break consensus.
	creatorCoinToMintNanos := CalculateCreatorCoinToMint(
		bitcloutRemainingNanos, existingProfileEntry.CoinsInCirculationNanos,
		existingProfileEntry.BitCloutLockedNanos, bav.Params)

	// Check if the total amount minted satisfies CreatorCoinAutoSellThresholdNanos.
	// This makes it prohibitively expensive for a user to buy themself above the
	// CreatorCoinAutoSellThresholdNanos and then spam tiny nano BitClout creator
	// coin purchases causing the effective Bancor Creator Coin Reserve Ratio to drift.
	if blockHeight > SalomonFixBlockHeight {
		if creatorCoinToMintNanos < bav.Params.CreatorCoinAutoSellThresholdNanos {
			return 0, 0, 0, 0, nil, RuleErrorCreatorCoinBuyMustSatisfyAutoSellThresholdNanos
		}
	}

	// At this point, we know how much creator coin we are going to mint.
	// Now it's just a matter of adjusting our bookkeeping and potentially
	// giving the creator a founder reward.

	// Save all the old values from the CoinEntry before we potentially
	// update them. Note that CoinEntry doesn't contain any pointers and so
	// a direct copy is OK.
	prevCoinEntry := existingProfileEntry.CoinEntry

	// Increment BitCloutLockedNanos. Sanity-check that we're not going to
	// overflow.
	if existingProfileEntry.BitCloutLockedNanos > math.MaxUint64-bitcloutRemainingNanos {
		return 0, 0, 0, 0, nil, fmt.Errorf("_connectCreatorCoin: Overflow while summing"+
			"BitCloutLockedNanos and bitCloutAfterFounderRewardNanos: %v %v",
			existingProfileEntry.BitCloutLockedNanos, bitcloutRemainingNanos)
	}
	existingProfileEntry.BitCloutLockedNanos += bitcloutRemainingNanos

	// Increment CoinsInCirculation. Sanity-check that we're not going to
	// overflow.
	if existingProfileEntry.CoinsInCirculationNanos > math.MaxUint64-creatorCoinToMintNanos {
		return 0, 0, 0, 0, nil, fmt.Errorf("_connectCreatorCoin: Overflow while summing"+
			"CoinsInCirculationNanos and creatorCoinToMintNanos: %v %v",
			existingProfileEntry.CoinsInCirculationNanos, creatorCoinToMintNanos)
	}
	existingProfileEntry.CoinsInCirculationNanos += creatorCoinToMintNanos

	// Calculate the *Creator Coin nanos* to give as a founder reward.
	creatorCoinFounderRewardNanos := uint64(0)
	if blockHeight > BitCloutFounderRewardBlockHeight {
		// Do nothing. The chain stopped minting creator coins as a founder reward for
		// creators at this blockheight.  It gives BitClout as a founder reward now instead.

	} else if blockHeight > SalomonFixBlockHeight {
		// Following the SalomonFixBlockHeight block, creator coin buys continuously mint
		// a founders reward based on the CreatorBasisPoints.

		creatorCoinFounderRewardNanos = IntDiv(
			IntMul(
				big.NewInt(int64(creatorCoinToMintNanos)),
				big.NewInt(int64(existingProfileEntry.CreatorBasisPoints))),
			big.NewInt(100*100)).Uint64()
	} else {
		// Up to and including the SalomonFixBlockHeight block, creator coin buys only minted
		// a founders reward if the creator reached a new all time high.

		if existingProfileEntry.CoinsInCirculationNanos > existingProfileEntry.CoinWatermarkNanos {
			// This value must be positive if we made it past the if condition above.
			watermarkDiff := existingProfileEntry.CoinsInCirculationNanos - existingProfileEntry.CoinWatermarkNanos
			// The founder reward is computed as a percentage of the "net coins created,"
			// which is equal to the watermarkDiff
			creatorCoinFounderRewardNanos = IntDiv(
				IntMul(
					big.NewInt(int64(watermarkDiff)),
					big.NewInt(int64(existingProfileEntry.CreatorBasisPoints))),
				big.NewInt(100*100)).Uint64()
		}
	}

	// CoinWatermarkNanos is no longer used, however it may be helpful for
	// future analytics or updates so we continue to update it here.
	if existingProfileEntry.CoinsInCirculationNanos > existingProfileEntry.CoinWatermarkNanos {
		existingProfileEntry.CoinWatermarkNanos = existingProfileEntry.CoinsInCirculationNanos
	}

	// At this point, founderRewardNanos will be non-zero if and only if we increased
	// the watermark *and* there was a non-zero CreatorBasisPoints set on the CoinEntry
	// *and* the blockHeight is less than BitCloutFounderRewardBlockHeight.

	// The user gets whatever's left after we pay the founder their reward.
	coinsBuyerGetsNanos := creatorCoinToMintNanos - creatorCoinFounderRewardNanos

	// If the coins the buyer is getting is less than the minimum threshold that
	// they expected to get, then the transaction is invalid. This prevents
	// front-running attacks, but it also prevents the buyer from getting a
	// terrible price.
	//
	// Note that when the min is set to zero it means we should skip this check.
	if txMeta.MinCreatorCoinExpectedNanos != 0 &&
		coinsBuyerGetsNanos < txMeta.MinCreatorCoinExpectedNanos {
		return 0, 0, 0, 0, nil, errors.Wrapf(
			RuleErrorCreatorCoinLessThanMinimumSetByUser,
			"_connectCreatorCoin: Amount that would be minted and given to user: "+
				"%v, amount that would be given to founder: %v, amount user needed: %v",
			coinsBuyerGetsNanos, creatorCoinFounderRewardNanos, txMeta.MinCreatorCoinExpectedNanos)
	}

	// If we get here, we are good to go. We will now update the balance of the
	// buyer and the creator (assuming we had a non-zero founderRewardNanos).

	// Look up a CreatorCoinBalanceEntry for the buyer and the creator. Create
	// an entry for each if one doesn't exist already.
	buyerBalanceEntry, hodlerPKID, creatorPKID :=
		bav.GetBalanceEntryForHODLerPubKeyAndCreatorPubKey(
			txn.PublicKey, existingProfileEntry.PublicKey)
	// If the user does not have a balance entry or the user's balance entry is deleted and we have passed the
	// BuyCreatorCoinAfterDeletedBalanceEntryFixBlockHeight, we create a new balance entry.
	if buyerBalanceEntry == nil ||
		(buyerBalanceEntry.isDeleted && blockHeight > BuyCreatorCoinAfterDeletedBalanceEntryFixBlockHeight) {
		// If there is no balance entry for this mapping yet then just create it.
		// In this case the balance will be zero.
		buyerBalanceEntry = &BalanceEntry{
			// The person who created the txn is they buyer/hodler
			HODLerPKID: hodlerPKID,
			// The creator is the owner of the profile that corresponds to the coin.
			CreatorPKID:  creatorPKID,
			BalanceNanos: uint64(0),
		}
	}

	// Get the balance entry for the creator. In this case the creator owns
	// their own coin and therefore the creator is also the HODLer. We need
	// this so we can pay the creator their founder reward. Note that we have
	// a special case when the creator is purchasing their own coin.
	var creatorBalanceEntry *BalanceEntry
	if reflect.DeepEqual(txn.PublicKey, existingProfileEntry.PublicKey) {
		// If the creator is buying their own coin, don't fetch/create a
		// duplicate entry. If we didn't do this, we might wind up with two
		// duplicate BalanceEntrys when a creator is buying their own coin.
		creatorBalanceEntry = buyerBalanceEntry
	} else {
		// In this case, the creator is distinct from the buyer, so fetch and
		// potentially create a new BalanceEntry for them rather than using the
		// existing one.
		creatorBalanceEntry, hodlerPKID, creatorPKID = bav.GetBalanceEntryForHODLerPubKeyAndCreatorPubKey(
			existingProfileEntry.PublicKey, existingProfileEntry.PublicKey)
		// If the creator does not have a balance entry or the creator's balance entry is deleted and we have passed the
		// BuyCreatorCoinAfterDeletedBalanceEntryFixBlockHeight, we create a new balance entry.
		if creatorBalanceEntry == nil ||
			(creatorBalanceEntry.isDeleted && blockHeight > BuyCreatorCoinAfterDeletedBalanceEntryFixBlockHeight) {
			// If there is no balance entry then it means the creator doesn't own
			// any of their coin yet. In this case we create a new entry for them
			// with a zero balance.
			creatorBalanceEntry = &BalanceEntry{
				HODLerPKID:   hodlerPKID,
				CreatorPKID:  creatorPKID,
				BalanceNanos: uint64(0),
			}
		}
	}
	// At this point we should have a BalanceEntry for the buyer and the creator.
	// These may be the same BalancEntry if the creator is buying their own coin,
	// but that is OK.

	// Save the previous balance entry before modifying it. If the creator is
	// buying their own coin, this will be the same BalanceEntry, which is fine.
	prevBuyerBalanceEntry := *buyerBalanceEntry
	prevCreatorBalanceEntry := *creatorBalanceEntry

	// Increase the buyer and the creator's balances by the amounts computed
	// previously. Always check for overflow.
	if buyerBalanceEntry.BalanceNanos > math.MaxUint64-coinsBuyerGetsNanos {
		return 0, 0, 0, 0, nil, fmt.Errorf("_connectCreatorCoin: Overflow while summing"+
			"buyerBalanceEntry.BalanceNanos and coinsBuyerGetsNanos %v %v",
			buyerBalanceEntry.BalanceNanos, coinsBuyerGetsNanos)
	}
	// Check that if the buyer is receiving nanos for the first time, it's enough
	// to push them above the CreatorCoinAutoSellThresholdNanos threshold. This helps
	// prevent tiny amounts of nanos from drifting the ratio of creator coins to BitClout locked.
	if blockHeight > SalomonFixBlockHeight {
		if buyerBalanceEntry.BalanceNanos == 0 && coinsBuyerGetsNanos != 0 &&
			coinsBuyerGetsNanos < bav.Params.CreatorCoinAutoSellThresholdNanos {
			return 0, 0, 0, 0, nil, RuleErrorCreatorCoinBuyMustSatisfyAutoSellThresholdNanosForBuyer
		}
	}

	// Check if this is the buyers first buy or first buy after a complete sell.
	// If it is, we increment the NumberOfHolders to reflect this value.
	if buyerBalanceEntry.BalanceNanos == 0 && coinsBuyerGetsNanos != 0 {
		// Increment number of holders by one to reflect the buyer
		existingProfileEntry.NumberOfHolders += 1

		// Update the profile to reflect the new number of holders
		bav._setProfileEntryMappings(existingProfileEntry)
	}
	// Finally increment the buyerBalanceEntry.BalanceNanos to reflect
	// the purchased coinsBuyerGetsNanos. If coinsBuyerGetsNanos is greater than 0, we set HasPurchased to true.
	buyerBalanceEntry.BalanceNanos += coinsBuyerGetsNanos
	buyerBalanceEntry.HasPurchased = true

	// If the creator is buying their own coin, this will just be modifying
	// the same pointer as the buyerBalanceEntry, which is what we want.
	if creatorBalanceEntry.BalanceNanos > math.MaxUint64-creatorCoinFounderRewardNanos {
		return 0, 0, 0, 0, nil, fmt.Errorf("_connectCreatorCoin: Overflow while summing"+
			"creatorBalanceEntry.BalanceNanos and creatorCoinFounderRewardNanos %v %v",
			creatorBalanceEntry.BalanceNanos, creatorCoinFounderRewardNanos)
	}
	// Check that if the creator is receiving nanos for the first time, it's enough
	// to push them above the CreatorCoinAutoSellThresholdNanos threshold. This helps
	// prevent tiny amounts of nanos from drifting the effective creator coin reserve ratio drift.
	if creatorBalanceEntry.BalanceNanos == 0 &&
		creatorCoinFounderRewardNanos != 0 &&
		creatorCoinFounderRewardNanos < bav.Params.CreatorCoinAutoSellThresholdNanos &&
		blockHeight > SalomonFixBlockHeight {

		return 0, 0, 0, 0, nil, RuleErrorCreatorCoinBuyMustSatisfyAutoSellThresholdNanosForCreator
	}
	// Check if the creator's balance is going from zero to non-zero and increment the NumberOfHolders if so.
	if creatorBalanceEntry.BalanceNanos == 0 && creatorCoinFounderRewardNanos != 0 {
		// Increment number of holders by one to reflect the creator
		existingProfileEntry.NumberOfHolders += 1

		// Update the profile to reflect the new number of holders
		bav._setProfileEntryMappings(existingProfileEntry)
	}
	creatorBalanceEntry.BalanceNanos += creatorCoinFounderRewardNanos

	// At this point the balances for the buyer and the creator should be correct
	// so set the mappings in the view.
	bav._setBalanceEntryMappings(buyerBalanceEntry)
	// Avoid setting the same entry twice if the creator is buying their own coin.
	if buyerBalanceEntry != creatorBalanceEntry {
		bav._setBalanceEntryMappings(creatorBalanceEntry)
	}

	// Finally, if the creator is getting a bitclout founder reward, add a UTXO for it.
	var outputKey *UtxoKey
	if blockHeight > BitCloutFounderRewardBlockHeight {
		if bitcloutFounderRewardNanos > 0 {
			// Create a new entry for this output and add it to the view. It should be
			// added at the end of the utxo list.
			outputKey = &UtxoKey{
				TxID: *txHash,
				// The output is like an extra virtual output at the end of the transaction.
				Index: uint32(len(txn.TxOutputs)),
			}

			utxoEntry := UtxoEntry{
				AmountNanos: bitcloutFounderRewardNanos,
				PublicKey:   existingProfileEntry.PublicKey,
				BlockHeight: blockHeight,
				UtxoType:    UtxoTypeCreatorCoinFounderReward,
				UtxoKey:     outputKey,
				// We leave the position unset and isSpent to false by default.
				// The position will be set in the call to _addUtxo.
			}

			_, err = bav._addUtxo(&utxoEntry)
			if err != nil {
				return 0, 0, 0, 0, nil, errors.Wrapf(err, "HelpConnectCreatorCoinBuy: Problem adding output utxo")
			}
		}
	}

	// Add an operation to the list at the end indicating we've executed a
	// CreatorCoin txn. Save the previous state of the CoinEntry for easy
	// reversion during disconnect.
	utxoOpsForTxn = append(utxoOpsForTxn, &UtxoOperation{
		Type:                       OperationTypeCreatorCoin,
		PrevCoinEntry:              &prevCoinEntry,
		PrevTransactorBalanceEntry: &prevBuyerBalanceEntry,
		PrevCreatorBalanceEntry:    &prevCreatorBalanceEntry,
		FounderRewardUtxoKey:       outputKey,
	})

	return totalInput, totalOutput, coinsBuyerGetsNanos, creatorCoinFounderRewardNanos, utxoOpsForTxn, nil
}

// TODO: A lot of duplicate code between buy and sell. Consider factoring
// out the common code.
func (bav *UtxoView) HelpConnectCreatorCoinSell(
	txn *MsgBitCloutTxn, txHash *BlockHash, blockHeight uint32, verifySignatures bool) (
	_totalInput uint64, _totalOutput uint64, _bitCloutReturnedNanos uint64,
	_utxoOps []*UtxoOperation, _err error) {

	// Connect basic txn to get the total input and the total output without
	// considering the transaction metadata.
	totalInput, totalOutput, utxoOpsForTxn, err := bav._connectBasicTransfer(
		txn, txHash, blockHeight, verifySignatures)
	if err != nil {
		return 0, 0, 0, nil, errors.Wrapf(err, "_connectCreatorCoin: ")
	}

	// Force the input to be non-zero so that we can prevent replay attacks. If
	// we didn't do this then someone could replay your sell over and over again
	// to force-convert all your creator coin into BitClout. Think about it.
	if totalInput == 0 {
		return 0, 0, 0, nil, RuleErrorCreatorCoinRequiresNonZeroInput
	}

	// Verify that the output does not exceed the input. This check should also
	// be done by the caller, but we do it here as well.
	if totalInput < totalOutput {
		return 0, 0, 0, nil, errors.Wrapf(
			RuleErrorCreatorCoinTxnOutputExceedsInput,
			"_connectCreatorCoin: Input: %v, Output: %v", totalInput, totalOutput)
	}

	// At this point the inputs and outputs have been processed. Now we
	// need to handle the metadata.

	// Check that the specified profile public key is valid and that a profile
	// corresponding to that public key exists.
	txMeta := txn.TxnMeta.(*CreatorCoinMetadataa)
	if len(txMeta.ProfilePublicKey) != btcec.PubKeyBytesLenCompressed {
		return 0, 0, 0, nil, RuleErrorCreatorCoinInvalidPubKeySize
	}

	// Dig up the profile. It must exist for the user to be able to
	// operate on its coin.
	existingProfileEntry := bav.GetProfileEntryForPublicKey(txMeta.ProfilePublicKey)
	if existingProfileEntry == nil || existingProfileEntry.isDeleted {
		return 0, 0, 0, nil, errors.Wrapf(
			RuleErrorCreatorCoinOperationOnNonexistentProfile,
			"_connectCreatorCoin: Profile pub key: %v %v",
			PkToStringMainnet(txMeta.ProfilePublicKey), PkToStringTestnet(txMeta.ProfilePublicKey))
	}

	// At this point we are confident that we have a profile that
	// exists that corresponds to the profile public key the user
	// provided.

	// Look up a BalanceEntry for the seller. If it doesn't exist then the seller
	// implicitly has a balance of zero coins, and so the sell transaction shouldn't be
	// allowed.
	sellerBalanceEntry, _, _ := bav.GetBalanceEntryForHODLerPubKeyAndCreatorPubKey(
		txn.PublicKey, existingProfileEntry.PublicKey)
	if sellerBalanceEntry == nil || sellerBalanceEntry.isDeleted {
		return 0, 0, 0, nil, RuleErrorCreatorCoinSellerBalanceEntryDoesNotExist
	}

	// Check that the amount of creator coin being sold is non-zero.
	creatorCoinToSellNanos := txMeta.CreatorCoinToSellNanos
	if creatorCoinToSellNanos == 0 {
		return 0, 0, 0, nil, RuleErrorCreatorCoinSellMustTradeNonZeroCreatorCoin
	}

	// Check that the amount of creator coin being sold does not exceed the user's
	// balance of this particular creator coin.
	if creatorCoinToSellNanos > sellerBalanceEntry.BalanceNanos {
		return 0, 0, 0, nil, errors.Wrapf(
			RuleErrorCreatorCoinSellInsufficientCoins,
			"_connectCreatorCoin: CreatorCoin nanos being sold %v exceeds "+
				"user's creator coin balance %v",
			creatorCoinToSellNanos, sellerBalanceEntry.BalanceNanos)
	}

	// If the amount of BitClout locked in the profile is zero then selling is
	// not allowed.
	if existingProfileEntry.BitCloutLockedNanos == 0 {
		return 0, 0, 0, nil, RuleErrorCreatorCoinSellNotAllowedWhenZeroBitCloutLocked
	}

	bitCloutBeforeFeesNanos := uint64(0)
	// Compute the amount of BitClout to return.
	if blockHeight > SalomonFixBlockHeight {
		// Following the SalomonFixBlockHeight block, if a user would be left with less than
		// bav.Params.CreatorCoinAutoSellThresholdNanos, we clear all their remaining holdings
		// to prevent 1 or 2 lingering creator coin nanos from staying in their wallet.
		// This also gives a method for cleanly and accurately reducing the numberOfHolders.

		// Note that we check that sellerBalanceEntry.BalanceNanos >= creatorCoinToSellNanos above.
		if sellerBalanceEntry.BalanceNanos-creatorCoinToSellNanos < bav.Params.CreatorCoinAutoSellThresholdNanos {
			// Setup to sell all the creator coins the seller has.
			creatorCoinToSellNanos = sellerBalanceEntry.BalanceNanos

			// Compute the amount of BitClout to return with the new creatorCoinToSellNanos.
			bitCloutBeforeFeesNanos = CalculateBitCloutToReturn(
				creatorCoinToSellNanos, existingProfileEntry.CoinsInCirculationNanos,
				existingProfileEntry.BitCloutLockedNanos, bav.Params)

			// If the amount the formula is offering is more than what is locked in the
			// profile, then truncate it down. This addresses an edge case where our
			// equations may return *too much* BitClout due to rounding errors.
			if bitCloutBeforeFeesNanos > existingProfileEntry.BitCloutLockedNanos {
				bitCloutBeforeFeesNanos = existingProfileEntry.BitCloutLockedNanos
			}
		} else {
			// If we're above the CreatorCoinAutoSellThresholdNanos, we can safely compute
			// the amount to return based on the Bancor curve.
			bitCloutBeforeFeesNanos = CalculateBitCloutToReturn(
				creatorCoinToSellNanos, existingProfileEntry.CoinsInCirculationNanos,
				existingProfileEntry.BitCloutLockedNanos, bav.Params)

			// If the amount the formula is offering is more than what is locked in the
			// profile, then truncate it down. This addresses an edge case where our
			// equations may return *too much* BitClout due to rounding errors.
			if bitCloutBeforeFeesNanos > existingProfileEntry.BitCloutLockedNanos {
				bitCloutBeforeFeesNanos = existingProfileEntry.BitCloutLockedNanos
			}
		}
	} else {
		// Prior to the SalomonFixBlockHeight block, coins would be minted based on floating point
		// arithmetic with the exception being if a creator was selling all remaining creator coins. This caused
		// a rare issue where a creator would be left with 1 creator coin nano in circulation
		// and 1 nano BitClout locked after completely selling. This in turn made the Bancor Curve unstable.

		if creatorCoinToSellNanos == existingProfileEntry.CoinsInCirculationNanos {
			bitCloutBeforeFeesNanos = existingProfileEntry.BitCloutLockedNanos
		} else {
			// Calculate the amount to return based on the Bancor Curve.
			bitCloutBeforeFeesNanos = CalculateBitCloutToReturn(
				creatorCoinToSellNanos, existingProfileEntry.CoinsInCirculationNanos,
				existingProfileEntry.BitCloutLockedNanos, bav.Params)

			// If the amount the formula is offering is more than what is locked in the
			// profile, then truncate it down. This addresses an edge case where our
			// equations may return *too much* BitClout due to rounding errors.
			if bitCloutBeforeFeesNanos > existingProfileEntry.BitCloutLockedNanos {
				bitCloutBeforeFeesNanos = existingProfileEntry.BitCloutLockedNanos
			}
		}
	}

	// Save all the old values from the CoinEntry before we potentially
	// update them. Note that CoinEntry doesn't contain any pointers and so
	// a direct copy is OK.
	prevCoinEntry := existingProfileEntry.CoinEntry

	// Subtract the amount of BitClout the seller is getting from the amount of
	// BitClout locked in the profile. Sanity-check that it does not exceed the
	// total amount of BitClout locked.
	if bitCloutBeforeFeesNanos > existingProfileEntry.BitCloutLockedNanos {
		return 0, 0, 0, nil, fmt.Errorf("_connectCreatorCoin: BitClout nanos seller "+
			"would get %v exceeds BitClout nanos locked in profile %v",
			bitCloutBeforeFeesNanos, existingProfileEntry.BitCloutLockedNanos)
	}
	existingProfileEntry.BitCloutLockedNanos -= bitCloutBeforeFeesNanos

	// Subtract the number of coins the seller is selling from the number of coins
	// in circulation. Sanity-check that it does not exceed the number of coins
	// currently in circulation.
	if creatorCoinToSellNanos > existingProfileEntry.CoinsInCirculationNanos {
		return 0, 0, 0, nil, fmt.Errorf("_connectCreatorCoin: CreatorCoin nanos seller "+
			"is selling %v exceeds CreatorCoin nanos in circulation %v",
			creatorCoinToSellNanos, existingProfileEntry.CoinsInCirculationNanos)
	}
	existingProfileEntry.CoinsInCirculationNanos -= creatorCoinToSellNanos

	// Check if this is a complete sell of the seller's remaining creator coins
	if sellerBalanceEntry.BalanceNanos == creatorCoinToSellNanos {
		existingProfileEntry.NumberOfHolders -= 1
	}

	// If the number of holders has reached zero, we clear all the BitCloutLockedNanos and
	// creatorCoinToSellNanos to ensure that the profile is reset to its normal initial state.
	// It's okay to modify these values because they are saved in the PrevCoinEntry.
	if existingProfileEntry.NumberOfHolders == 0 {
		existingProfileEntry.BitCloutLockedNanos = 0
		existingProfileEntry.CoinsInCirculationNanos = 0
	}

	// Save the seller's balance before we modify it. We don't need to save the
	// creator's BalancEntry on a sell because the creator's balance will not
	// be modified.
	prevTransactorBalanceEntry := *sellerBalanceEntry

	// Subtract the number of coins the seller is selling from the number of coins
	// they HODL. Note that we already checked that this amount does not exceed the
	// seller's balance above. Note that this amount equals sellerBalanceEntry.BalanceNanos
	// in the event where the requested remaining creator coin balance dips
	// below CreatorCoinAutoSellThresholdNanos.
	sellerBalanceEntry.BalanceNanos -= creatorCoinToSellNanos

	// If the seller's balance will be zero after this transaction, set HasPurchased to false
	if sellerBalanceEntry.BalanceNanos == 0 {
		sellerBalanceEntry.HasPurchased = false
	}

	// Set the new BalanceEntry in our mappings for the seller and set the
	// ProfileEntry mappings as well since everything is up to date.
	bav._setBalanceEntryMappings(sellerBalanceEntry)
	bav._setProfileEntryMappings(existingProfileEntry)

	// Charge a fee on the BitClout the seller is getting to hedge against
	// floating point errors
	bitCloutAfterFeesNanos := IntDiv(
		IntMul(
			big.NewInt(int64(bitCloutBeforeFeesNanos)),
			big.NewInt(int64(100*100-bav.Params.CreatorCoinTradeFeeBasisPoints))),
		big.NewInt(100*100)).Uint64()

	// Check that the seller is getting back an amount of BitClout that is
	// greater than or equal to what they expect. Note that this check is
	// skipped if the min amount specified is zero.
	if txMeta.MinBitCloutExpectedNanos != 0 &&
		bitCloutAfterFeesNanos < txMeta.MinBitCloutExpectedNanos {

		return 0, 0, 0, nil, errors.Wrapf(
			RuleErrorBitCloutReceivedIsLessThanMinimumSetBySeller,
			"_connectCreatorCoin: BitClout nanos that would be given to seller: "+
				"%v, amount user needed: %v",
			bitCloutAfterFeesNanos, txMeta.MinBitCloutExpectedNanos)
	}

	// Now that we have all the information we need, save a UTXO allowing the user to
	// spend the BitClout from the sale in the future.
	outputKey := UtxoKey{
		TxID: *txn.Hash(),
		// The output is like an extra virtual output at the end of the transaction.
		Index: uint32(len(txn.TxOutputs)),
	}
	utxoEntry := UtxoEntry{
		AmountNanos: bitCloutAfterFeesNanos,
		PublicKey:   txn.PublicKey,
		BlockHeight: blockHeight,
		UtxoType:    UtxoTypeCreatorCoinSale,
		UtxoKey:     &outputKey,
		// We leave the position unset and isSpent to false by default.
		// The position will be set in the call to _addUtxo.
	}
	// If we have a problem adding this utxo return an error but don't
	// mark this block as invalid since it's not a rule error and the block
	// could therefore benefit from being processed in the future.
	_, err = bav._addUtxo(&utxoEntry)
	if err != nil {
		return 0, 0, 0, nil, errors.Wrapf(
			err, "_connectBitcoinExchange: Problem adding output utxo")
	}
	// Note that we don't need to save a UTXOOperation for the added UTXO
	// because no extra information is needed in order to roll it back.

	// Add an operation to the list at the end indicating we've executed a
	// CreatorCoin txn. Save the previous state of the CoinEntry for easy
	// reversion during disconnect.
	utxoOpsForTxn = append(utxoOpsForTxn, &UtxoOperation{
		Type:                       OperationTypeCreatorCoin,
		PrevCoinEntry:              &prevCoinEntry,
		PrevTransactorBalanceEntry: &prevTransactorBalanceEntry,
		PrevCreatorBalanceEntry:    nil,
	})

	// The BitClout that the user gets from selling their creator coin counts
	// as both input and output in the transaction.
	return totalInput + bitCloutAfterFeesNanos,
		totalOutput + bitCloutAfterFeesNanos,
		bitCloutAfterFeesNanos, utxoOpsForTxn, nil
}

func (bav *UtxoView) _connectCreatorCoin(
	txn *MsgBitCloutTxn, txHash *BlockHash, blockHeight uint32, verifySignatures bool) (
	_totalInput uint64, _totalOutput uint64, _utxoOps []*UtxoOperation, _err error) {

	// Check that the transaction has the right TxnType.
	if txn.TxnMeta.GetTxnType() != TxnTypeCreatorCoin {
		return 0, 0, nil, fmt.Errorf("_connectCreatorCoin: called with bad TxnType %s",
			txn.TxnMeta.GetTxnType().String())
	}
	txMeta := txn.TxnMeta.(*CreatorCoinMetadataa)

	// We save the previous CoinEntry so that we can revert things easily during a
	// disconnect. If we didn't do this, it would be annoying to reset the coin
	// state when reverting a transaction.
	switch txMeta.OperationType {
	case CreatorCoinOperationTypeBuy:
		// We don't need the creatorCoinsReturned return value
		totalInput, totalOutput, _, _, utxoOps, err :=
			bav.HelpConnectCreatorCoinBuy(txn, txHash, blockHeight, verifySignatures)
		return totalInput, totalOutput, utxoOps, err

	case CreatorCoinOperationTypeSell:
		// We don't need the bitCloutReturned return value
		totalInput, totalOutput, _, utxoOps, err :=
			bav.HelpConnectCreatorCoinSell(txn, txHash, blockHeight, verifySignatures)
		return totalInput, totalOutput, utxoOps, err

	case CreatorCoinOperationTypeAddBitClout:
		return 0, 0, nil, fmt.Errorf("_connectCreatorCoin: Add BitClout not implemented")
	}

	return 0, 0, nil, fmt.Errorf("_connectCreatorCoin: Unrecognized CreatorCoin "+
		"OperationType: %v", txMeta.OperationType)
}

func (bav *UtxoView) ValidateDiamondsAndGetNumCreatorCoinNanos(
	senderPublicKey []byte,
	receiverPublicKey []byte,
	diamondPostHash *BlockHash,
	diamondLevel int64,
	blockHeight uint32,
) (_numCreatorCoinNanos uint64, _netNewDiamonds int64, _err error) {

	// Check that the diamond level is reasonable
	diamondLevelMap := GetBitCloutNanosDiamondLevelMapAtBlockHeight(int64(blockHeight))
	if _, isAllowedLevel := diamondLevelMap[diamondLevel]; !isAllowedLevel {
		return 0, 0, fmt.Errorf(
			"ValidateDiamondsAndGetNumCreatorCoinNanos: Diamond level %v not allowed",
			diamondLevel)
	}

	// Convert pub keys into PKIDs.
	senderPKID := bav.GetPKIDForPublicKey(senderPublicKey)
	receiverPKID := bav.GetPKIDForPublicKey(receiverPublicKey)

	// Look up if there is an existing diamond entry.
	diamondKey := MakeDiamondKey(senderPKID.PKID, receiverPKID.PKID, diamondPostHash)
	diamondEntry := bav.GetDiamondEntryForDiamondKey(&diamondKey)

	// Look up if there's an existing profile entry for the sender. There needs
	// to be in order to be able to give one's creator coin as a diamond.
	existingProfileEntry := bav.GetProfileEntryForPKID(senderPKID.PKID)
	if existingProfileEntry == nil || existingProfileEntry.isDeleted {
		return 0, 0, fmt.Errorf(
			"ValidateDiamondsAndGetNumCreatorCoinNanos: Cannot send CreatorCoin "+
				"with diamond because ProfileEntry for public key %v does not exist",
			senderPublicKey)
	}
	// If we get here, then we're sure the ProfileEntry for this user exists.

	currDiamondLevel := int64(0)
	if diamondEntry != nil {
		currDiamondLevel = diamondEntry.DiamondLevel
	}

	if currDiamondLevel >= diamondLevel {
		return 0, 0, RuleErrorCreatorCoinTransferPostAlreadyHasSufficientDiamonds
	}

	// Calculate the number of creator coin nanos needed vs. already added for previous diamonds.
	currCreatorCoinNanos := GetCreatorCoinNanosForDiamondLevelAtBlockHeight(
		existingProfileEntry.CoinsInCirculationNanos, existingProfileEntry.BitCloutLockedNanos,
		currDiamondLevel, int64(blockHeight), bav.Params)
	neededCreatorCoinNanos := GetCreatorCoinNanosForDiamondLevelAtBlockHeight(
		existingProfileEntry.CoinsInCirculationNanos, existingProfileEntry.BitCloutLockedNanos,
		diamondLevel, int64(blockHeight), bav.Params)

	// There is an edge case where, if the person's creator coin value goes down
	// by a large enough amount, then they can get a "free" diamond upgrade. This
	// seems fine for now.
	creatorCoinToTransferNanos := uint64(0)
	if neededCreatorCoinNanos > currCreatorCoinNanos {
		creatorCoinToTransferNanos = neededCreatorCoinNanos - currCreatorCoinNanos
	}

	netNewDiamonds := diamondLevel - currDiamondLevel

	return creatorCoinToTransferNanos, netNewDiamonds, nil
}

func (bav *UtxoView) _connectCreatorCoinTransfer(
	txn *MsgBitCloutTxn, txHash *BlockHash, blockHeight uint32, verifySignatures bool) (
	_totalInput uint64, _totalOutput uint64, _utxoOps []*UtxoOperation, _err error) {

	// Check that the transaction has the right TxnType.
	if txn.TxnMeta.GetTxnType() != TxnTypeCreatorCoinTransfer {
		return 0, 0, nil, fmt.Errorf("_connectCreatorCoinTransfer: called with bad TxnType %s",
			txn.TxnMeta.GetTxnType().String())
	}
	txMeta := txn.TxnMeta.(*CreatorCoinTransferMetadataa)

	// Connect basic txn to get the total input and the total output without
	// considering the transaction metadata.
	totalInput, totalOutput, utxoOpsForTxn, err := bav._connectBasicTransfer(
		txn, txHash, blockHeight, verifySignatures)
	if err != nil {
		return 0, 0, nil, errors.Wrapf(err, "_connectCreatorCoin: ")
	}

	// Force the input to be non-zero so that we can prevent replay attacks. If
	// we didn't do this then someone could replay your transfer over and over again
	// to force-convert all your creator coin into BitClout. Think about it.
	if totalInput == 0 {
		return 0, 0, nil, RuleErrorCreatorCoinTransferRequiresNonZeroInput
	}

	// At this point the inputs and outputs have been processed. Now we
	// need to handle the metadata.

	// Check that the specified receiver public key is valid.
	if len(txMeta.ReceiverPublicKey) != btcec.PubKeyBytesLenCompressed {
		return 0, 0, nil, RuleErrorCreatorCoinTransferInvalidReceiverPubKeySize
	}

	// Check that the sender and receiver public keys are different.
	if reflect.DeepEqual(txn.PublicKey, txMeta.ReceiverPublicKey) {
		return 0, 0, nil, RuleErrorCreatorCoinTransferCannotTransferToSelf
	}

	// Check that the specified profile public key is valid and that a profile
	// corresponding to that public key exists.
	if len(txMeta.ProfilePublicKey) != btcec.PubKeyBytesLenCompressed {
		return 0, 0, nil, RuleErrorCreatorCoinTransferInvalidProfilePubKeySize
	}

	// Dig up the profile. It must exist for the user to be able to transfer its coin.
	existingProfileEntry := bav.GetProfileEntryForPublicKey(txMeta.ProfilePublicKey)
	if existingProfileEntry == nil || existingProfileEntry.isDeleted {
		return 0, 0, nil, errors.Wrapf(
			RuleErrorCreatorCoinTransferOnNonexistentProfile,
			"_connectCreatorCoin: Profile pub key: %v %v",
			PkToStringMainnet(txMeta.ProfilePublicKey), PkToStringTestnet(txMeta.ProfilePublicKey))
	}

	// At this point we are confident that we have a profile that
	// exists that corresponds to the profile public key the user provided.

	// Look up a BalanceEntry for the sender. If it doesn't exist then the sender implicitly
	// has a balance of zero coins, and so the transfer shouldn't be allowed.
	senderBalanceEntry, _, _ := bav.GetBalanceEntryForHODLerPubKeyAndCreatorPubKey(
		txn.PublicKey, existingProfileEntry.PublicKey)
	if senderBalanceEntry == nil || senderBalanceEntry.isDeleted {
		return 0, 0, nil, RuleErrorCreatorCoinTransferBalanceEntryDoesNotExist
	}

	// Check that the amount of creator coin being transferred is not less than the min threshold.
	if txMeta.CreatorCoinToTransferNanos < bav.Params.CreatorCoinAutoSellThresholdNanos {
		return 0, 0, nil, RuleErrorCreatorCoinTransferMustBeGreaterThanMinThreshold
	}

	// Check that the amount of creator coin being transferred does not exceed the user's
	// balance of this particular creator coin.
	if txMeta.CreatorCoinToTransferNanos > senderBalanceEntry.BalanceNanos {
		return 0, 0, nil, errors.Wrapf(
			RuleErrorCreatorCoinTransferInsufficientCoins,
			"_connectCreatorCoin: CreatorCoin nanos being transferred %v exceeds "+
				"user's creator coin balance %v",
			txMeta.CreatorCoinToTransferNanos, senderBalanceEntry.BalanceNanos)
	}

	// Now that we have validated this transaction, let's build the new BalanceEntry state.

	// Look up a BalanceEntry for the receiver.
	receiverBalanceEntry, _, _ := bav.GetBalanceEntryForHODLerPubKeyAndCreatorPubKey(
		txMeta.ReceiverPublicKey, txMeta.ProfilePublicKey)

	// Save the receiver's balance if it is non-nil.
	var prevReceiverBalanceEntry *BalanceEntry
	if receiverBalanceEntry != nil {
		prevReceiverBalanceEntry = &BalanceEntry{}
		*prevReceiverBalanceEntry = *receiverBalanceEntry
	}

	// If the receiver's balance entry is nil, we need to make one.
	if receiverBalanceEntry == nil || receiverBalanceEntry.isDeleted {
		receiverPKID := bav.GetPKIDForPublicKey(txMeta.ReceiverPublicKey)
		creatorPKID := bav.GetPKIDForPublicKey(existingProfileEntry.PublicKey)
		// Sanity check that we found a PKID entry for these pub keys (should never fail).
		if receiverPKID == nil || receiverPKID.isDeleted || creatorPKID == nil || creatorPKID.isDeleted {
			return 0, 0, nil, fmt.Errorf(
				"_connectCreatorCoin: Found nil or deleted PKID for receiver or creator, this should never "+
					"happen. Receiver pubkey: %v, creator pubkey: %v",
				PkToStringMainnet(txMeta.ReceiverPublicKey),
				PkToStringMainnet(existingProfileEntry.PublicKey))
		}
		receiverBalanceEntry = &BalanceEntry{
			HODLerPKID:   receiverPKID.PKID,
			CreatorPKID:  creatorPKID.PKID,
			BalanceNanos: uint64(0),
		}
	}

	// Save the sender's balance before we modify it.
	prevSenderBalanceEntry := *senderBalanceEntry

	// Subtract the number of coins being given from the sender and add them to the receiver.
	// TODO: We should avoid editing the pointer returned by "bav._getX" directly before
	// deleting / setting. Since the pointer returned is the one held by the view, it
	// makes setting redundant.  An alternative would be to not call _set after modification.
	senderBalanceEntry.BalanceNanos -= txMeta.CreatorCoinToTransferNanos
	receiverBalanceEntry.BalanceNanos += txMeta.CreatorCoinToTransferNanos

	// We do not allow accounts to maintain tiny creator coin balances in order to avoid
	// Bancor curve price anomalies as famously demonstrated by @salomon.  Thus, if the
	// sender tries to make a transfer that will leave them below the threshold we give
	// their remaining balance to the receiver in order to zero them out.
	if senderBalanceEntry.BalanceNanos < bav.Params.CreatorCoinAutoSellThresholdNanos {
		receiverBalanceEntry.BalanceNanos += senderBalanceEntry.BalanceNanos
		senderBalanceEntry.BalanceNanos = 0
		senderBalanceEntry.HasPurchased = false
	}

	// Delete the sender's balance entry under the assumption that the sender gave away all
	// of their coins. We add it back later, if this is not the case.
	bav._deleteBalanceEntryMappings(senderBalanceEntry, txn.PublicKey, txMeta.ProfilePublicKey)
	// Delete the receiver's balance entry just to be safe. Added back immediately after.
	bav._deleteBalanceEntryMappings(
		receiverBalanceEntry, txMeta.ReceiverPublicKey, txMeta.ProfilePublicKey)

	bav._setBalanceEntryMappings(receiverBalanceEntry)
	if senderBalanceEntry.BalanceNanos > 0 {
		bav._setBalanceEntryMappings(senderBalanceEntry)
	}

	// Save all the old values from the CoinEntry before we potentially update them. Note
	// that CoinEntry doesn't contain any pointers and so a direct copy is OK.
	prevCoinEntry := existingProfileEntry.CoinEntry

	if prevReceiverBalanceEntry == nil || prevReceiverBalanceEntry.BalanceNanos == 0 {
		// The receiver did not have a BalanceEntry before. Increment num holders.
		existingProfileEntry.CoinEntry.NumberOfHolders++
	}

	if senderBalanceEntry.BalanceNanos == 0 {
		// The sender no longer holds any of this creator's coin, so we decrement num holders.
		existingProfileEntry.CoinEntry.NumberOfHolders--
	}

	// Update and set the new profile entry.
	bav._setProfileEntryMappings(existingProfileEntry)

	// If this creator coin transfer has diamonds, validate them and do the connection.
	diamondPostHashBytes, hasDiamondPostHash := txn.ExtraData[DiamondPostHashKey]
	diamondPostHash := &BlockHash{}
	diamondLevelBytes, hasDiamondLevel := txn.ExtraData[DiamondLevelKey]
	var previousDiamondPostEntry *PostEntry
	var previousDiamondEntry *DiamondEntry
	if hasDiamondPostHash {
		if !hasDiamondLevel {
			return 0, 0, nil, RuleErrorCreatorCoinTransferHasDiamondPostHashWithoutDiamondLevel
		}
		diamondLevel, bytesRead := Varint(diamondLevelBytes)
		// NOTE: Despite being an int, diamondLevel is required to be non-negative. This
		// is useful for sorting our dbkeys by diamondLevel.
		if bytesRead < 0 || diamondLevel < 0 {
			return 0, 0, nil, RuleErrorCreatorCoinTransferHasInvalidDiamondLevel
		}

		if !reflect.DeepEqual(txn.PublicKey, existingProfileEntry.PublicKey) {
			return 0, 0, nil, RuleErrorCreatorCoinTransferCantSendDiamondsForOtherProfiles
		}
		if reflect.DeepEqual(txMeta.ReceiverPublicKey, existingProfileEntry.PublicKey) {
			return 0, 0, nil, RuleErrorCreatorCoinTransferCantDiamondYourself
		}

		if len(diamondPostHashBytes) != HashSizeBytes {
			return 0, 0, nil, errors.Wrapf(
				RuleErrorCreatorCoinTransferInvalidLengthForPostHashBytes,
				"_connectCreatorCoin: DiamondPostHashBytes length: %d", len(diamondPostHashBytes))
		}
		copy(diamondPostHash[:], diamondPostHashBytes[:])

		previousDiamondPostEntry = bav.GetPostEntryForPostHash(diamondPostHash)
		if previousDiamondPostEntry == nil || previousDiamondPostEntry.isDeleted {
			return 0, 0, nil, RuleErrorCreatorCoinTransferDiamondPostEntryDoesNotExist
		}

		expectedCreatorCoinNanosToTransfer, netNewDiamonds, err := bav.ValidateDiamondsAndGetNumCreatorCoinNanos(
			txn.PublicKey, txMeta.ReceiverPublicKey, diamondPostHash, diamondLevel, blockHeight)
		if err != nil {
			return 0, 0, nil, errors.Wrapf(err, "_connectCreatorCoin: ")
		}

		if txMeta.CreatorCoinToTransferNanos < expectedCreatorCoinNanosToTransfer {
			return 0, 0, nil, RuleErrorCreatorCoinTransferInsufficientCreatorCoinsForDiamondLevel
		}

		// The diamondPostEntry needs to be updated with the number of new diamonds.
		// We make a copy to avoid issues with disconnecting.
		newDiamondPostEntry := &PostEntry{}
		*newDiamondPostEntry = *previousDiamondPostEntry
		newDiamondPostEntry.DiamondCount += uint64(netNewDiamonds)
		bav._setPostEntryMappings(newDiamondPostEntry)

		// Convert pub keys into PKIDs so we can make the DiamondEntry.
		senderPKID := bav.GetPKIDForPublicKey(txn.PublicKey)
		receiverPKID := bav.GetPKIDForPublicKey(txMeta.ReceiverPublicKey)

		// Create a new DiamondEntry
		newDiamondEntry := &DiamondEntry{
			SenderPKID:      senderPKID.PKID,
			ReceiverPKID:    receiverPKID.PKID,
			DiamondPostHash: diamondPostHash,
			DiamondLevel:    diamondLevel,
		}

		// Save the old DiamondEntry
		diamondKey := MakeDiamondKey(senderPKID.PKID, receiverPKID.PKID, diamondPostHash)
		existingDiamondEntry := bav.GetDiamondEntryForDiamondKey(&diamondKey)
		// Save the existing DiamondEntry, if it exists, so we can disconnect
		if existingDiamondEntry != nil {
			dd := &DiamondEntry{}
			*dd = *existingDiamondEntry
			previousDiamondEntry = dd
		}

		// Now set the diamond entry mappings on the view so they are flushed to the DB.
		bav._setDiamondEntryMappings(newDiamondEntry)
	}

	// Add an operation to the list at the end indicating we've executed a
	// CreatorCoin txn. Save the previous state of the CoinEntry for easy
	// reversion during disconnect.
	utxoOpsForTxn = append(utxoOpsForTxn, &UtxoOperation{
		Type:                     OperationTypeCreatorCoinTransfer,
		PrevSenderBalanceEntry:   &prevSenderBalanceEntry,
		PrevReceiverBalanceEntry: prevReceiverBalanceEntry,
		PrevCoinEntry:            &prevCoinEntry,
		PrevPostEntry:            previousDiamondPostEntry,
		PrevDiamondEntry:         previousDiamondEntry,
	})

	return totalInput, totalOutput, utxoOpsForTxn, nil
}

func (bav *UtxoView) ConnectTransaction(txn *MsgBitCloutTxn, txHash *BlockHash,
	txnSizeBytes int64,
	blockHeight uint32, verifySignatures bool, ignoreUtxos bool) (
	_utxoOps []*UtxoOperation, _totalInput uint64, _totalOutput uint64,
	_fees uint64, _err error) {

	return bav._connectTransaction(txn, txHash,
		txnSizeBytes,
		blockHeight, verifySignatures,
		true, /*checkMerkleProof*/
		bav.Params.BitcoinMinBurnWorkBlockss,
		ignoreUtxos)

}

func (bav *UtxoView) _connectTransaction(txn *MsgBitCloutTxn, txHash *BlockHash,
	txnSizeBytes int64,
	blockHeight uint32, verifySignatures bool,
	checkMerkleProof bool,
	minBitcoinBurnWorkBlocks int64, ignoreUtxos bool) (
	_utxoOps []*UtxoOperation, _totalInput uint64, _totalOutput uint64,
	_fees uint64, _err error) {

	// Do a quick sanity check before trying to connect.
	if err := CheckTransactionSanity(txn); err != nil {
		return nil, 0, 0, 0, errors.Wrapf(err, "_connectTransaction: ")
	}

	// Don't allow transactions that take up more than half of the block.
	txnBytes, err := txn.ToBytes(false)
	if err != nil {
		return nil, 0, 0, 0, errors.Wrapf(
			err, "CheckTransactionSanity: Problem serializing transaction: ")
	}
	if len(txnBytes) > int(bav.Params.MaxBlockSizeBytes/2) {
		return nil, 0, 0, 0, RuleErrorTxnTooBig
	}

	var totalInput, totalOutput uint64
	var utxoOpsForTxn []*UtxoOperation
	if txn.TxnMeta.GetTxnType() == TxnTypeBlockReward || txn.TxnMeta.GetTxnType() == TxnTypeBasicTransfer {
		totalInput, totalOutput, utxoOpsForTxn, err =
			bav._connectBasicTransfer(
				txn, txHash, blockHeight, verifySignatures)

	} else if txn.TxnMeta.GetTxnType() == TxnTypeBitcoinExchange {
		totalInput, totalOutput, utxoOpsForTxn, err =
			bav._connectBitcoinExchange(
				txn, txHash, blockHeight, verifySignatures,
				checkMerkleProof, minBitcoinBurnWorkBlocks)

	} else if txn.TxnMeta.GetTxnType() == TxnTypePrivateMessage {
		totalInput, totalOutput, utxoOpsForTxn, err =
			bav._connectPrivateMessage(
				txn, txHash, blockHeight, verifySignatures)

	} else if txn.TxnMeta.GetTxnType() == TxnTypeSubmitPost {
		totalInput, totalOutput, utxoOpsForTxn, err =
			bav._connectSubmitPost(
				txn, txHash, blockHeight, verifySignatures, ignoreUtxos)

	} else if txn.TxnMeta.GetTxnType() == TxnTypeUpdateProfile {
		totalInput, totalOutput, utxoOpsForTxn, err =
			bav._connectUpdateProfile(
				txn, txHash, blockHeight, verifySignatures, ignoreUtxos)

	} else if txn.TxnMeta.GetTxnType() == TxnTypeUpdateBitcoinUSDExchangeRate {
		totalInput, totalOutput, utxoOpsForTxn, err =
			bav._connectUpdateBitcoinUSDExchangeRate(
				txn, txHash, blockHeight, verifySignatures)

	} else if txn.TxnMeta.GetTxnType() == TxnTypeUpdateGlobalParams {
		totalInput, totalOutput, utxoOpsForTxn, err =
			bav._connectUpdateGlobalParams(
				txn, txHash, blockHeight, verifySignatures)

	} else if txn.TxnMeta.GetTxnType() == TxnTypeFollow {
		totalInput, totalOutput, utxoOpsForTxn, err =
			bav._connectFollow(
				txn, txHash, blockHeight, verifySignatures)

	} else if txn.TxnMeta.GetTxnType() == TxnTypeLike {
		totalInput, totalOutput, utxoOpsForTxn, err =
			bav._connectLike(txn, txHash, blockHeight, verifySignatures)

	} else if txn.TxnMeta.GetTxnType() == TxnTypeCreatorCoin {
		totalInput, totalOutput, utxoOpsForTxn, err =
			bav._connectCreatorCoin(
				txn, txHash, blockHeight, verifySignatures)

	} else if txn.TxnMeta.GetTxnType() == TxnTypeCreatorCoinTransfer {
		totalInput, totalOutput, utxoOpsForTxn, err =
			bav._connectCreatorCoinTransfer(
				txn, txHash, blockHeight, verifySignatures)

	} else if txn.TxnMeta.GetTxnType() == TxnTypeSwapIdentity {
		totalInput, totalOutput, utxoOpsForTxn, err =
			bav._connectSwapIdentity(
				txn, txHash, blockHeight, verifySignatures)

	} else {
		err = fmt.Errorf("ConnectTransaction: Unimplemented txn type %v", txn.TxnMeta.GetTxnType().String())
	}
	if err != nil {
		return nil, 0, 0, 0, errors.Wrapf(err, "ConnectTransaction: ")
	}

	// Do some extra processing for non-block-reward transactions. Block reward transactions
	// will return zero for their fees.
	fees := uint64(0)
	if txn.TxnMeta.GetTxnType() != TxnTypeBlockReward {
		// If this isn't a block reward transaction, make sure the total input does
		// not exceed the total output. If it does, mark the block as invalid and
		// return an error.
		if totalInput < totalOutput {
			return nil, 0, 0, 0, RuleErrorTxnOutputExceedsInput
		}
		fees = totalInput - totalOutput
	}

	// BitcoinExchange transactions have their own special fee that is computed as a function of how much
	// BitClout is being minted. They do not need to abide by the global minimum fee check, since if they had
	// enough fees to get mined into the Bitcoin blockchain itself then they're almost certainly not spam.
	// If the transaction size was set to 0, skip validating the fee is above the minimum.
	// If the current minimum network fee per kb is set to 0, that indicates we should not assess a minimum fee.
	if txn.TxnMeta.GetTxnType() != TxnTypeBitcoinExchange && txnSizeBytes != 0 && bav.GlobalParamsEntry.MinimumNetworkFeeNanosPerKB != 0 {
		// Make sure there isn't overflow in the fee.
		if fees != ((fees * 1000) / 1000) {
			return nil, 0, 0, 0, RuleErrorOverflowDetectedInFeeRateCalculation
		}
		// If the fee is less than the minimum network fee per KB, return an error.
		if (fees*1000)/uint64(txnSizeBytes) < bav.GlobalParamsEntry.MinimumNetworkFeeNanosPerKB {
			return nil, 0, 0, 0, RuleErrorTxnFeeBelowNetworkMinimum
		}
	}

	return utxoOpsForTxn, totalInput, totalOutput, fees, nil
}

func (bav *UtxoView) ConnectBlock(
	bitcloutBlock *MsgBitCloutBlock, txHashes []*BlockHash, verifySignatures bool) (
	[][]*UtxoOperation, error) {

	glog.Debugf("ConnectBlock: Connecting block %v", bitcloutBlock)

	// Check that the block being connected references the current tip. ConnectBlock
	// can only add a block to the current tip. We do this to keep the API simple.
	if *bitcloutBlock.Header.PrevBlockHash != *bav.TipHash {
		return nil, fmt.Errorf(
			"ConnectBlock: Parent hash of block being connected does not match tip")
	}

	blockHeader := bitcloutBlock.Header
	// Loop through all the transactions and validate them using the view. Also
	// keep track of the total fees throughout.
	var totalFees uint64
	utxoOps := [][]*UtxoOperation{}
	for txIndex, txn := range bitcloutBlock.Txns {
		txHash := txHashes[txIndex]

		// ConnectTransaction validates all of the transactions in the block and
		// is responsible for verifying signatures.
		//
		// TODO: We currently don't check that the min transaction fee is satisfied when
		// connecting blocks. We skip this check because computing the transaction's size
		// would slow down block processing significantly. We should figure out a way to
		// enforce this check in the future, but for now the only attack vector is one in
		// which a miner is trying to spam the network, which should generally never happen.
		utxoOpsForTxn, totalInput, totalOutput, currentFees, err := bav.ConnectTransaction(
			txn, txHash, 0, uint32(blockHeader.Height), verifySignatures, false /*ignoreUtxos*/)
		_, _ = totalInput, totalOutput // A bit surprising we don't use these
		if err != nil {
			return nil, errors.Wrapf(err, "ConnectBlock: ")
		}

		// Add the fees from this txn to the total fees. If any overflow occurs
		// mark the block as invalid and return a rule error. Note that block reward
		// txns should count as having zero fees.
		if totalFees > (math.MaxUint64 - currentFees) {
			return nil, RuleErrorTxnOutputWithInvalidAmount
		}
		totalFees += currentFees

		// Add the utxo operations to our list for all the txns.
		utxoOps = append(utxoOps, utxoOpsForTxn)
	}

	// We should now have computed totalFees. Use this to check that
	// the block reward's outputs are correct.
	//
	// Compute the sum of the outputs in the block reward. If an overflow
	// occurs mark the block as invalid and return a rule error.
	var blockRewardOutput uint64
	for _, bro := range bitcloutBlock.Txns[0].TxOutputs {
		if bro.AmountNanos > MaxNanos ||
			blockRewardOutput > (math.MaxUint64-bro.AmountNanos) {

			return nil, RuleErrorBlockRewardOutputWithInvalidAmount
		}
		blockRewardOutput += bro.AmountNanos
	}
	// Verify that the block reward does not overflow when added to
	// the block's fees.
	blockReward := CalcBlockRewardNanos(uint32(blockHeader.Height))
	if totalFees > MaxNanos ||
		blockReward > (math.MaxUint64-totalFees) {

		return nil, RuleErrorBlockRewardOverflow
	}
	maxBlockReward := blockReward + totalFees
	// If the outputs of the block reward txn exceed the max block reward
	// allowed then mark the block as invalid and return an error.
	if blockRewardOutput > maxBlockReward {
		glog.Errorf("ConnectBlock(RuleErrorBlockRewardExceedsMaxAllowed): "+
			"blockRewardOutput %d exceeds maxBlockReward %d", blockRewardOutput, maxBlockReward)
		return nil, RuleErrorBlockRewardExceedsMaxAllowed
	}

	// If we made it to the end and this block is valid, advance the tip
	// of the view to reflect that.
	blockHash, err := bitcloutBlock.Header.Hash()
	if err != nil {
		return nil, fmt.Errorf("ConnectBlock: Problem computing block hash after validation")
	}
	bav.TipHash = blockHash

	return utxoOps, nil
}

func (bav *UtxoView) GetMessagesForUser(publicKey []byte) (
	_messageEntries []*MessageEntry, _err error) {
>>>>>>> 8207433f

			return 0, 0, nil, RuleErrorInputSpendsOutputWithInvalidAmount
		}
		// Add the amount of the utxo to the total input and add the UtxoEntry to
		// our list.
		totalInput += utxoEntry.AmountNanos
		utxoEntriesForInputs = append(utxoEntriesForInputs, utxoEntry)

		// At this point we know the utxo exists in the view and is unspent so actually
		// tell the view to spend the input. If the spend fails for any reason we return
		// an error. Don't mark the block as invalid though since this is not necessarily
		// a rule error and the block could benefit from reprocessing.
		newUtxoOp, err := bav._spendUtxo(&utxoKey)

		if err != nil {
			return 0, 0, nil, errors.Wrapf(err, "_connectBasicTransfer: Problem spending input utxo")
		}

		utxoOpsForTxn = append(utxoOpsForTxn, newUtxoOp)
	}

	if len(txn.TxInputs) != len(utxoEntriesForInputs) {
		// Something went wrong if these lists differ in length.
		return 0, 0, nil, fmt.Errorf("_connectBasicTransfer: Length of list of " +
			"UtxoEntries does not match length of input list; this should never happen")
	}

	// Block rewards are a bit special in that we don't allow them to have any
	// inputs. Part of the reason for this stems from the fact that we explicitly
	// require that block reward transactions not be signed. If a block reward is
	// not allowed to have a signature then it should not be trying to spend any
	// inputs.
	if txn.TxnMeta.GetTxnType() == TxnTypeBlockReward && len(txn.TxInputs) != 0 {
		return 0, 0, nil, RuleErrorBlockRewardTxnNotAllowedToHaveInputs
	}

	// At this point, all of the utxos corresponding to inputs of this txn
	// should be marked as spent in the view. Now we go through and process
	// the outputs.
	var totalOutput uint64
	amountsByPublicKey := make(map[PkMapKey]uint64)
	for outputIndex, desoOutput := range txn.TxOutputs {
		// Sanity check the amount of the output. Mark the block as invalid and
		// return an error if it isn't sane.
		if desoOutput.AmountNanos > MaxNanos ||
			totalOutput >= (math.MaxUint64-desoOutput.AmountNanos) ||
			totalOutput+desoOutput.AmountNanos > MaxNanos {

			return 0, 0, nil, RuleErrorTxnOutputWithInvalidAmount
		}

		// Since the amount is sane, add it to the total.
		totalOutput += desoOutput.AmountNanos

		// Create a map of total output by public key. This is used to check diamond
		// amounts below.
		//
		// Note that we don't need to check overflow here because overflow is checked
		// directly above when adding to totalOutput.
		currentAmount, _ := amountsByPublicKey[MakePkMapKey(desoOutput.PublicKey)]
		amountsByPublicKey[MakePkMapKey(desoOutput.PublicKey)] = currentAmount + desoOutput.AmountNanos

		// Create a new entry for this output and add it to the view. It should be
		// added at the end of the utxo list.
		outputKey := UtxoKey{
			TxID:  *txHash,
			Index: uint32(outputIndex),
		}
		utxoType := UtxoTypeOutput
		if txn.TxnMeta.GetTxnType() == TxnTypeBlockReward {
			utxoType = UtxoTypeBlockReward
		}
		// A basic transfer cannot create any output other than a "normal" output
		// or a BlockReward. Outputs of other types must be created after processing
		// the "basic" outputs.

		utxoEntry := UtxoEntry{
			AmountNanos: desoOutput.AmountNanos,
			PublicKey:   desoOutput.PublicKey,
			BlockHeight: blockHeight,
			UtxoType:    utxoType,
			UtxoKey:     &outputKey,
			// We leave the position unset and isSpent to false by default.
			// The position will be set in the call to _addUtxo.
		}
		// If we have a problem adding this utxo return an error but don't
		// mark this block as invalid since it's not a rule error and the block
		// could therefore benefit from being processed in the future.
		newUtxoOp, err := bav._addUtxo(&utxoEntry)
		if err != nil {
			return 0, 0, nil, errors.Wrapf(err, "_connectBasicTransfer: Problem adding output utxo")
		}

		// Rosetta uses this UtxoOperation to provide INPUT amounts
		utxoOpsForTxn = append(utxoOpsForTxn, newUtxoOp)
	}

	// Now that we have computed the outputs, we can finish processing diamonds if need be.
	diamondPostHashBytes, hasDiamondPostHash := txn.ExtraData[DiamondPostHashKey]
	diamondPostHash := &BlockHash{}
	diamondLevelBytes, hasDiamondLevel := txn.ExtraData[DiamondLevelKey]
	var previousDiamondPostEntry *PostEntry
	var previousDiamondEntry *DiamondEntry
	if hasDiamondPostHash && blockHeight > DeSoDiamondsBlockHeight &&
		txn.TxnMeta.GetTxnType() == TxnTypeBasicTransfer {
		if !hasDiamondLevel {
			return 0, 0, nil, RuleErrorBasicTransferHasDiamondPostHashWithoutDiamondLevel
		}
		diamondLevel, bytesRead := Varint(diamondLevelBytes)
		// NOTE: Despite being an int, diamondLevel is required to be non-negative. This
		// is useful for sorting our dbkeys by diamondLevel.
		if bytesRead < 0 || diamondLevel < 0 {
			return 0, 0, nil, RuleErrorBasicTransferHasInvalidDiamondLevel
		}

		// Get the post that is being diamonded.
		if len(diamondPostHashBytes) != HashSizeBytes {
			return 0, 0, nil, errors.Wrapf(
				RuleErrorBasicTransferDiamondInvalidLengthForPostHashBytes,
				"_connectBasicTransfer: DiamondPostHashBytes length: %d", len(diamondPostHashBytes))
		}
		copy(diamondPostHash[:], diamondPostHashBytes[:])

		previousDiamondPostEntry = bav.GetPostEntryForPostHash(diamondPostHash)
		if previousDiamondPostEntry == nil || previousDiamondPostEntry.isDeleted {
			return 0, 0, nil, RuleErrorBasicTransferDiamondPostEntryDoesNotExist
		}

		// Store the diamond recipient pub key so we can figure out how much they are paid.
		diamondRecipientPubKey := previousDiamondPostEntry.PosterPublicKey

		// Check that the diamond sender and receiver public keys are different.
		if reflect.DeepEqual(txn.PublicKey, diamondRecipientPubKey) {
			return 0, 0, nil, RuleErrorBasicTransferDiamondCannotTransferToSelf
		}

		expectedDeSoNanosToTransfer, netNewDiamonds, err := bav.ValidateDiamondsAndGetNumDeSoNanos(
			txn.PublicKey, diamondRecipientPubKey, diamondPostHash, diamondLevel, blockHeight)
		if err != nil {
			return 0, 0, nil, errors.Wrapf(err, "_connectBasicTransfer: ")
		}
		diamondRecipientTotal, _ := amountsByPublicKey[MakePkMapKey(diamondRecipientPubKey)]

		if diamondRecipientTotal < expectedDeSoNanosToTransfer {
			return 0, 0, nil, RuleErrorBasicTransferInsufficientDeSoForDiamondLevel
		}

		// The diamondPostEntry needs to be updated with the number of new diamonds.
		// We make a copy to avoid issues with disconnecting.
		newDiamondPostEntry := &PostEntry{}
		*newDiamondPostEntry = *previousDiamondPostEntry
		newDiamondPostEntry.DiamondCount += uint64(netNewDiamonds)
		bav._setPostEntryMappings(newDiamondPostEntry)

		// Convert pub keys into PKIDs so we can make the DiamondEntry.
		senderPKID := bav.GetPKIDForPublicKey(txn.PublicKey)
		receiverPKID := bav.GetPKIDForPublicKey(diamondRecipientPubKey)

		// Create a new DiamondEntry
		newDiamondEntry := &DiamondEntry{
			SenderPKID:      senderPKID.PKID,
			ReceiverPKID:    receiverPKID.PKID,
			DiamondPostHash: diamondPostHash,
			DiamondLevel:    diamondLevel,
		}

		// Save the old DiamondEntry
		diamondKey := MakeDiamondKey(senderPKID.PKID, receiverPKID.PKID, diamondPostHash)
		existingDiamondEntry := bav.GetDiamondEntryForDiamondKey(&diamondKey)
		// Save the existing DiamondEntry, if it exists, so we can disconnect
		if existingDiamondEntry != nil {
			dd := &DiamondEntry{}
			*dd = *existingDiamondEntry
			previousDiamondEntry = dd
		}

		// Now set the diamond entry mappings on the view so they are flushed to the DB.
		bav._setDiamondEntryMappings(newDiamondEntry)

		// Add an op to help us with the disconnect.
		utxoOpsForTxn = append(utxoOpsForTxn, &UtxoOperation{
			Type:             OperationTypeDeSoDiamond,
			PrevPostEntry:    previousDiamondPostEntry,
			PrevDiamondEntry: previousDiamondEntry,
		})
	}

	// If signature verification is requested then do that as well.
	if verifySignatures {
		// When we looped through the inputs we verified that all of them belong
		// to the public key specified in the transaction. So, as long as the transaction
		// public key has signed the transaction as a whole, we can assume that
		// all of the inputs are authorized to be spent. One signature to rule them
		// all.
		//
		// UPDATE: Transaction can be signed by a different key, called a derived key.
		// The derived key must be authorized through an AuthorizeDerivedKey transaction,
		// and then passed along in ExtraData for evey transaction signed with it.
		//
		// We treat block rewards as a special case in that we actually require that they
		// not have a transaction-level public key and that they not be signed. Doing this
		// simplifies things operationally for miners because it means they can run their
		// mining operation without having any private key material on any of the mining
		// nodes. Block rewards are the only transactions that get a pass on this. They are
		// also not allowed to have any inputs because they by construction cannot authorize
		// the spending of any inputs.
		if txn.TxnMeta.GetTxnType() == TxnTypeBlockReward {
			if len(txn.PublicKey) != 0 || txn.Signature != nil {
				return 0, 0, nil, RuleErrorBlockRewardTxnNotAllowedToHaveSignature
			}
		} else {
			if err := bav._verifySignature(txn, blockHeight); err != nil {
				return 0, 0, nil, errors.Wrapf(err, "_connectBasicTransfer: Problem verifying txn signature: ")
			}
		}
	}

	// Now that we've processed the transaction, return all of the computed
	// data.
	return totalInput, totalOutput, utxoOpsForTxn, nil
}

func (bav *UtxoView) _connectUpdateGlobalParams(
	txn *MsgDeSoTxn, txHash *BlockHash, blockHeight uint32, verifySignatures bool) (
	_totalInput uint64, _totalOutput uint64, _utxoOps []*UtxoOperation, _err error) {

	// Check that the transaction has the right TxnType.
	if txn.TxnMeta.GetTxnType() != TxnTypeUpdateGlobalParams {
		return 0, 0, nil, fmt.Errorf("_connectUpdateGlobalParams: called with bad TxnType %s",
			txn.TxnMeta.GetTxnType().String())
	}

	// Initialize the new global params entry as a copy of the old global params entry and
	// only overwrite values provided in extra data.
	prevGlobalParamsEntry := bav.GlobalParamsEntry
	newGlobalParamsEntry := *prevGlobalParamsEntry
	extraData := txn.ExtraData
	// Validate the public key. Only a paramUpdater is allowed to trigger this.
	_, updaterIsParamUpdater := bav.Params.ParamUpdaterPublicKeys[MakePkMapKey(txn.PublicKey)]
	if !updaterIsParamUpdater {
		return 0, 0, nil, RuleErrorUserNotAuthorizedToUpdateGlobalParams
	}
	if len(extraData[USDCentsPerBitcoinKey]) > 0 {
		// Validate that the exchange rate is not less than the floor as a sanity-check.
		newUSDCentsPerBitcoin, usdCentsPerBitcoinBytesRead := Uvarint(extraData[USDCentsPerBitcoinKey])
		if usdCentsPerBitcoinBytesRead <= 0 {
			return 0, 0, nil, fmt.Errorf("_connectUpdateGlobalParams: unable to decode USDCentsPerBitcoin as uint64")
		}
		if newUSDCentsPerBitcoin < MinUSDCentsPerBitcoin {
			return 0, 0, nil, RuleErrorExchangeRateTooLow
		}
		if newUSDCentsPerBitcoin > MaxUSDCentsPerBitcoin {
			return 0, 0, nil, RuleErrorExchangeRateTooHigh
		}
		newGlobalParamsEntry.USDCentsPerBitcoin = newUSDCentsPerBitcoin
	}

<<<<<<< HEAD
	if len(extraData[MinNetworkFeeNanosPerKBKey]) > 0 {
		newMinNetworkFeeNanosPerKB, minNetworkFeeNanosPerKBBytesRead := Uvarint(extraData[MinNetworkFeeNanosPerKBKey])
		if minNetworkFeeNanosPerKBBytesRead <= 0 {
			return 0, 0, nil, fmt.Errorf("_connectUpdateGlobalParams: unable to decode MinNetworkFeeNanosPerKB as uint64")
=======
func (bav *UtxoView) GetDiamondSendersForPostHash(postHash *BlockHash) (_pkidToDiamondLevel map[PKID]int64, _err error) {
	handle := bav.Handle
	dbPrefix := append([]byte{}, _PrefixDiamondedPostHashDiamonderPKIDDiamondLevel...)
	dbPrefix = append(dbPrefix, postHash[:]...)
	keysFound, _ := EnumerateKeysForPrefix(handle, dbPrefix)

	diamondPostEntry := bav.GetPostEntryForPostHash(postHash)
	receiverPKIDEntry := bav.GetPKIDForPublicKey(diamondPostEntry.PosterPublicKey)

	// Iterate over all the db keys & values and load them into the view.
	expectedKeyLength := 1 + HashSizeBytes + btcec.PubKeyBytesLenCompressed + 8
	for _, key := range keysFound {
		// Sanity check that this is a reasonable key.
		if len(key) != expectedKeyLength {
			return nil, fmt.Errorf("UtxoView.GetDiamondsForPostHash: Invalid key length found: %d", len(key))
>>>>>>> 8207433f
		}
		if newMinNetworkFeeNanosPerKB < MinNetworkFeeNanosPerKBValue {
			return 0, 0, nil, RuleErrorMinNetworkFeeTooLow
		}
		if newMinNetworkFeeNanosPerKB > MaxNetworkFeeNanosPerKBValue {
			return 0, 0, nil, RuleErrorMinNetworkFeeTooHigh
		}
		newGlobalParamsEntry.MinimumNetworkFeeNanosPerKB = newMinNetworkFeeNanosPerKB
	}

	if len(extraData[CreateProfileFeeNanosKey]) > 0 {
		newCreateProfileFeeNanos, createProfileFeeNanosBytesRead := Uvarint(extraData[CreateProfileFeeNanosKey])
		if createProfileFeeNanosBytesRead <= 0 {
			return 0, 0, nil, fmt.Errorf("_connectUpdateGlobalParams: unable to decode CreateProfileFeeNanos as uint64")
		}
		if newCreateProfileFeeNanos < MinCreateProfileFeeNanos {
			return 0, 0, nil, RuleErrorCreateProfileFeeTooLow
		}
		if newCreateProfileFeeNanos > MaxCreateProfileFeeNanos {
			return 0, 0, nil, RuleErrorCreateProfileTooHigh
		}
		newGlobalParamsEntry.CreateProfileFeeNanos = newCreateProfileFeeNanos
	}

	if len(extraData[CreateNFTFeeNanosKey]) > 0 {
		newCreateNFTFeeNanos, createNFTFeeNanosBytesRead := Uvarint(extraData[CreateNFTFeeNanosKey])
		if createNFTFeeNanosBytesRead <= 0 {
			return 0, 0, nil, fmt.Errorf("_connectUpdateGlobalParams: unable to decode CreateNFTFeeNanos as uint64")
		}
		if newCreateNFTFeeNanos < MinCreateNFTFeeNanos {
			return 0, 0, nil, RuleErrorCreateNFTFeeTooLow
		}
		if newCreateNFTFeeNanos > MaxCreateNFTFeeNanos {
			return 0, 0, nil, RuleErrorCreateNFTFeeTooHigh
		}
		newGlobalParamsEntry.CreateNFTFeeNanos = newCreateNFTFeeNanos
	}

	if len(extraData[MaxCopiesPerNFTKey]) > 0 {
		newMaxCopiesPerNFT, maxCopiesPerNFTBytesRead := Uvarint(extraData[MaxCopiesPerNFTKey])
		if maxCopiesPerNFTBytesRead <= 0 {
			return 0, 0, nil, fmt.Errorf("_connectUpdateGlobalParams: unable to decode MaxCopiesPerNFT as uint64")
		}
		if newMaxCopiesPerNFT < MinMaxCopiesPerNFT {
			return 0, 0, nil, RuleErrorMaxCopiesPerNFTTooLow
		}
		if newMaxCopiesPerNFT > MaxMaxCopiesPerNFT {
			return 0, 0, nil, RuleErrorMaxCopiesPerNFTTooHigh
		}
		newGlobalParamsEntry.MaxCopiesPerNFT = newMaxCopiesPerNFT
	}

	var newForbiddenPubKeyEntry *ForbiddenPubKeyEntry
	var prevForbiddenPubKeyEntry *ForbiddenPubKeyEntry
	var forbiddenPubKey []byte
	if _, exists := extraData[ForbiddenBlockSignaturePubKeyKey]; exists {
		forbiddenPubKey = extraData[ForbiddenBlockSignaturePubKeyKey]

		if len(forbiddenPubKey) != btcec.PubKeyBytesLenCompressed {
			return 0, 0, nil, RuleErrorForbiddenPubKeyLength
		}

		// If there is already an entry on the view for this pub key, save it.
		if val, ok := bav.ForbiddenPubKeyToForbiddenPubKeyEntry[MakePkMapKey(forbiddenPubKey)]; ok {
			prevForbiddenPubKeyEntry = val
		}

		newForbiddenPubKeyEntry = &ForbiddenPubKeyEntry{
			PubKey: forbiddenPubKey,
		}
	}

	// Connect basic txn to get the total input and the total output without
	// considering the transaction metadata.
	totalInput, totalOutput, utxoOpsForTxn, err := bav._connectBasicTransfer(
		txn, txHash, blockHeight, verifySignatures)
	if err != nil {
		return 0, 0, nil, errors.Wrapf(err, "_connectUpdateGlobalParams: ")
	}

	// Output must be non-zero
	if totalOutput == 0 {
		return 0, 0, nil, RuleErrorUserOutputMustBeNonzero
	}

	if verifySignatures {
		// _connectBasicTransfer has already checked that the transaction is
		// signed by the top-level public key, which is all we need.
	}

	// Update the GlobalParamsEntry using the txn's ExtraData. Save the previous value
	// so it can be easily reverted.
	bav.GlobalParamsEntry = &newGlobalParamsEntry

	// Update the forbidden pub key entry on the view, if we have one to update.
	if newForbiddenPubKeyEntry != nil {
		bav.ForbiddenPubKeyToForbiddenPubKeyEntry[MakePkMapKey(forbiddenPubKey)] = newForbiddenPubKeyEntry
	}

	// Save a UtxoOperation of type OperationTypeUpdateGlobalParams that will allow
	// us to easily revert when we disconnect the transaction.
	utxoOpsForTxn = append(utxoOpsForTxn, &UtxoOperation{
		Type:                     OperationTypeUpdateGlobalParams,
		PrevGlobalParamsEntry:    prevGlobalParamsEntry,
		PrevForbiddenPubKeyEntry: prevForbiddenPubKeyEntry,
	})

	return totalInput, totalOutput, utxoOpsForTxn, nil
}

func (bav *UtxoView) ValidateDiamondsAndGetNumDeSoNanos(
	senderPublicKey []byte,
	receiverPublicKey []byte,
	diamondPostHash *BlockHash,
	diamondLevel int64,
	blockHeight uint32,
) (_numDeSoNanos uint64, _netNewDiamonds int64, _err error) {

	// Check that the diamond level is reasonable
	diamondLevelMap := GetDeSoNanosDiamondLevelMapAtBlockHeight(int64(blockHeight))
	if _, isAllowedLevel := diamondLevelMap[diamondLevel]; !isAllowedLevel {
		return 0, 0, fmt.Errorf(
			"ValidateDiamondsAndGetNumCreatorCoinNanos: Diamond level %v not allowed",
			diamondLevel)
	}

	// Convert pub keys into PKIDs.
	senderPKID := bav.GetPKIDForPublicKey(senderPublicKey)
	receiverPKID := bav.GetPKIDForPublicKey(receiverPublicKey)

	// Look up if there is an existing diamond entry.
	diamondKey := MakeDiamondKey(senderPKID.PKID, receiverPKID.PKID, diamondPostHash)
	diamondEntry := bav.GetDiamondEntryForDiamondKey(&diamondKey)

	currDiamondLevel := int64(0)
	if diamondEntry != nil {
		currDiamondLevel = diamondEntry.DiamondLevel
	}

	if currDiamondLevel >= diamondLevel {
		return 0, 0, RuleErrorCreatorCoinTransferPostAlreadyHasSufficientDiamonds
	}

	// Calculate the number of creator coin nanos needed vs. already added for previous diamonds.
	currDeSoNanos := GetDeSoNanosForDiamondLevelAtBlockHeight(currDiamondLevel, int64(blockHeight))
	neededDeSoNanos := GetDeSoNanosForDiamondLevelAtBlockHeight(diamondLevel, int64(blockHeight))

	// There is an edge case where, if the person's creator coin value goes down
	// by a large enough amount, then they can get a "free" diamond upgrade. This
	// seems fine for now.
	desoToTransferNanos := uint64(0)
	if neededDeSoNanos > currDeSoNanos {
		desoToTransferNanos = neededDeSoNanos - currDeSoNanos
	}

	netNewDiamonds := diamondLevel - currDiamondLevel

	return desoToTransferNanos, netNewDiamonds, nil
}

func (bav *UtxoView) ConnectTransaction(txn *MsgDeSoTxn, txHash *BlockHash,
	txnSizeBytes int64,
	blockHeight uint32, verifySignatures bool, ignoreUtxos bool) (
	_utxoOps []*UtxoOperation, _totalInput uint64, _totalOutput uint64,
	_fees uint64, _err error) {

	return bav._connectTransaction(txn, txHash,
		txnSizeBytes,
		blockHeight, verifySignatures,
		ignoreUtxos)

}

func (bav *UtxoView) _connectTransaction(txn *MsgDeSoTxn, txHash *BlockHash,
	txnSizeBytes int64, blockHeight uint32, verifySignatures bool, ignoreUtxos bool) (
	_utxoOps []*UtxoOperation, _totalInput uint64, _totalOutput uint64,
	_fees uint64, _err error) {

	// Do a quick sanity check before trying to connect.
	if err := CheckTransactionSanity(txn); err != nil {
		return nil, 0, 0, 0, errors.Wrapf(err, "_connectTransaction: ")
	}

	// Don't allow transactions that take up more than half of the block.
	txnBytes, err := txn.ToBytes(false)
	if err != nil {
		return nil, 0, 0, 0, errors.Wrapf(
			err, "CheckTransactionSanity: Problem serializing transaction: ")
	}
	if len(txnBytes) > int(bav.Params.MaxBlockSizeBytes/2) {
		return nil, 0, 0, 0, RuleErrorTxnTooBig
	}

	var totalInput, totalOutput uint64
	var utxoOpsForTxn []*UtxoOperation
	if txn.TxnMeta.GetTxnType() == TxnTypeBlockReward || txn.TxnMeta.GetTxnType() == TxnTypeBasicTransfer {
		totalInput, totalOutput, utxoOpsForTxn, err =
			bav._connectBasicTransfer(
				txn, txHash, blockHeight, verifySignatures)

	} else if txn.TxnMeta.GetTxnType() == TxnTypeBitcoinExchange {
		totalInput, totalOutput, utxoOpsForTxn, err =
			bav._connectBitcoinExchange(
				txn, txHash, blockHeight, verifySignatures)

	} else if txn.TxnMeta.GetTxnType() == TxnTypePrivateMessage {
		totalInput, totalOutput, utxoOpsForTxn, err =
			bav._connectPrivateMessage(
				txn, txHash, blockHeight, verifySignatures)

	} else if txn.TxnMeta.GetTxnType() == TxnTypeSubmitPost {
		totalInput, totalOutput, utxoOpsForTxn, err =
			bav._connectSubmitPost(
				txn, txHash, blockHeight, verifySignatures, ignoreUtxos)

	} else if txn.TxnMeta.GetTxnType() == TxnTypeUpdateProfile {
		totalInput, totalOutput, utxoOpsForTxn, err =
			bav._connectUpdateProfile(
				txn, txHash, blockHeight, verifySignatures, ignoreUtxos)

	} else if txn.TxnMeta.GetTxnType() == TxnTypeUpdateBitcoinUSDExchangeRate {
		totalInput, totalOutput, utxoOpsForTxn, err =
			bav._connectUpdateBitcoinUSDExchangeRate(
				txn, txHash, blockHeight, verifySignatures)

	} else if txn.TxnMeta.GetTxnType() == TxnTypeUpdateGlobalParams {
		totalInput, totalOutput, utxoOpsForTxn, err =
			bav._connectUpdateGlobalParams(
				txn, txHash, blockHeight, verifySignatures)

	} else if txn.TxnMeta.GetTxnType() == TxnTypeFollow {
		totalInput, totalOutput, utxoOpsForTxn, err =
			bav._connectFollow(
				txn, txHash, blockHeight, verifySignatures)

	} else if txn.TxnMeta.GetTxnType() == TxnTypeLike {
		totalInput, totalOutput, utxoOpsForTxn, err =
			bav._connectLike(txn, txHash, blockHeight, verifySignatures)

	} else if txn.TxnMeta.GetTxnType() == TxnTypeCreatorCoin {
		totalInput, totalOutput, utxoOpsForTxn, err =
			bav._connectCreatorCoin(
				txn, txHash, blockHeight, verifySignatures)

	} else if txn.TxnMeta.GetTxnType() == TxnTypeCreatorCoinTransfer {
		totalInput, totalOutput, utxoOpsForTxn, err =
			bav._connectCreatorCoinTransfer(
				txn, txHash, blockHeight, verifySignatures)

	} else if txn.TxnMeta.GetTxnType() == TxnTypeSwapIdentity {
		totalInput, totalOutput, utxoOpsForTxn, err =
			bav._connectSwapIdentity(
				txn, txHash, blockHeight, verifySignatures)

	} else if txn.TxnMeta.GetTxnType() == TxnTypeCreateNFT {
		totalInput, totalOutput, utxoOpsForTxn, err =
			bav._connectCreateNFT(
				txn, txHash, blockHeight, verifySignatures)

	} else if txn.TxnMeta.GetTxnType() == TxnTypeUpdateNFT {
		totalInput, totalOutput, utxoOpsForTxn, err =
			bav._connectUpdateNFT(
				txn, txHash, blockHeight, verifySignatures)

	} else if txn.TxnMeta.GetTxnType() == TxnTypeAcceptNFTBid {
		totalInput, totalOutput, utxoOpsForTxn, err =
			bav._connectAcceptNFTBid(
				txn, txHash, blockHeight, verifySignatures)

	} else if txn.TxnMeta.GetTxnType() == TxnTypeNFTBid {
		totalInput, totalOutput, utxoOpsForTxn, err =
			bav._connectNFTBid(
				txn, txHash, blockHeight, verifySignatures)

	} else if txn.TxnMeta.GetTxnType() == TxnTypeNFTTransfer {
		totalInput, totalOutput, utxoOpsForTxn, err =
			bav._connectNFTTransfer(
				txn, txHash, blockHeight, verifySignatures)

	} else if txn.TxnMeta.GetTxnType() == TxnTypeAcceptNFTTransfer {
		totalInput, totalOutput, utxoOpsForTxn, err =
			bav._connectAcceptNFTTransfer(
				txn, txHash, blockHeight, verifySignatures)

	} else if txn.TxnMeta.GetTxnType() == TxnTypeBurnNFT {
		totalInput, totalOutput, utxoOpsForTxn, err =
			bav._connectBurnNFT(
				txn, txHash, blockHeight, verifySignatures)

	} else if txn.TxnMeta.GetTxnType() == TxnTypeAuthorizeDerivedKey {
		totalInput, totalOutput, utxoOpsForTxn, err =
			bav._connectAuthorizeDerivedKey(
				txn, txHash, blockHeight, verifySignatures)

	} else {
		err = fmt.Errorf("ConnectTransaction: Unimplemented txn type %v", txn.TxnMeta.GetTxnType().String())
	}
	if err != nil {
		return nil, 0, 0, 0, errors.Wrapf(err, "ConnectTransaction: ")
	}

	// Do some extra processing for non-block-reward transactions. Block reward transactions
	// will return zero for their fees.
	fees := uint64(0)
	if txn.TxnMeta.GetTxnType() != TxnTypeBlockReward {
		// If this isn't a block reward transaction, make sure the total input does
		// not exceed the total output. If it does, mark the block as invalid and
		// return an error.
		if totalInput < totalOutput {
			return nil, 0, 0, 0, RuleErrorTxnOutputExceedsInput
		}
		fees = totalInput - totalOutput
	}

	// BitcoinExchange transactions have their own special fee that is computed as a function of how much
	// DeSo is being minted. They do not need to abide by the global minimum fee check, since if they had
	// enough fees to get mined into the Bitcoin blockchain itself then they're almost certainly not spam.
	// If the transaction size was set to 0, skip validating the fee is above the minimum.
	// If the current minimum network fee per kb is set to 0, that indicates we should not assess a minimum fee.
	if txn.TxnMeta.GetTxnType() != TxnTypeBitcoinExchange && txnSizeBytes != 0 && bav.GlobalParamsEntry.MinimumNetworkFeeNanosPerKB != 0 {
		// Make sure there isn't overflow in the fee.
		if fees != ((fees * 1000) / 1000) {
			return nil, 0, 0, 0, RuleErrorOverflowDetectedInFeeRateCalculation
		}
		// If the fee is less than the minimum network fee per KB, return an error.
		if (fees*1000)/uint64(txnSizeBytes) < bav.GlobalParamsEntry.MinimumNetworkFeeNanosPerKB {
			return nil, 0, 0, 0, RuleErrorTxnFeeBelowNetworkMinimum
		}
	}

	return utxoOpsForTxn, totalInput, totalOutput, fees, nil
}

func (bav *UtxoView) ConnectBlock(
	desoBlock *MsgDeSoBlock, txHashes []*BlockHash, verifySignatures bool, eventManager *EventManager) (
	[][]*UtxoOperation, error) {

	glog.V(1).Infof("ConnectBlock: Connecting block %v", desoBlock)

	// Check that the block being connected references the current tip. ConnectBlock
	// can only add a block to the current tip. We do this to keep the API simple.
	if *desoBlock.Header.PrevBlockHash != *bav.TipHash {
		return nil, fmt.Errorf("ConnectBlock: Parent hash of block being connected does not match tip")
	}

	blockHeader := desoBlock.Header
	// Loop through all the transactions and validate them using the view. Also
	// keep track of the total fees throughout.
	var totalFees uint64
	utxoOps := [][]*UtxoOperation{}
	for txIndex, txn := range desoBlock.Txns {
		txHash := txHashes[txIndex]

		// ConnectTransaction validates all of the transactions in the block and
		// is responsible for verifying signatures.
		//
		// TODO: We currently don't check that the min transaction fee is satisfied when
		// connecting blocks. We skip this check because computing the transaction's size
		// would slow down block processing significantly. We should figure out a way to
		// enforce this check in the future, but for now the only attack vector is one in
		// which a miner is trying to spam the network, which should generally never happen.
		utxoOpsForTxn, totalInput, totalOutput, currentFees, err := bav.ConnectTransaction(
			txn, txHash, 0, uint32(blockHeader.Height), verifySignatures, false /*ignoreUtxos*/)
		_, _ = totalInput, totalOutput // A bit surprising we don't use these
		if err != nil {
			return nil, errors.Wrapf(err, "ConnectBlock: ")
		}

		// Add the fees from this txn to the total fees. If any overflow occurs
		// mark the block as invalid and return a rule error. Note that block reward
		// txns should count as having zero fees.
		if totalFees > (math.MaxUint64 - currentFees) {
			return nil, RuleErrorTxnOutputWithInvalidAmount
		}
		totalFees += currentFees

		// Add the utxo operations to our list for all the txns.
		utxoOps = append(utxoOps, utxoOpsForTxn)

		// TODO: This should really be called at the end of _connectTransaction but it's
		// really annoying to change all the call signatures right now and we don't really
		// need it just yet.
		//
		// Call the event manager
		if eventManager != nil {
			eventManager.transactionConnected(&TransactionEvent{
				Txn:      txn,
				TxnHash:  txHash,
				UtxoView: bav,
				UtxoOps:  utxoOpsForTxn,
			})
		}
	}

	// We should now have computed totalFees. Use this to check that
	// the block reward's outputs are correct.
	//
	// Compute the sum of the outputs in the block reward. If an overflow
	// occurs mark the block as invalid and return a rule error.
	var blockRewardOutput uint64
	for _, bro := range desoBlock.Txns[0].TxOutputs {
		if bro.AmountNanos > MaxNanos ||
			blockRewardOutput > (math.MaxUint64-bro.AmountNanos) {

			return nil, RuleErrorBlockRewardOutputWithInvalidAmount
		}
		blockRewardOutput += bro.AmountNanos
	}
	// Verify that the block reward does not overflow when added to
	// the block's fees.
	blockReward := CalcBlockRewardNanos(uint32(blockHeader.Height))
	if totalFees > MaxNanos ||
		blockReward > (math.MaxUint64-totalFees) {

		return nil, RuleErrorBlockRewardOverflow
	}
	maxBlockReward := blockReward + totalFees
	// If the outputs of the block reward txn exceed the max block reward
	// allowed then mark the block as invalid and return an error.
	if blockRewardOutput > maxBlockReward {
		glog.Errorf("ConnectBlock(RuleErrorBlockRewardExceedsMaxAllowed): "+
			"blockRewardOutput %d exceeds maxBlockReward %d", blockRewardOutput, maxBlockReward)
		return nil, RuleErrorBlockRewardExceedsMaxAllowed
	}

	// If we made it to the end and this block is valid, advance the tip
	// of the view to reflect that.
	blockHash, err := desoBlock.Header.Hash()
	if err != nil {
		return nil, fmt.Errorf("ConnectBlock: Problem computing block hash after validation")
	}
	bav.TipHash = blockHash

	return utxoOps, nil
}

// Preload tries to fetch all the relevant data needed to connect a block
// in batches from Postgres. It marks many objects as "nil" in the respective
// data structures and then fills in the objects it is able to retrieve from
// the database. It's much faster to fetch data in bulk and cache "nil" values
// then to query individual records when connecting every transaction. If something
// is not preloaded the view falls back to individual queries.
func (bav *UtxoView) Preload(desoBlock *MsgDeSoBlock) error {
	// We can only preload if we're using postgres
	if bav.Postgres == nil {
		return nil
	}

	// One iteration for all the PKIDs
	// NOTE: Work in progress. Testing with follows for now.
	var publicKeys []*PublicKey
	for _, txn := range desoBlock.Txns {
		if txn.TxnMeta.GetTxnType() == TxnTypeFollow {
			txnMeta := txn.TxnMeta.(*FollowMetadata)
			publicKeys = append(publicKeys, NewPublicKey(txn.PublicKey))
			publicKeys = append(publicKeys, NewPublicKey(txnMeta.FollowedPublicKey))
		} else if txn.TxnMeta.GetTxnType() == TxnTypeCreatorCoin {
			txnMeta := txn.TxnMeta.(*CreatorCoinMetadataa)
			publicKeys = append(publicKeys, NewPublicKey(txn.PublicKey))
			publicKeys = append(publicKeys, NewPublicKey(txnMeta.ProfilePublicKey))
		} else if txn.TxnMeta.GetTxnType() == TxnTypeUpdateProfile {
			publicKeys = append(publicKeys, NewPublicKey(txn.PublicKey))
		}
	}

	if len(publicKeys) > 0 {
		for _, publicKey := range publicKeys {
			publicKeyBytes := publicKey.ToBytes()
			pkidEntry := &PKIDEntry{
				PKID:      PublicKeyToPKID(publicKeyBytes),
				PublicKey: publicKeyBytes,
			}

			// Set pkid entries for all the public keys
			bav._setPKIDMappings(pkidEntry)

			// Set nil profile entries
			bav.ProfilePKIDToProfileEntry[*pkidEntry.PKID] = nil
		}

		// Set real entries for all the profiles that actually exist
		result := bav.Postgres.GetProfilesForPublicKeys(publicKeys)
		for _, profile := range result {
			bav.setProfileMappings(profile)
		}
	}

	// One iteration for everything else
	// TODO: For some reason just fetching follows from the DB causes consensus issues??
	var outputs []*PGTransactionOutput
	var follows []*PGFollow
	var balances []*PGCreatorCoinBalance
	var likes []*PGLike
	var posts []*PGPost
	var lowercaseUsernames []string

	for _, txn := range desoBlock.Txns {
		// Preload all the inputs
		for _, txInput := range txn.TxInputs {
			output := &PGTransactionOutput{
				OutputHash:  &txInput.TxID,
				OutputIndex: txInput.Index,
				Spent:       false,
			}
			outputs = append(outputs, output)
		}

		if txn.TxnMeta.GetTxnType() == TxnTypeFollow {
			txnMeta := txn.TxnMeta.(*FollowMetadata)
			follow := &PGFollow{
				FollowerPKID: bav.GetPKIDForPublicKey(txn.PublicKey).PKID.NewPKID(),
				FollowedPKID: bav.GetPKIDForPublicKey(txnMeta.FollowedPublicKey).PKID.NewPKID(),
			}
			follows = append(follows, follow)

			// We cache the follow as not present and then fill them in later
			followerKey := MakeFollowKey(follow.FollowerPKID, follow.FollowedPKID)
			bav.FollowKeyToFollowEntry[followerKey] = nil
		} else if txn.TxnMeta.GetTxnType() == TxnTypeCreatorCoin {
			txnMeta := txn.TxnMeta.(*CreatorCoinMetadataa)

			// Fetch the buyer's balance entry
			balance := &PGCreatorCoinBalance{
				HolderPKID:  bav.GetPKIDForPublicKey(txn.PublicKey).PKID.NewPKID(),
				CreatorPKID: bav.GetPKIDForPublicKey(txnMeta.ProfilePublicKey).PKID.NewPKID(),
			}
			balances = append(balances, balance)

			// We cache the balances as not present and then fill them in later
			balanceEntryKey := MakeCreatorCoinBalanceKey(balance.HolderPKID, balance.CreatorPKID)
			bav.HODLerPKIDCreatorPKIDToBalanceEntry[balanceEntryKey] = nil

			// Fetch the creator's balance entry if they're not buying their own coin
			if !reflect.DeepEqual(txn.PublicKey, txnMeta.ProfilePublicKey) {
				balance = &PGCreatorCoinBalance{
					HolderPKID:  bav.GetPKIDForPublicKey(txnMeta.ProfilePublicKey).PKID.NewPKID(),
					CreatorPKID: bav.GetPKIDForPublicKey(txnMeta.ProfilePublicKey).PKID.NewPKID(),
				}
				balances = append(balances, balance)

				// We cache the balances as not present and then fill them in later
				balanceEntryKey = MakeCreatorCoinBalanceKey(balance.HolderPKID, balance.CreatorPKID)
				bav.HODLerPKIDCreatorPKIDToBalanceEntry[balanceEntryKey] = nil
			}
		} else if txn.TxnMeta.GetTxnType() == TxnTypeLike {
			txnMeta := txn.TxnMeta.(*LikeMetadata)
			like := &PGLike{
				LikerPublicKey: txn.PublicKey,
				LikedPostHash:  txnMeta.LikedPostHash.NewBlockHash(),
			}
			likes = append(likes, like)

			// We cache the likes as not present and then fill them in later
			likeKey := MakeLikeKey(like.LikerPublicKey, *like.LikedPostHash)
			bav.LikeKeyToLikeEntry[likeKey] = nil

			post := &PGPost{
				PostHash: txnMeta.LikedPostHash.NewBlockHash(),
			}
			posts = append(posts, post)

			// We cache the posts as not present and then fill them in later
			bav.PostHashToPostEntry[*post.PostHash] = nil
		} else if txn.TxnMeta.GetTxnType() == TxnTypeSubmitPost {
			txnMeta := txn.TxnMeta.(*SubmitPostMetadata)

			var postHash *BlockHash
			if len(txnMeta.PostHashToModify) != 0 {
				postHash = NewBlockHash(txnMeta.PostHashToModify)
			} else {
				postHash = txn.Hash()
			}

			posts = append(posts, &PGPost{
				PostHash: postHash,
			})

			// We cache the posts as not present and then fill them in later
			bav.PostHashToPostEntry[*postHash] = nil

			// TODO: Preload parent, grandparent, and reposted posts
		} else if txn.TxnMeta.GetTxnType() == TxnTypeUpdateProfile {
			txnMeta := txn.TxnMeta.(*UpdateProfileMetadata)
			if len(txnMeta.NewUsername) == 0 {
				continue
			}

			lowercaseUsernames = append(lowercaseUsernames, strings.ToLower(string(txnMeta.NewUsername)))

			// We cache the profiles as not present and then fill them in later
			bav.ProfileUsernameToProfileEntry[MakeUsernameMapKey(txnMeta.NewUsername)] = nil
		}
	}

	if len(outputs) > 0 {
		//foundOutputs := bav.Postgres.GetOutputs(outputs)
		//for _, output := range foundOutputs {
		//	err := bav._setUtxoMappings(output.NewUtxoEntry())
		//	if err != nil {
		//		return err
		//	}
		//}
	}

	if len(follows) > 0 {
		foundFollows := bav.Postgres.GetFollows(follows)
		for _, follow := range foundFollows {
			followEntry := follow.NewFollowEntry()
			bav._setFollowEntryMappings(followEntry)
		}
	}

	if len(balances) > 0 {
		foundBalances := bav.Postgres.GetCreatorCoinBalances(balances)
		for _, balance := range foundBalances {
			balanceEntry := balance.NewBalanceEntry()
			bav._setBalanceEntryMappings(balanceEntry)
		}
	}

	if len(likes) > 0 {
		foundLikes := bav.Postgres.GetLikes(likes)
		for _, like := range foundLikes {
			likeEntry := like.NewLikeEntry()
			bav._setLikeEntryMappings(likeEntry)
		}
	}

	if len(posts) > 0 {
		foundPosts := bav.Postgres.GetPosts(posts)
		for _, post := range foundPosts {
			bav.setPostMappings(post)
		}
	}

	if len(lowercaseUsernames) > 0 {
		foundProfiles := bav.Postgres.GetProfilesForUsername(lowercaseUsernames)
		for _, profile := range foundProfiles {
			bav.setProfileMappings(profile)
		}
	}

	return nil
}

// GetUnspentUtxoEntrysForPublicKey returns the UtxoEntrys corresponding to the
// passed-in public key that are currently unspent. It does this while factoring
// in any transactions that have already been connected to it. This is useful,
// as an example, when one whats to see what UtxoEntrys are available for spending
// after factoring in (i.e. connecting) all of the transactions currently in the
// mempool that are related to this public key.
//
// At a high level, this function allows one to get the utxos that are the union of:
// - utxos in the db
// - utxos in the view from previously-connected transactions
func (bav *UtxoView) GetUnspentUtxoEntrysForPublicKey(pkBytes []byte) ([]*UtxoEntry, error) {
	// Fetch the relevant utxos for this public key from the db. We do this because
	// the db could contain utxos that are not currently loaded into the view.
	var utxoEntriesForPublicKey []*UtxoEntry
	var err error
	if bav.Postgres != nil {
		utxoEntriesForPublicKey = bav.Postgres.GetUtxoEntriesForPublicKey(pkBytes)
	} else {
		utxoEntriesForPublicKey, err = DbGetUtxosForPubKey(pkBytes, bav.Handle)
	}
	if err != nil {
		return nil, errors.Wrapf(err, "UtxoView.GetUnspentUtxoEntrysForPublicKey: Problem fetching "+
			"utxos for public key %s", PkToString(pkBytes, bav.Params))
	}

	// Load all the utxos associated with this public key into
	// the view. This makes it so that the view can enumerate all of the utxoEntries
	// known for this public key. To put it another way, it allows the view to
	// contain the union of:
	// - utxos in the db
	// - utxos in the view from previously-connected transactions
	for _, utxoEntry := range utxoEntriesForPublicKey {
		bav.GetUtxoEntryForUtxoKey(utxoEntry.UtxoKey)
	}

	// Now that all of the utxos for this key have been loaded, filter the
	// ones for this public key and return them.
	utxoEntriesToReturn := []*UtxoEntry{}
	for utxoKeyTmp, utxoEntry := range bav.UtxoKeyToUtxoEntry {
		// Make a copy of the iterator since it might change from underneath us
		// if we take its pointer.
		utxoKey := utxoKeyTmp
		utxoEntry.UtxoKey = &utxoKey
		if !utxoEntry.isSpent && reflect.DeepEqual(utxoEntry.PublicKey, pkBytes) {
			utxoEntriesToReturn = append(utxoEntriesToReturn, utxoEntry)
		}
	}

	return utxoEntriesToReturn, nil
}

func (bav *UtxoView) GetSpendableDeSoBalanceNanosForPublicKey(pkBytes []byte,
	tipHeight uint32) (_spendableBalance uint64, _err error) {
	// In order to get the spendable balance, we need to account for any immature block rewards.
	// We get these by starting at the chain tip and iterating backwards until we have collected
	// all of the immature block rewards for this public key.
	nextBlockHash := bav.TipHash
	numImmatureBlocks := uint32(bav.Params.BlockRewardMaturity / bav.Params.TimeBetweenBlocks)
	immatureBlockRewards := uint64(0)

	if bav.Postgres != nil {
		// TODO: Filter out immature block rewards in postgres. UtxoType needs to be set correctly when importing blocks
		//outputs := bav.Postgres.GetBlockRewardsForPublicKey(NewPublicKey(pkBytes), tipHeight-numImmatureBlocks, tipHeight)
		//for _, output := range outputs {
		//	immatureBlockRewards += output.AmountNanos
		//}
	} else {
		for ii := uint64(1); ii < uint64(numImmatureBlocks); ii++ {
			// Don't look up the genesis block since it isn't in the DB.
			if GenesisBlockHashHex == nextBlockHash.String() {
				break
			}

			blockNode := GetHeightHashToNodeInfo(bav.Handle, tipHeight, nextBlockHash, false)
			if blockNode == nil {
				return uint64(0), fmt.Errorf(
					"GetSpendableDeSoBalanceNanosForPublicKey: Problem getting block for blockhash %s",
					nextBlockHash.String())
			}
			blockRewardForPK, err := DbGetBlockRewardForPublicKeyBlockHash(bav.Handle, pkBytes, nextBlockHash)
			if err != nil {
				return uint64(0), errors.Wrapf(
					err, "GetSpendableDeSoBalanceNanosForPublicKey: Problem getting block reward for "+
						"public key %s blockhash %s", PkToString(pkBytes, bav.Params), nextBlockHash.String())
			}
			immatureBlockRewards += blockRewardForPK
			if blockNode.Parent != nil {
				nextBlockHash = blockNode.Parent.Hash
			} else {
				nextBlockHash = GenesisBlockHash
			}
		}
	}

	balanceNanos, err := bav.GetDeSoBalanceNanosForPublicKey(pkBytes)
	if err != nil {
		return uint64(0), errors.Wrap(err, "GetSpendableUtxosForPublicKey: ")
	}
	// Sanity check that the balanceNanos >= immatureBlockRewards to prevent underflow.
	if balanceNanos < immatureBlockRewards {
		return uint64(0), fmt.Errorf(
			"GetSpendableUtxosForPublicKey: balance underflow (%d,%d)", balanceNanos, immatureBlockRewards)
	}
	return balanceNanos - immatureBlockRewards, nil
}<|MERGE_RESOLUTION|>--- conflicted
+++ resolved
@@ -1119,3875 +1119,6 @@
 		if utxoEntry.AmountNanos > MaxNanos ||
 			totalInput >= (math.MaxUint64-utxoEntry.AmountNanos) ||
 			totalInput+utxoEntry.AmountNanos > MaxNanos {
-<<<<<<< HEAD
-=======
-
-			return 0, 0, nil, RuleErrorInputSpendsOutputWithInvalidAmount
-		}
-		// Add the amount of the utxo to the total input and add the UtxoEntry to
-		// our list.
-		totalInput += utxoEntry.AmountNanos
-		utxoEntriesForInputs = append(utxoEntriesForInputs, utxoEntry)
-
-		// At this point we know the utxo exists in the view and is unspent so actually
-		// tell the view to spend the input. If the spend fails for any reason we return
-		// an error. Don't mark the block as invalid though since this is not necessarily
-		// a rule error and the block could benefit from reprocessing.
-		newUtxoOp, err := bav._spendUtxo(&utxoKey)
-
-		if err != nil {
-			return 0, 0, nil, errors.Wrapf(err, "_connectBasicTransfer: Problem spending input utxo")
-		}
-
-		utxoOpsForTxn = append(utxoOpsForTxn, newUtxoOp)
-	}
-
-	if len(txn.TxInputs) != len(utxoEntriesForInputs) {
-		// Something went wrong if these lists differ in length.
-		return 0, 0, nil, fmt.Errorf("_connectBasicTransfer: Length of list of " +
-			"UtxoEntries does not match length of input list; this should never happen")
-	}
-
-	// Block rewards are a bit special in that we don't allow them to have any
-	// inputs. Part of the reason for this stems from the fact that we explicitly
-	// require that block reward transactions not be signed. If a block reward is
-	// not allowed to have a signature then it should not be trying to spend any
-	// inputs.
-	if txn.TxnMeta.GetTxnType() == TxnTypeBlockReward && len(txn.TxInputs) != 0 {
-		return 0, 0, nil, RuleErrorBlockRewardTxnNotAllowedToHaveInputs
-	}
-
-	// At this point, all of the utxos corresponding to inputs of this txn
-	// should be marked as spent in the view. Now we go through and process
-	// the outputs.
-	var totalOutput uint64
-	for outputIndex, bitcloutOutput := range txn.TxOutputs {
-		// Sanity check the amount of the output. Mark the block as invalid and
-		// return an error if it isn't sane.
-		if bitcloutOutput.AmountNanos > MaxNanos ||
-			totalOutput >= (math.MaxUint64-bitcloutOutput.AmountNanos) ||
-			totalOutput+bitcloutOutput.AmountNanos > MaxNanos {
-
-			return 0, 0, nil, RuleErrorTxnOutputWithInvalidAmount
-		}
-
-		// Since the amount is sane, add it to the total.
-		totalOutput += bitcloutOutput.AmountNanos
-
-		// Create a new entry for this output and add it to the view. It should be
-		// added at the end of the utxo list.
-		outputKey := UtxoKey{
-			TxID:  *txHash,
-			Index: uint32(outputIndex),
-		}
-		utxoType := UtxoTypeOutput
-		if txn.TxnMeta.GetTxnType() == TxnTypeBlockReward {
-			utxoType = UtxoTypeBlockReward
-		}
-		// A basic transfer cannot create any output other than a "normal" output
-		// or a BlockReward. Outputs of other types must be created after processing
-		// the "basic" outputs.
-
-		utxoEntry := UtxoEntry{
-			AmountNanos: bitcloutOutput.AmountNanos,
-			PublicKey:   bitcloutOutput.PublicKey,
-			BlockHeight: blockHeight,
-			UtxoType:    utxoType,
-			UtxoKey:     &outputKey,
-			// We leave the position unset and isSpent to false by default.
-			// The position will be set in the call to _addUtxo.
-		}
-		// If we have a problem adding this utxo return an error but don't
-		// mark this block as invalid since it's not a rule error and the block
-		// could therefore benefit from being processed in the future.
-		newUtxoOp, err := bav._addUtxo(&utxoEntry)
-		if err != nil {
-			return 0, 0, nil, errors.Wrapf(err, "_connectBasicTransfer: Problem adding output utxo")
-		}
-		utxoOpsForTxn = append(utxoOpsForTxn, newUtxoOp)
-	}
-
-	// If signature verification is requested then do that as well.
-	if verifySignatures {
-		// When we looped through the inputs we verified that all of them belong
-		// to the public key specified in the transaction. So, as long as the transaction
-		// public key has signed the transaction as a whole, we can assume that
-		// all of the inputs are authorized to be spent. One signature to rule them
-		// all.
-		//
-		// We treat block rewards as a special case in that we actually require that they
-		// not have a transaction-level public key and that they not be signed. Doing this
-		// simplifies things operationally for miners because it means they can run their
-		// mining operation without having any private key material on any of the mining
-		// nodes. Block rewards are the only transactions that get a pass on this. They are
-		// also not allowed to have any inputs because they by construction cannot authorize
-		// the spending of any inputs.
-		if txn.TxnMeta.GetTxnType() == TxnTypeBlockReward {
-			if len(txn.PublicKey) != 0 || txn.Signature != nil {
-				return 0, 0, nil, RuleErrorBlockRewardTxnNotAllowedToHaveSignature
-			}
-		} else {
-			if err := _verifySignature(txn); err != nil {
-				return 0, 0, nil, errors.Wrapf(err, "_connectBasicTransfer: Problem verifying txn signature: ")
-			}
-		}
-	}
-
-	// Now that we've processed the transaction, return all of the computed
-	// data.
-	return totalInput, totalOutput, utxoOpsForTxn, nil
-}
-
-func (bav *UtxoView) _getMessageEntryForMessageKey(messageKey *MessageKey) *MessageEntry {
-	// If an entry exists in the in-memory map, return the value of that mapping.
-	mapValue, existsMapValue := bav.MessageKeyToMessageEntry[*messageKey]
-	if existsMapValue {
-		return mapValue
-	}
-
-	// If we get here it means no value exists in our in-memory map. In this case,
-	// defer to the db. If a mapping exists in the db, return it. If not, return
-	// nil. Either way, save the value to the in-memory view mapping got later.
-	dbMessageEntry := DbGetMessageEntry(bav.Handle, messageKey.PublicKey[:], messageKey.TstampNanos)
-	if dbMessageEntry != nil {
-		bav._setMessageEntryMappings(dbMessageEntry)
-	}
-	return dbMessageEntry
-}
-
-func (bav *UtxoView) _setMessageEntryMappings(messageEntry *MessageEntry) {
-	// This function shouldn't be called with nil.
-	if messageEntry == nil {
-		glog.Errorf("_setMessageEntryMappings: Called with nil MessageEntry; " +
-			"this should never happen.")
-		return
-	}
-
-	// Add a mapping for the sender and the recipient.
-	senderKey := MakeMessageKey(messageEntry.SenderPublicKey, messageEntry.TstampNanos)
-	bav.MessageKeyToMessageEntry[senderKey] = messageEntry
-
-	recipientKey := MakeMessageKey(messageEntry.RecipientPublicKey, messageEntry.TstampNanos)
-	bav.MessageKeyToMessageEntry[recipientKey] = messageEntry
-}
-
-func (bav *UtxoView) _deleteMessageEntryMappings(messageEntry *MessageEntry) {
-
-	// Create a tombstone entry.
-	tombstoneMessageEntry := *messageEntry
-	tombstoneMessageEntry.isDeleted = true
-
-	// Set the mappings to point to the tombstone entry.
-	bav._setMessageEntryMappings(&tombstoneMessageEntry)
-}
-
-func (bav *UtxoView) _getLikeEntryForLikeKey(likeKey *LikeKey) *LikeEntry {
-	// If an entry exists in the in-memory map, return the value of that mapping.
-	mapValue, existsMapValue := bav.LikeKeyToLikeEntry[*likeKey]
-	if existsMapValue {
-		return mapValue
-	}
-
-	// If we get here it means no value exists in our in-memory map. In this case,
-	// defer to the db. If a mapping exists in the db, return it. If not, return
-	// nil. Either way, save the value to the in-memory view mapping got later.
-	if DbGetLikerPubKeyToLikedPostHashMapping(
-		bav.Handle, likeKey.LikerPubKey[:], likeKey.LikedPostHash) != nil {
-		likeEntry := LikeEntry{
-			LikerPubKey:   likeKey.LikerPubKey[:],
-			LikedPostHash: &likeKey.LikedPostHash,
-		}
-		bav._setLikeEntryMappings(&likeEntry)
-		return &likeEntry
-	}
-	return nil
-}
-
-func (bav *UtxoView) _getRecloutEntryForRecloutKey(recloutKey *RecloutKey) *RecloutEntry {
-	// If an entry exists in the in-memory map, return the value of that mapping.
-	mapValue, existsMapValue := bav.RecloutKeyToRecloutEntry[*recloutKey]
-	if existsMapValue {
-		return mapValue
-	}
-
-	// If we get here it means no value exists in our in-memory map. In this case,
-	// defer to the db. If a mapping exists in the db, return it. If not, return
-	// nil. Either way, save the value to the in-memory view mapping got later.
-	recloutEntry := DbReclouterPubKeyRecloutedPostHashToRecloutEntry(
-		bav.Handle, recloutKey.ReclouterPubKey[:], recloutKey.RecloutedPostHash)
-	if recloutEntry != nil {
-		bav._setRecloutEntryMappings(recloutEntry)
-	}
-	return recloutEntry
-}
-
-func (bav *UtxoView) _setLikeEntryMappings(likeEntry *LikeEntry) {
-	// This function shouldn't be called with nil.
-	if likeEntry == nil {
-		glog.Errorf("_setLikeEntryMappings: Called with nil LikeEntry; " +
-			"this should never happen.")
-		return
-	}
-
-	likeKey := MakeLikeKey(likeEntry.LikerPubKey, *likeEntry.LikedPostHash)
-	bav.LikeKeyToLikeEntry[likeKey] = likeEntry
-}
-
-func (bav *UtxoView) _deleteLikeEntryMappings(likeEntry *LikeEntry) {
-
-	// Create a tombstone entry.
-	tombstoneLikeEntry := *likeEntry
-	tombstoneLikeEntry.isDeleted = true
-
-	// Set the mappings to point to the tombstone entry.
-	bav._setLikeEntryMappings(&tombstoneLikeEntry)
-}
-
-func (bav *UtxoView) _setRecloutEntryMappings(recloutEntry *RecloutEntry) {
-	// This function shouldn't be called with nil.
-	if recloutEntry == nil {
-		glog.Errorf("_setRecloutEntryMappings: Called with nil RecloutEntry; " +
-			"this should never happen.")
-		return
-	}
-
-	recloutKey := MakeRecloutKey(recloutEntry.ReclouterPubKey, *recloutEntry.RecloutedPostHash)
-	bav.RecloutKeyToRecloutEntry[recloutKey] = recloutEntry
-}
-
-func (bav *UtxoView) _deleteRecloutEntryMappings(recloutEntry *RecloutEntry) {
-
-	if recloutEntry == nil {
-		glog.Errorf("_deleteRecloutEntryMappings: called with nil RecloutEntry; " +
-			"this should never happen")
-		return
-	}
-	// Create a tombstone entry.
-	tombstoneRecloutEntry := *recloutEntry
-	tombstoneRecloutEntry.isDeleted = true
-
-	// Set the mappings to point to the tombstone entry.
-	bav._setRecloutEntryMappings(&tombstoneRecloutEntry)
-}
-
-func (bav *UtxoView) GetFollowEntryForFollowerPublicKeyCreatorPublicKey(followerPublicKey []byte, creatorPublicKey []byte) *FollowEntry {
-	followerPKID := bav.GetPKIDForPublicKey(followerPublicKey)
-	creatorPKID := bav.GetPKIDForPublicKey(creatorPublicKey)
-
-	if followerPKID == nil || creatorPKID == nil {
-		return nil
-	}
-
-	followKey := MakeFollowKey(followerPKID.PKID, creatorPKID.PKID)
-	return bav._getFollowEntryForFollowKey(&followKey)
-}
-
-func (bav *UtxoView) _getFollowEntryForFollowKey(followKey *FollowKey) *FollowEntry {
-	// If an entry exists in the in-memory map, return the value of that mapping.
-	mapValue, existsMapValue := bav.FollowKeyToFollowEntry[*followKey]
-	if existsMapValue {
-		return mapValue
-	}
-
-	// If we get here it means no value exists in our in-memory map. In this case,
-	// defer to the db. If a mapping exists in the db, return it. If not, return
-	// nil. Either way, save the value to the in-memory view mapping got later.
-	if DbGetFollowerToFollowedMapping(
-		bav.Handle, &followKey.FollowerPKID, &followKey.FollowedPKID) != nil {
-		followEntry := FollowEntry{
-			FollowerPKID: &followKey.FollowerPKID,
-			FollowedPKID: &followKey.FollowedPKID,
-		}
-		bav._setFollowEntryMappings(&followEntry)
-		return &followEntry
-	}
-	return nil
-}
-
-// Make sure that follows are loaded into the view before calling this
-func (bav *UtxoView) _followEntriesForPubKey(publicKey []byte, getEntriesFollowingPublicKey bool) (
-	_followEntries []*FollowEntry) {
-
-	// Return an empty list if no public key is provided
-	if len(publicKey) == 0 {
-		return []*FollowEntry{}
-	}
-
-	// Look up the PKID for the public key. This should always be set.
-	pkidForPublicKey := bav.GetPKIDForPublicKey(publicKey)
-	if pkidForPublicKey == nil || pkidForPublicKey.isDeleted {
-		glog.Errorf("PKID for public key %v was nil or deleted on the view; this "+
-			"should never happen", PkToString(publicKey, bav.Params))
-		return nil
-	}
-
-	// Now that the view mappings are a complete picture, iterate through them
-	// and set them on the map we're returning. Skip entries that don't match
-	// our public key or that are deleted. Note that only considering mappings
-	// where our public key is part of the key should ensure there are no
-	// duplicates in the resulting list.
-	followEntriesToReturn := []*FollowEntry{}
-	for viewFollowKey, viewFollowEntry := range bav.FollowKeyToFollowEntry {
-		if viewFollowEntry.isDeleted {
-			continue
-		}
-
-		var followKey FollowKey
-		if getEntriesFollowingPublicKey {
-			// publicKey is the followed public key
-			followKey = MakeFollowKey(viewFollowEntry.FollowerPKID, pkidForPublicKey.PKID)
-		} else {
-			// publicKey is the follower public key
-			followKey = MakeFollowKey(pkidForPublicKey.PKID, viewFollowEntry.FollowedPKID)
-		}
-
-		// Skip the follow entries that don't involve our publicKey
-		if viewFollowKey != followKey {
-			continue
-		}
-
-		// At this point we are confident the map key is equal to the message
-		// key containing the passed-in public key so add it to the mapping.
-		followEntriesToReturn = append(followEntriesToReturn, viewFollowEntry)
-	}
-
-	return followEntriesToReturn
-}
-
-// getEntriesFollowingPublicKey == true => Returns FollowEntries for people that follow publicKey
-// getEntriesFollowingPublicKey == false => Returns FollowEntries for people that publicKey follows
-func (bav *UtxoView) GetFollowEntriesForPublicKey(publicKey []byte, getEntriesFollowingPublicKey bool) (
-	_followEntries []*FollowEntry, _err error) {
-
-	// If the public key is not set then there are no FollowEntrys to return.
-	if len(publicKey) == 0 {
-		return []*FollowEntry{}, nil
-	}
-
-	// Look up the PKID for the public key. This should always be set.
-	pkidForPublicKey := bav.GetPKIDForPublicKey(publicKey)
-	if pkidForPublicKey == nil || pkidForPublicKey.isDeleted {
-		return nil, fmt.Errorf("GetFollowEntriesForPublicKey: PKID for public key %v was nil "+
-			"or deleted on the view; this should never happen",
-			PkToString(publicKey, bav.Params))
-	}
-
-	// Start by fetching all the follows we have in the db.
-	var dbPKIDs []*PKID
-	var err error
-	if getEntriesFollowingPublicKey {
-		dbPKIDs, err = DbGetPKIDsFollowingYou(bav.Handle, pkidForPublicKey.PKID)
-	} else {
-		dbPKIDs, err = DbGetPKIDsYouFollow(bav.Handle, pkidForPublicKey.PKID)
-	}
-	if err != nil {
-		return nil, errors.Wrapf(err, "GetFollowsForUser: Problem fetching FollowEntrys from db: ")
-	}
-
-	// Iterate through the entries found in the db and force the view to load them.
-	// This fills in any gaps in the view so that, after this, the view should contain
-	// the union of what it had before plus what was in the db.
-	for _, dbPKID := range dbPKIDs {
-		var followKey FollowKey
-		if getEntriesFollowingPublicKey {
-			// publicKey is the followed public key
-			followKey = MakeFollowKey(dbPKID, pkidForPublicKey.PKID)
-		} else {
-			// publicKey is the follower public key
-			followKey = MakeFollowKey(pkidForPublicKey.PKID, dbPKID)
-		}
-
-		bav._getFollowEntryForFollowKey(&followKey)
-	}
-
-	followEntriesToReturn := bav._followEntriesForPubKey(publicKey, getEntriesFollowingPublicKey)
-
-	return followEntriesToReturn, nil
-}
-
-func (bav *UtxoView) _setFollowEntryMappings(followEntry *FollowEntry) {
-	// This function shouldn't be called with nil.
-	if followEntry == nil {
-		glog.Errorf("_setFollowEntryMappings: Called with nil FollowEntry; " +
-			"this should never happen.")
-		return
-	}
-
-	followerKey := MakeFollowKey(followEntry.FollowerPKID, followEntry.FollowedPKID)
-	bav.FollowKeyToFollowEntry[followerKey] = followEntry
-}
-
-func (bav *UtxoView) _deleteFollowEntryMappings(followEntry *FollowEntry) {
-
-	// Create a tombstone entry.
-	tombstoneFollowEntry := *followEntry
-	tombstoneFollowEntry.isDeleted = true
-
-	// Set the mappings to point to the tombstone entry.
-	bav._setFollowEntryMappings(&tombstoneFollowEntry)
-}
-
-func (bav *UtxoView) _setDiamondEntryMappings(diamondEntry *DiamondEntry) {
-	// This function shouldn't be called with nil.
-	if diamondEntry == nil {
-		glog.Errorf("_setDiamondEntryMappings: Called with nil DiamondEntry; " +
-			"this should never happen.")
-		return
-	}
-
-	diamondKey := MakeDiamondKey(
-		diamondEntry.SenderPKID, diamondEntry.ReceiverPKID, diamondEntry.DiamondPostHash)
-	bav.DiamondKeyToDiamondEntry[diamondKey] = diamondEntry
-}
-
-func (bav *UtxoView) _deleteDiamondEntryMappings(diamondEntry *DiamondEntry) {
-
-	// Create a tombstone entry.
-	tombstoneDiamondEntry := *diamondEntry
-	tombstoneDiamondEntry.isDeleted = true
-
-	// Set the mappings to point to the tombstone entry.
-	bav._setDiamondEntryMappings(&tombstoneDiamondEntry)
-}
-
-func (bav *UtxoView) GetDiamondEntryForDiamondKey(diamondKey *DiamondKey) *DiamondEntry {
-	// If an entry exists in the in-memory map, return the value of that mapping.
-
-	bavDiamondEntry, existsMapValue := bav.DiamondKeyToDiamondEntry[*diamondKey]
-	if existsMapValue {
-		return bavDiamondEntry
-	}
-
-	// If we get here it means no value exists in our in-memory map. In this case,
-	// defer to the db. If a mapping exists in the db, return it. If not, return
-	// nil.
-	dbDiamondEntry := DbGetDiamondMappings(
-		bav.Handle, &diamondKey.ReceiverPKID, &diamondKey.SenderPKID, &diamondKey.DiamondPostHash)
-	if dbDiamondEntry != nil {
-		bav._setDiamondEntryMappings(dbDiamondEntry)
-	}
-	return dbDiamondEntry
-}
-
-func (bav *UtxoView) GetPostEntryForPostHash(postHash *BlockHash) *PostEntry {
-	// If an entry exists in the in-memory map, return the value of that mapping.
-
-	mapValue, existsMapValue := bav.PostHashToPostEntry[*postHash]
-	if existsMapValue {
-		return mapValue
-	}
-
-	// If we get here it means no value exists in our in-memory map. In this case,
-	// defer to the db. If a mapping exists in the db, return it. If not, return
-	// nil.
-	dbPostEntry := DBGetPostEntryByPostHash(bav.Handle, postHash)
-	if dbPostEntry != nil {
-		bav._setPostEntryMappings(dbPostEntry)
-	}
-	return dbPostEntry
-}
-
-func (bav *UtxoView) GetDiamondEntryMapForPublicKey(publicKey []byte, fetchYouDiamonded bool,
-) (_pkidToDiamondsMap map[PKID][]*DiamondEntry, _err error) {
-	pkidEntry := bav.GetPKIDForPublicKey(publicKey)
-
-	dbPKIDToDiamondsMap, err := DbGetPKIDsThatDiamondedYouMap(bav.Handle, pkidEntry.PKID, fetchYouDiamonded)
-	if err != nil {
-		return nil, errors.Wrapf(err, "GetDiamondEntryMapForPublicKey: Error Getting "+
-			"PKIDs that diamonded you map from the DB.")
-	}
-
-	// Load all of the diamondEntries into the view.
-	for _, diamondEntryList := range dbPKIDToDiamondsMap {
-		for _, diamondEntry := range diamondEntryList {
-			diamondKey := &DiamondKey{
-				SenderPKID:      *diamondEntry.SenderPKID,
-				ReceiverPKID:    *diamondEntry.ReceiverPKID,
-				DiamondPostHash: *diamondEntry.DiamondPostHash,
-			}
-			// If the diamond key is not in the view, add it to the view.
-			if _, ok := bav.DiamondKeyToDiamondEntry[*diamondKey]; !ok {
-				bav._setDiamondEntryMappings(diamondEntry)
-			}
-		}
-	}
-
-	// Iterate over all the diamondEntries in the view and build the final map.
-	pkidToDiamondsMap := make(map[PKID][]*DiamondEntry)
-	for _, diamondEntry := range bav.DiamondKeyToDiamondEntry {
-		if diamondEntry.isDeleted {
-			continue
-		}
-		// Make sure the diamondEntry we are looking at is for the correct receiver public key.
-		if !fetchYouDiamonded && reflect.DeepEqual(diamondEntry.ReceiverPKID, pkidEntry.PKID) {
-			pkidToDiamondsMap[*diamondEntry.SenderPKID] = append(
-				pkidToDiamondsMap[*diamondEntry.SenderPKID], diamondEntry)
-		}
-
-		// Make sure the diamondEntry we are looking at is for the correct sender public key.
-		if fetchYouDiamonded && reflect.DeepEqual(diamondEntry.SenderPKID, pkidEntry.PKID) {
-			pkidToDiamondsMap[*diamondEntry.ReceiverPKID] = append(
-				pkidToDiamondsMap[*diamondEntry.ReceiverPKID], diamondEntry)
-		}
-	}
-
-	return pkidToDiamondsMap, nil
-}
-
-func (bav *UtxoView) GetDiamondEntriesForSenderToReceiver(receiverPublicKey []byte, senderPublicKey []byte,
-) (_diamondEntries []*DiamondEntry, _err error) {
-
-	receiverPKIDEntry := bav.GetPKIDForPublicKey(receiverPublicKey)
-	senderPKIDEntry := bav.GetPKIDForPublicKey(senderPublicKey)
-	dbDiamondEntries, err := DbGetDiamondEntriesForSenderToReceiver(bav.Handle, receiverPKIDEntry.PKID, senderPKIDEntry.PKID)
-	if err != nil {
-		return nil, errors.Wrapf(err, "GetDiamondEntriesForGiverToReceiver: Error getting diamond entries from DB.")
-	}
-
-	// Load all of the diamondEntries into the view
-	for _, diamondEntry := range dbDiamondEntries {
-		diamondKey := &DiamondKey{
-			SenderPKID:      *diamondEntry.SenderPKID,
-			ReceiverPKID:    *diamondEntry.ReceiverPKID,
-			DiamondPostHash: *diamondEntry.DiamondPostHash,
-		}
-		// If the diamond key is not in the view, add it to the view.
-		if _, ok := bav.DiamondKeyToDiamondEntry[*diamondKey]; !ok {
-			bav._setDiamondEntryMappings(diamondEntry)
-		}
-	}
-
-	var diamondEntries []*DiamondEntry
-	for _, diamondEntry := range bav.DiamondKeyToDiamondEntry {
-		if diamondEntry.isDeleted {
-			continue
-		}
-
-		// Make sure the diamondEntry we are looking at is for the correct sender and receiver pair
-		if reflect.DeepEqual(diamondEntry.ReceiverPKID, receiverPKIDEntry.PKID) &&
-			reflect.DeepEqual(diamondEntry.SenderPKID, senderPKIDEntry.PKID) {
-			diamondEntries = append(diamondEntries, diamondEntry)
-		}
-	}
-
-	return diamondEntries, nil
-}
-
-func (bav *UtxoView) _setPostEntryMappings(postEntry *PostEntry) {
-	// This function shouldn't be called with nil.
-	if postEntry == nil {
-		glog.Errorf("_setPostEntryMappings: Called with nil PostEntry; " +
-			"this should never happen.")
-		return
-	}
-
-	// Add a mapping for the post.
-	bav.PostHashToPostEntry[*postEntry.PostHash] = postEntry
-}
-
-func (bav *UtxoView) _deletePostEntryMappings(postEntry *PostEntry) {
-
-	// Create a tombstone entry.
-	tombstonePostEntry := *postEntry
-	tombstonePostEntry.isDeleted = true
-
-	// Set the mappings to point to the tombstone entry.
-	bav._setPostEntryMappings(&tombstonePostEntry)
-}
-
-func (bav *UtxoView) _getBalanceEntryForHODLerPKIDAndCreatorPKID(
-	hodlerPKID *PKID, creatorPKID *PKID) *BalanceEntry {
-
-	// If an entry exists in the in-memory map, return the value of that mapping.
-	balanceEntryKey := MakeCreatorCoinBalanceKey(hodlerPKID, creatorPKID)
-	mapValue, existsMapValue := bav.HODLerPKIDCreatorPKIDToBalanceEntry[balanceEntryKey]
-	if existsMapValue {
-		return mapValue
-	}
-
-	// If we get here it means no value exists in our in-memory map. In this case,
-	// defer to the db. If a mapping exists in the db, return it. If not, return
-	// nil.
-	dbBalanceEntry := DBGetCreatorCoinBalanceEntryForHODLerAndCreatorPKIDs(
-		bav.Handle, hodlerPKID, creatorPKID)
-	if dbBalanceEntry != nil {
-		bav._setBalanceEntryMappingsWithPKIDs(dbBalanceEntry, hodlerPKID, creatorPKID)
-	}
-	return dbBalanceEntry
-}
-
-func (bav *UtxoView) GetBalanceEntryForHODLerPubKeyAndCreatorPubKey(
-	hodlerPubKey []byte, creatorPubKey []byte) (
-	_balanceEntry *BalanceEntry, _hodlerPKID *PKID, _creatorPKID *PKID) {
-
-	// These are guaranteed to be non-nil as long as the public keys are valid.
-	hodlerPKID := bav.GetPKIDForPublicKey(hodlerPubKey)
-	creatorPKID := bav.GetPKIDForPublicKey(creatorPubKey)
-
-	return bav._getBalanceEntryForHODLerPKIDAndCreatorPKID(hodlerPKID.PKID, creatorPKID.PKID), hodlerPKID.PKID, creatorPKID.PKID
-}
-
-func (bav *UtxoView) _setBalanceEntryMappingsWithPKIDs(
-	balanceEntry *BalanceEntry, hodlerPKID *PKID, creatorPKID *PKID) {
-
-	// This function shouldn't be called with nil.
-	if balanceEntry == nil {
-		glog.Errorf("_setBalanceEntryMappings: Called with nil BalanceEntry; " +
-			"this should never happen.")
-		return
-	}
-
-	// Add a mapping for the BalancEntry.
-	balanceEntryKey := MakeCreatorCoinBalanceKey(hodlerPKID, creatorPKID)
-	bav.HODLerPKIDCreatorPKIDToBalanceEntry[balanceEntryKey] = balanceEntry
-}
-
-func (bav *UtxoView) _setBalanceEntryMappings(
-	balanceEntry *BalanceEntry) {
-
-	bav._setBalanceEntryMappingsWithPKIDs(
-		balanceEntry, balanceEntry.HODLerPKID, balanceEntry.CreatorPKID)
-}
-
-func (bav *UtxoView) _deleteBalanceEntryMappingsWithPKIDs(
-	balanceEntry *BalanceEntry, hodlerPKID *PKID, creatorPKID *PKID) {
-
-	// Create a tombstone entry.
-	tombstoneBalanceEntry := *balanceEntry
-	tombstoneBalanceEntry.isDeleted = true
-
-	// Set the mappings to point to the tombstone entry.
-	bav._setBalanceEntryMappingsWithPKIDs(&tombstoneBalanceEntry, hodlerPKID, creatorPKID)
-}
-
-func (bav *UtxoView) _deleteBalanceEntryMappings(
-	balanceEntry *BalanceEntry, hodlerPublicKey []byte, creatorPublicKey []byte) {
-
-	// These are guaranteed to be non-nil as long as the public keys are valid.
-	hodlerPKID := bav.GetPKIDForPublicKey(hodlerPublicKey)
-	creatorPKID := bav.GetPKIDForPublicKey(creatorPublicKey)
-
-	// Set the mappings to point to the tombstone entry.
-	bav._deleteBalanceEntryMappingsWithPKIDs(balanceEntry, hodlerPKID.PKID, creatorPKID.PKID)
-}
-
-func (bav *UtxoView) GetProfileEntryForUsername(nonLowercaseUsername []byte) *ProfileEntry {
-	// If an entry exists in the in-memory map, return the value of that mapping.
-
-	// Note that the call to MakeUsernameMapKey will lowercase the username
-	// and thus enforce a uniqueness check.
-	mapValue, existsMapValue := bav.ProfileUsernameToProfileEntry[MakeUsernameMapKey(nonLowercaseUsername)]
-	if existsMapValue {
-		return mapValue
-	}
-
-	// If we get here it means no value exists in our in-memory map. In this case,
-	// defer to the db. If a mapping exists in the db, return it. If not, return
-	// nil.
-	// Note that the DB username lookup is case-insensitive.
-	dbProfileEntry := DBGetProfileEntryForUsername(bav.Handle, nonLowercaseUsername)
-	if dbProfileEntry != nil {
-		bav._setProfileEntryMappings(dbProfileEntry)
-	}
-	return dbProfileEntry
-}
-
-func (bav *UtxoView) GetPKIDForPublicKey(publicKey []byte) *PKIDEntry {
-	// If an entry exists in the in-memory map, return the value of that mapping.
-	mapValue, existsMapValue := bav.PublicKeyToPKIDEntry[MakePkMapKey(publicKey)]
-	if existsMapValue {
-		return mapValue
-	}
-
-	// If we get here it means no value exists in our in-memory map. In this case,
-	// defer to the db. If a mapping exists in the db, return it. If not, return
-	// nil.
-	//
-	// Note that we construct an entry from the DB return value in order to track
-	// isDeleted on the view. If not for isDeleted, we wouldn't need the PKIDEntry
-	// wrapper.
-	dbPKIDEntry := DBGetPKIDEntryForPublicKey(bav.Handle, publicKey)
-	if dbPKIDEntry != nil {
-		bav._setPKIDMappings(dbPKIDEntry)
-	}
-	return dbPKIDEntry
-}
-
-func (bav *UtxoView) GetPublicKeyForPKID(pkid *PKID) []byte {
-	// If an entry exists in the in-memory map, return the value of that mapping.
-	mapValue, existsMapValue := bav.PKIDToPublicKey[*pkid]
-	if existsMapValue {
-		return mapValue.PublicKey
-	}
-
-	// If we get here it means no value exists in our in-memory map. In this case,
-	// defer to the db. If a mapping exists in the db, return it. If not, return
-	// nil.
-	//
-	// Note that we construct an entry from the DB return value in order to track
-	// isDeleted on the view. If not for isDeleted, we wouldn't need the PKIDEntry
-	// wrapper.
-	dbPublicKey := DBGetPublicKeyForPKID(bav.Handle, pkid)
-	if len(dbPublicKey) != 0 {
-		bav._setPKIDMappings(&PKIDEntry{
-			PKID:      pkid,
-			PublicKey: dbPublicKey,
-		})
-	}
-	return dbPublicKey
-}
-
-func (bav *UtxoView) _setPKIDMappings(pkidEntry *PKIDEntry) {
-	// This function shouldn't be called with nil.
-	if pkidEntry == nil {
-		glog.Errorf("_setPKIDMappings: Called with nil PKID; " +
-			"this should never happen.")
-		return
-	}
-
-	// Add a mapping for the profile and add the reverse mapping as well.
-	bav.PublicKeyToPKIDEntry[MakePkMapKey(pkidEntry.PublicKey)] = pkidEntry
-	bav.PKIDToPublicKey[*(pkidEntry.PKID)] = pkidEntry
-}
-
-func (bav *UtxoView) _deletePKIDMappings(pkid *PKIDEntry) {
-	// Create a tombstone entry.
-	tombstonePKIDEntry := *pkid
-	tombstonePKIDEntry.isDeleted = true
-
-	// Set the mappings to point to the tombstone entry.
-	bav._setPKIDMappings(&tombstonePKIDEntry)
-}
-
-func (bav *UtxoView) GetProfileEntryForPublicKey(publicKey []byte) *ProfileEntry {
-	// Get the PKID for the public key provided. This should never return nil if a
-	// proper public key is provided.
-	pkidEntry := bav.GetPKIDForPublicKey(publicKey)
-	if pkidEntry == nil || pkidEntry.isDeleted {
-		return nil
-	}
-
-	return bav.GetProfileEntryForPKID(pkidEntry.PKID)
-}
-
-func (bav *UtxoView) GetProfileEntryForPKID(pkid *PKID) *ProfileEntry {
-	// If an entry exists in the in-memory map, return the value of that mapping.
-	mapValue, existsMapValue := bav.ProfilePKIDToProfileEntry[*pkid]
-	if existsMapValue {
-		return mapValue
-	}
-
-	// If we get here it means no value exists in our in-memory map. In this case,
-	// defer to the db. If a mapping exists in the db, return it. If not, return
-	// nil.
-	dbProfileEntry := DBGetProfileEntryForPKID(bav.Handle, pkid)
-	if dbProfileEntry != nil {
-		bav._setProfileEntryMappings(dbProfileEntry)
-	}
-	return dbProfileEntry
-}
-
-func (bav *UtxoView) _setProfileEntryMappings(profileEntry *ProfileEntry) {
-	// This function shouldn't be called with nil.
-	if profileEntry == nil {
-		glog.Errorf("_setProfileEntryMappings: Called with nil ProfileEntry; " +
-			"this should never happen.")
-		return
-	}
-
-	// Look up the current PKID for the profile. It should never be nil, since
-	// we create it if it doesn't exist.
-	//
-	// TODO: This seems like it could create a lot of unnecessary PKID mappings in the db.
-	//
-	// TODO: Is creating the PKID if it doesn't exist the right approach? Or should we
-	// return nil and force the caller to create it before setting mappings?
-	pkidEntry := bav.GetPKIDForPublicKey(profileEntry.PublicKey)
-
-	// Add a mapping for the profile.
-	bav.ProfilePKIDToProfileEntry[*pkidEntry.PKID] = profileEntry
-	// Note the username will be lowercased when used as a map key.
-	bav.ProfileUsernameToProfileEntry[MakeUsernameMapKey(profileEntry.Username)] = profileEntry
-}
-
-func (bav *UtxoView) _deleteProfileEntryMappings(profileEntry *ProfileEntry) {
-	// Create a tombstone entry.
-	tombstoneProfileEntry := *profileEntry
-	tombstoneProfileEntry.isDeleted = true
-
-	// Set the mappings to point to the tombstone entry.
-	bav._setProfileEntryMappings(&tombstoneProfileEntry)
-}
-
-func (bav *UtxoView) _existsBitcoinTxIDMapping(bitcoinBurnTxID *BlockHash) bool {
-	// If an entry exists in the in-memory map, return the value of that mapping.
-	mapValue, existsMapValue := bav.BitcoinBurnTxIDs[*bitcoinBurnTxID]
-	if existsMapValue {
-		return mapValue
-	}
-
-	// If we get here it means no value exists in our in-memory map. In this case,
-	// defer to the db. If a mapping exists in the db, return true. If not, return
-	// false. Either way, save the value to the in-memory view mapping got later.
-	dbHasMapping := DbExistsBitcoinBurnTxID(bav.Handle, bitcoinBurnTxID)
-	bav.BitcoinBurnTxIDs[*bitcoinBurnTxID] = dbHasMapping
-	return dbHasMapping
-}
-
-func (bav *UtxoView) _setBitcoinBurnTxIDMappings(bitcoinBurnTxID *BlockHash) {
-	bav.BitcoinBurnTxIDs[*bitcoinBurnTxID] = true
-}
-
-func (bav *UtxoView) _deleteBitcoinBurnTxIDMappings(bitcoinBurnTxID *BlockHash) {
-	bav.BitcoinBurnTxIDs[*bitcoinBurnTxID] = false
-}
-
-func ExtractBitcoinPublicKeyFromBitcoinTransactionInputs(
-	bitcoinTransaction *wire.MsgTx, btcdParams *chaincfg.Params) (
-	_publicKey *btcec.PublicKey, _err error) {
-
-	for _, input := range bitcoinTransaction.TxIn {
-		// P2PKH follows the form: <sig len> <sig> <pubKeyLen> <pubKey>
-		if len(input.SignatureScript) == 0 {
-			continue
-		}
-		sigLen := input.SignatureScript[0]
-		pubKeyStart := sigLen + 2
-		pubKeyBytes := input.SignatureScript[pubKeyStart:]
-		addr, err := btcutil.NewAddressPubKey(pubKeyBytes, btcdParams)
-		if err != nil {
-			continue
-		}
-
-		// If we were able to successfully decode the bytes into a public key, return it.
-		if addr.PubKey() != nil {
-			return addr.PubKey(), nil
-		}
-
-		// If we get here it means we could not extract a public key from this
-		// particular input. This is OK as long as we can find a public key in
-		// one of the other inputs.
-	}
-
-	// If we get here it means we went through all the inputs and were not able to
-	// successfully decode a public key from the inputs. Error in this case.
-	return nil, fmt.Errorf("ExtractBitcoinPublicKeyFromBitcoinTransactionInputs: " +
-		"No valid public key found after scanning all input signature scripts")
-}
-
-func _computeBitcoinBurnOutput(bitcoinTransaction *wire.MsgTx, bitcoinBurnAddress string,
-	btcdParams *chaincfg.Params) (_burnedOutputSatoshis int64, _err error) {
-
-	totalBurnedOutput := int64(0)
-	for _, output := range bitcoinTransaction.TxOut {
-		class, addresses, _, err := txscript.ExtractPkScriptAddrs(
-			output.PkScript, btcdParams)
-		if err != nil {
-			// If we hit an error processing an output just let it slide. We only honor
-			// P2PKH transactions and even this we do on a best-effort basis.
-			//
-			// TODO: Run this over a few Bitcoin blocks to see what its errors look like
-			// so we can catch them here.
-			continue
-		}
-		// We only allow P2PK and P2PKH transactions to be counted as burns. Allowing
-		// anything else would require making this logic more sophisticated. Additionally,
-		// limiting the gamut of possible transactions protects us from weird attacks
-		// whereby someone could make us think that some Bitcoin was burned when really
-		// it's just some fancy script that fools us into thinking that.
-		if !(class == txscript.PubKeyTy || class == txscript.PubKeyHashTy) {
-			continue
-		}
-		// We only process outputs if they have a single address in them, which should
-		// be the case anyway given the classes we're limiting ourselves to above.
-		if len(addresses) != 1 {
-			continue
-		}
-
-		// At this point we're confident that we're dealing with a nice vanilla
-		// P2PK or P2PKH output that contains just one address that its making a
-		// simple payment to.
-
-		// Extract the address and add its output to the total if it happens to be
-		// equal to the burn address.
-		outputAddress := addresses[0]
-		if outputAddress.EncodeAddress() == bitcoinBurnAddress {
-			// Check for overflow just in case.
-			if output.Value < 0 || totalBurnedOutput > math.MaxInt64-output.Value {
-				return 0, fmt.Errorf("_computeBitcoinBurnOutput: output value %d would "+
-					"overflow totalBurnedOutput %d; this should never happen",
-					output.Value, totalBurnedOutput)
-			}
-			totalBurnedOutput += output.Value
-		}
-	}
-
-	return totalBurnedOutput, nil
-}
-
-func (bav *UtxoView) _connectBitcoinExchange(
-	txn *MsgBitCloutTxn, txHash *BlockHash, blockHeight uint32, verifySignatures bool,
-	checkMerkleProof bool, minBitcoinBurnWork int64) (
-	_totalInput uint64, _totalOutput uint64, _utxoOps []*UtxoOperation, _err error) {
-
-	if bav.Params.DeflationBombBlockHeight != 0 &&
-		uint64(blockHeight) >= bav.Params.DeflationBombBlockHeight {
-
-		return 0, 0, nil, RuleErrorDeflationBombForbidsMintingAnyMoreBitClout
-	}
-
-	if bav.BitcoinManager == nil ||
-		!bav.BitcoinManager.IsCurrent(false /*considerCumWork*/) {
-
-		return 0, 0, nil, fmt.Errorf("_connectBitcoinExchange: BitcoinManager "+
-			"must be non-nil and time-current in order to connect "+
-			"BitcoinExchange transactions: %v", bav.BitcoinManager.IsCurrent(false /*considerCumWork*/))
-	}
-	// At this point we are confident that we have a non-nil time-current
-	// BitcoinManager we can refer to for validation purposes.
-
-	// Check that the transaction has the right TxnType.
-	if txn.TxnMeta.GetTxnType() != TxnTypeBitcoinExchange {
-		return 0, 0, nil, fmt.Errorf("_connectBitcoinExchange: called with bad TxnType %s",
-			txn.TxnMeta.GetTxnType().String())
-	}
-	txMetaa := txn.TxnMeta.(*BitcoinExchangeMetadata)
-
-	// Verify that the the transaction has:
-	// - no inputs
-	// - no outputs
-	// - no public key
-	// - no signature
-	//
-	// For BtcExchange transactions the only thing that should be set is the
-	// BitcoinExchange metadata. This is because we derive all of the other
-	// fields for this transaction from the underlying BitcoinTransaction in
-	// the metadata. Not doing this would potentially open up avenues for people
-	// to repackage Bitcoin burn transactions paying themselves rather than the person
-	// who originally burned the Bitcoin.
-	if len(txn.TxInputs) != 0 {
-		return 0, 0, nil, RuleErrorBitcoinExchangeShouldNotHaveInputs
-	}
-	if len(txn.TxOutputs) != 0 {
-		return 0, 0, nil, RuleErrorBitcoinExchangeShouldNotHaveOutputs
-	}
-	if len(txn.PublicKey) != 0 {
-		return 0, 0, nil, RuleErrorBitcoinExchangeShouldNotHavePublicKey
-	}
-	if txn.Signature != nil {
-		return 0, 0, nil, RuleErrorBitcoinExchangeShouldNotHaveSignature
-	}
-
-	// Check that the BitcoinTransactionHash has not been used in a BitcoinExchange
-	// transaction in the past. This ensures that all the Bitcoin that is burned can
-	// be converted to BitClout precisely one time. No need to worry about malleability
-	// because we also verify that the transaction was mined into a valid Bitcoin block
-	// with a lot of work on top of it, which means we can't be tricked by someone
-	// twiddling the transaction to give it a different hash (unless the Bitcoin chain
-	// is also tricked, in which case we have bigger problems).
-	bitcoinTxHash := (BlockHash)(txMetaa.BitcoinTransaction.TxHash())
-	if bav._existsBitcoinTxIDMapping(&bitcoinTxHash) {
-		return 0, 0, nil, RuleErrorBitcoinExchangeDoubleSpendingBitcoinTransaction
-	}
-
-	// If this is a forgiven BitcoinExchange txn then skip all checks
-	if IsForgivenBitcoinTransaction(txn) {
-		checkMerkleProof = false
-		minBitcoinBurnWork = 0
-	}
-
-	if checkMerkleProof {
-		// Check that the BitcoinBlockHash exists in our main Bitcoin header chain.
-		blockNodeForBlockHash := bav.BitcoinManager.GetBitcoinBlockNode(txMetaa.BitcoinBlockHash)
-		if blockNodeForBlockHash == nil {
-			return 0, 0, nil, errors.Wrapf(
-				RuleErrorBitcoinExchangeBlockHashNotFoundInMainBitcoinChain,
-				"Bitcoin txn hash: %v",
-				txMetaa.BitcoinTransaction.TxHash(),
-			)
-		}
-
-		// Verify that the BitcoinMerkleRoot lines up with what is present in the Bitcoin
-		// header.
-		if *blockNodeForBlockHash.Header.TransactionMerkleRoot != *txMetaa.BitcoinMerkleRoot {
-			return 0, 0, nil, RuleErrorBitcoinExchangeHasBadMerkleRoot
-		}
-
-		// Check that the BitcoinMerkleProof successfully proves that the
-		// BitcoinTransaction was legitimately included in the mined Bitcoin block. Note
-		// that we verified taht the BitcoinMerkleRoot is the same one that corresponds
-		// to the provided BitcoinBlockHash.
-		if !merkletree.VerifyProof(
-			bitcoinTxHash[:], txMetaa.BitcoinMerkleProof, txMetaa.BitcoinMerkleRoot[:]) {
-
-			return 0, 0, nil, RuleErrorBitcoinExchangeInvalidMerkleProof
-		}
-		// At this point we are sure that the BitcoinTransaction provided was mined into
-		// a Bitcoin and that the BitcoinTransaction has not been used in a
-		// BitcoinExchange transaction in the past.
-	}
-
-	if minBitcoinBurnWork != 0 {
-		// Check that the BitcoinBlockHash exists in our main Bitcoin header chain.
-		blockNodeForBlockHash := bav.BitcoinManager.GetBitcoinBlockNode(txMetaa.BitcoinBlockHash)
-		if blockNodeForBlockHash == nil {
-			return 0, 0, nil, RuleErrorBitcoinExchangeBlockHashNotFoundInMainBitcoinChain
-		}
-
-		// Check that the Bitcoin block has a sufficient amount of work built on top of it
-		// for us to consider its contents. Note that the amount of work must be determined
-		// based on the oldest time-current block that we have rather than the tip. Note also
-		// that because we verified that the BitcoinManager is time-current that we must have
-		// at least one time-current block in our main chain.
-		bitcoinBurnWorkBlocks :=
-			bav.BitcoinManager.GetBitcoinBurnWorkBlocks(blockNodeForBlockHash.Height)
-		if bitcoinBurnWorkBlocks < minBitcoinBurnWork {
-
-			// Note we opt against returning a RuleError here. This should prevent the block
-			// from being marked as invalid so we can reconsider it if a fork favors it in the
-			// long run which, although unlikely, could theoretically happen
-			return 0, 0, nil, fmt.Errorf("_connectBitcoinExchange: Number of Bitcoin "+
-				"burn work blocks mined on top of transaction %d is below MinBitcoinBurnWork %d",
-				bitcoinBurnWorkBlocks, minBitcoinBurnWork)
-		}
-
-		// At this point we found a node on the main Bitcoin chain corresponding to the block hash
-		// in the txMeta and have verified that this block has a sufficient amount of work built on
-		// top of it to make us want to consider it. Its values should be set according to the
-		// corresponding Bitcoin header.
-	}
-
-	if verifySignatures {
-		// We don't check for signatures and we don't do any checks to verify that
-		// the inputs of the BitcoinTransaction are actually entitled to spend their
-		// outputs. We get away with this because we check that the transaction
-		// was mined into a Bitcoin block with a lot of work on top of it, which
-		// would presumably be near-impossible if the Bitcoin transaction were invalid.
-	}
-
-	// Extract a public key from the BitcoinTransaction's inputs. Note that we only
-	// consider P2PKH inputs to be valid. If no P2PKH inputs are found then we consider
-	// the transaction as a whole to be invalid since we don't know who to credit the
-	// new BitClout to. If we find more than one P2PKH input, we consider the public key
-	// corresponding to the first of these inputs to be the one that will receive the
-	// BitClout that will be created.
-	publicKey, err := ExtractBitcoinPublicKeyFromBitcoinTransactionInputs(
-		txMetaa.BitcoinTransaction, bav.Params.BitcoinBtcdParams)
-	if err != nil {
-		return 0, 0, nil, RuleErrorBitcoinExchangeValidPublicKeyNotFoundInInputs
-	}
-	// At this point, we should have extracted a public key from the Bitcoin transaction
-	// that we expect to credit the newly-created BitClout to.
-
-	// The burn address cannot create this type of transaction.
-	addrFromPubKey, err := btcutil.NewAddressPubKey(
-		publicKey.SerializeCompressed(), bav.Params.BitcoinBtcdParams)
-	if err != nil {
-		return 0, 0, nil, fmt.Errorf("_connectBitcoinExchange: Error "+
-			"converting public key to Bitcoin address: %v", err)
-	}
-	if addrFromPubKey.AddressPubKeyHash().EncodeAddress() == bav.Params.BitcoinBurnAddress {
-		return 0, 0, nil, RuleErrorBurnAddressCannotBurnBitcoin
-	}
-
-	// Go through the transaction's outputs and count up the satoshis that are being
-	// allocated to the burn address. If no Bitcoin is being sent to the burn address
-	// then we consider the transaction to be invalid. Watch out for overflow as we do
-	// this.
-	totalBurnOutput, err := _computeBitcoinBurnOutput(
-		txMetaa.BitcoinTransaction, bav.Params.BitcoinBurnAddress,
-		bav.Params.BitcoinBtcdParams)
-	if err != nil {
-		return 0, 0, nil, RuleErrorBitcoinExchangeProblemComputingBurnOutput
-	}
-	if totalBurnOutput <= 0 {
-		return 0, 0, nil, RuleErrorBitcoinExchangeTotalOutputLessThanOrEqualZero
-	}
-
-	// At this point we know how many satoshis were burned and we know the public key
-	// that should receive the BitClout we are going to create.
-	usdCentsPerBitcoin := bav.GetCurrentUSDCentsPerBitcoin()
-	// Compute the amount of BitClout that we should create as a result of this transaction.
-	nanosToCreate := CalcNanosToCreate(
-		bav.NanosPurchased, uint64(totalBurnOutput), usdCentsPerBitcoin)
-
-	// Compute the amount of BitClout that the user will receive. Note
-	// that we allocate a small fee to the miner to incentivize her to include the
-	// transaction in a block. The fee for BitcoinExchange transactions is fixed because
-	// if it weren't then a miner could theoretically repackage the BitcoinTransaction
-	// into a new BitcoinExchange transaction that spends all of the newly-created BitClout as
-	// a fee. This way of doing it is a bit annoying because it means that for small
-	// BitcoinExchange transactions they might have to wait a long time and for large
-	// BitcoinExchange transactions they are highly likely to be overpaying. But it has
-	// the major benefit that all miners can autonomously scan the Bitcoin chain for
-	// burn transactions that they can turn into BitcoinExchange transactions, effectively
-	// making it so that the user doesn't have to manage the process of wrapping the
-	// Bitcoin burn into a BitcoinExchange transaction herself.
-	//
-	// We use bigints because we're paranoid about overflow. Realistically, though,
-	// it will never happen.
-	nanosToCreateBigint := big.NewInt(int64(nanosToCreate))
-	bitcoinExchangeFeeBigint := big.NewInt(
-		int64(bav.Params.BitcoinExchangeFeeBasisPoints))
-	// = nanosToCreate * bitcoinExchangeFeeBps
-	nanosTimesFeeBps := big.NewInt(0).Mul(nanosToCreateBigint, bitcoinExchangeFeeBigint)
-	// feeNanos = nanosToCreate * bitcoinExchangeFeeBps / 10000
-	feeNanosBigint := big.NewInt(0).Div(nanosTimesFeeBps, big.NewInt(10000))
-	if feeNanosBigint.Cmp(big.NewInt(math.MaxInt64)) > 0 ||
-		nanosToCreate < uint64(feeNanosBigint.Int64()) {
-
-		return 0, 0, nil, RuleErrorBitcoinExchangeFeeOverflow
-	}
-	feeNanos := feeNanosBigint.Uint64()
-	userNanos := nanosToCreate - feeNanos
-
-	// Now that we have all the information we need, save a UTXO allowing the user to
-	// spend the BitClout she's purchased in the future.
-	outputKey := UtxoKey{
-		TxID: *txn.Hash(),
-		// We give all UTXOs that are created as a result of BitcoinExchange transactions
-		// an index of zero. There is generally only one UTXO created in a BitcoinExchange
-		// transaction so this field doesn't really matter.
-		Index: 0,
-	}
-	utxoEntry := UtxoEntry{
-		AmountNanos: userNanos,
-		PublicKey:   publicKey.SerializeCompressed(),
-		BlockHeight: blockHeight,
-		UtxoType:    UtxoTypeBitcoinBurn,
-		UtxoKey:     &outputKey,
-		// We leave the position unset and isSpent to false by default.
-		// The position will be set in the call to _addUtxo.
-	}
-	// If we have a problem adding this utxo return an error but don't
-	// mark this block as invalid since it's not a rule error and the block
-	// could therefore benefit from being processed in the future.
-	newUtxoOp, err := bav._addUtxo(&utxoEntry)
-	if err != nil {
-		return 0, 0, nil, errors.Wrapf(err, "_connectBitcoinExchange: Problem adding output utxo")
-	}
-	// Save a UtxoOperation adding the UTXO so we can roll it back later if needed.
-	//
-	// TODO(DELETEME): I don't think this extra UTXOOperation is actually needed
-	// or used in the disconnect function.
-	var utxoOpsForTxn []*UtxoOperation
-	utxoOpsForTxn = append(utxoOpsForTxn, newUtxoOp)
-
-	// Increment NanosPurchased to reflect the total nanos we created with this
-	// transaction, which includes the fee paid to the miner. Save the previous
-	// value so it can be easily reverted.
-	prevNanosPurchased := bav.NanosPurchased
-	bav.NanosPurchased += nanosToCreate
-
-	// Add the Bitcoin TxID to our unique mappings
-	bav._setBitcoinBurnTxIDMappings(&bitcoinTxHash)
-
-	// Save a UtxoOperation of type OperationTypeBitcoinExchange that will allow
-	// us to easily revert NanosPurchased when we disconnect the transaction.
-	utxoOpsForTxn = append(utxoOpsForTxn, &UtxoOperation{
-		Type:               OperationTypeBitcoinExchange,
-		PrevNanosPurchased: prevNanosPurchased,
-	})
-
-	// Note that the fee is implicitly equal to (nanosToCreate - userNanos)
-	return nanosToCreate, userNanos, utxoOpsForTxn, nil
-}
-
-func (bav *UtxoView) _connectUpdateBitcoinUSDExchangeRate(
-	txn *MsgBitCloutTxn, txHash *BlockHash, blockHeight uint32, verifySignatures bool) (
-	_totalInput uint64, _totalOutput uint64, _utxoOps []*UtxoOperation, _err error) {
-
-	// Check that the transaction has the right TxnType.
-	if txn.TxnMeta.GetTxnType() != TxnTypeUpdateBitcoinUSDExchangeRate {
-		return 0, 0, nil, fmt.Errorf("_connectUpdateBitcoinUSDExchangeRate: called with bad TxnType %s",
-			txn.TxnMeta.GetTxnType().String())
-	}
-	txMeta := txn.TxnMeta.(*UpdateBitcoinUSDExchangeRateMetadataa)
-
-	// Validate that the exchange rate is not less than the floor as a sanity-check.
-	if txMeta.USDCentsPerBitcoin < MinUSDCentsPerBitcoin {
-		return 0, 0, nil, RuleErrorExchangeRateTooLow
-	}
-	if txMeta.USDCentsPerBitcoin > MaxUSDCentsPerBitcoin {
-		return 0, 0, nil, RuleErrorExchangeRateTooHigh
-	}
-
-	// Validate the public key. Only a paramUpdater is allowed to trigger this.
-	_, updaterIsParamUpdater := bav.Params.ParamUpdaterPublicKeys[MakePkMapKey(txn.PublicKey)]
-	if !updaterIsParamUpdater {
-		return 0, 0, nil, RuleErrorUserNotAuthorizedToUpdateExchangeRate
-	}
-
-	// Connect basic txn to get the total input and the total output without
-	// considering the transaction metadata.
-	totalInput, totalOutput, utxoOpsForTxn, err := bav._connectBasicTransfer(
-		txn, txHash, blockHeight, verifySignatures)
-	if err != nil {
-		return 0, 0, nil, errors.Wrapf(err, "_connectUpdateBitcoinUSDExchangeRate: ")
-	}
-
-	// Output must be non-zero
-	if totalOutput == 0 {
-		return 0, 0, nil, RuleErrorUserOutputMustBeNonzero
-	}
-
-	if verifySignatures {
-		// _connectBasicTransfer has already checked that the transaction is
-		// signed by the top-level public key, which is all we need.
-	}
-
-	// Update the exchange rate using the txn metadata. Save the previous value
-	// so it can be easily reverted.
-	prevUSDCentsPerBitcoin := bav.USDCentsPerBitcoin
-	bav.USDCentsPerBitcoin = txMeta.USDCentsPerBitcoin
-
-	// Save a UtxoOperation of type OperationTypeUpdateBitcoinUSDExchangeRate that will allow
-	// us to easily revert  when we disconnect the transaction.
-	utxoOpsForTxn = append(utxoOpsForTxn, &UtxoOperation{
-		Type:                   OperationTypeUpdateBitcoinUSDExchangeRate,
-		PrevUSDCentsPerBitcoin: prevUSDCentsPerBitcoin,
-	})
-
-	return totalInput, totalOutput, utxoOpsForTxn, nil
-}
-
-func (bav *UtxoView) _connectUpdateGlobalParams(
-	txn *MsgBitCloutTxn, txHash *BlockHash, blockHeight uint32, verifySignatures bool) (
-	_totalInput uint64, _totalOutput uint64, _utxoOps []*UtxoOperation, _err error) {
-
-	// Check that the transaction has the right TxnType.
-	if txn.TxnMeta.GetTxnType() != TxnTypeUpdateGlobalParams {
-		return 0, 0, nil, fmt.Errorf("_connectUpdateGlobalParams: called with bad TxnType %s",
-			txn.TxnMeta.GetTxnType().String())
-	}
-
-	// Initialize the new global params entry as a copy of the old global params entry and
-	// only overwrite values provided in extra data.
-	prevGlobalParamsEntry := bav.GlobalParamsEntry
-	newGlobalParamsEntry := *prevGlobalParamsEntry
-	extraData := txn.ExtraData
-	// Validate the public key. Only a paramUpdater is allowed to trigger this.
-	_, updaterIsParamUpdater := bav.Params.ParamUpdaterPublicKeys[MakePkMapKey(txn.PublicKey)]
-	if !updaterIsParamUpdater {
-		return 0, 0, nil, RuleErrorUserNotAuthorizedToUpdateGlobalParams
-	}
-	if len(extraData[USDCentsPerBitcoin]) > 0 {
-		// Validate that the exchange rate is not less than the floor as a sanity-check.
-		newUSDCentsPerBitcoin, usdCentsPerBitcoinBytesRead := Uvarint(extraData[USDCentsPerBitcoin])
-		if usdCentsPerBitcoinBytesRead <= 0 {
-			return 0, 0, nil, fmt.Errorf("_connectUpdateGlobalParams: unable to decode USDCentsPerBitcoin as uint64")
-		}
-		if newUSDCentsPerBitcoin < MinUSDCentsPerBitcoin {
-			return 0, 0, nil, RuleErrorExchangeRateTooLow
-		}
-		if newUSDCentsPerBitcoin > MaxUSDCentsPerBitcoin {
-			return 0, 0, nil, RuleErrorExchangeRateTooHigh
-		}
-		newGlobalParamsEntry.USDCentsPerBitcoin = newUSDCentsPerBitcoin
-	}
-
-	if len(extraData[MinNetworkFeeNanosPerKB]) > 0 {
-		newMinNetworkFeeNanosPerKB, minNetworkFeeNanosPerKBBytesRead := Uvarint(extraData[MinNetworkFeeNanosPerKB])
-		if minNetworkFeeNanosPerKBBytesRead <= 0 {
-			return 0, 0, nil, fmt.Errorf("_connectUpdateGlobalParams: unable to decode MinNetworkFeeNanosPerKB as uint64")
-		}
-		if newMinNetworkFeeNanosPerKB < MinNetworkFeeNanosPerKBValue {
-			return 0, 0, nil, RuleErrorMinNetworkFeeTooLow
-		}
-		if newMinNetworkFeeNanosPerKB > MaxNetworkFeeNanosPerKBValue {
-			return 0, 0, nil, RuleErrorMinNetworkFeeTooHigh
-		}
-		newGlobalParamsEntry.MinimumNetworkFeeNanosPerKB = newMinNetworkFeeNanosPerKB
-	}
-
-	if len(extraData[CreateProfileFeeNanos]) > 0 {
-		newCreateProfileFeeNanos, createProfileFeeNanosBytesRead := Uvarint(extraData[CreateProfileFeeNanos])
-		if createProfileFeeNanosBytesRead <= 0 {
-			return 0, 0, nil, fmt.Errorf("_connectUpdateGlobalParams: unable to decode CreateProfileFeeNanos as uint64")
-		}
-		if newCreateProfileFeeNanos < MinCreateProfileFeeNanos {
-			return 0, 0, nil, RuleErrorCreateProfileFeeTooLow
-		}
-		if newCreateProfileFeeNanos > MaxCreateProfileFeeNanos {
-			return 0, 0, nil, RuleErrorCreateProfileTooHigh
-		}
-		newGlobalParamsEntry.CreateProfileFeeNanos = newCreateProfileFeeNanos
-	}
-
-	var newForbiddenPubKeyEntry *ForbiddenPubKeyEntry
-	var prevForbiddenPubKeyEntry *ForbiddenPubKeyEntry
-	var forbiddenPubKey []byte
-	if _, exists := extraData[ForbiddenBlockSignaturePubKey]; exists {
-		forbiddenPubKey := extraData[ForbiddenBlockSignaturePubKey]
-
-		if len(forbiddenPubKey) != btcec.PubKeyBytesLenCompressed {
-			return 0, 0, nil, RuleErrorForbiddenPubKeyLength
-		}
-
-		// If there is already an entry on the view for this pub key, save it.
-		if val, ok := bav.ForbiddenPubKeyToForbiddenPubKeyEntry[MakePkMapKey(forbiddenPubKey)]; ok {
-			prevForbiddenPubKeyEntry = val
-		}
-
-		newForbiddenPubKeyEntry = &ForbiddenPubKeyEntry{
-			PubKey: forbiddenPubKey,
-		}
-	}
-
-	// Connect basic txn to get the total input and the total output without
-	// considering the transaction metadata.
-	totalInput, totalOutput, utxoOpsForTxn, err := bav._connectBasicTransfer(
-		txn, txHash, blockHeight, verifySignatures)
-	if err != nil {
-		return 0, 0, nil, errors.Wrapf(err, "_connectUpdateGlobalParams: ")
-	}
-
-	// Output must be non-zero
-	if totalOutput == 0 {
-		return 0, 0, nil, RuleErrorUserOutputMustBeNonzero
-	}
-
-	if verifySignatures {
-		// _connectBasicTransfer has already checked that the transaction is
-		// signed by the top-level public key, which is all we need.
-	}
-
-	// Update the GlobalParamsEntry using the txn's ExtraData. Save the previous value
-	// so it can be easily reverted.
-	bav.GlobalParamsEntry = &newGlobalParamsEntry
-
-	// Update the forbidden pub key entry on the view, if we have one to update.
-	if newForbiddenPubKeyEntry != nil {
-		bav.ForbiddenPubKeyToForbiddenPubKeyEntry[MakePkMapKey(forbiddenPubKey)] = newForbiddenPubKeyEntry
-	}
-
-	// Save a UtxoOperation of type OperationTypeUpdateGlobalParams that will allow
-	// us to easily revert when we disconnect the transaction.
-	utxoOpsForTxn = append(utxoOpsForTxn, &UtxoOperation{
-		Type:                     OperationTypeUpdateGlobalParams,
-		PrevGlobalParamsEntry:    prevGlobalParamsEntry,
-		PrevForbiddenPubKeyEntry: prevForbiddenPubKeyEntry,
-	})
-
-	return totalInput, totalOutput, utxoOpsForTxn, nil
-}
-
-func (bav *UtxoView) _connectPrivateMessage(
-	txn *MsgBitCloutTxn, txHash *BlockHash, blockHeight uint32, verifySignatures bool) (
-	_totalInput uint64, _totalOutput uint64, _utxoOps []*UtxoOperation, _err error) {
-
-	// Check that the transaction has the right TxnType.
-	if txn.TxnMeta.GetTxnType() != TxnTypePrivateMessage {
-		return 0, 0, nil, fmt.Errorf("_connectPrivateMessage: called with bad TxnType %s",
-			txn.TxnMeta.GetTxnType().String())
-	}
-	txMeta := txn.TxnMeta.(*PrivateMessageMetadata)
-
-	// Check the length of the EncryptedText
-	if uint64(len(txMeta.EncryptedText)) > bav.Params.MaxPrivateMessageLengthBytes {
-		return 0, 0, nil, errors.Wrapf(
-			RuleErrorPrivateMessageEncryptedTextLengthExceedsMax, "_connectPrivateMessage: "+
-				"EncryptedTextLen = %d; Max length = %d",
-			len(txMeta.EncryptedText), bav.Params.MaxPrivateMessageLengthBytes)
-	}
-
-	// Check that a proper public key is provided in the message metadata
-	if len(txMeta.RecipientPublicKey) != btcec.PubKeyBytesLenCompressed {
-		return 0, 0, nil, errors.Wrapf(
-			RuleErrorPrivateMessageRecipientPubKeyLen, "_connectPrivateMessage: "+
-				"RecipientPubKeyLen = %d; Expected length = %d",
-			len(txMeta.RecipientPublicKey), btcec.PubKeyBytesLenCompressed)
-	}
-	_, err := btcec.ParsePubKey(txMeta.RecipientPublicKey, btcec.S256())
-	if err != nil {
-		return 0, 0, nil, errors.Wrapf(
-			RuleErrorPrivateMessageParsePubKeyError, "_connectPrivateMessage: Parse error: %v", err)
-	}
-
-	// You can't send a message to yourself.
-	if reflect.DeepEqual(txn.PublicKey, txMeta.RecipientPublicKey) {
-		return 0, 0, nil, errors.Wrapf(
-			RuleErrorPrivateMessageSenderPublicKeyEqualsRecipientPublicKey,
-			"_connectPrivateMessage: Parse error: %v", err)
-	}
-
-	// Check that the timestamp is greater than zero. Not doing this could make
-	// the message not get returned when we call Seek() in our db. It's also just
-	// a reasonable sanity check.
-	if txMeta.TimestampNanos == 0 {
-		return 0, 0, nil, RuleErrorPrivateMessageTstampIsZero
-	}
-
-	// Connect basic txn to get the total input and the total output without
-	// considering the transaction metadata.
-	totalInput, totalOutput, utxoOpsForTxn, err := bav._connectBasicTransfer(
-		txn, txHash, blockHeight, verifySignatures)
-	if err != nil {
-		return 0, 0, nil, errors.Wrapf(err, "_connectPrivateMessage: ")
-	}
-
-	// At this point the inputs and outputs have been processed. Now we
-	// need to handle the metadata.
-
-	// If a message already exists and does not have isDeleted=true then return
-	// an error. In general, messages must have unique (pubkey, tstamp) tuples.
-	senderMessageKey := MakeMessageKey(txn.PublicKey, txMeta.TimestampNanos)
-	senderMessage := bav._getMessageEntryForMessageKey(&senderMessageKey)
-	if senderMessage != nil && !senderMessage.isDeleted {
-		return 0, 0, nil, errors.Wrapf(
-			RuleErrorPrivateMessageExistsWithSenderPublicKeyTstampTuple,
-			"_connectPrivateMessage: Message key: %v", &senderMessageKey)
-	}
-	recipientMessageKey := MakeMessageKey(txMeta.RecipientPublicKey, txMeta.TimestampNanos)
-	recipientMessage := bav._getMessageEntryForMessageKey(&recipientMessageKey)
-	if recipientMessage != nil && !recipientMessage.isDeleted {
-		return 0, 0, nil, errors.Wrapf(
-			RuleErrorPrivateMessageExistsWithRecipientPublicKeyTstampTuple,
-			"_connectPrivateMessage: Message key: %v", &recipientMessageKey)
-	}
-
-	if verifySignatures {
-		// _connectBasicTransfer has already checked that the transaction is
-		// signed by the top-level public key, which we take to be the sender's
-		// public key so there is no need to verify anything further.
-	}
-
-	// At this point we are confident that we are parsing a message with a unique
-	// <PublicKey, TstampNanos> tuple. We also know that the sender and recipient
-	// have different public keys.
-
-	// Create a MessageEntry
-	messageEntry := &MessageEntry{
-		SenderPublicKey:    txn.PublicKey,
-		RecipientPublicKey: txMeta.RecipientPublicKey,
-		EncryptedText:      txMeta.EncryptedText,
-		TstampNanos:        txMeta.TimestampNanos,
-		Version:            1,
-	}
-
-	//Check if message is encrypted with shared secret
-	extraV, hasExtraV := txn.ExtraData["V"]
-	if hasExtraV {
-		Version, _ := Uvarint(extraV)
-		messageEntry.Version = uint8(Version)
-	}
-
-	// Set the mappings in our in-memory map for the MessageEntry.
-	bav._setMessageEntryMappings(messageEntry)
-
-	// Add an operation to the list at the end indicating we've added a message
-	// to our data structure.
-	utxoOpsForTxn = append(utxoOpsForTxn, &UtxoOperation{
-		Type: OperationTypePrivateMessage,
-	})
-
-	return totalInput, totalOutput, utxoOpsForTxn, nil
-}
-
-func (bav *UtxoView) _connectLike(
-	txn *MsgBitCloutTxn, txHash *BlockHash, blockHeight uint32, verifySignatures bool) (
-	_totalInput uint64, _totalOutput uint64, _utxoOps []*UtxoOperation, _err error) {
-
-	// Check that the transaction has the right TxnType.
-	if txn.TxnMeta.GetTxnType() != TxnTypeLike {
-		return 0, 0, nil, fmt.Errorf("_connectLike: called with bad TxnType %s",
-			txn.TxnMeta.GetTxnType().String())
-	}
-	txMeta := txn.TxnMeta.(*LikeMetadata)
-
-	// Connect basic txn to get the total input and the total output without
-	// considering the transaction metadata.
-	totalInput, totalOutput, utxoOpsForTxn, err := bav._connectBasicTransfer(
-		txn, txHash, blockHeight, verifySignatures)
-	if err != nil {
-		return 0, 0, nil, errors.Wrapf(err, "_connectLike: ")
-	}
-
-	if verifySignatures {
-		// _connectBasicTransfer has already checked that the transaction is
-		// signed by the top-level public key, which we take to be the sender's
-		// public key so there is no need to verify anything further.
-	}
-
-	// At this point the inputs and outputs have been processed. Now we need to handle
-	// the metadata.
-
-	// There are two main checks that need to be done before allowing a like:
-	//  - Check that the post exists
-	//  - Check that the person hasn't already liked the post
-
-	//	Check that the post to like actually exists.
-	existingPostEntry := bav.GetPostEntryForPostHash(txMeta.LikedPostHash)
-	if existingPostEntry == nil || existingPostEntry.isDeleted {
-		return 0, 0, nil, errors.Wrapf(
-			RuleErrorCannotLikeNonexistentPost,
-			"_connectLike: Post hash: %v", txMeta.LikedPostHash)
-	}
-
-	// At this point the code diverges and considers the like / unlike flows differently
-	// since the presence of an existing like entry has a different effect in either case.
-
-	likeKey := MakeLikeKey(txn.PublicKey, *txMeta.LikedPostHash)
-	existingLikeEntry := bav._getLikeEntryForLikeKey(&likeKey)
-	// We don't need to make a copy of the post entry because all we're modifying is the like count,
-	// which isn't stored in any of our mappings. But we make a copy here just because it's a little bit
-	// more foolproof.
-	updatedPostEntry := *existingPostEntry
-	if txMeta.IsUnlike {
-		// Ensure that there *is* an existing like entry to delete.
-		if existingLikeEntry == nil || existingLikeEntry.isDeleted {
-			return 0, 0, nil, errors.Wrapf(
-				RuleErrorCannotUnlikeWithoutAnExistingLike,
-				"_connectLike: Like key: %v", &likeKey)
-		}
-
-		// Now that we know there is a like entry, we delete it and decrement the like count.
-		bav._deleteLikeEntryMappings(existingLikeEntry)
-		updatedPostEntry.LikeCount -= 1
-	} else {
-		// Ensure that there *is not* an existing like entry.
-		if existingLikeEntry != nil && !existingLikeEntry.isDeleted {
-			return 0, 0, nil, errors.Wrapf(
-				RuleErrorLikeEntryAlreadyExists,
-				"_connectLike: Like key: %v", &likeKey)
-		}
-
-		// Now that we know there is no pre-existing like entry, we can create one and
-		// increment the likes on the liked post.
-		likeEntry := &LikeEntry{
-			LikerPubKey:   txn.PublicKey,
-			LikedPostHash: txMeta.LikedPostHash,
-		}
-		bav._setLikeEntryMappings(likeEntry)
-		updatedPostEntry.LikeCount += 1
-	}
-
-	// Set the updated post entry so it has the new like count.
-	bav._setPostEntryMappings(&updatedPostEntry)
-
-	// Add an operation to the list at the end indicating we've added a follow.
-	utxoOpsForTxn = append(utxoOpsForTxn, &UtxoOperation{
-		Type:          OperationTypeLike,
-		PrevLikeEntry: existingLikeEntry,
-		PrevLikeCount: existingPostEntry.LikeCount,
-	})
-
-	return totalInput, totalOutput, utxoOpsForTxn, nil
-}
-
-func (bav *UtxoView) _connectFollow(
-	txn *MsgBitCloutTxn, txHash *BlockHash, blockHeight uint32, verifySignatures bool) (
-	_totalInput uint64, _totalOutput uint64, _utxoOps []*UtxoOperation, _err error) {
-
-	// Check that the transaction has the right TxnType.
-	if txn.TxnMeta.GetTxnType() != TxnTypeFollow {
-		return 0, 0, nil, fmt.Errorf("_connectFollow: called with bad TxnType %s",
-			txn.TxnMeta.GetTxnType().String())
-	}
-	txMeta := txn.TxnMeta.(*FollowMetadata)
-
-	// Check that a proper public key is provided in the message metadata
-	if len(txMeta.FollowedPublicKey) != btcec.PubKeyBytesLenCompressed {
-		return 0, 0, nil, errors.Wrapf(
-			RuleErrorFollowPubKeyLen, "_connectFollow: "+
-				"FollowedPubKeyLen = %d; Expected length = %d",
-			len(txMeta.FollowedPublicKey), btcec.PubKeyBytesLenCompressed)
-	}
-	_, err := btcec.ParsePubKey(txMeta.FollowedPublicKey, btcec.S256())
-	if err != nil {
-		return 0, 0, nil, errors.Wrapf(
-			RuleErrorFollowParsePubKeyError, "_connectFollow: Parse error: %v", err)
-	}
-
-	// Check that the profile to follow actually exists.
-	existingProfileEntry := bav.GetProfileEntryForPublicKey(txMeta.FollowedPublicKey)
-	if existingProfileEntry == nil || existingProfileEntry.isDeleted {
-		return 0, 0, nil, errors.Wrapf(
-			RuleErrorFollowingNonexistentProfile,
-			"_connectFollow: Profile pub key: %v",
-			PkToStringBoth(txMeta.FollowedPublicKey))
-	}
-
-	// Connect basic txn to get the total input and the total output without
-	// considering the transaction metadata.
-	totalInput, totalOutput, utxoOpsForTxn, err := bav._connectBasicTransfer(
-		txn, txHash, blockHeight, verifySignatures)
-	if err != nil {
-		return 0, 0, nil, errors.Wrapf(err, "_connectFollow: ")
-	}
-
-	if verifySignatures {
-		// _connectBasicTransfer has already checked that the transaction is
-		// signed by the top-level public key, which we take to be the sender's
-		// public key so there is no need to verify anything further.
-	}
-
-	// At this point the inputs and outputs have been processed. Now we
-	// need to handle the metadata.
-
-	// Get the PKIDs for the public keys associated with the follower and the followed.
-	followerPKID := bav.GetPKIDForPublicKey(txn.PublicKey)
-	if followerPKID == nil || followerPKID.isDeleted {
-		return 0, 0, nil, fmt.Errorf("_connectFollow: followerPKID was nil or deleted; this should never happen")
-	}
-	followedPKID := bav.GetPKIDForPublicKey(txMeta.FollowedPublicKey)
-	if followedPKID == nil || followerPKID.isDeleted {
-		return 0, 0, nil, fmt.Errorf("_connectFollow: followedPKID was nil or deleted; this should never happen")
-	}
-
-	// Here we consider existing followEntries.  It is handled differently in the follow
-	// vs. unfollow case so the code splits those cases out.
-	followKey := MakeFollowKey(followerPKID.PKID, followedPKID.PKID)
-	existingFollowEntry := bav._getFollowEntryForFollowKey(&followKey)
-	if txMeta.IsUnfollow {
-		// If this is an unfollow, a FollowEntry *should* exist.
-		if existingFollowEntry == nil || existingFollowEntry.isDeleted {
-			return 0, 0, nil, errors.Wrapf(
-				RuleErrorCannotUnfollowNonexistentFollowEntry,
-				"_connectFollow: Follow key: %v", &followKey)
-		}
-
-		// Now that we know that this is a valid unfollow entry, delete mapping.
-		bav._deleteFollowEntryMappings(existingFollowEntry)
-	} else {
-		if existingFollowEntry != nil && !existingFollowEntry.isDeleted {
-			// If this is a follow, a Follow entry *should not* exist.
-			return 0, 0, nil, errors.Wrapf(
-				RuleErrorFollowEntryAlreadyExists,
-				"_connectFollow: Follow key: %v", &followKey)
-		}
-
-		// Now that we know that this is a valid follow, update the mapping.
-		followEntry := &FollowEntry{
-			FollowerPKID: followerPKID.PKID,
-			FollowedPKID: followedPKID.PKID,
-		}
-		bav._setFollowEntryMappings(followEntry)
-	}
-
-	// Add an operation to the list at the end indicating we've added a follow.
-	utxoOpsForTxn = append(utxoOpsForTxn, &UtxoOperation{
-		Type: OperationTypeFollow,
-	})
-
-	return totalInput, totalOutput, utxoOpsForTxn, nil
-}
-
-func (bav *UtxoView) _connectSubmitPost(
-	txn *MsgBitCloutTxn, txHash *BlockHash, blockHeight uint32,
-	verifySignatures bool, ignoreUtxos bool) (
-	_totalInput uint64, _totalOutput uint64, _utxoOps []*UtxoOperation, _err error) {
-
-	// Check that the transaction has the right TxnType.
-	if txn.TxnMeta.GetTxnType() != TxnTypeSubmitPost {
-		return 0, 0, nil, fmt.Errorf("_connectSubmitPost: called with bad TxnType %s",
-			txn.TxnMeta.GetTxnType().String())
-	}
-	txMeta := txn.TxnMeta.(*SubmitPostMetadata)
-
-	// Connect basic txn to get the total input and the total output without
-	// considering the transaction metadata.
-	//
-	// The ignoreUtxos flag is used to connect "seed" transactions when initializing
-	// the blockchain. It allows us to "seed" the database with posts and profiles
-	// when we do a hard fork, without having the transactions rejected due to their
-	// not being spendable.
-	var totalInput, totalOutput uint64
-	var utxoOpsForTxn = []*UtxoOperation{}
-	var err error
-	if !ignoreUtxos {
-		totalInput, totalOutput, utxoOpsForTxn, err = bav._connectBasicTransfer(
-			txn, txHash, blockHeight, verifySignatures)
-		if err != nil {
-			return 0, 0, nil, errors.Wrapf(err, "_connectSubmitPost: ")
-		}
-
-		// Force the input to be non-zero so that we can prevent replay attacks.
-		if totalInput == 0 {
-			return 0, 0, nil, RuleErrorSubmitPostRequiresNonZeroInput
-		}
-	}
-
-	// Transaction extra data contains both consensus-related, such as reclout info, and additional information about a post,
-	// whereas PostExtraData is an attribute of a PostEntry that contains only non-consensus related
-	// information about a post, such as a link to a video that is embedded.
-	extraData := make(map[string][]byte)
-	for k, v := range txn.ExtraData {
-		extraData[k] = v
-	}
-	// Set the IsQuotedReclout attribute of postEntry based on extra data
-	isQuotedReclout := false
-	if quotedReclout, hasQuotedReclout := extraData[IsQuotedRecloutKey]; hasQuotedReclout {
-		if reflect.DeepEqual(quotedReclout, QuotedRecloutVal) {
-			isQuotedReclout = true
-		}
-		// Delete key since it is not needed in the PostExtraData map as IsQuotedReclout is involved in consensus code.
-		delete(extraData, IsQuotedRecloutKey)
-	}
-	var recloutedPostHash *BlockHash
-	if recloutedPostHashBytes, isReclout := extraData[RecloutedPostHash]; isReclout {
-		recloutedPostHash = &BlockHash{}
-		copy(recloutedPostHash[:], recloutedPostHashBytes)
-		delete(extraData, RecloutedPostHash)
-	}
-
-	// At this point the inputs and outputs have been processed. Now we
-	// need to handle the metadata.
-
-	// If the metadata has a PostHashToModify then treat it as modifying an
-	// existing post rather than creating a new post.
-	var prevPostEntry *PostEntry
-	var prevParentPostEntry *PostEntry
-	var prevGrandparentPostEntry *PostEntry
-	var prevRecloutedPostEntry *PostEntry
-	var prevRecloutEntry *RecloutEntry
-
-	var newPostEntry *PostEntry
-	var newParentPostEntry *PostEntry
-	var newGrandparentPostEntry *PostEntry
-	var newRecloutedPostEntry *PostEntry
-	var newRecloutEntry *RecloutEntry
-	if len(txMeta.PostHashToModify) != 0 {
-		// Make sure the post hash is valid
-		if len(txMeta.PostHashToModify) != HashSizeBytes {
-			return 0, 0, nil, errors.Wrapf(
-				RuleErrorSubmitPostInvalidPostHashToModify,
-				"_connectSubmitPost: Bad post hash: %#v", txMeta.PostHashToModify)
-		}
-
-		// Get the existing post entry, which must exist and be undeleted.
-		postHash := &BlockHash{}
-		copy(postHash[:], txMeta.PostHashToModify[:])
-		existingPostEntryy := bav.GetPostEntryForPostHash(postHash)
-		if existingPostEntryy == nil || existingPostEntryy.isDeleted {
-			return 0, 0, nil, errors.Wrapf(
-				RuleErrorSubmitPostModifyingNonexistentPost,
-				"_connectSubmitPost: Post hash: %v", postHash)
-		}
-
-		// Post modification is only allowed by the original poster or a
-		// paramUpdater for now.
-		_, posterIsParamUpdater := bav.Params.ParamUpdaterPublicKeys[MakePkMapKey(txn.PublicKey)]
-		if !reflect.DeepEqual(txn.PublicKey, existingPostEntryy.PosterPublicKey) &&
-			!posterIsParamUpdater {
-
-			return 0, 0, nil, errors.Wrapf(
-				RuleErrorSubmitPostPostModificationNotAuthorized,
-				"_connectSubmitPost: Post hash: %v, poster public key: %v, "+
-					"txn public key: %v, paramUpdater: %v", postHash,
-				PkToStringBoth(existingPostEntryy.PosterPublicKey),
-				PkToStringBoth(txn.PublicKey), spew.Sdump(bav.Params.ParamUpdaterPublicKeys))
-		}
-
-		// It's an error if we are updating the value of RecloutedPostHash. A post can only ever reclout a single post.
-		if !reflect.DeepEqual(recloutedPostHash, existingPostEntryy.RecloutedPostHash) {
-			return 0, 0, nil, errors.Wrapf(
-				RuleErrorSubmitPostUpdateRecloutHash,
-				"_connectSubmitPost: cannot update reclouted post hash when updating a post")
-		}
-
-		// It's an error if we are updating the value of IsQuotedReclout.
-		if isQuotedReclout != existingPostEntryy.IsQuotedReclout {
-			return 0, 0, nil, errors.Wrapf(
-				RuleErrorSubmitPostUpdateIsQuotedReclout,
-				"_connectSubmitPost: cannot update isQuotedReclout attribute of post when updating a post")
-		}
-
-		// Save the data from the post. Note that we don't make a deep copy
-		// because all the fields that we modify are non-pointer fields.
-		prevPostEntry = &PostEntry{}
-		*prevPostEntry = *existingPostEntryy
-
-		// Set the newPostEntry pointer to the existing entry
-		newPostEntry = existingPostEntryy
-
-		// The field values should have already been validated so set
-		// them.
-		if len(txMeta.Body) != 0 {
-			newPostEntry.Body = txMeta.Body
-		}
-
-		// Merge the remaining attributes of the transaction's ExtraData into the postEntry's PostExtraData map.
-		if len(extraData) > 0 {
-			newPostExtraData := make(map[string][]byte)
-			for k, v := range existingPostEntryy.PostExtraData {
-				newPostExtraData[k] = v
-			}
-			for k, v := range extraData {
-				// If we're given a value with length greater than 0, add it to the map.
-				if len(v) > 0 {
-					newPostExtraData[k] = v
-				} else {
-					// If the value we're given has a length of 0, this indicates that we should delete it if it exists.
-					delete(newPostExtraData, k)
-				}
-			}
-			newPostEntry.PostExtraData = newPostExtraData
-		}
-		// TODO: Right now a post can be undeleted by the owner of the post,
-		// which seems like undesired behavior if a paramUpdater is trying to reduce
-		// spam
-		newPostEntry.IsHidden = txMeta.IsHidden
-
-		// Obtain the parent posts
-		newParentPostEntry, newGrandparentPostEntry, err = bav._getParentAndGrandparentPostEntry(newPostEntry)
-		if err != nil {
-			return 0, 0, nil, errors.Wrapf(err, "_connectSubmitPost: error with _getParentAndGrandparentPostEntry: %v", postHash)
-		}
-
-		if newPostEntry.RecloutedPostHash != nil {
-			newRecloutedPostEntry = bav.GetPostEntryForPostHash(newPostEntry.RecloutedPostHash)
-		}
-
-		// Figure out how much we need to change the parent / grandparent's comment count by
-		var commentCountUpdateAmount int
-		recloutCountUpdateAmount := 0
-		quoteRecloutCountUpdateAmount := 0
-		hidingPostEntry := !prevPostEntry.IsHidden && newPostEntry.IsHidden
-		if hidingPostEntry {
-			// If we're hiding a post then we need to decrement the comment count of the parent
-			// and grandparent posts.
-			commentCountUpdateAmount = -1 * int(1+prevPostEntry.CommentCount)
-
-			// If we're hiding a post that is a vanilla reclout of another post, we decrement the reclout count of the
-			// post that was reclouted.
-			if IsVanillaReclout(newPostEntry) {
-				recloutCountUpdateAmount = -1
-			} else if isQuotedReclout {
-				quoteRecloutCountUpdateAmount = -1
-			}
-		}
-
-		unhidingPostEntry := prevPostEntry.IsHidden && !newPostEntry.IsHidden
-		if unhidingPostEntry {
-			// If we're unhiding a post then we need to increment the comment count of the parent
-			// and grandparent posts.
-			commentCountUpdateAmount = int(1 + prevPostEntry.CommentCount)
-			// If we are unhiding a post that is a vanilla reclout of another post, we increment the reclout count of
-			// the post that was reclouted.
-			if IsVanillaReclout(newPostEntry) {
-				recloutCountUpdateAmount = 1
-			} else if isQuotedReclout {
-				quoteRecloutCountUpdateAmount = 1
-			}
-		}
-
-		// Save the data from the parent post. Note that we don't make a deep copy
-		// because all the fields that we modify are non-pointer fields.
-		if newParentPostEntry != nil {
-			prevParentPostEntry = &PostEntry{}
-			*prevParentPostEntry = *newParentPostEntry
-			bav._updateParentCommentCountForPost(newPostEntry, newParentPostEntry, commentCountUpdateAmount)
-		}
-
-		// Save the data from the grandparent post. Note that we don't make a deep copy
-		// because all the fields that we modify are non-pointer fields.
-		if newGrandparentPostEntry != nil {
-			prevGrandparentPostEntry = &PostEntry{}
-			*prevGrandparentPostEntry = *newGrandparentPostEntry
-			bav._updateParentCommentCountForPost(newPostEntry, newGrandparentPostEntry, commentCountUpdateAmount)
-		}
-		if newRecloutedPostEntry != nil {
-			prevRecloutedPostEntry = &PostEntry{}
-			*prevRecloutedPostEntry = *newRecloutedPostEntry
-			// If the previous post entry is a vanilla reclout, we can set the prevRecloutEntry.
-			if IsVanillaReclout(prevPostEntry) {
-				prevRecloutKey := MakeRecloutKey(prevPostEntry.PosterPublicKey, *prevPostEntry.RecloutedPostHash)
-				prevRecloutEntry = bav._getRecloutEntryForRecloutKey(&prevRecloutKey)
-				if prevRecloutEntry == nil {
-					return 0, 0, nil, fmt.Errorf("prevRecloutEntry not found for prevPostEntry")
-				}
-				// Generally prevRecloutEntry is identical to newRecloutEntry. Currently, we enforce a check that
-				// the RecloutedPostHash does not get modified when attempting to connect a submitPost transaction
-				newRecloutEntry = &RecloutEntry{
-					ReclouterPubKey:   newPostEntry.PosterPublicKey,
-					RecloutedPostHash: newPostEntry.RecloutedPostHash,
-					RecloutPostHash:   newPostEntry.PostHash,
-				}
-
-				// Update the reclout count if it has changed.
-				bav._updateRecloutCount(newRecloutedPostEntry, recloutCountUpdateAmount)
-			} else {
-				// Update the quote reclout count if it has changed.
-				bav._updateQuoteRecloutCount(newRecloutedPostEntry, quoteRecloutCountUpdateAmount)
-			}
-		}
-	} else {
-		// In this case we are creating a post from scratch so validate
-		// all the fields.
-
-		// StakeMultipleBasisPoints > 0 < max
-		// Between 1x = 100% and 10x = 10,000%
-		if txMeta.StakeMultipleBasisPoints < 100*100 ||
-			txMeta.StakeMultipleBasisPoints > bav.Params.MaxStakeMultipleBasisPoints {
-
-			return 0, 0, nil, errors.Wrapf(RuleErrorSubmitPostStakeMultipleSize,
-				"_connectSubmitPost: Invalid StakeMultipleSize: %d",
-				txMeta.StakeMultipleBasisPoints)
-		}
-		// CreatorBasisPoints > 0 < max
-		if txMeta.CreatorBasisPoints < 0 ||
-			txMeta.CreatorBasisPoints > bav.Params.MaxCreatorBasisPoints {
-
-			return 0, 0, nil, errors.Wrapf(RuleErrorSubmitPostCreatorPercentageSize,
-				"_connectSubmitPost: Invalid CreatorPercentageSize: %d",
-				txMeta.CreatorBasisPoints)
-		}
-		// TstampNanos != 0
-		if txMeta.TimestampNanos == 0 {
-			return 0, 0, nil, errors.Wrapf(RuleErrorSubmitPostTimestampIsZero,
-				"_connectSubmitPost: Invalid Timestamp: %d",
-				txMeta.TimestampNanos)
-		}
-		// The parent stake id should be a block hash or profile public key if it's set.
-		if len(txMeta.ParentStakeID) != 0 && len(txMeta.ParentStakeID) != HashSizeBytes &&
-			len(txMeta.ParentStakeID) != btcec.PubKeyBytesLenCompressed {
-			return 0, 0, nil, errors.Wrapf(RuleErrorSubmitPostInvalidParentStakeIDLength,
-				"_connectSubmitPost: Parent stake ID length %v must be either 0 or %v or %v",
-				len(txMeta.ParentStakeID), HashSizeBytes, btcec.PubKeyBytesLenCompressed)
-		}
-
-		// The PostHash is just the transaction hash.
-		postHash := txHash
-		existingPostEntry := bav.GetPostEntryForPostHash(postHash)
-		if existingPostEntry != nil && !existingPostEntry.isDeleted {
-			return 0, 0, nil, errors.Wrapf(
-				RuleErrorPostAlreadyExists,
-				"_connectSubmitPost: Post hash: %v", postHash)
-		}
-
-		if recloutedPostHash != nil {
-			newRecloutedPostEntry = bav.GetPostEntryForPostHash(recloutedPostHash)
-			// It is an error if a post entry attempts to reclout a post that does not exist.
-			if newRecloutedPostEntry == nil {
-				return 0, 0, nil, RuleErrorSubmitPostRecloutPostNotFound
-			}
-			// It is an error if a post is trying to reclout a vanilla reclout.
-			if IsVanillaReclout(newRecloutedPostEntry) {
-				return 0, 0, nil, RuleErrorSubmitPostRecloutOfReclout
-			}
-		}
-
-		// Set the post entry pointer to a brand new post.
-		newPostEntry = &PostEntry{
-			PostHash:                 postHash,
-			PosterPublicKey:          txn.PublicKey,
-			ParentStakeID:            txMeta.ParentStakeID,
-			Body:                     txMeta.Body,
-			RecloutedPostHash:        recloutedPostHash,
-			IsQuotedReclout:          isQuotedReclout,
-			CreatorBasisPoints:       txMeta.CreatorBasisPoints,
-			StakeMultipleBasisPoints: txMeta.StakeMultipleBasisPoints,
-			TimestampNanos:           txMeta.TimestampNanos,
-			ConfirmationBlockHeight:  blockHeight,
-			StakeEntry:               NewStakeEntry(),
-			PostExtraData:            extraData,
-			// Don't set IsHidden on new posts.
-		}
-
-		// Obtain the parent posts
-		newParentPostEntry, newGrandparentPostEntry, err = bav._getParentAndGrandparentPostEntry(newPostEntry)
-		if err != nil {
-			return 0, 0, nil, errors.Wrapf(err, "_connectSubmitPost: error with _getParentAndGrandparentPostEntry: %v", postHash)
-		}
-
-		// Save the data from the parent posts. Note that we don't make a deep copy
-		// because all the fields that we modify are non-pointer fields.
-		if newParentPostEntry != nil {
-			prevParentPostEntry = &PostEntry{}
-			*prevParentPostEntry = *newParentPostEntry
-			bav._updateParentCommentCountForPost(newPostEntry, newParentPostEntry, 1 /*amountToChangeParentBy*/)
-		}
-
-		if newGrandparentPostEntry != nil {
-			prevGrandparentPostEntry = &PostEntry{}
-			*prevGrandparentPostEntry = *newGrandparentPostEntry
-			bav._updateParentCommentCountForPost(newPostEntry, newGrandparentPostEntry, 1 /*amountToChangeParentBy*/)
-		}
-
-		// Save the data from the reclouted post.
-		if newRecloutedPostEntry != nil {
-			prevRecloutedPostEntry = &PostEntry{}
-			*prevRecloutedPostEntry = *newRecloutedPostEntry
-
-			// We only set reclout entry mappings and increment counts for vanilla reclouts.
-			if !isQuotedReclout {
-				// Increment the reclout count of the post that was reclouted by 1 as we are creating a new
-				// vanilla reclout.
-				bav._updateRecloutCount(newRecloutedPostEntry, 1)
-				// Create the new recloutEntry
-				newRecloutEntry = &RecloutEntry{
-					ReclouterPubKey:   newPostEntry.PosterPublicKey,
-					RecloutedPostHash: newPostEntry.RecloutedPostHash,
-					RecloutPostHash:   newPostEntry.PostHash,
-				}
-			} else {
-				// If it is a quote reclout, we need to increment the corresponding count.
-				bav._updateQuoteRecloutCount(newRecloutedPostEntry, 1)
-			}
-		}
-	}
-
-	if verifySignatures {
-		// _connectBasicTransfer has already checked that the transaction is
-		// signed by the top-level public key, which we take to be the poster's
-		// public key.
-	}
-
-	// Set the mappings for the entry regardless of whether we modified it or
-	// created it from scratch.
-	bav._setPostEntryMappings(newPostEntry)
-	if newParentPostEntry != nil {
-		bav._setPostEntryMappings(newParentPostEntry)
-	}
-	if newGrandparentPostEntry != nil {
-		bav._setPostEntryMappings(newGrandparentPostEntry)
-	}
-	if newRecloutedPostEntry != nil {
-		bav._setPostEntryMappings(newRecloutedPostEntry)
-	}
-
-	if newRecloutEntry != nil {
-		bav._setRecloutEntryMappings(newRecloutEntry)
-	}
-
-	// Add an operation to the list at the end indicating we've added a post.
-	utxoOpsForTxn = append(utxoOpsForTxn, &UtxoOperation{
-		// PrevPostEntry should generally be nil when we created a new post from
-		// scratch, but non-nil if we modified an existing post.
-		PrevPostEntry:            prevPostEntry,
-		PrevParentPostEntry:      prevParentPostEntry,
-		PrevGrandparentPostEntry: prevGrandparentPostEntry,
-		PrevRecloutedPostEntry:   prevRecloutedPostEntry,
-		PrevRecloutEntry:         prevRecloutEntry,
-		Type:                     OperationTypeSubmitPost,
-	})
-
-	return totalInput, totalOutput, utxoOpsForTxn, nil
-}
-
-func (bav *UtxoView) _getParentAndGrandparentPostEntry(postEntry *PostEntry) (
-	_parentPostEntry *PostEntry, _grandparentPostEntry *PostEntry, _err error) {
-	var parentPostEntry *PostEntry
-	var grandparentPostEntry *PostEntry
-
-	// This length check ensures that the parent is a post (and not something else, like a profile)
-	//
-	// If we ever allow commenting on something else such that the parent is not a post, but where
-	// ParentStakeID is also HashSizeBytes, then this logic would likely need to be changed.
-	if len(postEntry.ParentStakeID) == HashSizeBytes {
-		parentPostEntry = bav.GetPostEntryForPostHash(StakeIDToHash(postEntry.ParentStakeID))
-		if parentPostEntry == nil {
-			return nil, nil, errors.Wrapf(
-				RuleErrorSubmitPostParentNotFound,
-				"_getParentAndGrandparentPostEntry: failed to find parent post for post hash: %v, parentStakeId: %v",
-				postEntry.PostHash, hex.EncodeToString(postEntry.ParentStakeID),
-			)
-		}
-	}
-
-	if parentPostEntry != nil && len(parentPostEntry.ParentStakeID) == HashSizeBytes {
-		grandparentPostEntry = bav.GetPostEntryForPostHash(StakeIDToHash(parentPostEntry.ParentStakeID))
-		if grandparentPostEntry == nil {
-			return nil, nil, errors.Wrapf(
-				RuleErrorSubmitPostParentNotFound,
-				"_getParentAndGrandparentPostEntry: failed to find grandparent post for post hash: %v, parentStakeId: %v, grandparentStakeId: %v",
-				postEntry.PostHash, postEntry.ParentStakeID, parentPostEntry.ParentStakeID,
-			)
-		}
-	}
-
-	return parentPostEntry, grandparentPostEntry, nil
-}
-
-// Adds amount to the reclout count of the post at recloutPostHash
-func (bav *UtxoView) _updateRecloutCount(recloutedPost *PostEntry, amount int) {
-	result := int(recloutedPost.RecloutCount) + amount
-
-	// Reclout count should never be below 0.
-	if result < 0 {
-		glog.Errorf("_updateRecloutCountForPost: RecloutCount < 0 for result %v, reclout post hash: %v, amount : %v",
-			result, recloutedPost, amount)
-		result = 0
-	}
-	recloutedPost.RecloutCount = uint64(result)
-
-}
-
-// Adds amount to the quote reclout count of the post at recloutPostHash
-func (bav *UtxoView) _updateQuoteRecloutCount(recloutedPost *PostEntry, amount int) {
-	result := int(recloutedPost.QuoteRecloutCount) + amount
-
-	// Reclout count should never be below 0.
-	if result < 0 {
-		glog.Errorf("_updateQuoteRecloutCountForPost: QuoteRecloutCount < 0 for result %v, reclout post hash: %v, amount : %v",
-			result, recloutedPost, amount)
-		result = 0
-	}
-	recloutedPost.QuoteRecloutCount = uint64(result)
-
-}
-
-func (bav *UtxoView) _updateParentCommentCountForPost(postEntry *PostEntry, parentPostEntry *PostEntry, amountToChangeParentBy int) {
-	result := int(parentPostEntry.CommentCount) + amountToChangeParentBy
-	if result < 0 {
-		glog.Errorf("_updateParentCommentCountForPost: CommentCount < 0 for result %v, postEntry hash: %v, parentPostEntry hash: %v, amountToChangeParentBy: %v",
-			result, postEntry.PostHash, parentPostEntry.PostHash, amountToChangeParentBy)
-		result = 0
-	}
-
-	parentPostEntry.CommentCount = uint64(result)
-}
-
-func (bav *UtxoView) _connectUpdateProfile(
-	txn *MsgBitCloutTxn, txHash *BlockHash, blockHeight uint32, verifySignatures bool,
-	ignoreUtxos bool) (
-	_totalInput uint64, _totalOutput uint64, _utxoOps []*UtxoOperation, _err error) {
-
-	// Check that the transaction has the right TxnType.
-	if txn.TxnMeta.GetTxnType() != TxnTypeUpdateProfile {
-		return 0, 0, nil, fmt.Errorf("_connectUpdateProfile: called with bad TxnType %s",
-			txn.TxnMeta.GetTxnType().String())
-	}
-	txMeta := txn.TxnMeta.(*UpdateProfileMetadata)
-
-	// See comment on ForgivenProfileUsernameClaims. This fixes a bug in the blockchain
-	// where users could claim usernames that weren't actually available.
-	if forgivenUsername, exists := ForgivenProfileUsernameClaims[*txHash]; exists {
-		// Make a copy of txMeta and assign it to the existing txMeta so we avoid
-		// modifying the fields.
-		newTxMeta := *txMeta
-		newTxMeta.NewUsername = []byte(forgivenUsername)
-		txMeta = &newTxMeta
-	}
-
-	// Validate the fields to make sure they don't exceed our limits.
-	if uint64(len(txMeta.NewUsername)) > bav.Params.MaxUsernameLengthBytes {
-		return 0, 0, nil, RuleErrorProfileUsernameTooLong
-	}
-	if uint64(len(txMeta.NewDescription)) > bav.Params.MaxUserDescriptionLengthBytes {
-		return 0, 0, nil, RuleErrorProfileDescriptionTooLong
-	}
-	if uint64(len(txMeta.NewProfilePic)) > bav.Params.MaxProfilePicLengthBytes {
-		return 0, 0, nil, RuleErrorMaxProfilePicSize
-	}
-	if txMeta.NewCreatorBasisPoints > bav.Params.MaxCreatorBasisPoints || txMeta.NewCreatorBasisPoints < 0 {
-		return 0, 0, nil, RuleErrorProfileCreatorPercentageSize
-	}
-	if txMeta.NewStakeMultipleBasisPoints <= 100*100 ||
-		txMeta.NewStakeMultipleBasisPoints > bav.Params.MaxStakeMultipleBasisPoints {
-
-		return 0, 0, nil, RuleErrorProfileStakeMultipleSize
-	}
-	// If a username is set then it must adhere to a particular regex.
-	if len(txMeta.NewUsername) != 0 && !UsernameRegex.Match(txMeta.NewUsername) {
-		return 0, 0, nil, errors.Wrapf(RuleErrorInvalidUsername, "Username: %v", string(txMeta.NewUsername))
-	}
-
-	profilePublicKey := txn.PublicKey
-	_, updaterIsParamUpdater := bav.Params.ParamUpdaterPublicKeys[MakePkMapKey(txn.PublicKey)]
-	if len(txMeta.ProfilePublicKey) != 0 {
-		if len(txMeta.ProfilePublicKey) != btcec.PubKeyBytesLenCompressed {
-			return 0, 0, nil, errors.Wrapf(RuleErrorProfilePublicKeySize, "_connectUpdateProfile: %#v", txMeta.ProfilePublicKey)
-		}
-		_, err := btcec.ParsePubKey(txMeta.ProfilePublicKey, btcec.S256())
-		if err != nil {
-			return 0, 0, nil, errors.Wrapf(RuleErrorProfileBadPublicKey, "_connectUpdateProfile: %v", err)
-		}
-		profilePublicKey = txMeta.ProfilePublicKey
-
-		if blockHeight > UpdateProfileFixBlockHeight {
-			// Make sure that either (1) the profile pub key is the txn signer's  public key or
-			// (2) the signer is a param updater
-			if !reflect.DeepEqual(txn.PublicKey, txMeta.ProfilePublicKey) && !updaterIsParamUpdater {
-
-				return 0, 0, nil, errors.Wrapf(
-					RuleErrorProfilePubKeyNotAuthorized,
-					"_connectUpdateProfile: Profile pub key: %v, signer public key: %v",
-					PkToStringBoth(txn.PublicKey), PkToStringBoth(txMeta.ProfilePublicKey))
-			}
-		}
-	}
-
-	// If a profile with this username exists already AND if that profile
-	// belongs to another public key then that's an error.
-	{
-		// Note that this check is case-insensitive
-		existingProfileEntry := bav.GetProfileEntryForUsername(txMeta.NewUsername)
-		if existingProfileEntry != nil && !existingProfileEntry.isDeleted &&
-			!reflect.DeepEqual(existingProfileEntry.PublicKey, profilePublicKey) {
-
-			return 0, 0, nil, errors.Wrapf(
-				RuleErrorProfileUsernameExists, "Username: %v, TxHashHex: %v",
-				string(txMeta.NewUsername), hex.EncodeToString(txHash[:]))
-		}
-	}
-
-	// Connect basic txn to get the total input and the total output without
-	// considering the transaction metadata.
-	//
-	// The ignoreUtxos flag is used to connect "seed" transactions when initializing
-	// the blockchain. It allows us to "seed" the database with posts and profiles
-	// when we do a hard fork, without having the transactions rejected due to their
-	// not being spendable.
-	var totalInput, totalOutput uint64
-	var utxoOpsForTxn = []*UtxoOperation{}
-	var err error
-	if !ignoreUtxos {
-		totalInput, totalOutput, utxoOpsForTxn, err = bav._connectBasicTransfer(
-			txn, txHash, blockHeight, verifySignatures)
-		if err != nil {
-			return 0, 0, nil, errors.Wrapf(err, "_connectUpdateProfile: ")
-		}
-
-		// Force the input to be non-zero so that we can prevent replay attacks.
-		if totalInput == 0 {
-			return 0, 0, nil, RuleErrorProfileUpdateRequiresNonZeroInput
-		}
-	}
-
-	// See if a profile already exists for this public key.
-	existingProfileEntry := bav.GetProfileEntryForPublicKey(profilePublicKey)
-	// If we are creating a profile for the first time, assess the create profile fee.
-	if existingProfileEntry == nil {
-		createProfileFeeNanos := bav.GlobalParamsEntry.CreateProfileFeeNanos
-		totalOutput += createProfileFeeNanos
-		if totalInput < totalOutput {
-			return 0, 0, nil, RuleErrorCreateProfileTxnOutputExceedsInput
-		}
-	}
-	// Save a copy of the profile entry so so that we can safely modify it.
-	var prevProfileEntry *ProfileEntry
-	if existingProfileEntry != nil {
-		// NOTE: The only pointer in here is the StakeEntry and CoinEntry pointer, but since
-		// this is not modified below we don't need to make a copy of it.
-		prevProfileEntry = &ProfileEntry{}
-		*prevProfileEntry = *existingProfileEntry
-	}
-
-	// If a profile already exists then we only update fields that are set.
-	var newProfileEntry ProfileEntry
-	if existingProfileEntry != nil && !existingProfileEntry.isDeleted {
-		newProfileEntry = *existingProfileEntry
-
-		// Modifying a profile is only allowed if the transaction public key equals
-		// the profile public key or if the public key belongs to a paramUpdater.
-		if !reflect.DeepEqual(txn.PublicKey, existingProfileEntry.PublicKey) &&
-			!updaterIsParamUpdater {
-
-			return 0, 0, nil, errors.Wrapf(
-				RuleErrorProfileModificationNotAuthorized,
-				"_connectUpdateProfile: Profile: %v, profile public key: %v, "+
-					"txn public key: %v, paramUpdater: %v", existingProfileEntry,
-				PkToStringBoth(existingProfileEntry.PublicKey),
-				PkToStringBoth(txn.PublicKey), spew.Sdump(bav.Params.ParamUpdaterPublicKeys))
-		}
-
-		// Only set the fields if they have non-zero length. Otherwise leave
-		// them untouched.
-		if len(txMeta.NewUsername) != 0 {
-			newProfileEntry.Username = txMeta.NewUsername
-		}
-		if len(txMeta.NewDescription) != 0 {
-			newProfileEntry.Description = txMeta.NewDescription
-		}
-		if len(txMeta.NewProfilePic) != 0 {
-			newProfileEntry.ProfilePic = txMeta.NewProfilePic
-		}
-		// TODO: Right now a profile can be undeleted by the owner of the profile,
-		// which seems like undesired behavior if a paramUpdater is trying to reduce
-		// spam
-		newProfileEntry.IsHidden = txMeta.IsHidden
-
-		// Just always set the creator basis points and stake multiple.
-		newProfileEntry.CreatorBasisPoints = txMeta.NewCreatorBasisPoints
-
-		// TODO: This field is deprecated and should be deleted.
-		newProfileEntry.StakeMultipleBasisPoints = txMeta.NewStakeMultipleBasisPoints
-
-		// The StakeEntry is always left unmodified here.
-
-	} else {
-		// When there's no pre-existing profile entry we need to do more
-		// checks.
-		if len(txMeta.NewUsername) == 0 {
-			return 0, 0, nil, RuleErrorProfileUsernameTooShort
-		}
-		// We allow users to create profiles without a description or picture
-		// in the consensus code. If desired, frontends can filter out profiles
-		// that don't have these fields.
-		//
-		// Creator percentage and stake multiple are sufficiently checked above.
-
-		// In this case we need to set all the fields using what was passed
-		// into the transaction.
-
-		// If below block height, user transaction public key.
-		// If above block height, use ProfilePublicKey if available.
-		profileEntryPublicKey := txn.PublicKey
-		if blockHeight > ParamUpdaterProfileUpdateFixBlockHeight {
-			profileEntryPublicKey = profilePublicKey
-		}
-
-		newProfileEntry = ProfileEntry{
-			PublicKey:   profileEntryPublicKey,
-			Username:    txMeta.NewUsername,
-			Description: txMeta.NewDescription,
-			ProfilePic:  txMeta.NewProfilePic,
-
-			CoinEntry: CoinEntry{
-				CreatorBasisPoints: txMeta.NewCreatorBasisPoints,
-
-				// The other coin fields are automatically set to zero, which is an
-				// appropriate default value for all of them.
-			},
-
-			// TODO(DELETEME): This field is deprecated and should be deleted because we're
-			// not allowing staking to profiles.
-			StakeMultipleBasisPoints: txMeta.NewStakeMultipleBasisPoints,
-			// TODO(DELETEME): This field is deprecated and should be deleted because we're
-			// not allowing staking to profiles.
-			StakeEntry: NewStakeEntry(),
-		}
-	}
-	// At this point the newProfileEntry should be set to what we actually
-	// want to store in the db.
-
-	if verifySignatures {
-		// _connectBasicTransfer has already checked that the transaction is
-		// signed by the top-level public key, which we take to be the poster's
-		// public key.
-	}
-
-	// Delete the old profile mappings. Not doing this could cause a username
-	// change to have outdated mappings, among other things.
-	if prevProfileEntry != nil {
-		bav._deleteProfileEntryMappings(prevProfileEntry)
-	}
-
-	// Save the profile entry now that we've updated it or created it from scratch.
-	bav._setProfileEntryMappings(&newProfileEntry)
-
-	// Add an operation to the list at the end indicating we've updated a profile.
-	utxoOpsForTxn = append(utxoOpsForTxn, &UtxoOperation{
-		Type:             OperationTypeUpdateProfile,
-		PrevProfileEntry: prevProfileEntry,
-	})
-
-	return totalInput, totalOutput, utxoOpsForTxn, nil
-}
-
-func (bav *UtxoView) _connectSwapIdentity(
-	txn *MsgBitCloutTxn, txHash *BlockHash, blockHeight uint32, verifySignatures bool) (
-	_totalInput uint64, _totalOutput uint64, _utxoOps []*UtxoOperation, _err error) {
-
-	// Check that the transaction has the right TxnType.
-	if txn.TxnMeta.GetTxnType() != TxnTypeSwapIdentity {
-		return 0, 0, nil, fmt.Errorf(
-			"_connectSwapIdentity: called with bad TxnType %s",
-			txn.TxnMeta.GetTxnType().String())
-	}
-	txMeta := txn.TxnMeta.(*SwapIdentityMetadataa)
-
-	// The txn.PublicKey must be paramUpdater
-	_, updaterIsParamUpdater := bav.Params.ParamUpdaterPublicKeys[MakePkMapKey(txn.PublicKey)]
-	if !updaterIsParamUpdater {
-		return 0, 0, nil, RuleErrorSwapIdentityIsParamUpdaterOnly
-	}
-
-	// call _connectBasicTransfer to verify signatures
-	totalInput, totalOutput, utxoOpsForTxn, err := bav._connectBasicTransfer(
-		txn, txHash, blockHeight, verifySignatures)
-	if err != nil {
-		return 0, 0, nil, errors.Wrapf(err, "_connectSwapIdentity: ")
-	}
-
-	// Force the input to be non-zero so that we can prevent replay attacks.
-	if totalInput == 0 {
-		return 0, 0, nil, RuleErrorProfileUpdateRequiresNonZeroInput
-	}
-
-	// The "from " public key must be set and valid.
-	fromPublicKey := txMeta.FromPublicKey
-	if len(fromPublicKey) != btcec.PubKeyBytesLenCompressed {
-		return 0, 0, nil, RuleErrorFromPublicKeyIsRequired
-	}
-	if _, err := btcec.ParsePubKey(fromPublicKey, btcec.S256()); err != nil {
-		return 0, 0, nil, errors.Wrap(RuleErrorInvalidFromPublicKey, err.Error())
-	}
-
-	// The "to" public key must be set and valid.
-	toPublicKey := txMeta.ToPublicKey
-	if len(toPublicKey) != btcec.PubKeyBytesLenCompressed {
-		return 0, 0, nil, RuleErrorToPublicKeyIsRequired
-	}
-	if _, err := btcec.ParsePubKey(toPublicKey, btcec.S256()); err != nil {
-		return 0, 0, nil, errors.Wrap(RuleErrorInvalidToPublicKey, err.Error())
-	}
-
-	if verifySignatures {
-		// _connectBasicTransfer has already checked that the transaction is
-		// signed by the top-level public key, which we take to be the poster's
-		// public key.
-	}
-
-	// If a profile is associated with either of the public keys then change the public
-	// key embedded in the profile. Note that we don't need to delete and re-add the
-	// ProfileEntry mappings because everything other than the embedded public key stays
-	// the same (basically the public key is the only thing that's de-normalized that we
-	// need to manually adjust). Note that we must do this lookup *before* we swap the
-	// PKID's or else we're get opposite profiles back.
-	fromProfileEntry := bav.GetProfileEntryForPublicKey(fromPublicKey)
-	if fromProfileEntry != nil && !fromProfileEntry.isDeleted {
-		fromProfileEntry.PublicKey = toPublicKey
-	}
-	toProfileEntry := bav.GetProfileEntryForPublicKey(toPublicKey)
-	if toProfileEntry != nil && !toProfileEntry.isDeleted {
-		toProfileEntry.PublicKey = fromPublicKey
-	}
-
-	// Get the existing PKID mappings. These are guaranteed to be set (they default to
-	// the existing public key if they are unset).
-	oldFromPKIDEntry := bav.GetPKIDForPublicKey(fromPublicKey)
-	if oldFromPKIDEntry == nil || oldFromPKIDEntry.isDeleted {
-		// This should basically never happen since we never delete PKIDs.
-		return 0, 0, nil, RuleErrorOldFromPublicKeyHasDeletedPKID
-	}
-	oldToPKIDEntry := bav.GetPKIDForPublicKey(toPublicKey)
-	if oldToPKIDEntry == nil || oldToPKIDEntry.isDeleted {
-		// This should basically never happen since we never delete PKIDs.
-		return 0, 0, nil, RuleErrorOldToPublicKeyHasDeletedPKID
-	}
-
-	// At this point, we are certain that the *from* and the *to* public keys
-	// have valid PKID's.
-
-	// Create copies of the old PKID's so we can safely update the mappings.
-	newFromPKIDEntry := *oldFromPKIDEntry
-	newToPKIDEntry := *oldToPKIDEntry
-
-	// Swap the PKID's on the entry copies.
-	newFromPKIDEntry.PKID = oldToPKIDEntry.PKID
-	newToPKIDEntry.PKID = oldFromPKIDEntry.PKID
-
-	// Delete the old mappings for the *from* and *to* PKID's. This isn't really needed
-	// because the calls to _setPKIDMappings below will undo the deletions we just did,
-	// but we do it to maintain consistency with other functions.
-	bav._deletePKIDMappings(oldFromPKIDEntry)
-	bav._deletePKIDMappings(oldToPKIDEntry)
-
-	// Set the new mappings for the *from* and *to* PKID's.
-	bav._setPKIDMappings(&newFromPKIDEntry)
-	bav._setPKIDMappings(&newToPKIDEntry)
-
-	// Add an operation to the list at the end indicating we've swapped identities.
-	utxoOpsForTxn = append(utxoOpsForTxn, &UtxoOperation{
-		Type: OperationTypeSwapIdentity,
-
-		// Note that we don't need any metadata on this operation, since the swap is reversible
-		// without it.
-	})
-
-	return totalInput, totalOutput, utxoOpsForTxn, nil
-}
-
-func CalculateCreatorCoinToMintPolynomial(
-	deltaBitCloutNanos uint64, currentCreatorCoinSupplyNanos uint64, params *BitCloutParams) uint64 {
-	// The values our equations take are generally in whole units rather than
-	// nanos, so the first step is to convert the nano amounts into floats
-	// representing full coin units.
-	bigNanosPerUnit := NewFloat().SetUint64(NanosPerUnit)
-	bigDeltaBitClout := Div(NewFloat().SetUint64(deltaBitCloutNanos), bigNanosPerUnit)
-	bigCurrentCreatorCoinSupply :=
-		Div(NewFloat().SetUint64(currentCreatorCoinSupplyNanos), bigNanosPerUnit)
-
-	// These calculations are basically what you get when you integrate a
-	// polynomial price curve. For more information, see the comment on
-	// CreatorCoinSlope in constants.go and check out the Mathematica notebook
-	// linked in that comment.
-	//
-	// This is the formula:
-	// - (((dB + m*RR*s^(1/RR))/(m*RR)))^RR-s
-	// - where:
-	//     dB = bigDeltaBitClout,
-	//     m = params.CreatorCoinSlope
-	//     RR = params.CreatorCoinReserveRatio
-	//     s = bigCurrentCreatorCoinSupply
-	//
-	// If you think it's hard to understand the code below, don't worry-- I hate
-	// the Go float libary syntax too...
-	bigRet := Sub(BigFloatPow((Div((Add(bigDeltaBitClout,
-		Mul(params.CreatorCoinSlope, Mul(params.CreatorCoinReserveRatio,
-			BigFloatPow(bigCurrentCreatorCoinSupply, (Div(bigOne,
-				params.CreatorCoinReserveRatio))))))), Mul(params.CreatorCoinSlope,
-		params.CreatorCoinReserveRatio))), params.CreatorCoinReserveRatio),
-		bigCurrentCreatorCoinSupply)
-	// The value we get is generally a number of whole creator coins, and so we
-	// need to convert it to "nanos" as a last step.
-	retNanos, _ := Mul(bigRet, bigNanosPerUnit).Uint64()
-	return retNanos
-}
-
-func CalculateCreatorCoinToMintBancor(
-	deltaBitCloutNanos uint64, currentCreatorCoinSupplyNanos uint64,
-	currentBitCloutLockedNanos uint64, params *BitCloutParams) uint64 {
-	// The values our equations take are generally in whole units rather than
-	// nanos, so the first step is to convert the nano amounts into floats
-	// representing full coin units.
-	bigNanosPerUnit := NewFloat().SetUint64(NanosPerUnit)
-	bigDeltaBitClout := Div(NewFloat().SetUint64(deltaBitCloutNanos), bigNanosPerUnit)
-	bigCurrentCreatorCoinSupply := Div(NewFloat().SetUint64(currentCreatorCoinSupplyNanos), bigNanosPerUnit)
-	bigCurrentBitCloutLocked := Div(NewFloat().SetUint64(currentBitCloutLockedNanos), bigNanosPerUnit)
-
-	// These calculations are derived from the Bancor pricing formula, which
-	// is proportional to a polynomial price curve (and equivalent to Uniswap
-	// under certain assumptions). For more information, see the comment on
-	// CreatorCoinSlope in constants.go and check out the Mathematica notebook
-	// linked in that comment.
-	//
-	// This is the formula:
-	// - S0 * ((1 + dB / B0) ^ (RR) - 1)
-	// - where:
-	//     dB = bigDeltaBitClout,
-	//     B0 = bigCurrentBitCloutLocked
-	//     S0 = bigCurrentCreatorCoinSupply
-	//     RR = params.CreatorCoinReserveRatio
-	//
-	// Sorry the code for the equation is so hard to read.
-	bigRet := Mul(bigCurrentCreatorCoinSupply,
-		Sub(BigFloatPow((Add(bigOne, Div(bigDeltaBitClout,
-			bigCurrentBitCloutLocked))),
-			(params.CreatorCoinReserveRatio)), bigOne))
-	// The value we get is generally a number of whole creator coins, and so we
-	// need to convert it to "nanos" as a last step.
-	retNanos, _ := Mul(bigRet, bigNanosPerUnit).Uint64()
-	return retNanos
-}
-
-func CalculateBitCloutToReturn(
-	deltaCreatorCoinNanos uint64, currentCreatorCoinSupplyNanos uint64,
-	currentBitCloutLockedNanos uint64, params *BitCloutParams) uint64 {
-	// The values our equations take are generally in whole units rather than
-	// nanos, so the first step is to convert the nano amounts into floats
-	// representing full coin units.
-	bigNanosPerUnit := NewFloat().SetUint64(NanosPerUnit)
-	bigDeltaCreatorCoin := Div(NewFloat().SetUint64(deltaCreatorCoinNanos), bigNanosPerUnit)
-	bigCurrentCreatorCoinSupply := Div(NewFloat().SetUint64(currentCreatorCoinSupplyNanos), bigNanosPerUnit)
-	bigCurrentBitCloutLocked := Div(NewFloat().SetUint64(currentBitCloutLockedNanos), bigNanosPerUnit)
-
-	// These calculations are derived from the Bancor pricing formula, which
-	// is proportional to a polynomial price curve (and equivalent to Uniswap
-	// under certain assumptions). For more information, see the comment on
-	// CreatorCoinSlope in constants.go and check out the Mathematica notebook
-	// linked in that comment.
-	//
-	// This is the formula:
-	// - B0 * (1 - (1 - dS / S0)^(1/RR))
-	// - where:
-	//     dS = bigDeltaCreatorCoin,
-	//     B0 = bigCurrentBitCloutLocked
-	//     S0 = bigCurrentCreatorCoinSupply
-	//     RR = params.CreatorCoinReserveRatio
-	//
-	// Sorry the code for the equation is so hard to read.
-	bigRet := Mul(bigCurrentBitCloutLocked, (Sub(bigOne, BigFloatPow((Sub(bigOne,
-		Div(bigDeltaCreatorCoin, bigCurrentCreatorCoinSupply))), (Div(bigOne,
-		params.CreatorCoinReserveRatio))))))
-	// The value we get is generally a number of whole creator coins, and so we
-	// need to convert it to "nanos" as a last step.
-	retNanos, _ := Mul(bigRet, bigNanosPerUnit).Uint64()
-	return retNanos
-}
-
-func CalculateCreatorCoinToMint(
-	bitcloutToSellNanos uint64,
-	coinsInCirculationNanos uint64, bitcloutLockedNanos uint64,
-	params *BitCloutParams) uint64 {
-
-	if bitcloutLockedNanos == 0 {
-		// In this case, there is no BitClout in the profile so we have to use
-		// the polynomial equations to initialize the coin and determine how
-		// much to mint.
-		return CalculateCreatorCoinToMintPolynomial(
-			bitcloutToSellNanos, coinsInCirculationNanos,
-			params)
-	}
-
-	// In this case, we have BitClout locked in the profile and so we use the
-	// standard Bancor equations to determine how much creator coin to mint.
-	return CalculateCreatorCoinToMintBancor(
-		bitcloutToSellNanos, coinsInCirculationNanos,
-		bitcloutLockedNanos, params)
-}
-
-// TODO: A lot of duplicate code between buy and sell. Consider factoring
-// out the common code.
-func (bav *UtxoView) HelpConnectCreatorCoinBuy(
-	txn *MsgBitCloutTxn, txHash *BlockHash, blockHeight uint32, verifySignatures bool) (
-	_totalInput uint64, _totalOutput uint64, _creatorCoinReturnedNanos uint64, _founderRewardNanos uint64,
-	_utxoOps []*UtxoOperation, _err error) {
-
-	// Connect basic txn to get the total input and the total output without
-	// considering the transaction metadata.
-	totalInput, totalOutput, utxoOpsForTxn, err := bav._connectBasicTransfer(
-		txn, txHash, blockHeight, verifySignatures)
-	if err != nil {
-		return 0, 0, 0, 0, nil, errors.Wrapf(err, "_connectCreatorCoin: ")
-	}
-
-	// Force the input to be non-zero so that we can prevent replay attacks. If
-	// we didn't do this then someone could replay your sell over and over again
-	// to force-convert all your creator coin into BitClout. Think about it.
-	if totalInput == 0 {
-		return 0, 0, 0, 0, nil, RuleErrorCreatorCoinRequiresNonZeroInput
-	}
-
-	// At this point the inputs and outputs have been processed. Now we
-	// need to handle the metadata.
-
-	// Check that the specified profile public key is valid and that a profile
-	// corresponding to that public key exists.
-	txMeta := txn.TxnMeta.(*CreatorCoinMetadataa)
-	if len(txMeta.ProfilePublicKey) != btcec.PubKeyBytesLenCompressed {
-		return 0, 0, 0, 0, nil, RuleErrorCreatorCoinInvalidPubKeySize
-	}
-
-	// Dig up the profile. It must exist for the user to be able to
-	// operate on its coin.
-	existingProfileEntry := bav.GetProfileEntryForPublicKey(txMeta.ProfilePublicKey)
-	if existingProfileEntry == nil || existingProfileEntry.isDeleted {
-		return 0, 0, 0, 0, nil, errors.Wrapf(
-			RuleErrorCreatorCoinOperationOnNonexistentProfile,
-			"_connectCreatorCoin: Profile pub key: %v %v",
-			PkToStringMainnet(txMeta.ProfilePublicKey), PkToStringTestnet(txMeta.ProfilePublicKey))
-	}
-
-	// At this point we are confident that we have a profile that
-	// exists that corresponds to the profile public key the user
-	// provided.
-
-	// Check that the amount of BitClout being traded for creator coin is
-	// non-zero.
-	bitCloutBeforeFeesNanos := txMeta.BitCloutToSellNanos
-	if bitCloutBeforeFeesNanos == 0 {
-		return 0, 0, 0, 0, nil, RuleErrorCreatorCoinBuyMustTradeNonZeroBitClout
-	}
-	// The amount of BitClout being traded counts as output being spent by
-	// this transaction, so add it to the transaction output and check that
-	// the resulting output does not exceed the total input.
-	//
-	// Check for overflow of the outputs before adding.
-	if totalOutput > math.MaxUint64-bitCloutBeforeFeesNanos {
-		return 0, 0, 0, 0, nil, errors.Wrapf(
-			RuleErrorCreatorCoinTxnOutputWithInvalidBuyAmount,
-			"_connectCreatorCoin: %v", bitCloutBeforeFeesNanos)
-	}
-	totalOutput += bitCloutBeforeFeesNanos
-	// It's assumed the caller code will check that things like output <= input,
-	// but we check it here just in case...
-	if totalInput < totalOutput {
-		return 0, 0, 0, 0, nil, errors.Wrapf(
-			RuleErrorCreatorCoinTxnOutputExceedsInput,
-			"_connectCreatorCoin: Input: %v, Output: %v", totalInput, totalOutput)
-	}
-	// At this point we have verified that the output is sufficient to cover
-	// the amount the user wants to use to buy the creator's coin.
-
-	// Now we burn some BitClout before executing the creator coin buy. Doing
-	// this guarantees that floating point errors in our subsequent calculations
-	// will not result in a user being able to print infinite amounts of BitClout
-	// through the protocol.
-	//
-	// TODO(performance): We use bigints to avoid overflow in the intermediate
-	// stages of the calculation but this most likely isn't necessary. This
-	// formula is equal to:
-	// - bitCloutAfterFeesNanos = bitCloutBeforeFeesNanos * (CreatorCoinTradeFeeBasisPoints / (100*100))
-	bitCloutAfterFeesNanos := IntDiv(
-		IntMul(
-			big.NewInt(int64(bitCloutBeforeFeesNanos)),
-			big.NewInt(int64(100*100-bav.Params.CreatorCoinTradeFeeBasisPoints))),
-		big.NewInt(100*100)).Uint64()
-
-	// The amount of BitClout being convertend must be nonzero after fees as well.
-	if bitCloutAfterFeesNanos == 0 {
-		return 0, 0, 0, 0, nil, RuleErrorCreatorCoinBuyMustTradeNonZeroBitCloutAfterFees
-	}
-
-	// Figure out how much bitclout goes to the founder.
-	// Note: If the user performing this transaction has the same public key as the
-	// profile being bought, we do not cut a founder reward.
-	bitcloutRemainingNanos := uint64(0)
-	bitcloutFounderRewardNanos := uint64(0)
-	if blockHeight > BitCloutFounderRewardBlockHeight &&
-		!reflect.DeepEqual(txn.PublicKey, existingProfileEntry.PublicKey) {
-
-		// This formula is equal to:
-		// bitCloutFounderRewardNanos = bitcloutAfterFeesNanos * creatorBasisPoints / (100*100)
-		bitcloutFounderRewardNanos = IntDiv(
-			IntMul(
-				big.NewInt(int64(bitCloutAfterFeesNanos)),
-				big.NewInt(int64(existingProfileEntry.CreatorBasisPoints))),
-			big.NewInt(100*100)).Uint64()
-
-		// Sanity check, just to be extra safe.
-		if bitCloutAfterFeesNanos < bitcloutFounderRewardNanos {
-			return 0, 0, 0, 0, nil, fmt.Errorf("HelpConnectCreatorCoinBuy: bitCloutAfterFeesNanos"+
-				" less than bitCloutFounderRewardNanos: %v %v",
-				bitCloutAfterFeesNanos, bitcloutFounderRewardNanos)
-		}
-
-		bitcloutRemainingNanos = bitCloutAfterFeesNanos - bitcloutFounderRewardNanos
-	} else {
-		bitcloutRemainingNanos = bitCloutAfterFeesNanos
-	}
-
-	if bitcloutRemainingNanos == 0 {
-		return 0, 0, 0, 0, nil, RuleErrorCreatorCoinBuyMustTradeNonZeroBitCloutAfterFounderReward
-	}
-
-	// If no BitClout is currently locked in the profile then we use the
-	// polynomial equation to mint creator coins. We do this because the
-	// Uniswap/Bancor equations don't work when zero coins have been minted,
-	// and so we have to special case here. See this wolfram sheet for all
-	// the equations with tests:
-	// - https://pastebin.com/raw/1EmgeW56
-	//
-	// Note also that we use big floats with a custom math library in order
-	// to guarantee that all nodes get the same result regardless of what
-	// architecture they're running on. If we didn't do this, then some nodes
-	// could round floats or use different levels of precision for intermediate
-	// results and get different answers which would break consensus.
-	creatorCoinToMintNanos := CalculateCreatorCoinToMint(
-		bitcloutRemainingNanos, existingProfileEntry.CoinsInCirculationNanos,
-		existingProfileEntry.BitCloutLockedNanos, bav.Params)
-
-	// Check if the total amount minted satisfies CreatorCoinAutoSellThresholdNanos.
-	// This makes it prohibitively expensive for a user to buy themself above the
-	// CreatorCoinAutoSellThresholdNanos and then spam tiny nano BitClout creator
-	// coin purchases causing the effective Bancor Creator Coin Reserve Ratio to drift.
-	if blockHeight > SalomonFixBlockHeight {
-		if creatorCoinToMintNanos < bav.Params.CreatorCoinAutoSellThresholdNanos {
-			return 0, 0, 0, 0, nil, RuleErrorCreatorCoinBuyMustSatisfyAutoSellThresholdNanos
-		}
-	}
-
-	// At this point, we know how much creator coin we are going to mint.
-	// Now it's just a matter of adjusting our bookkeeping and potentially
-	// giving the creator a founder reward.
-
-	// Save all the old values from the CoinEntry before we potentially
-	// update them. Note that CoinEntry doesn't contain any pointers and so
-	// a direct copy is OK.
-	prevCoinEntry := existingProfileEntry.CoinEntry
-
-	// Increment BitCloutLockedNanos. Sanity-check that we're not going to
-	// overflow.
-	if existingProfileEntry.BitCloutLockedNanos > math.MaxUint64-bitcloutRemainingNanos {
-		return 0, 0, 0, 0, nil, fmt.Errorf("_connectCreatorCoin: Overflow while summing"+
-			"BitCloutLockedNanos and bitCloutAfterFounderRewardNanos: %v %v",
-			existingProfileEntry.BitCloutLockedNanos, bitcloutRemainingNanos)
-	}
-	existingProfileEntry.BitCloutLockedNanos += bitcloutRemainingNanos
-
-	// Increment CoinsInCirculation. Sanity-check that we're not going to
-	// overflow.
-	if existingProfileEntry.CoinsInCirculationNanos > math.MaxUint64-creatorCoinToMintNanos {
-		return 0, 0, 0, 0, nil, fmt.Errorf("_connectCreatorCoin: Overflow while summing"+
-			"CoinsInCirculationNanos and creatorCoinToMintNanos: %v %v",
-			existingProfileEntry.CoinsInCirculationNanos, creatorCoinToMintNanos)
-	}
-	existingProfileEntry.CoinsInCirculationNanos += creatorCoinToMintNanos
-
-	// Calculate the *Creator Coin nanos* to give as a founder reward.
-	creatorCoinFounderRewardNanos := uint64(0)
-	if blockHeight > BitCloutFounderRewardBlockHeight {
-		// Do nothing. The chain stopped minting creator coins as a founder reward for
-		// creators at this blockheight.  It gives BitClout as a founder reward now instead.
-
-	} else if blockHeight > SalomonFixBlockHeight {
-		// Following the SalomonFixBlockHeight block, creator coin buys continuously mint
-		// a founders reward based on the CreatorBasisPoints.
-
-		creatorCoinFounderRewardNanos = IntDiv(
-			IntMul(
-				big.NewInt(int64(creatorCoinToMintNanos)),
-				big.NewInt(int64(existingProfileEntry.CreatorBasisPoints))),
-			big.NewInt(100*100)).Uint64()
-	} else {
-		// Up to and including the SalomonFixBlockHeight block, creator coin buys only minted
-		// a founders reward if the creator reached a new all time high.
-
-		if existingProfileEntry.CoinsInCirculationNanos > existingProfileEntry.CoinWatermarkNanos {
-			// This value must be positive if we made it past the if condition above.
-			watermarkDiff := existingProfileEntry.CoinsInCirculationNanos - existingProfileEntry.CoinWatermarkNanos
-			// The founder reward is computed as a percentage of the "net coins created,"
-			// which is equal to the watermarkDiff
-			creatorCoinFounderRewardNanos = IntDiv(
-				IntMul(
-					big.NewInt(int64(watermarkDiff)),
-					big.NewInt(int64(existingProfileEntry.CreatorBasisPoints))),
-				big.NewInt(100*100)).Uint64()
-		}
-	}
-
-	// CoinWatermarkNanos is no longer used, however it may be helpful for
-	// future analytics or updates so we continue to update it here.
-	if existingProfileEntry.CoinsInCirculationNanos > existingProfileEntry.CoinWatermarkNanos {
-		existingProfileEntry.CoinWatermarkNanos = existingProfileEntry.CoinsInCirculationNanos
-	}
-
-	// At this point, founderRewardNanos will be non-zero if and only if we increased
-	// the watermark *and* there was a non-zero CreatorBasisPoints set on the CoinEntry
-	// *and* the blockHeight is less than BitCloutFounderRewardBlockHeight.
-
-	// The user gets whatever's left after we pay the founder their reward.
-	coinsBuyerGetsNanos := creatorCoinToMintNanos - creatorCoinFounderRewardNanos
-
-	// If the coins the buyer is getting is less than the minimum threshold that
-	// they expected to get, then the transaction is invalid. This prevents
-	// front-running attacks, but it also prevents the buyer from getting a
-	// terrible price.
-	//
-	// Note that when the min is set to zero it means we should skip this check.
-	if txMeta.MinCreatorCoinExpectedNanos != 0 &&
-		coinsBuyerGetsNanos < txMeta.MinCreatorCoinExpectedNanos {
-		return 0, 0, 0, 0, nil, errors.Wrapf(
-			RuleErrorCreatorCoinLessThanMinimumSetByUser,
-			"_connectCreatorCoin: Amount that would be minted and given to user: "+
-				"%v, amount that would be given to founder: %v, amount user needed: %v",
-			coinsBuyerGetsNanos, creatorCoinFounderRewardNanos, txMeta.MinCreatorCoinExpectedNanos)
-	}
-
-	// If we get here, we are good to go. We will now update the balance of the
-	// buyer and the creator (assuming we had a non-zero founderRewardNanos).
-
-	// Look up a CreatorCoinBalanceEntry for the buyer and the creator. Create
-	// an entry for each if one doesn't exist already.
-	buyerBalanceEntry, hodlerPKID, creatorPKID :=
-		bav.GetBalanceEntryForHODLerPubKeyAndCreatorPubKey(
-			txn.PublicKey, existingProfileEntry.PublicKey)
-	// If the user does not have a balance entry or the user's balance entry is deleted and we have passed the
-	// BuyCreatorCoinAfterDeletedBalanceEntryFixBlockHeight, we create a new balance entry.
-	if buyerBalanceEntry == nil ||
-		(buyerBalanceEntry.isDeleted && blockHeight > BuyCreatorCoinAfterDeletedBalanceEntryFixBlockHeight) {
-		// If there is no balance entry for this mapping yet then just create it.
-		// In this case the balance will be zero.
-		buyerBalanceEntry = &BalanceEntry{
-			// The person who created the txn is they buyer/hodler
-			HODLerPKID: hodlerPKID,
-			// The creator is the owner of the profile that corresponds to the coin.
-			CreatorPKID:  creatorPKID,
-			BalanceNanos: uint64(0),
-		}
-	}
-
-	// Get the balance entry for the creator. In this case the creator owns
-	// their own coin and therefore the creator is also the HODLer. We need
-	// this so we can pay the creator their founder reward. Note that we have
-	// a special case when the creator is purchasing their own coin.
-	var creatorBalanceEntry *BalanceEntry
-	if reflect.DeepEqual(txn.PublicKey, existingProfileEntry.PublicKey) {
-		// If the creator is buying their own coin, don't fetch/create a
-		// duplicate entry. If we didn't do this, we might wind up with two
-		// duplicate BalanceEntrys when a creator is buying their own coin.
-		creatorBalanceEntry = buyerBalanceEntry
-	} else {
-		// In this case, the creator is distinct from the buyer, so fetch and
-		// potentially create a new BalanceEntry for them rather than using the
-		// existing one.
-		creatorBalanceEntry, hodlerPKID, creatorPKID = bav.GetBalanceEntryForHODLerPubKeyAndCreatorPubKey(
-			existingProfileEntry.PublicKey, existingProfileEntry.PublicKey)
-		// If the creator does not have a balance entry or the creator's balance entry is deleted and we have passed the
-		// BuyCreatorCoinAfterDeletedBalanceEntryFixBlockHeight, we create a new balance entry.
-		if creatorBalanceEntry == nil ||
-			(creatorBalanceEntry.isDeleted && blockHeight > BuyCreatorCoinAfterDeletedBalanceEntryFixBlockHeight) {
-			// If there is no balance entry then it means the creator doesn't own
-			// any of their coin yet. In this case we create a new entry for them
-			// with a zero balance.
-			creatorBalanceEntry = &BalanceEntry{
-				HODLerPKID:   hodlerPKID,
-				CreatorPKID:  creatorPKID,
-				BalanceNanos: uint64(0),
-			}
-		}
-	}
-	// At this point we should have a BalanceEntry for the buyer and the creator.
-	// These may be the same BalancEntry if the creator is buying their own coin,
-	// but that is OK.
-
-	// Save the previous balance entry before modifying it. If the creator is
-	// buying their own coin, this will be the same BalanceEntry, which is fine.
-	prevBuyerBalanceEntry := *buyerBalanceEntry
-	prevCreatorBalanceEntry := *creatorBalanceEntry
-
-	// Increase the buyer and the creator's balances by the amounts computed
-	// previously. Always check for overflow.
-	if buyerBalanceEntry.BalanceNanos > math.MaxUint64-coinsBuyerGetsNanos {
-		return 0, 0, 0, 0, nil, fmt.Errorf("_connectCreatorCoin: Overflow while summing"+
-			"buyerBalanceEntry.BalanceNanos and coinsBuyerGetsNanos %v %v",
-			buyerBalanceEntry.BalanceNanos, coinsBuyerGetsNanos)
-	}
-	// Check that if the buyer is receiving nanos for the first time, it's enough
-	// to push them above the CreatorCoinAutoSellThresholdNanos threshold. This helps
-	// prevent tiny amounts of nanos from drifting the ratio of creator coins to BitClout locked.
-	if blockHeight > SalomonFixBlockHeight {
-		if buyerBalanceEntry.BalanceNanos == 0 && coinsBuyerGetsNanos != 0 &&
-			coinsBuyerGetsNanos < bav.Params.CreatorCoinAutoSellThresholdNanos {
-			return 0, 0, 0, 0, nil, RuleErrorCreatorCoinBuyMustSatisfyAutoSellThresholdNanosForBuyer
-		}
-	}
-
-	// Check if this is the buyers first buy or first buy after a complete sell.
-	// If it is, we increment the NumberOfHolders to reflect this value.
-	if buyerBalanceEntry.BalanceNanos == 0 && coinsBuyerGetsNanos != 0 {
-		// Increment number of holders by one to reflect the buyer
-		existingProfileEntry.NumberOfHolders += 1
-
-		// Update the profile to reflect the new number of holders
-		bav._setProfileEntryMappings(existingProfileEntry)
-	}
-	// Finally increment the buyerBalanceEntry.BalanceNanos to reflect
-	// the purchased coinsBuyerGetsNanos. If coinsBuyerGetsNanos is greater than 0, we set HasPurchased to true.
-	buyerBalanceEntry.BalanceNanos += coinsBuyerGetsNanos
-	buyerBalanceEntry.HasPurchased = true
-
-	// If the creator is buying their own coin, this will just be modifying
-	// the same pointer as the buyerBalanceEntry, which is what we want.
-	if creatorBalanceEntry.BalanceNanos > math.MaxUint64-creatorCoinFounderRewardNanos {
-		return 0, 0, 0, 0, nil, fmt.Errorf("_connectCreatorCoin: Overflow while summing"+
-			"creatorBalanceEntry.BalanceNanos and creatorCoinFounderRewardNanos %v %v",
-			creatorBalanceEntry.BalanceNanos, creatorCoinFounderRewardNanos)
-	}
-	// Check that if the creator is receiving nanos for the first time, it's enough
-	// to push them above the CreatorCoinAutoSellThresholdNanos threshold. This helps
-	// prevent tiny amounts of nanos from drifting the effective creator coin reserve ratio drift.
-	if creatorBalanceEntry.BalanceNanos == 0 &&
-		creatorCoinFounderRewardNanos != 0 &&
-		creatorCoinFounderRewardNanos < bav.Params.CreatorCoinAutoSellThresholdNanos &&
-		blockHeight > SalomonFixBlockHeight {
-
-		return 0, 0, 0, 0, nil, RuleErrorCreatorCoinBuyMustSatisfyAutoSellThresholdNanosForCreator
-	}
-	// Check if the creator's balance is going from zero to non-zero and increment the NumberOfHolders if so.
-	if creatorBalanceEntry.BalanceNanos == 0 && creatorCoinFounderRewardNanos != 0 {
-		// Increment number of holders by one to reflect the creator
-		existingProfileEntry.NumberOfHolders += 1
-
-		// Update the profile to reflect the new number of holders
-		bav._setProfileEntryMappings(existingProfileEntry)
-	}
-	creatorBalanceEntry.BalanceNanos += creatorCoinFounderRewardNanos
-
-	// At this point the balances for the buyer and the creator should be correct
-	// so set the mappings in the view.
-	bav._setBalanceEntryMappings(buyerBalanceEntry)
-	// Avoid setting the same entry twice if the creator is buying their own coin.
-	if buyerBalanceEntry != creatorBalanceEntry {
-		bav._setBalanceEntryMappings(creatorBalanceEntry)
-	}
-
-	// Finally, if the creator is getting a bitclout founder reward, add a UTXO for it.
-	var outputKey *UtxoKey
-	if blockHeight > BitCloutFounderRewardBlockHeight {
-		if bitcloutFounderRewardNanos > 0 {
-			// Create a new entry for this output and add it to the view. It should be
-			// added at the end of the utxo list.
-			outputKey = &UtxoKey{
-				TxID: *txHash,
-				// The output is like an extra virtual output at the end of the transaction.
-				Index: uint32(len(txn.TxOutputs)),
-			}
-
-			utxoEntry := UtxoEntry{
-				AmountNanos: bitcloutFounderRewardNanos,
-				PublicKey:   existingProfileEntry.PublicKey,
-				BlockHeight: blockHeight,
-				UtxoType:    UtxoTypeCreatorCoinFounderReward,
-				UtxoKey:     outputKey,
-				// We leave the position unset and isSpent to false by default.
-				// The position will be set in the call to _addUtxo.
-			}
-
-			_, err = bav._addUtxo(&utxoEntry)
-			if err != nil {
-				return 0, 0, 0, 0, nil, errors.Wrapf(err, "HelpConnectCreatorCoinBuy: Problem adding output utxo")
-			}
-		}
-	}
-
-	// Add an operation to the list at the end indicating we've executed a
-	// CreatorCoin txn. Save the previous state of the CoinEntry for easy
-	// reversion during disconnect.
-	utxoOpsForTxn = append(utxoOpsForTxn, &UtxoOperation{
-		Type:                       OperationTypeCreatorCoin,
-		PrevCoinEntry:              &prevCoinEntry,
-		PrevTransactorBalanceEntry: &prevBuyerBalanceEntry,
-		PrevCreatorBalanceEntry:    &prevCreatorBalanceEntry,
-		FounderRewardUtxoKey:       outputKey,
-	})
-
-	return totalInput, totalOutput, coinsBuyerGetsNanos, creatorCoinFounderRewardNanos, utxoOpsForTxn, nil
-}
-
-// TODO: A lot of duplicate code between buy and sell. Consider factoring
-// out the common code.
-func (bav *UtxoView) HelpConnectCreatorCoinSell(
-	txn *MsgBitCloutTxn, txHash *BlockHash, blockHeight uint32, verifySignatures bool) (
-	_totalInput uint64, _totalOutput uint64, _bitCloutReturnedNanos uint64,
-	_utxoOps []*UtxoOperation, _err error) {
-
-	// Connect basic txn to get the total input and the total output without
-	// considering the transaction metadata.
-	totalInput, totalOutput, utxoOpsForTxn, err := bav._connectBasicTransfer(
-		txn, txHash, blockHeight, verifySignatures)
-	if err != nil {
-		return 0, 0, 0, nil, errors.Wrapf(err, "_connectCreatorCoin: ")
-	}
-
-	// Force the input to be non-zero so that we can prevent replay attacks. If
-	// we didn't do this then someone could replay your sell over and over again
-	// to force-convert all your creator coin into BitClout. Think about it.
-	if totalInput == 0 {
-		return 0, 0, 0, nil, RuleErrorCreatorCoinRequiresNonZeroInput
-	}
-
-	// Verify that the output does not exceed the input. This check should also
-	// be done by the caller, but we do it here as well.
-	if totalInput < totalOutput {
-		return 0, 0, 0, nil, errors.Wrapf(
-			RuleErrorCreatorCoinTxnOutputExceedsInput,
-			"_connectCreatorCoin: Input: %v, Output: %v", totalInput, totalOutput)
-	}
-
-	// At this point the inputs and outputs have been processed. Now we
-	// need to handle the metadata.
-
-	// Check that the specified profile public key is valid and that a profile
-	// corresponding to that public key exists.
-	txMeta := txn.TxnMeta.(*CreatorCoinMetadataa)
-	if len(txMeta.ProfilePublicKey) != btcec.PubKeyBytesLenCompressed {
-		return 0, 0, 0, nil, RuleErrorCreatorCoinInvalidPubKeySize
-	}
-
-	// Dig up the profile. It must exist for the user to be able to
-	// operate on its coin.
-	existingProfileEntry := bav.GetProfileEntryForPublicKey(txMeta.ProfilePublicKey)
-	if existingProfileEntry == nil || existingProfileEntry.isDeleted {
-		return 0, 0, 0, nil, errors.Wrapf(
-			RuleErrorCreatorCoinOperationOnNonexistentProfile,
-			"_connectCreatorCoin: Profile pub key: %v %v",
-			PkToStringMainnet(txMeta.ProfilePublicKey), PkToStringTestnet(txMeta.ProfilePublicKey))
-	}
-
-	// At this point we are confident that we have a profile that
-	// exists that corresponds to the profile public key the user
-	// provided.
-
-	// Look up a BalanceEntry for the seller. If it doesn't exist then the seller
-	// implicitly has a balance of zero coins, and so the sell transaction shouldn't be
-	// allowed.
-	sellerBalanceEntry, _, _ := bav.GetBalanceEntryForHODLerPubKeyAndCreatorPubKey(
-		txn.PublicKey, existingProfileEntry.PublicKey)
-	if sellerBalanceEntry == nil || sellerBalanceEntry.isDeleted {
-		return 0, 0, 0, nil, RuleErrorCreatorCoinSellerBalanceEntryDoesNotExist
-	}
-
-	// Check that the amount of creator coin being sold is non-zero.
-	creatorCoinToSellNanos := txMeta.CreatorCoinToSellNanos
-	if creatorCoinToSellNanos == 0 {
-		return 0, 0, 0, nil, RuleErrorCreatorCoinSellMustTradeNonZeroCreatorCoin
-	}
-
-	// Check that the amount of creator coin being sold does not exceed the user's
-	// balance of this particular creator coin.
-	if creatorCoinToSellNanos > sellerBalanceEntry.BalanceNanos {
-		return 0, 0, 0, nil, errors.Wrapf(
-			RuleErrorCreatorCoinSellInsufficientCoins,
-			"_connectCreatorCoin: CreatorCoin nanos being sold %v exceeds "+
-				"user's creator coin balance %v",
-			creatorCoinToSellNanos, sellerBalanceEntry.BalanceNanos)
-	}
-
-	// If the amount of BitClout locked in the profile is zero then selling is
-	// not allowed.
-	if existingProfileEntry.BitCloutLockedNanos == 0 {
-		return 0, 0, 0, nil, RuleErrorCreatorCoinSellNotAllowedWhenZeroBitCloutLocked
-	}
-
-	bitCloutBeforeFeesNanos := uint64(0)
-	// Compute the amount of BitClout to return.
-	if blockHeight > SalomonFixBlockHeight {
-		// Following the SalomonFixBlockHeight block, if a user would be left with less than
-		// bav.Params.CreatorCoinAutoSellThresholdNanos, we clear all their remaining holdings
-		// to prevent 1 or 2 lingering creator coin nanos from staying in their wallet.
-		// This also gives a method for cleanly and accurately reducing the numberOfHolders.
-
-		// Note that we check that sellerBalanceEntry.BalanceNanos >= creatorCoinToSellNanos above.
-		if sellerBalanceEntry.BalanceNanos-creatorCoinToSellNanos < bav.Params.CreatorCoinAutoSellThresholdNanos {
-			// Setup to sell all the creator coins the seller has.
-			creatorCoinToSellNanos = sellerBalanceEntry.BalanceNanos
-
-			// Compute the amount of BitClout to return with the new creatorCoinToSellNanos.
-			bitCloutBeforeFeesNanos = CalculateBitCloutToReturn(
-				creatorCoinToSellNanos, existingProfileEntry.CoinsInCirculationNanos,
-				existingProfileEntry.BitCloutLockedNanos, bav.Params)
-
-			// If the amount the formula is offering is more than what is locked in the
-			// profile, then truncate it down. This addresses an edge case where our
-			// equations may return *too much* BitClout due to rounding errors.
-			if bitCloutBeforeFeesNanos > existingProfileEntry.BitCloutLockedNanos {
-				bitCloutBeforeFeesNanos = existingProfileEntry.BitCloutLockedNanos
-			}
-		} else {
-			// If we're above the CreatorCoinAutoSellThresholdNanos, we can safely compute
-			// the amount to return based on the Bancor curve.
-			bitCloutBeforeFeesNanos = CalculateBitCloutToReturn(
-				creatorCoinToSellNanos, existingProfileEntry.CoinsInCirculationNanos,
-				existingProfileEntry.BitCloutLockedNanos, bav.Params)
-
-			// If the amount the formula is offering is more than what is locked in the
-			// profile, then truncate it down. This addresses an edge case where our
-			// equations may return *too much* BitClout due to rounding errors.
-			if bitCloutBeforeFeesNanos > existingProfileEntry.BitCloutLockedNanos {
-				bitCloutBeforeFeesNanos = existingProfileEntry.BitCloutLockedNanos
-			}
-		}
-	} else {
-		// Prior to the SalomonFixBlockHeight block, coins would be minted based on floating point
-		// arithmetic with the exception being if a creator was selling all remaining creator coins. This caused
-		// a rare issue where a creator would be left with 1 creator coin nano in circulation
-		// and 1 nano BitClout locked after completely selling. This in turn made the Bancor Curve unstable.
-
-		if creatorCoinToSellNanos == existingProfileEntry.CoinsInCirculationNanos {
-			bitCloutBeforeFeesNanos = existingProfileEntry.BitCloutLockedNanos
-		} else {
-			// Calculate the amount to return based on the Bancor Curve.
-			bitCloutBeforeFeesNanos = CalculateBitCloutToReturn(
-				creatorCoinToSellNanos, existingProfileEntry.CoinsInCirculationNanos,
-				existingProfileEntry.BitCloutLockedNanos, bav.Params)
-
-			// If the amount the formula is offering is more than what is locked in the
-			// profile, then truncate it down. This addresses an edge case where our
-			// equations may return *too much* BitClout due to rounding errors.
-			if bitCloutBeforeFeesNanos > existingProfileEntry.BitCloutLockedNanos {
-				bitCloutBeforeFeesNanos = existingProfileEntry.BitCloutLockedNanos
-			}
-		}
-	}
-
-	// Save all the old values from the CoinEntry before we potentially
-	// update them. Note that CoinEntry doesn't contain any pointers and so
-	// a direct copy is OK.
-	prevCoinEntry := existingProfileEntry.CoinEntry
-
-	// Subtract the amount of BitClout the seller is getting from the amount of
-	// BitClout locked in the profile. Sanity-check that it does not exceed the
-	// total amount of BitClout locked.
-	if bitCloutBeforeFeesNanos > existingProfileEntry.BitCloutLockedNanos {
-		return 0, 0, 0, nil, fmt.Errorf("_connectCreatorCoin: BitClout nanos seller "+
-			"would get %v exceeds BitClout nanos locked in profile %v",
-			bitCloutBeforeFeesNanos, existingProfileEntry.BitCloutLockedNanos)
-	}
-	existingProfileEntry.BitCloutLockedNanos -= bitCloutBeforeFeesNanos
-
-	// Subtract the number of coins the seller is selling from the number of coins
-	// in circulation. Sanity-check that it does not exceed the number of coins
-	// currently in circulation.
-	if creatorCoinToSellNanos > existingProfileEntry.CoinsInCirculationNanos {
-		return 0, 0, 0, nil, fmt.Errorf("_connectCreatorCoin: CreatorCoin nanos seller "+
-			"is selling %v exceeds CreatorCoin nanos in circulation %v",
-			creatorCoinToSellNanos, existingProfileEntry.CoinsInCirculationNanos)
-	}
-	existingProfileEntry.CoinsInCirculationNanos -= creatorCoinToSellNanos
-
-	// Check if this is a complete sell of the seller's remaining creator coins
-	if sellerBalanceEntry.BalanceNanos == creatorCoinToSellNanos {
-		existingProfileEntry.NumberOfHolders -= 1
-	}
-
-	// If the number of holders has reached zero, we clear all the BitCloutLockedNanos and
-	// creatorCoinToSellNanos to ensure that the profile is reset to its normal initial state.
-	// It's okay to modify these values because they are saved in the PrevCoinEntry.
-	if existingProfileEntry.NumberOfHolders == 0 {
-		existingProfileEntry.BitCloutLockedNanos = 0
-		existingProfileEntry.CoinsInCirculationNanos = 0
-	}
-
-	// Save the seller's balance before we modify it. We don't need to save the
-	// creator's BalancEntry on a sell because the creator's balance will not
-	// be modified.
-	prevTransactorBalanceEntry := *sellerBalanceEntry
-
-	// Subtract the number of coins the seller is selling from the number of coins
-	// they HODL. Note that we already checked that this amount does not exceed the
-	// seller's balance above. Note that this amount equals sellerBalanceEntry.BalanceNanos
-	// in the event where the requested remaining creator coin balance dips
-	// below CreatorCoinAutoSellThresholdNanos.
-	sellerBalanceEntry.BalanceNanos -= creatorCoinToSellNanos
-
-	// If the seller's balance will be zero after this transaction, set HasPurchased to false
-	if sellerBalanceEntry.BalanceNanos == 0 {
-		sellerBalanceEntry.HasPurchased = false
-	}
-
-	// Set the new BalanceEntry in our mappings for the seller and set the
-	// ProfileEntry mappings as well since everything is up to date.
-	bav._setBalanceEntryMappings(sellerBalanceEntry)
-	bav._setProfileEntryMappings(existingProfileEntry)
-
-	// Charge a fee on the BitClout the seller is getting to hedge against
-	// floating point errors
-	bitCloutAfterFeesNanos := IntDiv(
-		IntMul(
-			big.NewInt(int64(bitCloutBeforeFeesNanos)),
-			big.NewInt(int64(100*100-bav.Params.CreatorCoinTradeFeeBasisPoints))),
-		big.NewInt(100*100)).Uint64()
-
-	// Check that the seller is getting back an amount of BitClout that is
-	// greater than or equal to what they expect. Note that this check is
-	// skipped if the min amount specified is zero.
-	if txMeta.MinBitCloutExpectedNanos != 0 &&
-		bitCloutAfterFeesNanos < txMeta.MinBitCloutExpectedNanos {
-
-		return 0, 0, 0, nil, errors.Wrapf(
-			RuleErrorBitCloutReceivedIsLessThanMinimumSetBySeller,
-			"_connectCreatorCoin: BitClout nanos that would be given to seller: "+
-				"%v, amount user needed: %v",
-			bitCloutAfterFeesNanos, txMeta.MinBitCloutExpectedNanos)
-	}
-
-	// Now that we have all the information we need, save a UTXO allowing the user to
-	// spend the BitClout from the sale in the future.
-	outputKey := UtxoKey{
-		TxID: *txn.Hash(),
-		// The output is like an extra virtual output at the end of the transaction.
-		Index: uint32(len(txn.TxOutputs)),
-	}
-	utxoEntry := UtxoEntry{
-		AmountNanos: bitCloutAfterFeesNanos,
-		PublicKey:   txn.PublicKey,
-		BlockHeight: blockHeight,
-		UtxoType:    UtxoTypeCreatorCoinSale,
-		UtxoKey:     &outputKey,
-		// We leave the position unset and isSpent to false by default.
-		// The position will be set in the call to _addUtxo.
-	}
-	// If we have a problem adding this utxo return an error but don't
-	// mark this block as invalid since it's not a rule error and the block
-	// could therefore benefit from being processed in the future.
-	_, err = bav._addUtxo(&utxoEntry)
-	if err != nil {
-		return 0, 0, 0, nil, errors.Wrapf(
-			err, "_connectBitcoinExchange: Problem adding output utxo")
-	}
-	// Note that we don't need to save a UTXOOperation for the added UTXO
-	// because no extra information is needed in order to roll it back.
-
-	// Add an operation to the list at the end indicating we've executed a
-	// CreatorCoin txn. Save the previous state of the CoinEntry for easy
-	// reversion during disconnect.
-	utxoOpsForTxn = append(utxoOpsForTxn, &UtxoOperation{
-		Type:                       OperationTypeCreatorCoin,
-		PrevCoinEntry:              &prevCoinEntry,
-		PrevTransactorBalanceEntry: &prevTransactorBalanceEntry,
-		PrevCreatorBalanceEntry:    nil,
-	})
-
-	// The BitClout that the user gets from selling their creator coin counts
-	// as both input and output in the transaction.
-	return totalInput + bitCloutAfterFeesNanos,
-		totalOutput + bitCloutAfterFeesNanos,
-		bitCloutAfterFeesNanos, utxoOpsForTxn, nil
-}
-
-func (bav *UtxoView) _connectCreatorCoin(
-	txn *MsgBitCloutTxn, txHash *BlockHash, blockHeight uint32, verifySignatures bool) (
-	_totalInput uint64, _totalOutput uint64, _utxoOps []*UtxoOperation, _err error) {
-
-	// Check that the transaction has the right TxnType.
-	if txn.TxnMeta.GetTxnType() != TxnTypeCreatorCoin {
-		return 0, 0, nil, fmt.Errorf("_connectCreatorCoin: called with bad TxnType %s",
-			txn.TxnMeta.GetTxnType().String())
-	}
-	txMeta := txn.TxnMeta.(*CreatorCoinMetadataa)
-
-	// We save the previous CoinEntry so that we can revert things easily during a
-	// disconnect. If we didn't do this, it would be annoying to reset the coin
-	// state when reverting a transaction.
-	switch txMeta.OperationType {
-	case CreatorCoinOperationTypeBuy:
-		// We don't need the creatorCoinsReturned return value
-		totalInput, totalOutput, _, _, utxoOps, err :=
-			bav.HelpConnectCreatorCoinBuy(txn, txHash, blockHeight, verifySignatures)
-		return totalInput, totalOutput, utxoOps, err
-
-	case CreatorCoinOperationTypeSell:
-		// We don't need the bitCloutReturned return value
-		totalInput, totalOutput, _, utxoOps, err :=
-			bav.HelpConnectCreatorCoinSell(txn, txHash, blockHeight, verifySignatures)
-		return totalInput, totalOutput, utxoOps, err
-
-	case CreatorCoinOperationTypeAddBitClout:
-		return 0, 0, nil, fmt.Errorf("_connectCreatorCoin: Add BitClout not implemented")
-	}
-
-	return 0, 0, nil, fmt.Errorf("_connectCreatorCoin: Unrecognized CreatorCoin "+
-		"OperationType: %v", txMeta.OperationType)
-}
-
-func (bav *UtxoView) ValidateDiamondsAndGetNumCreatorCoinNanos(
-	senderPublicKey []byte,
-	receiverPublicKey []byte,
-	diamondPostHash *BlockHash,
-	diamondLevel int64,
-	blockHeight uint32,
-) (_numCreatorCoinNanos uint64, _netNewDiamonds int64, _err error) {
-
-	// Check that the diamond level is reasonable
-	diamondLevelMap := GetBitCloutNanosDiamondLevelMapAtBlockHeight(int64(blockHeight))
-	if _, isAllowedLevel := diamondLevelMap[diamondLevel]; !isAllowedLevel {
-		return 0, 0, fmt.Errorf(
-			"ValidateDiamondsAndGetNumCreatorCoinNanos: Diamond level %v not allowed",
-			diamondLevel)
-	}
-
-	// Convert pub keys into PKIDs.
-	senderPKID := bav.GetPKIDForPublicKey(senderPublicKey)
-	receiverPKID := bav.GetPKIDForPublicKey(receiverPublicKey)
-
-	// Look up if there is an existing diamond entry.
-	diamondKey := MakeDiamondKey(senderPKID.PKID, receiverPKID.PKID, diamondPostHash)
-	diamondEntry := bav.GetDiamondEntryForDiamondKey(&diamondKey)
-
-	// Look up if there's an existing profile entry for the sender. There needs
-	// to be in order to be able to give one's creator coin as a diamond.
-	existingProfileEntry := bav.GetProfileEntryForPKID(senderPKID.PKID)
-	if existingProfileEntry == nil || existingProfileEntry.isDeleted {
-		return 0, 0, fmt.Errorf(
-			"ValidateDiamondsAndGetNumCreatorCoinNanos: Cannot send CreatorCoin "+
-				"with diamond because ProfileEntry for public key %v does not exist",
-			senderPublicKey)
-	}
-	// If we get here, then we're sure the ProfileEntry for this user exists.
-
-	currDiamondLevel := int64(0)
-	if diamondEntry != nil {
-		currDiamondLevel = diamondEntry.DiamondLevel
-	}
-
-	if currDiamondLevel >= diamondLevel {
-		return 0, 0, RuleErrorCreatorCoinTransferPostAlreadyHasSufficientDiamonds
-	}
-
-	// Calculate the number of creator coin nanos needed vs. already added for previous diamonds.
-	currCreatorCoinNanos := GetCreatorCoinNanosForDiamondLevelAtBlockHeight(
-		existingProfileEntry.CoinsInCirculationNanos, existingProfileEntry.BitCloutLockedNanos,
-		currDiamondLevel, int64(blockHeight), bav.Params)
-	neededCreatorCoinNanos := GetCreatorCoinNanosForDiamondLevelAtBlockHeight(
-		existingProfileEntry.CoinsInCirculationNanos, existingProfileEntry.BitCloutLockedNanos,
-		diamondLevel, int64(blockHeight), bav.Params)
-
-	// There is an edge case where, if the person's creator coin value goes down
-	// by a large enough amount, then they can get a "free" diamond upgrade. This
-	// seems fine for now.
-	creatorCoinToTransferNanos := uint64(0)
-	if neededCreatorCoinNanos > currCreatorCoinNanos {
-		creatorCoinToTransferNanos = neededCreatorCoinNanos - currCreatorCoinNanos
-	}
-
-	netNewDiamonds := diamondLevel - currDiamondLevel
-
-	return creatorCoinToTransferNanos, netNewDiamonds, nil
-}
-
-func (bav *UtxoView) _connectCreatorCoinTransfer(
-	txn *MsgBitCloutTxn, txHash *BlockHash, blockHeight uint32, verifySignatures bool) (
-	_totalInput uint64, _totalOutput uint64, _utxoOps []*UtxoOperation, _err error) {
-
-	// Check that the transaction has the right TxnType.
-	if txn.TxnMeta.GetTxnType() != TxnTypeCreatorCoinTransfer {
-		return 0, 0, nil, fmt.Errorf("_connectCreatorCoinTransfer: called with bad TxnType %s",
-			txn.TxnMeta.GetTxnType().String())
-	}
-	txMeta := txn.TxnMeta.(*CreatorCoinTransferMetadataa)
-
-	// Connect basic txn to get the total input and the total output without
-	// considering the transaction metadata.
-	totalInput, totalOutput, utxoOpsForTxn, err := bav._connectBasicTransfer(
-		txn, txHash, blockHeight, verifySignatures)
-	if err != nil {
-		return 0, 0, nil, errors.Wrapf(err, "_connectCreatorCoin: ")
-	}
-
-	// Force the input to be non-zero so that we can prevent replay attacks. If
-	// we didn't do this then someone could replay your transfer over and over again
-	// to force-convert all your creator coin into BitClout. Think about it.
-	if totalInput == 0 {
-		return 0, 0, nil, RuleErrorCreatorCoinTransferRequiresNonZeroInput
-	}
-
-	// At this point the inputs and outputs have been processed. Now we
-	// need to handle the metadata.
-
-	// Check that the specified receiver public key is valid.
-	if len(txMeta.ReceiverPublicKey) != btcec.PubKeyBytesLenCompressed {
-		return 0, 0, nil, RuleErrorCreatorCoinTransferInvalidReceiverPubKeySize
-	}
-
-	// Check that the sender and receiver public keys are different.
-	if reflect.DeepEqual(txn.PublicKey, txMeta.ReceiverPublicKey) {
-		return 0, 0, nil, RuleErrorCreatorCoinTransferCannotTransferToSelf
-	}
-
-	// Check that the specified profile public key is valid and that a profile
-	// corresponding to that public key exists.
-	if len(txMeta.ProfilePublicKey) != btcec.PubKeyBytesLenCompressed {
-		return 0, 0, nil, RuleErrorCreatorCoinTransferInvalidProfilePubKeySize
-	}
-
-	// Dig up the profile. It must exist for the user to be able to transfer its coin.
-	existingProfileEntry := bav.GetProfileEntryForPublicKey(txMeta.ProfilePublicKey)
-	if existingProfileEntry == nil || existingProfileEntry.isDeleted {
-		return 0, 0, nil, errors.Wrapf(
-			RuleErrorCreatorCoinTransferOnNonexistentProfile,
-			"_connectCreatorCoin: Profile pub key: %v %v",
-			PkToStringMainnet(txMeta.ProfilePublicKey), PkToStringTestnet(txMeta.ProfilePublicKey))
-	}
-
-	// At this point we are confident that we have a profile that
-	// exists that corresponds to the profile public key the user provided.
-
-	// Look up a BalanceEntry for the sender. If it doesn't exist then the sender implicitly
-	// has a balance of zero coins, and so the transfer shouldn't be allowed.
-	senderBalanceEntry, _, _ := bav.GetBalanceEntryForHODLerPubKeyAndCreatorPubKey(
-		txn.PublicKey, existingProfileEntry.PublicKey)
-	if senderBalanceEntry == nil || senderBalanceEntry.isDeleted {
-		return 0, 0, nil, RuleErrorCreatorCoinTransferBalanceEntryDoesNotExist
-	}
-
-	// Check that the amount of creator coin being transferred is not less than the min threshold.
-	if txMeta.CreatorCoinToTransferNanos < bav.Params.CreatorCoinAutoSellThresholdNanos {
-		return 0, 0, nil, RuleErrorCreatorCoinTransferMustBeGreaterThanMinThreshold
-	}
-
-	// Check that the amount of creator coin being transferred does not exceed the user's
-	// balance of this particular creator coin.
-	if txMeta.CreatorCoinToTransferNanos > senderBalanceEntry.BalanceNanos {
-		return 0, 0, nil, errors.Wrapf(
-			RuleErrorCreatorCoinTransferInsufficientCoins,
-			"_connectCreatorCoin: CreatorCoin nanos being transferred %v exceeds "+
-				"user's creator coin balance %v",
-			txMeta.CreatorCoinToTransferNanos, senderBalanceEntry.BalanceNanos)
-	}
-
-	// Now that we have validated this transaction, let's build the new BalanceEntry state.
-
-	// Look up a BalanceEntry for the receiver.
-	receiverBalanceEntry, _, _ := bav.GetBalanceEntryForHODLerPubKeyAndCreatorPubKey(
-		txMeta.ReceiverPublicKey, txMeta.ProfilePublicKey)
-
-	// Save the receiver's balance if it is non-nil.
-	var prevReceiverBalanceEntry *BalanceEntry
-	if receiverBalanceEntry != nil {
-		prevReceiverBalanceEntry = &BalanceEntry{}
-		*prevReceiverBalanceEntry = *receiverBalanceEntry
-	}
-
-	// If the receiver's balance entry is nil, we need to make one.
-	if receiverBalanceEntry == nil || receiverBalanceEntry.isDeleted {
-		receiverPKID := bav.GetPKIDForPublicKey(txMeta.ReceiverPublicKey)
-		creatorPKID := bav.GetPKIDForPublicKey(existingProfileEntry.PublicKey)
-		// Sanity check that we found a PKID entry for these pub keys (should never fail).
-		if receiverPKID == nil || receiverPKID.isDeleted || creatorPKID == nil || creatorPKID.isDeleted {
-			return 0, 0, nil, fmt.Errorf(
-				"_connectCreatorCoin: Found nil or deleted PKID for receiver or creator, this should never "+
-					"happen. Receiver pubkey: %v, creator pubkey: %v",
-				PkToStringMainnet(txMeta.ReceiverPublicKey),
-				PkToStringMainnet(existingProfileEntry.PublicKey))
-		}
-		receiverBalanceEntry = &BalanceEntry{
-			HODLerPKID:   receiverPKID.PKID,
-			CreatorPKID:  creatorPKID.PKID,
-			BalanceNanos: uint64(0),
-		}
-	}
-
-	// Save the sender's balance before we modify it.
-	prevSenderBalanceEntry := *senderBalanceEntry
-
-	// Subtract the number of coins being given from the sender and add them to the receiver.
-	// TODO: We should avoid editing the pointer returned by "bav._getX" directly before
-	// deleting / setting. Since the pointer returned is the one held by the view, it
-	// makes setting redundant.  An alternative would be to not call _set after modification.
-	senderBalanceEntry.BalanceNanos -= txMeta.CreatorCoinToTransferNanos
-	receiverBalanceEntry.BalanceNanos += txMeta.CreatorCoinToTransferNanos
-
-	// We do not allow accounts to maintain tiny creator coin balances in order to avoid
-	// Bancor curve price anomalies as famously demonstrated by @salomon.  Thus, if the
-	// sender tries to make a transfer that will leave them below the threshold we give
-	// their remaining balance to the receiver in order to zero them out.
-	if senderBalanceEntry.BalanceNanos < bav.Params.CreatorCoinAutoSellThresholdNanos {
-		receiverBalanceEntry.BalanceNanos += senderBalanceEntry.BalanceNanos
-		senderBalanceEntry.BalanceNanos = 0
-		senderBalanceEntry.HasPurchased = false
-	}
-
-	// Delete the sender's balance entry under the assumption that the sender gave away all
-	// of their coins. We add it back later, if this is not the case.
-	bav._deleteBalanceEntryMappings(senderBalanceEntry, txn.PublicKey, txMeta.ProfilePublicKey)
-	// Delete the receiver's balance entry just to be safe. Added back immediately after.
-	bav._deleteBalanceEntryMappings(
-		receiverBalanceEntry, txMeta.ReceiverPublicKey, txMeta.ProfilePublicKey)
-
-	bav._setBalanceEntryMappings(receiverBalanceEntry)
-	if senderBalanceEntry.BalanceNanos > 0 {
-		bav._setBalanceEntryMappings(senderBalanceEntry)
-	}
-
-	// Save all the old values from the CoinEntry before we potentially update them. Note
-	// that CoinEntry doesn't contain any pointers and so a direct copy is OK.
-	prevCoinEntry := existingProfileEntry.CoinEntry
-
-	if prevReceiverBalanceEntry == nil || prevReceiverBalanceEntry.BalanceNanos == 0 {
-		// The receiver did not have a BalanceEntry before. Increment num holders.
-		existingProfileEntry.CoinEntry.NumberOfHolders++
-	}
-
-	if senderBalanceEntry.BalanceNanos == 0 {
-		// The sender no longer holds any of this creator's coin, so we decrement num holders.
-		existingProfileEntry.CoinEntry.NumberOfHolders--
-	}
-
-	// Update and set the new profile entry.
-	bav._setProfileEntryMappings(existingProfileEntry)
-
-	// If this creator coin transfer has diamonds, validate them and do the connection.
-	diamondPostHashBytes, hasDiamondPostHash := txn.ExtraData[DiamondPostHashKey]
-	diamondPostHash := &BlockHash{}
-	diamondLevelBytes, hasDiamondLevel := txn.ExtraData[DiamondLevelKey]
-	var previousDiamondPostEntry *PostEntry
-	var previousDiamondEntry *DiamondEntry
-	if hasDiamondPostHash {
-		if !hasDiamondLevel {
-			return 0, 0, nil, RuleErrorCreatorCoinTransferHasDiamondPostHashWithoutDiamondLevel
-		}
-		diamondLevel, bytesRead := Varint(diamondLevelBytes)
-		// NOTE: Despite being an int, diamondLevel is required to be non-negative. This
-		// is useful for sorting our dbkeys by diamondLevel.
-		if bytesRead < 0 || diamondLevel < 0 {
-			return 0, 0, nil, RuleErrorCreatorCoinTransferHasInvalidDiamondLevel
-		}
-
-		if !reflect.DeepEqual(txn.PublicKey, existingProfileEntry.PublicKey) {
-			return 0, 0, nil, RuleErrorCreatorCoinTransferCantSendDiamondsForOtherProfiles
-		}
-		if reflect.DeepEqual(txMeta.ReceiverPublicKey, existingProfileEntry.PublicKey) {
-			return 0, 0, nil, RuleErrorCreatorCoinTransferCantDiamondYourself
-		}
-
-		if len(diamondPostHashBytes) != HashSizeBytes {
-			return 0, 0, nil, errors.Wrapf(
-				RuleErrorCreatorCoinTransferInvalidLengthForPostHashBytes,
-				"_connectCreatorCoin: DiamondPostHashBytes length: %d", len(diamondPostHashBytes))
-		}
-		copy(diamondPostHash[:], diamondPostHashBytes[:])
-
-		previousDiamondPostEntry = bav.GetPostEntryForPostHash(diamondPostHash)
-		if previousDiamondPostEntry == nil || previousDiamondPostEntry.isDeleted {
-			return 0, 0, nil, RuleErrorCreatorCoinTransferDiamondPostEntryDoesNotExist
-		}
-
-		expectedCreatorCoinNanosToTransfer, netNewDiamonds, err := bav.ValidateDiamondsAndGetNumCreatorCoinNanos(
-			txn.PublicKey, txMeta.ReceiverPublicKey, diamondPostHash, diamondLevel, blockHeight)
-		if err != nil {
-			return 0, 0, nil, errors.Wrapf(err, "_connectCreatorCoin: ")
-		}
-
-		if txMeta.CreatorCoinToTransferNanos < expectedCreatorCoinNanosToTransfer {
-			return 0, 0, nil, RuleErrorCreatorCoinTransferInsufficientCreatorCoinsForDiamondLevel
-		}
-
-		// The diamondPostEntry needs to be updated with the number of new diamonds.
-		// We make a copy to avoid issues with disconnecting.
-		newDiamondPostEntry := &PostEntry{}
-		*newDiamondPostEntry = *previousDiamondPostEntry
-		newDiamondPostEntry.DiamondCount += uint64(netNewDiamonds)
-		bav._setPostEntryMappings(newDiamondPostEntry)
-
-		// Convert pub keys into PKIDs so we can make the DiamondEntry.
-		senderPKID := bav.GetPKIDForPublicKey(txn.PublicKey)
-		receiverPKID := bav.GetPKIDForPublicKey(txMeta.ReceiverPublicKey)
-
-		// Create a new DiamondEntry
-		newDiamondEntry := &DiamondEntry{
-			SenderPKID:      senderPKID.PKID,
-			ReceiverPKID:    receiverPKID.PKID,
-			DiamondPostHash: diamondPostHash,
-			DiamondLevel:    diamondLevel,
-		}
-
-		// Save the old DiamondEntry
-		diamondKey := MakeDiamondKey(senderPKID.PKID, receiverPKID.PKID, diamondPostHash)
-		existingDiamondEntry := bav.GetDiamondEntryForDiamondKey(&diamondKey)
-		// Save the existing DiamondEntry, if it exists, so we can disconnect
-		if existingDiamondEntry != nil {
-			dd := &DiamondEntry{}
-			*dd = *existingDiamondEntry
-			previousDiamondEntry = dd
-		}
-
-		// Now set the diamond entry mappings on the view so they are flushed to the DB.
-		bav._setDiamondEntryMappings(newDiamondEntry)
-	}
-
-	// Add an operation to the list at the end indicating we've executed a
-	// CreatorCoin txn. Save the previous state of the CoinEntry for easy
-	// reversion during disconnect.
-	utxoOpsForTxn = append(utxoOpsForTxn, &UtxoOperation{
-		Type:                     OperationTypeCreatorCoinTransfer,
-		PrevSenderBalanceEntry:   &prevSenderBalanceEntry,
-		PrevReceiverBalanceEntry: prevReceiverBalanceEntry,
-		PrevCoinEntry:            &prevCoinEntry,
-		PrevPostEntry:            previousDiamondPostEntry,
-		PrevDiamondEntry:         previousDiamondEntry,
-	})
-
-	return totalInput, totalOutput, utxoOpsForTxn, nil
-}
-
-func (bav *UtxoView) ConnectTransaction(txn *MsgBitCloutTxn, txHash *BlockHash,
-	txnSizeBytes int64,
-	blockHeight uint32, verifySignatures bool, ignoreUtxos bool) (
-	_utxoOps []*UtxoOperation, _totalInput uint64, _totalOutput uint64,
-	_fees uint64, _err error) {
-
-	return bav._connectTransaction(txn, txHash,
-		txnSizeBytes,
-		blockHeight, verifySignatures,
-		true, /*checkMerkleProof*/
-		bav.Params.BitcoinMinBurnWorkBlockss,
-		ignoreUtxos)
-
-}
-
-func (bav *UtxoView) _connectTransaction(txn *MsgBitCloutTxn, txHash *BlockHash,
-	txnSizeBytes int64,
-	blockHeight uint32, verifySignatures bool,
-	checkMerkleProof bool,
-	minBitcoinBurnWorkBlocks int64, ignoreUtxos bool) (
-	_utxoOps []*UtxoOperation, _totalInput uint64, _totalOutput uint64,
-	_fees uint64, _err error) {
-
-	// Do a quick sanity check before trying to connect.
-	if err := CheckTransactionSanity(txn); err != nil {
-		return nil, 0, 0, 0, errors.Wrapf(err, "_connectTransaction: ")
-	}
-
-	// Don't allow transactions that take up more than half of the block.
-	txnBytes, err := txn.ToBytes(false)
-	if err != nil {
-		return nil, 0, 0, 0, errors.Wrapf(
-			err, "CheckTransactionSanity: Problem serializing transaction: ")
-	}
-	if len(txnBytes) > int(bav.Params.MaxBlockSizeBytes/2) {
-		return nil, 0, 0, 0, RuleErrorTxnTooBig
-	}
-
-	var totalInput, totalOutput uint64
-	var utxoOpsForTxn []*UtxoOperation
-	if txn.TxnMeta.GetTxnType() == TxnTypeBlockReward || txn.TxnMeta.GetTxnType() == TxnTypeBasicTransfer {
-		totalInput, totalOutput, utxoOpsForTxn, err =
-			bav._connectBasicTransfer(
-				txn, txHash, blockHeight, verifySignatures)
-
-	} else if txn.TxnMeta.GetTxnType() == TxnTypeBitcoinExchange {
-		totalInput, totalOutput, utxoOpsForTxn, err =
-			bav._connectBitcoinExchange(
-				txn, txHash, blockHeight, verifySignatures,
-				checkMerkleProof, minBitcoinBurnWorkBlocks)
-
-	} else if txn.TxnMeta.GetTxnType() == TxnTypePrivateMessage {
-		totalInput, totalOutput, utxoOpsForTxn, err =
-			bav._connectPrivateMessage(
-				txn, txHash, blockHeight, verifySignatures)
-
-	} else if txn.TxnMeta.GetTxnType() == TxnTypeSubmitPost {
-		totalInput, totalOutput, utxoOpsForTxn, err =
-			bav._connectSubmitPost(
-				txn, txHash, blockHeight, verifySignatures, ignoreUtxos)
-
-	} else if txn.TxnMeta.GetTxnType() == TxnTypeUpdateProfile {
-		totalInput, totalOutput, utxoOpsForTxn, err =
-			bav._connectUpdateProfile(
-				txn, txHash, blockHeight, verifySignatures, ignoreUtxos)
-
-	} else if txn.TxnMeta.GetTxnType() == TxnTypeUpdateBitcoinUSDExchangeRate {
-		totalInput, totalOutput, utxoOpsForTxn, err =
-			bav._connectUpdateBitcoinUSDExchangeRate(
-				txn, txHash, blockHeight, verifySignatures)
-
-	} else if txn.TxnMeta.GetTxnType() == TxnTypeUpdateGlobalParams {
-		totalInput, totalOutput, utxoOpsForTxn, err =
-			bav._connectUpdateGlobalParams(
-				txn, txHash, blockHeight, verifySignatures)
-
-	} else if txn.TxnMeta.GetTxnType() == TxnTypeFollow {
-		totalInput, totalOutput, utxoOpsForTxn, err =
-			bav._connectFollow(
-				txn, txHash, blockHeight, verifySignatures)
-
-	} else if txn.TxnMeta.GetTxnType() == TxnTypeLike {
-		totalInput, totalOutput, utxoOpsForTxn, err =
-			bav._connectLike(txn, txHash, blockHeight, verifySignatures)
-
-	} else if txn.TxnMeta.GetTxnType() == TxnTypeCreatorCoin {
-		totalInput, totalOutput, utxoOpsForTxn, err =
-			bav._connectCreatorCoin(
-				txn, txHash, blockHeight, verifySignatures)
-
-	} else if txn.TxnMeta.GetTxnType() == TxnTypeCreatorCoinTransfer {
-		totalInput, totalOutput, utxoOpsForTxn, err =
-			bav._connectCreatorCoinTransfer(
-				txn, txHash, blockHeight, verifySignatures)
-
-	} else if txn.TxnMeta.GetTxnType() == TxnTypeSwapIdentity {
-		totalInput, totalOutput, utxoOpsForTxn, err =
-			bav._connectSwapIdentity(
-				txn, txHash, blockHeight, verifySignatures)
-
-	} else {
-		err = fmt.Errorf("ConnectTransaction: Unimplemented txn type %v", txn.TxnMeta.GetTxnType().String())
-	}
-	if err != nil {
-		return nil, 0, 0, 0, errors.Wrapf(err, "ConnectTransaction: ")
-	}
-
-	// Do some extra processing for non-block-reward transactions. Block reward transactions
-	// will return zero for their fees.
-	fees := uint64(0)
-	if txn.TxnMeta.GetTxnType() != TxnTypeBlockReward {
-		// If this isn't a block reward transaction, make sure the total input does
-		// not exceed the total output. If it does, mark the block as invalid and
-		// return an error.
-		if totalInput < totalOutput {
-			return nil, 0, 0, 0, RuleErrorTxnOutputExceedsInput
-		}
-		fees = totalInput - totalOutput
-	}
-
-	// BitcoinExchange transactions have their own special fee that is computed as a function of how much
-	// BitClout is being minted. They do not need to abide by the global minimum fee check, since if they had
-	// enough fees to get mined into the Bitcoin blockchain itself then they're almost certainly not spam.
-	// If the transaction size was set to 0, skip validating the fee is above the minimum.
-	// If the current minimum network fee per kb is set to 0, that indicates we should not assess a minimum fee.
-	if txn.TxnMeta.GetTxnType() != TxnTypeBitcoinExchange && txnSizeBytes != 0 && bav.GlobalParamsEntry.MinimumNetworkFeeNanosPerKB != 0 {
-		// Make sure there isn't overflow in the fee.
-		if fees != ((fees * 1000) / 1000) {
-			return nil, 0, 0, 0, RuleErrorOverflowDetectedInFeeRateCalculation
-		}
-		// If the fee is less than the minimum network fee per KB, return an error.
-		if (fees*1000)/uint64(txnSizeBytes) < bav.GlobalParamsEntry.MinimumNetworkFeeNanosPerKB {
-			return nil, 0, 0, 0, RuleErrorTxnFeeBelowNetworkMinimum
-		}
-	}
-
-	return utxoOpsForTxn, totalInput, totalOutput, fees, nil
-}
-
-func (bav *UtxoView) ConnectBlock(
-	bitcloutBlock *MsgBitCloutBlock, txHashes []*BlockHash, verifySignatures bool) (
-	[][]*UtxoOperation, error) {
-
-	glog.Debugf("ConnectBlock: Connecting block %v", bitcloutBlock)
-
-	// Check that the block being connected references the current tip. ConnectBlock
-	// can only add a block to the current tip. We do this to keep the API simple.
-	if *bitcloutBlock.Header.PrevBlockHash != *bav.TipHash {
-		return nil, fmt.Errorf(
-			"ConnectBlock: Parent hash of block being connected does not match tip")
-	}
-
-	blockHeader := bitcloutBlock.Header
-	// Loop through all the transactions and validate them using the view. Also
-	// keep track of the total fees throughout.
-	var totalFees uint64
-	utxoOps := [][]*UtxoOperation{}
-	for txIndex, txn := range bitcloutBlock.Txns {
-		txHash := txHashes[txIndex]
-
-		// ConnectTransaction validates all of the transactions in the block and
-		// is responsible for verifying signatures.
-		//
-		// TODO: We currently don't check that the min transaction fee is satisfied when
-		// connecting blocks. We skip this check because computing the transaction's size
-		// would slow down block processing significantly. We should figure out a way to
-		// enforce this check in the future, but for now the only attack vector is one in
-		// which a miner is trying to spam the network, which should generally never happen.
-		utxoOpsForTxn, totalInput, totalOutput, currentFees, err := bav.ConnectTransaction(
-			txn, txHash, 0, uint32(blockHeader.Height), verifySignatures, false /*ignoreUtxos*/)
-		_, _ = totalInput, totalOutput // A bit surprising we don't use these
-		if err != nil {
-			return nil, errors.Wrapf(err, "ConnectBlock: ")
-		}
-
-		// Add the fees from this txn to the total fees. If any overflow occurs
-		// mark the block as invalid and return a rule error. Note that block reward
-		// txns should count as having zero fees.
-		if totalFees > (math.MaxUint64 - currentFees) {
-			return nil, RuleErrorTxnOutputWithInvalidAmount
-		}
-		totalFees += currentFees
-
-		// Add the utxo operations to our list for all the txns.
-		utxoOps = append(utxoOps, utxoOpsForTxn)
-	}
-
-	// We should now have computed totalFees. Use this to check that
-	// the block reward's outputs are correct.
-	//
-	// Compute the sum of the outputs in the block reward. If an overflow
-	// occurs mark the block as invalid and return a rule error.
-	var blockRewardOutput uint64
-	for _, bro := range bitcloutBlock.Txns[0].TxOutputs {
-		if bro.AmountNanos > MaxNanos ||
-			blockRewardOutput > (math.MaxUint64-bro.AmountNanos) {
-
-			return nil, RuleErrorBlockRewardOutputWithInvalidAmount
-		}
-		blockRewardOutput += bro.AmountNanos
-	}
-	// Verify that the block reward does not overflow when added to
-	// the block's fees.
-	blockReward := CalcBlockRewardNanos(uint32(blockHeader.Height))
-	if totalFees > MaxNanos ||
-		blockReward > (math.MaxUint64-totalFees) {
-
-		return nil, RuleErrorBlockRewardOverflow
-	}
-	maxBlockReward := blockReward + totalFees
-	// If the outputs of the block reward txn exceed the max block reward
-	// allowed then mark the block as invalid and return an error.
-	if blockRewardOutput > maxBlockReward {
-		glog.Errorf("ConnectBlock(RuleErrorBlockRewardExceedsMaxAllowed): "+
-			"blockRewardOutput %d exceeds maxBlockReward %d", blockRewardOutput, maxBlockReward)
-		return nil, RuleErrorBlockRewardExceedsMaxAllowed
-	}
-
-	// If we made it to the end and this block is valid, advance the tip
-	// of the view to reflect that.
-	blockHash, err := bitcloutBlock.Header.Hash()
-	if err != nil {
-		return nil, fmt.Errorf("ConnectBlock: Problem computing block hash after validation")
-	}
-	bav.TipHash = blockHash
-
-	return utxoOps, nil
-}
-
-func (bav *UtxoView) GetMessagesForUser(publicKey []byte) (
-	_messageEntries []*MessageEntry, _err error) {
->>>>>>> 8207433f
-
 			return 0, 0, nil, RuleErrorInputSpendsOutputWithInvalidAmount
 		}
 		// Add the amount of the utxo to the total input and add the UtxoEntry to
@@ -5244,28 +1375,10 @@
 		newGlobalParamsEntry.USDCentsPerBitcoin = newUSDCentsPerBitcoin
 	}
 
-<<<<<<< HEAD
 	if len(extraData[MinNetworkFeeNanosPerKBKey]) > 0 {
 		newMinNetworkFeeNanosPerKB, minNetworkFeeNanosPerKBBytesRead := Uvarint(extraData[MinNetworkFeeNanosPerKBKey])
 		if minNetworkFeeNanosPerKBBytesRead <= 0 {
 			return 0, 0, nil, fmt.Errorf("_connectUpdateGlobalParams: unable to decode MinNetworkFeeNanosPerKB as uint64")
-=======
-func (bav *UtxoView) GetDiamondSendersForPostHash(postHash *BlockHash) (_pkidToDiamondLevel map[PKID]int64, _err error) {
-	handle := bav.Handle
-	dbPrefix := append([]byte{}, _PrefixDiamondedPostHashDiamonderPKIDDiamondLevel...)
-	dbPrefix = append(dbPrefix, postHash[:]...)
-	keysFound, _ := EnumerateKeysForPrefix(handle, dbPrefix)
-
-	diamondPostEntry := bav.GetPostEntryForPostHash(postHash)
-	receiverPKIDEntry := bav.GetPKIDForPublicKey(diamondPostEntry.PosterPublicKey)
-
-	// Iterate over all the db keys & values and load them into the view.
-	expectedKeyLength := 1 + HashSizeBytes + btcec.PubKeyBytesLenCompressed + 8
-	for _, key := range keysFound {
-		// Sanity check that this is a reasonable key.
-		if len(key) != expectedKeyLength {
-			return nil, fmt.Errorf("UtxoView.GetDiamondsForPostHash: Invalid key length found: %d", len(key))
->>>>>>> 8207433f
 		}
 		if newMinNetworkFeeNanosPerKB < MinNetworkFeeNanosPerKBValue {
 			return 0, 0, nil, RuleErrorMinNetworkFeeTooLow
