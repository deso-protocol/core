--- conflicted
+++ resolved
@@ -1127,11 +1127,7 @@
 
 	// Look for the derived key in transaction ExtraData and validate it. For transactions
 	// signed using a derived key, the derived public key is passed in ExtraData. Alternatively,
-<<<<<<< HEAD
-	// the signature uses DeSo-DER encoding, meaning we can recover the derived public key from
-=======
-	// if the signature uses DeSo-DER encoding, we can recover the derived public key from
->>>>>>> 5141a587
+	// if the signature uses DeSo-DER encoding, meaning we can recover the derived public key from
 	// the signature.
 	var derivedPk *btcec.PublicKey
 	derivedPkBytes, isDerived, err := IsDerivedSignature(txn)
@@ -1162,46 +1158,6 @@
 			return nil, nil
 		}
 	} else {
-<<<<<<< HEAD
-		// Look for a derived key entry in UtxoView and DB, check to make sure it exists
-		// and is not isDeleted.
-		derivedKeyEntry := bav._getDerivedKeyMappingForOwner(ownerPkBytes, derivedPkBytes)
-		if derivedKeyEntry == nil || derivedKeyEntry.isDeleted {
-			return nil, errors.Wrapf(RuleErrorDerivedKeyNotAuthorized,
-				"Derived key mapping for owner not found: Owner: %v, "+
-					"Derived key: %v", PkToStringMainnet(ownerPkBytes),
-				PkToStringMainnet(derivedPkBytes))
-		}
-
-		// Sanity-check that transaction public keys line up with looked-up derivedKeyEntry public keys.
-		if !reflect.DeepEqual(ownerPkBytes, derivedKeyEntry.OwnerPublicKey[:]) ||
-			!reflect.DeepEqual(derivedPkBytes, derivedKeyEntry.DerivedPublicKey[:]) {
-			return nil, errors.Wrapf(RuleErrorDerivedKeyNotAuthorized, "DB entry (OwnerPubKey, "+
-				"DerivedPubKey) = (%v, %v) does not match keys used to "+
-				"look up the entry: (%v, %v). This should never happen.",
-				PkToStringMainnet(derivedKeyEntry.OwnerPublicKey[:]),
-				PkToStringMainnet(derivedKeyEntry.DerivedPublicKey[:]),
-				PkToStringMainnet(ownerPkBytes),
-				PkToStringMainnet(derivedPkBytes))
-		}
-
-		// At this point, we know the derivedKeyEntry that we have is matching.
-		// We check if the derived key hasn't been de-authorized or hasn't expired.
-		if derivedKeyEntry.OperationType != AuthorizeDerivedKeyOperationValid ||
-			derivedKeyEntry.ExpirationBlock <= uint64(blockHeight) {
-			return nil, errors.Wrapf(RuleErrorDerivedKeyNotAuthorized, "Derived key EITHER "+
-				"deactivated or block height expired. Deactivation status: %v, "+
-				"Expiration block height: %v, Current block height: %v",
-				derivedKeyEntry.OperationType,
-				derivedKeyEntry.ExpirationBlock,
-				blockHeight)
-		}
-
-		// All checks passed so we try to verify the signature. This step can be avoided for DeSo-DER signatures.
-		// At this point, we've already recovered the derived public key and verified the signature.
-		// IT'S SUPER IMPORTANT TO QUADRUPLE-CHECK THIS LOGIC WHEN MODIFYING ANY CODE RELATED TO RECOVERABLE SIGNATURES.
-		if txn.Signature.IsRecoverable || txn.Signature.Verify(txHash[:], derivedPk) {
-=======
 		// Look for a derived key entry in UtxoView and DB, check to make sure it exists and is not isDeleted.
 		if err := bav.ValidateDerivedKey(ownerPkBytes, derivedPkBytes, uint64(blockHeight)); err != nil {
 			return nil, err
@@ -1210,7 +1166,6 @@
 		// All checks passed so we try to verify the signature. This step can be avoided for DeSo-DER signatures
 		// but we run it redundantly just in case.
 		if txn.Signature.Verify(txHash[:], derivedPk) {
->>>>>>> 5141a587
 			return derivedPk.SerializeCompressed(), nil
 		}
 
@@ -1220,8 +1175,6 @@
 	return nil, RuleErrorInvalidTransactionSignature
 }
 
-<<<<<<< HEAD
-=======
 // ValidateDerivedKey checks if a derived key is authorized and valid.
 func (bav *UtxoView) ValidateDerivedKey(ownerPkBytes []byte, derivedPkBytes []byte, blockHeight uint64) error {
 	derivedKeyEntry := bav._getDerivedKeyMappingForOwner(ownerPkBytes, derivedPkBytes)
@@ -1252,7 +1205,6 @@
 	return nil
 }
 
->>>>>>> 5141a587
 // IsDerivedSignature checks if a transaction was signed using a derived key. If so, it will recover the derived key used
 // to sign the transaction. There are two possible ways to serialize transaction's ECDSA signature for a derived key.
 // Either to use the DER encoding and place the derived public key in transaction's ExtraData, or to use DeSo-DER signature
@@ -1265,26 +1217,16 @@
 		if isDerived && txn.Signature.IsRecoverable {
 			return nil, false, errors.Wrapf(RuleErrorDerivedKeyHasBothExtraDataAndRecoveryId,
 				"IsDerivedSignature: transaction signed with a derived key can either store public key in "+
-<<<<<<< HEAD
-					"ExtraData or use the DeSo-DER recoverable signature encoding")
-=======
 					"ExtraData or use the DeSo-DER recoverable signature encoding but not BOTH")
->>>>>>> 5141a587
 		}
 		if isDerived {
 			return derivedPkBytes, isDerived, nil
 		}
 	}
 
-<<<<<<< HEAD
-	// If transaction doesn't contain the ExtraData, then check if it contains the recovery Id.
-	if txn.Signature.IsRecoverable {
-		// Assemble the transaction hash, we need it in order to recover the public key.
-=======
 	// If transaction doesn't contain a derived key in ExtraData, then check if it contains the recovery ID.
 	if txn.Signature.IsRecoverable {
 		// Assemble the transaction hash; we need it in order to recover the public key.
->>>>>>> 5141a587
 		txBytes, err := txn.ToBytes(true /*preSignature*/)
 		if err != nil {
 			return nil, false, errors.Wrapf(err, "IsDerivedSignature: Problem "+
