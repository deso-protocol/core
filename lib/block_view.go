package lib

import (
	"bytes"
	"encoding/hex"
	"fmt"
	"math"
	"math/big"
	"reflect"
	"strings"
	"time"

	"github.com/btcsuite/btcd/wire"
	"github.com/holiman/uint256"

	"github.com/davecgh/go-spew/spew"

	"github.com/btcsuite/btcd/btcec"
	"github.com/dgraph-io/badger/v3"
	"github.com/golang/glog"
	"github.com/pkg/errors"
)

// block_view.go is the main work-horse for validating transactions in blocks.
// It generally works by creating an "in-memory view" of the current tip and
// then applying a transaction's operations to the view to see if those operations
// are allowed and consistent with the blockchain's current state. Generally,
// every transaction we define has a corresponding connect() and disconnect()
// function defined here that specifies what operations that transaction applies
// to the view and ultimately to the database. If you want to know how any
// particular transaction impacts the database, you've found the right file. A
// good place to start in this file is ConnectTransaction and DisconnectTransaction.
// ConnectBlock is also good.

type UtxoView struct {
	// Utxo data
	NumUtxoEntries              uint64
	UtxoKeyToUtxoEntry          map[UtxoKey]*UtxoEntry
	PublicKeyToDeSoBalanceNanos map[PublicKey]uint64

	// BitcoinExchange data
	NanosPurchased     uint64
	USDCentsPerBitcoin uint64
	GlobalParamsEntry  *GlobalParamsEntry
	BitcoinBurnTxIDs   map[BlockHash]bool

	// Forbidden block signature pubkeys
	ForbiddenPubKeyToForbiddenPubKeyEntry map[PkMapKey]*ForbiddenPubKeyEntry

	// Messages data
	MessageKeyToMessageEntry map[MessageKey]*MessageEntry

	// Messaging group entries.
	MessagingGroupKeyToMessagingGroupEntry map[MessagingGroupKey]*MessagingGroupEntry

	// Access group entries.
	AccessGroupIdToAccessGroupEntry map[AccessGroupId]*AccessGroupEntry

	// Group Memberships
	AccessGroupMembershipKeyToAccessGroupMember map[AccessGroupMembershipKey]*AccessGroupMemberEntry

	// Postgres stores message data slightly differently
	MessageMap map[BlockHash]*PGMessage

	// Group Chat and Dm messages.
	GroupChatMessagesIndex map[GroupChatMessageKey]*NewMessageEntry
	DmMessagesIndex        map[DmMessageKey]*NewMessageEntry

	// Dm threads.
	DmThreadIndex map[DmThreadKey]*DmThreadEntry

	// Follow data
	FollowKeyToFollowEntry map[FollowKey]*FollowEntry

	// NFT data
	NFTKeyToNFTEntry              map[NFTKey]*NFTEntry
	NFTBidKeyToNFTBidEntry        map[NFTBidKey]*NFTBidEntry
	NFTKeyToAcceptedNFTBidHistory map[NFTKey]*[]*NFTBidEntry

	// Diamond data
	DiamondKeyToDiamondEntry map[DiamondKey]*DiamondEntry

	// Like data
	LikeKeyToLikeEntry map[LikeKey]*LikeEntry

	// Repost data
	RepostKeyToRepostEntry map[RepostKey]*RepostEntry

	// Post data
	PostHashToPostEntry map[BlockHash]*PostEntry

	// Profile data
	PublicKeyToPKIDEntry map[PkMapKey]*PKIDEntry
	// The PKIDEntry is only used here to store the public key.
	PKIDToPublicKey               map[PKID]*PKIDEntry
	ProfilePKIDToProfileEntry     map[PKID]*ProfileEntry
	ProfileUsernameToProfileEntry map[UsernameMapKey]*ProfileEntry

	// Creator coin balance entries
	HODLerPKIDCreatorPKIDToBalanceEntry map[BalanceEntryMapKey]*BalanceEntry

	// DAO coin balance entries
	HODLerPKIDCreatorPKIDToDAOCoinBalanceEntry map[BalanceEntryMapKey]*BalanceEntry

	// Derived Key entries. Map key is a combination of owner and derived public keys.
	DerivedKeyToDerivedEntry map[DerivedKeyMapKey]*DerivedKeyEntry

	// DAO coin limit order entry mapping.
	DAOCoinLimitOrderMapKeyToDAOCoinLimitOrderEntry map[DAOCoinLimitOrderMapKey]*DAOCoinLimitOrderEntry

	// Association mappings
	AssociationMapKeyToUserAssociationEntry map[AssociationMapKey]*UserAssociationEntry
	AssociationMapKeyToPostAssociationEntry map[AssociationMapKey]*PostAssociationEntry

	// Map of DeSoNonce and PKID to TransactorNonceEntry
	TransactorNonceMapKeyToTransactorNonceEntry map[TransactorNonceMapKey]*TransactorNonceEntry

	// Validator mappings
	ValidatorPKIDToValidatorEntry map[PKID]*ValidatorEntry

<<<<<<< HEAD
	// Global stake across all validators
	GlobalStakeAmountNanos *uint256.Int
=======
	// The global active stake is the sum of all stake across validators who have Status = Active.
	GlobalActiveStakeAmountNanos *uint256.Int
>>>>>>> ae9032c7

	// Stake mappings
	StakeMapKeyToStakeEntry map[StakeMapKey]*StakeEntry

	// Locked stake mappings
	LockedStakeMapKeyToLockedStakeEntry map[LockedStakeMapKey]*LockedStakeEntry

	// Current EpochEntry
	CurrentEpochEntry *EpochEntry

	// The hash of the tip the view is currently referencing. Mainly used
	// for error-checking when doing a bulk operation on the view.
	TipHash *BlockHash

	Handle   *badger.DB
	Postgres *Postgres
	Params   *DeSoParams
	Snapshot *Snapshot
}

// Assumes the db Handle is already set on the view, but otherwise the
// initialization is full.
func (bav *UtxoView) _ResetViewMappingsAfterFlush() {
	// Utxo data
	bav.UtxoKeyToUtxoEntry = make(map[UtxoKey]*UtxoEntry)
	// TODO: Deprecate this value
	bav.NumUtxoEntries = GetUtxoNumEntries(bav.Handle, bav.Snapshot)
	bav.PublicKeyToDeSoBalanceNanos = make(map[PublicKey]uint64)

	// BitcoinExchange data
	bav.NanosPurchased = DbGetNanosPurchased(bav.Handle, bav.Snapshot)
	bav.USDCentsPerBitcoin = DbGetUSDCentsPerBitcoinExchangeRate(bav.Handle, bav.Snapshot)
	bav.GlobalParamsEntry = DbGetGlobalParamsEntry(bav.Handle, bav.Snapshot)
	bav.BitcoinBurnTxIDs = make(map[BlockHash]bool)

	// Forbidden block signature pub key info.
	bav.ForbiddenPubKeyToForbiddenPubKeyEntry = make(map[PkMapKey]*ForbiddenPubKeyEntry)

	// Post and profile data
	bav.PostHashToPostEntry = make(map[BlockHash]*PostEntry)
	bav.PublicKeyToPKIDEntry = make(map[PkMapKey]*PKIDEntry)
	bav.PKIDToPublicKey = make(map[PKID]*PKIDEntry)
	bav.ProfilePKIDToProfileEntry = make(map[PKID]*ProfileEntry)
	bav.ProfileUsernameToProfileEntry = make(map[UsernameMapKey]*ProfileEntry)

	// Messages data
	bav.MessageKeyToMessageEntry = make(map[MessageKey]*MessageEntry)
	bav.MessageMap = make(map[BlockHash]*PGMessage)

	// Messaging group entries
	bav.MessagingGroupKeyToMessagingGroupEntry = make(map[MessagingGroupKey]*MessagingGroupEntry)

	// Access group entries
	bav.AccessGroupIdToAccessGroupEntry = make(map[AccessGroupId]*AccessGroupEntry)
	bav.AccessGroupMembershipKeyToAccessGroupMember = make(map[AccessGroupMembershipKey]*AccessGroupMemberEntry)

	// Group chat and Dm messages.
	bav.GroupChatMessagesIndex = make(map[GroupChatMessageKey]*NewMessageEntry)
	bav.DmMessagesIndex = make(map[DmMessageKey]*NewMessageEntry)

	// Group chat and Dm threads.
	bav.DmThreadIndex = make(map[DmThreadKey]*DmThreadEntry)

	// Follow data
	bav.FollowKeyToFollowEntry = make(map[FollowKey]*FollowEntry)

	// NFT data
	bav.NFTKeyToNFTEntry = make(map[NFTKey]*NFTEntry)
	bav.NFTBidKeyToNFTBidEntry = make(map[NFTBidKey]*NFTBidEntry)
	bav.NFTKeyToAcceptedNFTBidHistory = make(map[NFTKey]*[]*NFTBidEntry)

	// Diamond data
	bav.DiamondKeyToDiamondEntry = make(map[DiamondKey]*DiamondEntry)

	// Like data
	bav.LikeKeyToLikeEntry = make(map[LikeKey]*LikeEntry)

	// Repost data
	bav.RepostKeyToRepostEntry = make(map[RepostKey]*RepostEntry)

	// Creator Coin Balance Entries
	bav.HODLerPKIDCreatorPKIDToBalanceEntry = make(map[BalanceEntryMapKey]*BalanceEntry)

	// DAO Coin Balance Entries
	bav.HODLerPKIDCreatorPKIDToDAOCoinBalanceEntry = make(map[BalanceEntryMapKey]*BalanceEntry)

	// Derived Key entries
	bav.DerivedKeyToDerivedEntry = make(map[DerivedKeyMapKey]*DerivedKeyEntry)

	// DAO Coin Limit Order Entries
	bav.DAOCoinLimitOrderMapKeyToDAOCoinLimitOrderEntry = make(map[DAOCoinLimitOrderMapKey]*DAOCoinLimitOrderEntry)

	// Association entries
	bav.AssociationMapKeyToUserAssociationEntry = make(map[AssociationMapKey]*UserAssociationEntry)
	bav.AssociationMapKeyToPostAssociationEntry = make(map[AssociationMapKey]*PostAssociationEntry)

	// Transaction nonce map
	bav.TransactorNonceMapKeyToTransactorNonceEntry = make(map[TransactorNonceMapKey]*TransactorNonceEntry)

	// ValidatorEntries
	bav.ValidatorPKIDToValidatorEntry = make(map[PKID]*ValidatorEntry)

	// Global active stake across validators. We deliberately want this to initialize to nil and not zero
	// since a zero value will overwrite an existing GlobalActiveStakeAmountNanos value in the db, whereas
	// a nil GlobalActiveStakeAmountNanos value signifies that this value was never set.
	bav.GlobalActiveStakeAmountNanos = nil

	// StakeEntries
	bav.StakeMapKeyToStakeEntry = make(map[StakeMapKey]*StakeEntry)

	// LockedStakeEntries
	bav.LockedStakeMapKeyToLockedStakeEntry = make(map[LockedStakeMapKey]*LockedStakeEntry)

	// CurrentEpochEntry
	bav.CurrentEpochEntry = nil
}

func (bav *UtxoView) CopyUtxoView() (*UtxoView, error) {
	newView, err := NewUtxoView(bav.Handle, bav.Params, bav.Postgres, bav.Snapshot)
	if err != nil {
		return nil, err
	}

	// Copy the UtxoEntry data
	// Note that using _setUtxoMappings is dangerous because the Pos within
	// the UtxoEntrys is off.
	newView.UtxoKeyToUtxoEntry = make(map[UtxoKey]*UtxoEntry, len(bav.UtxoKeyToUtxoEntry))
	for utxoKey, utxoEntry := range bav.UtxoKeyToUtxoEntry {
		newUtxoEntry := *utxoEntry
		newView.UtxoKeyToUtxoEntry[utxoKey] = &newUtxoEntry
	}
	newView.NumUtxoEntries = bav.NumUtxoEntries

	// Copy the public key to balance data
	newView.PublicKeyToDeSoBalanceNanos = make(map[PublicKey]uint64, len(bav.PublicKeyToDeSoBalanceNanos))
	for pkMapKey, desoBalance := range bav.PublicKeyToDeSoBalanceNanos {
		newView.PublicKeyToDeSoBalanceNanos[pkMapKey] = desoBalance
	}

	// Copy the BitcoinExchange data
	newView.BitcoinBurnTxIDs = make(map[BlockHash]bool, len(bav.BitcoinBurnTxIDs))
	for bh := range bav.BitcoinBurnTxIDs {
		newView.BitcoinBurnTxIDs[bh] = true
	}
	newView.NanosPurchased = bav.NanosPurchased
	newView.USDCentsPerBitcoin = bav.USDCentsPerBitcoin

	// Copy the GlobalParamsEntry
	newGlobalParamsEntry := *bav.GlobalParamsEntry
	newView.GlobalParamsEntry = &newGlobalParamsEntry

	// Copy the post data
	newView.PostHashToPostEntry = make(map[BlockHash]*PostEntry, len(bav.PostHashToPostEntry))
	for postHash, postEntry := range bav.PostHashToPostEntry {
		if postEntry == nil {
			continue
		}

		newPostEntry := *postEntry
		newView.PostHashToPostEntry[postHash] = &newPostEntry
	}

	// Copy the PKID data
	newView.PublicKeyToPKIDEntry = make(map[PkMapKey]*PKIDEntry, len(bav.PublicKeyToPKIDEntry))
	for pkMapKey, pkid := range bav.PublicKeyToPKIDEntry {
		newPKID := *pkid
		newView.PublicKeyToPKIDEntry[pkMapKey] = &newPKID
	}

	newView.PKIDToPublicKey = make(map[PKID]*PKIDEntry, len(bav.PKIDToPublicKey))
	for pkid, pkidEntry := range bav.PKIDToPublicKey {
		newPKIDEntry := *pkidEntry
		newView.PKIDToPublicKey[pkid] = &newPKIDEntry
	}

	// Copy the profile data
	newView.ProfilePKIDToProfileEntry = make(map[PKID]*ProfileEntry, len(bav.ProfilePKIDToProfileEntry))
	for profilePKID, profileEntry := range bav.ProfilePKIDToProfileEntry {
		if profileEntry == nil {
			continue
		}

		newProfileEntry := *profileEntry
		newView.ProfilePKIDToProfileEntry[profilePKID] = &newProfileEntry
	}
	newView.ProfileUsernameToProfileEntry = make(map[UsernameMapKey]*ProfileEntry, len(bav.ProfileUsernameToProfileEntry))
	for profilePKID, profileEntry := range bav.ProfileUsernameToProfileEntry {
		if profileEntry == nil {
			continue
		}

		newProfileEntry := *profileEntry
		newView.ProfileUsernameToProfileEntry[profilePKID] = &newProfileEntry
	}

	// Copy the message data
	newView.MessageKeyToMessageEntry = make(map[MessageKey]*MessageEntry, len(bav.MessageKeyToMessageEntry))
	for msgKey, msgEntry := range bav.MessageKeyToMessageEntry {
		newMsgEntry := *msgEntry
		newView.MessageKeyToMessageEntry[msgKey] = &newMsgEntry
	}

	// Copy access group entries
	newView.AccessGroupIdToAccessGroupEntry = make(map[AccessGroupId]*AccessGroupEntry, len(bav.AccessGroupIdToAccessGroupEntry))
	for key, entry := range bav.AccessGroupIdToAccessGroupEntry {
		newEntry := *entry
		newView.AccessGroupIdToAccessGroupEntry[key] = &newEntry
	}

	// Copy access group membership index
	newView.AccessGroupMembershipKeyToAccessGroupMember = make(map[AccessGroupMembershipKey]*AccessGroupMemberEntry, len(bav.AccessGroupMembershipKeyToAccessGroupMember))
	for key, member := range bav.AccessGroupMembershipKeyToAccessGroupMember {
		newMember := *member
		newView.AccessGroupMembershipKeyToAccessGroupMember[key] = &newMember
	}

	// Copy postgres message map
	newView.MessageMap = make(map[BlockHash]*PGMessage, len(bav.MessageMap))
	for txnHash, message := range bav.MessageMap {
		newMessage := *message
		newView.MessageMap[txnHash] = &newMessage
	}

	// Copy messaging group data
	newView.MessagingGroupKeyToMessagingGroupEntry = make(map[MessagingGroupKey]*MessagingGroupEntry, len(bav.MessagingGroupKeyToMessagingGroupEntry))
	for pkid, entry := range bav.MessagingGroupKeyToMessagingGroupEntry {
		newEntry := *entry
		newView.MessagingGroupKeyToMessagingGroupEntry[pkid] = &newEntry
	}

	// DM and Group chats
	// Copy group chat message index
	newView.GroupChatMessagesIndex = make(map[GroupChatMessageKey]*NewMessageEntry)
	for gcMsgKey, messageEntry := range bav.GroupChatMessagesIndex {
		newMessage := *messageEntry
		newView.GroupChatMessagesIndex[gcMsgKey] = &newMessage
	}

	// Copy dm messages index
	newView.DmMessagesIndex = make(map[DmMessageKey]*NewMessageEntry)
	for dmMessageKey, messageEntry := range bav.DmMessagesIndex {
		newMessage := *messageEntry
		newView.DmMessagesIndex[dmMessageKey] = &newMessage
	}

	// Copy dm thread index
	newView.DmThreadIndex = make(map[DmThreadKey]*DmThreadEntry)
	for dmThreadKey, threadEntry := range bav.DmThreadIndex {
		newThreadEntry := *threadEntry
		newView.DmThreadIndex[dmThreadKey] = &newThreadEntry
	}

	// Copy the follow data
	newView.FollowKeyToFollowEntry = make(map[FollowKey]*FollowEntry, len(bav.FollowKeyToFollowEntry))
	for followKey, followEntry := range bav.FollowKeyToFollowEntry {
		if followEntry == nil {
			continue
		}

		newFollowEntry := *followEntry
		newView.FollowKeyToFollowEntry[followKey] = &newFollowEntry
	}

	// Copy the like data
	newView.LikeKeyToLikeEntry = make(map[LikeKey]*LikeEntry, len(bav.LikeKeyToLikeEntry))
	for likeKey, likeEntry := range bav.LikeKeyToLikeEntry {
		if likeEntry == nil {
			continue
		}

		newLikeEntry := *likeEntry
		newView.LikeKeyToLikeEntry[likeKey] = &newLikeEntry
	}

	// Copy the repost data
	newView.RepostKeyToRepostEntry = make(map[RepostKey]*RepostEntry, len(bav.RepostKeyToRepostEntry))
	for repostKey, repostEntry := range bav.RepostKeyToRepostEntry {
		newRepostEntry := *repostEntry
		newView.RepostKeyToRepostEntry[repostKey] = &newRepostEntry
	}

	// Copy the creator coin balance entry data
	newView.HODLerPKIDCreatorPKIDToBalanceEntry = make(
		map[BalanceEntryMapKey]*BalanceEntry, len(bav.HODLerPKIDCreatorPKIDToBalanceEntry))
	for balanceEntryMapKey, balanceEntry := range bav.HODLerPKIDCreatorPKIDToBalanceEntry {
		if balanceEntry == nil {
			continue
		}

		newBalanceEntry := *balanceEntry
		newView.HODLerPKIDCreatorPKIDToBalanceEntry[balanceEntryMapKey] = &newBalanceEntry
	}

	// Copy the DAO coin balance entry data
	newView.HODLerPKIDCreatorPKIDToDAOCoinBalanceEntry = make(
		map[BalanceEntryMapKey]*BalanceEntry, len(bav.HODLerPKIDCreatorPKIDToDAOCoinBalanceEntry))
	for daoBalanceEntryMapKey, daoBalanceEntry := range bav.HODLerPKIDCreatorPKIDToDAOCoinBalanceEntry {
		if daoBalanceEntry == nil {
			continue
		}

		newDAOBalanceEntry := *daoBalanceEntry
		newView.HODLerPKIDCreatorPKIDToDAOCoinBalanceEntry[daoBalanceEntryMapKey] = &newDAOBalanceEntry
	}

	// Copy the Diamond data
	newView.DiamondKeyToDiamondEntry = make(
		map[DiamondKey]*DiamondEntry, len(bav.DiamondKeyToDiamondEntry))
	for diamondKey, diamondEntry := range bav.DiamondKeyToDiamondEntry {
		newDiamondEntry := *diamondEntry
		newView.DiamondKeyToDiamondEntry[diamondKey] = &newDiamondEntry
	}

	// Copy the NFT data
	newView.NFTKeyToNFTEntry = make(map[NFTKey]*NFTEntry, len(bav.NFTKeyToNFTEntry))
	for nftKey, nftEntry := range bav.NFTKeyToNFTEntry {
		newNFTEntry := *nftEntry
		newView.NFTKeyToNFTEntry[nftKey] = &newNFTEntry
	}

	newView.NFTBidKeyToNFTBidEntry = make(map[NFTBidKey]*NFTBidEntry, len(bav.NFTBidKeyToNFTBidEntry))
	for nftBidKey, nftBidEntry := range bav.NFTBidKeyToNFTBidEntry {
		newNFTBidEntry := *nftBidEntry
		newView.NFTBidKeyToNFTBidEntry[nftBidKey] = &newNFTBidEntry
	}

	newView.NFTKeyToAcceptedNFTBidHistory = make(map[NFTKey]*[]*NFTBidEntry, len(bav.NFTKeyToAcceptedNFTBidHistory))
	for nftKey, nftBidEntries := range bav.NFTKeyToAcceptedNFTBidHistory {
		newNFTBidEntries := *nftBidEntries
		newView.NFTKeyToAcceptedNFTBidHistory[nftKey] = &newNFTBidEntries
	}

	// Copy the Derived Key data
	newView.DerivedKeyToDerivedEntry = make(map[DerivedKeyMapKey]*DerivedKeyEntry, len(bav.DerivedKeyToDerivedEntry))
	for entryKey, entry := range bav.DerivedKeyToDerivedEntry {
		newEntry := *entry
		newView.DerivedKeyToDerivedEntry[entryKey] = &newEntry
	}

	// Copy the DAO Coin Limit Order Entries
	newView.DAOCoinLimitOrderMapKeyToDAOCoinLimitOrderEntry = make(map[DAOCoinLimitOrderMapKey]*DAOCoinLimitOrderEntry,
		len(bav.DAOCoinLimitOrderMapKeyToDAOCoinLimitOrderEntry))
	for entryKey, entry := range bav.DAOCoinLimitOrderMapKeyToDAOCoinLimitOrderEntry {
		newEntry := *entry
		newView.DAOCoinLimitOrderMapKeyToDAOCoinLimitOrderEntry[entryKey] = &newEntry
	}

	// Copy the Association entries
	newView.AssociationMapKeyToUserAssociationEntry = make(map[AssociationMapKey]*UserAssociationEntry, len(bav.AssociationMapKeyToUserAssociationEntry))
	for entryKey, entry := range bav.AssociationMapKeyToUserAssociationEntry {
		newEntry := *entry
		newView.AssociationMapKeyToUserAssociationEntry[entryKey] = &newEntry
	}
	newView.AssociationMapKeyToPostAssociationEntry = make(map[AssociationMapKey]*PostAssociationEntry, len(bav.AssociationMapKeyToPostAssociationEntry))
	for entryKey, entry := range bav.AssociationMapKeyToPostAssociationEntry {
		newEntry := *entry
		newView.AssociationMapKeyToPostAssociationEntry[entryKey] = &newEntry
	}

	// Copy the nonce map
	newView.TransactorNonceMapKeyToTransactorNonceEntry = make(map[TransactorNonceMapKey]*TransactorNonceEntry,
		len(bav.TransactorNonceMapKeyToTransactorNonceEntry))
	for entryKey, entry := range bav.TransactorNonceMapKeyToTransactorNonceEntry {
		newEntry := *entry
		newView.TransactorNonceMapKeyToTransactorNonceEntry[entryKey] = &newEntry
	}

	// Copy the ValidatorEntries
	newView.ValidatorPKIDToValidatorEntry = make(map[PKID]*ValidatorEntry, len(bav.ValidatorPKIDToValidatorEntry))
	for entryKey, entry := range bav.ValidatorPKIDToValidatorEntry {
		newView.ValidatorPKIDToValidatorEntry[entryKey] = entry.Copy()
	}

	// Copy the GlobalActiveStakeAmountNanos.
	if bav.GlobalActiveStakeAmountNanos != nil {
		newView.GlobalActiveStakeAmountNanos = bav.GlobalActiveStakeAmountNanos.Clone()
	}

	// Copy the StakeEntries
	newView.StakeMapKeyToStakeEntry = make(map[StakeMapKey]*StakeEntry, len(bav.StakeMapKeyToStakeEntry))
	for entryKey, entry := range bav.StakeMapKeyToStakeEntry {
		newView.StakeMapKeyToStakeEntry[entryKey] = entry.Copy()
	}

	// Copy the LockedStakeEntries
	newView.LockedStakeMapKeyToLockedStakeEntry = make(
		map[LockedStakeMapKey]*LockedStakeEntry, len(bav.LockedStakeMapKeyToLockedStakeEntry),
	)
	for entryKey, entry := range bav.LockedStakeMapKeyToLockedStakeEntry {
		newView.LockedStakeMapKeyToLockedStakeEntry[entryKey] = entry.Copy()
	}

	// Copy the CurrentEpochEntry
	if bav.CurrentEpochEntry != nil {
		newView.CurrentEpochEntry = bav.CurrentEpochEntry.Copy()
	}

	return newView, nil
}

func NewUtxoView(
	_handle *badger.DB,
	_params *DeSoParams,
	_postgres *Postgres,
	_snapshot *Snapshot,
) (*UtxoView, error) {

	view := UtxoView{
		Handle: _handle,
		Params: _params,
		// Note that the TipHash does not get reset as part of
		// _ResetViewMappingsAfterFlush because it is not something that is affected by a
		// flush operation. Moreover, its value is consistent with the view regardless of
		// whether the view is flushed or not. Additionally, the utxo view does not concern
		// itself with the header chain (see comment on GetBestHash for more info on that).
		TipHash: DbGetBestHash(_handle, _snapshot, ChainTypeDeSoBlock /* don't get the header chain */),

		Postgres: _postgres,
		Snapshot: _snapshot,
		// Set everything else in _ResetViewMappings()
	}

	// Note that the TipHash does not get reset as part of
	// _ResetViewMappingsAfterFlush because it is not something that is affected by a
	// flush operation. Moreover, its value is consistent with the view regardless of
	// whether or not the view is flushed or not. Additionally the utxo view does
	// not concern itself with the header chain (see comment on GetBestHash for more
	// info on that).
	if view.Postgres != nil {
		view.TipHash = view.Postgres.GetChain(MAIN_CHAIN).TipHash
	} else {
		view.TipHash = DbGetBestHash(view.Handle, view.Snapshot, ChainTypeDeSoBlock /* don't get the header chain */)
	}

	// This function is generally used to reset the view after a flush has been performed
	// but we can use it here to initialize the mappings.
	view._ResetViewMappingsAfterFlush()

	return &view, nil
}

func (bav *UtxoView) _deleteUtxoMappings(utxoEntry *UtxoEntry) error {
	if utxoEntry.UtxoKey == nil {
		return fmt.Errorf("_deleteUtxoMappings: utxoKey missing for utxoEntry %+v", utxoEntry)
	}

	// Deleting a utxo amounts to setting its mappings to point to an
	// entry that has (isSpent = true). So we create such an entry and set
	// the mappings to point to it.
	tombstoneEntry := *utxoEntry
	tombstoneEntry.isSpent = true

	// _setUtxoMappings will take this and use its fields to update the
	// mappings.
	// TODO: We're doing a double-copy here at the moment. We should make this more
	// efficient.
	return bav._setUtxoMappings(&tombstoneEntry)

	// Note at this point, the utxoEntry passed in is dangling and can
	// be re-used for another purpose if desired.
}

func (bav *UtxoView) _setUtxoMappings(utxoEntry *UtxoEntry) error {
	if utxoEntry.UtxoKey == nil {
		return fmt.Errorf("_setUtxoMappings: utxoKey missing for utxoEntry %+v", utxoEntry)
	}
	bav.UtxoKeyToUtxoEntry[*utxoEntry.UtxoKey] = utxoEntry

	return nil
}

func (bav *UtxoView) GetUtxoEntryForUtxoKey(utxoKeyArg *UtxoKey) *UtxoEntry {
	utxoKey := &UtxoKey{}
	if utxoKeyArg != nil {
		*utxoKey = *utxoKeyArg
	}

	utxoEntry, ok := bav.UtxoKeyToUtxoEntry[*utxoKey]
	// If the utxo entry isn't in our in-memory data structure, fetch it from the
	// db.
	if !ok {
		if bav.Postgres != nil {
			utxoEntry = bav.Postgres.GetUtxoEntryForUtxoKey(utxoKey)
		} else {
			utxoEntry = DbGetUtxoEntryForUtxoKey(bav.Handle, bav.Snapshot, utxoKey)
		}
		if utxoEntry == nil {
			// This means the utxo is neither in our map nor in the db so
			// it doesn't exist. Return nil to signal that in this case.
			return nil
		}

		// At this point we have the utxo entry so load it
		// into our in-memory data structure for future reference. Note that
		// isSpent should be false by default. Also note that a back-reference
		// to the utxoKey should be set on the utxoEntry by this function.
		utxoEntry.UtxoKey = utxoKey
		if err := bav._setUtxoMappings(utxoEntry); err != nil {
			glog.Errorf("GetUtxoEntryForUtxoKey: Problem encountered setting utxo mapping %v", err)
			return nil
		}
	}

	return utxoEntry
}

func (bav *UtxoView) GetDeSoBalanceNanosForPublicKey(publicKeyArg []byte) (uint64, error) {
	if publicKeyArg == nil {
		return 0, errors.New("GetDeSoBalanceNanosForPublicKey: Called with nil publicKeyArg")
	}
	if len(publicKeyArg) != btcec.PubKeyBytesLenCompressed {
		return 0, fmt.Errorf("GetDeSoBalanceNanosForPublicKey: Called with "+
			"publicKeyArg of length %d but expected length %d",
			len(publicKeyArg), btcec.PubKeyBytesLenCompressed)
	}
	publicKey := publicKeyArg

	balanceNanos, hasBalance := bav.PublicKeyToDeSoBalanceNanos[*NewPublicKey(publicKey)]
	if hasBalance {
		return balanceNanos, nil
	}

	var err error
	balanceNanos, err = bav.GetDbAdapter().GetDeSoBalanceForPublicKey(publicKey)
	if err != nil {
		return 0, errors.Wrapf(err,
			"GetDeSoBalanceNanosForPublicKey: Problem getting balance for public key %v",
			PkToString(publicKey, bav.Params))
	}

	// Add the balance to memory for future references.
	bav.PublicKeyToDeSoBalanceNanos[*NewPublicKey(publicKey)] = balanceNanos

	return balanceNanos, nil
}

func (bav *UtxoView) _unSpendUtxo(utxoEntryy *UtxoEntry) error {
	// Operate on a copy of the entry in order to avoid bugs. Note that not
	// doing this could result in us maintaining a reference to the entry and
	// modifying it on subsequent calls to this function, which is bad.
	utxoEntryCopy := *utxoEntryy

	// If the utxoKey back-reference on the entry isn't set return an error.
	if utxoEntryCopy.UtxoKey == nil {
		return fmt.Errorf("_unSpendUtxo: utxoEntry must have utxoKey set")
	}
	// Make sure isSpent is set to false. It should be false by default if we
	// read this entry from the db but set it in case the caller derived the
	// entry via a different method.
	utxoEntryCopy.isSpent = false

	// Not setting this to a copy could cause issues down the road where we modify
	// the utxo passed-in on subsequent calls.
	if err := bav._setUtxoMappings(&utxoEntryCopy); err != nil {
		return err
	}

	// Since we re-added the utxo, bump the number of entries.
	bav.NumUtxoEntries++

	// Add the utxo back to the spender's balance.
	desoBalanceNanos, err := bav.GetDeSoBalanceNanosForPublicKey(utxoEntryy.PublicKey)
	if err != nil {
		return errors.Wrap(err, "_unSpendUtxo: ")
	}
	desoBalanceNanos += utxoEntryy.AmountNanos
	bav.PublicKeyToDeSoBalanceNanos[*NewPublicKey(utxoEntryy.PublicKey)] = desoBalanceNanos

	return nil
}

func (bav *UtxoView) _spendUtxo(utxoKeyArg *UtxoKey) (*UtxoOperation, error) {
	// Swap this utxo's position with the utxo in the last position and delete it.
	utxoKey := &UtxoKey{}
	if utxoKeyArg != nil {
		*utxoKey = *utxoKeyArg
	}

	// Get the entry for this utxo from the view if it's cached,
	// otherwise try and get it from the db.
	utxoEntry := bav.GetUtxoEntryForUtxoKey(utxoKey)
	if utxoEntry == nil {
		return nil, fmt.Errorf("_spendUtxo: Attempting to spend non-existent UTXO")
	}
	if utxoEntry.isSpent {
		return nil, fmt.Errorf("_spendUtxo: Attempting to spend an already-spent UTXO")
	}

	// Delete the entry by removing its mappings from our in-memory data
	// structures.
	if err := bav._deleteUtxoMappings(utxoEntry); err != nil {
		return nil, errors.Wrapf(err, "_spendUtxo: ")
	}

	// Decrement the number of entries by one since we marked one as spent in the
	// view.
	bav.NumUtxoEntries--

	// Deduct the utxo from the spender's balance.
	desoBalanceNanos, err := bav.GetDeSoBalanceNanosForPublicKey(utxoEntry.PublicKey)
	if err != nil {
		return nil, errors.Wrapf(err, "_spendUtxo: ")
	}
	desoBalanceNanos -= utxoEntry.AmountNanos
	bav.PublicKeyToDeSoBalanceNanos[*NewPublicKey(utxoEntry.PublicKey)] = desoBalanceNanos

	// Record a UtxoOperation in case we want to roll this back in the
	// future. At this point, the UtxoEntry passed in still has all of its
	// fields set to what they were right before SPEND was called. This is
	// exactly what we want (see comment on OperationTypeSpendUtxo for more info).
	// Make a copy of the entry to avoid issues where we accidentally modify
	// the entry in the future.
	utxoEntryCopy := *utxoEntry
	return &UtxoOperation{
		Type:  OperationTypeSpendUtxo,
		Key:   utxoKey,
		Entry: &utxoEntryCopy,
	}, nil
}

func (bav *UtxoView) _unAddUtxo(utxoKey *UtxoKey) error {
	// Get the entry for this utxo from the view if it's cached,
	// otherwise try and get it from the db.
	utxoEntry := bav.GetUtxoEntryForUtxoKey(utxoKey)
	if utxoEntry == nil {
		return fmt.Errorf("_unAddUtxo: Attempting to remove non-existent UTXO")
	}
	if utxoEntry.isSpent {
		return fmt.Errorf("_unAddUtxo: Attempting to remove an already-spent UTXO")
	}

	// At this point we should have the entry sanity-checked. To remove
	// it from our data structure, it is sufficient to replace it with an
	// entry that is marked as spent. When the view is eventually flushed
	// to the database the output's status as spent will translate to it
	// getting deleted, which is what we want.
	if err := bav._deleteUtxoMappings(utxoEntry); err != nil {
		return err
	}

	// In addition to marking the output as spent, we update the number of
	// entries to reflect the output is no longer in our utxo list.
	bav.NumUtxoEntries--

	// Remove the utxo back from the spender's balance.
	desoBalanceNanos, err := bav.GetDeSoBalanceNanosForPublicKey(utxoEntry.PublicKey)
	if err != nil {
		return errors.Wrapf(err, "_unAddUtxo: ")
	}
	desoBalanceNanos -= utxoEntry.AmountNanos
	bav.PublicKeyToDeSoBalanceNanos[*NewPublicKey(utxoEntry.PublicKey)] = desoBalanceNanos

	return nil
}

// Note: We assume that the person passing in the utxo key and the utxo entry
// aren't going to modify them after.
func (bav *UtxoView) _addUtxo(utxoEntryy *UtxoEntry) (*UtxoOperation, error) {
	// Use a copy of the utxo passed in so we avoid keeping a reference to it
	// which could be modified in subsequent calls.
	utxoEntryCopy := *utxoEntryy

	// If the utxoKey back-reference on the entry isn't set then error.
	if utxoEntryCopy.UtxoKey == nil {
		return nil, fmt.Errorf("_addUtxo: utxoEntry must have utxoKey set")
	}
	// If the UtxoEntry passed in has isSpent set then error. The caller should only
	// pass in entries that are unspent.
	if utxoEntryCopy.isSpent {
		return nil, fmt.Errorf("_addUtxo: UtxoEntry being added has isSpent = true")
	}

	// Put the utxo at the end and update our in-memory data structures with
	// this change.
	//
	// Note this may over-write an existing entry but this is OK for a very subtle
	// reason. When we roll back a transaction, e.g. due to a
	// reorg, we mark the outputs of that transaction as "spent" but we don't delete them
	// from our view because doing so would cause us to neglect to actually delete them
	// when we flush the view to the db. What this means is that if we roll back a transaction
	// in a block but then add it later in a different block, that second add could
	// over-write the entry that is currently has isSpent=true with a similar (though
	// not identical because the block height may differ) entry that has isSpent=false.
	// This is OK however because the new entry we're over-writing the old entry with
	// has the same key and so flushing the view to the database will result in the
	// deletion of the old entry as intended when the new entry over-writes it. Put
	// simply, the over-write that could happen here is an over-write we also want to
	// happen when we flush and so it should be OK.
	if err := bav._setUtxoMappings(&utxoEntryCopy); err != nil {
		return nil, errors.Wrapf(err, "_addUtxo: ")
	}

	// Bump the number of entries since we just added this one at the end.
	bav.NumUtxoEntries++

	// Add the utxo back to the spender's balance.
	desoBalanceNanos, err := bav.GetDeSoBalanceNanosForPublicKey(utxoEntryy.PublicKey)
	if err != nil {
		return nil, errors.Wrapf(err, "_addUtxo: ")
	}
	desoBalanceNanos += utxoEntryy.AmountNanos
	bav.PublicKeyToDeSoBalanceNanos[*NewPublicKey(utxoEntryy.PublicKey)] = desoBalanceNanos

	// Finally record a UtxoOperation in case we want to roll back this ADD
	// in the future. Note that Entry data isn't required for an ADD operation.
	return &UtxoOperation{
		Type: OperationTypeAddUtxo,
		// We don't technically need these in order to be able to roll back the
		// transaction but they're useful for callers of connectTransaction to
		// determine implicit outputs that were created like those that get created
		// in a Bitcoin burn transaction.
		Key:   utxoEntryCopy.UtxoKey,
		Entry: &utxoEntryCopy,
	}, nil
}

func (bav *UtxoView) _addBalance(amountNanos uint64, balancePublicKey []byte,
) (*UtxoOperation, error) {
	if len(balancePublicKey) == 0 {
		return nil, fmt.Errorf("_addBalance: balancePublicKey must be non-empty")
	}
	// Get the current balance and then update it on the view.
	desoBalanceNanos, err := bav.GetDeSoBalanceNanosForPublicKey(balancePublicKey)
	if err != nil {
		return nil, errors.Wrapf(err, "_addBalance: ")
	}
	desoBalanceNanos, err = SafeUint64().Add(desoBalanceNanos, amountNanos)
	if err != nil {
		return nil, errors.Wrapf(err, "_addBalance: add %d nanos to balance %d for public key %s: ", amountNanos, desoBalanceNanos, PkToStringBoth(balancePublicKey))
	}
	bav.PublicKeyToDeSoBalanceNanos[*NewPublicKey(balancePublicKey)] = desoBalanceNanos

	// Finally record a UtxoOperation in case we want to roll back this ADD
	// in the future. Note that Entry data isn't required for an ADD operation.
	return &UtxoOperation{
		Type:               OperationTypeAddBalance,
		BalancePublicKey:   balancePublicKey,
		BalanceAmountNanos: amountNanos,
	}, nil
}

func (bav *UtxoView) _addDESO(amountNanos uint64, publicKey []byte, utxoEntry *UtxoEntry, blockHeight uint32,
) (*UtxoOperation, error) {
	if blockHeight >= bav.Params.ForkHeights.BalanceModelBlockHeight {
		return bav._addBalance(amountNanos, publicKey)
	}
	return bav._addUtxo(utxoEntry)
}

func (bav *UtxoView) _unAddBalance(amountNanos uint64, balancePublicKey []byte) error {
	// Get the current balance and then remove the added balance.
	desoBalanceNanos, err := bav.GetDeSoBalanceNanosForPublicKey(balancePublicKey)
	if err != nil {
		return errors.Wrapf(err, "_unAddBalance: ")
	}
	desoBalanceNanos, err = SafeUint64().Sub(desoBalanceNanos, amountNanos)
	if err != nil {
		return fmt.Errorf("_unAddBalance: amount to unAdd (%d) exceeds balance (%d) for public key %s",
			amountNanos, desoBalanceNanos, PkToStringBoth(balancePublicKey))
	}
	bav.PublicKeyToDeSoBalanceNanos[*NewPublicKey(balancePublicKey)] = desoBalanceNanos

	return nil
}

func (bav *UtxoView) _spendBalance(
	amountNanos uint64, balancePublicKey []byte, tipHeight uint32,
) (*UtxoOperation, error) {
	// First we must check that the public key has sufficient spendable balance.
	spendableBalanceNanos, err :=
		bav.GetSpendableDeSoBalanceNanosForPublicKey(balancePublicKey, tipHeight)
	if err != nil {
		return nil, errors.Wrapf(err, "_spendBalance: ")
	}
	if spendableBalanceNanos < amountNanos {
		return nil, errors.Wrapf(RuleErrorInsufficientBalance,
			"_spendBalance: amountNanos (%d) exceeds spendable balance (%d) at tipHeight (%d)",
			amountNanos, spendableBalanceNanos, tipHeight,
		)
	}
	if len(balancePublicKey) == 0 {
		return nil, fmt.Errorf(" no pub key provided")
	}

	// Now that we know we can spend amountNanos, get the current balance and spend it.
	desoBalanceNanos, err := bav.GetDeSoBalanceNanosForPublicKey(balancePublicKey)
	if err != nil {
		return nil, errors.Wrapf(err, "_spendBalance: ")
	}
	desoBalanceNanos, err = SafeUint64().Sub(desoBalanceNanos, amountNanos)
	if err != nil {
		return nil, errors.Wrapf(RuleErrorInsufficientBalance,
			"_spendBalance: amountNanos (%d) exceeds deso balance (%d) for public key %s - this should never happen, %v",
			amountNanos, desoBalanceNanos, PkToStringBoth(balancePublicKey), err)
	}
	bav.PublicKeyToDeSoBalanceNanos[*NewPublicKey(balancePublicKey)] = desoBalanceNanos

	// Finally record a UtxoOperation in case we want to roll back this ADD
	// in the future. Note that Entry data isn't required for an ADD operation.
	return &UtxoOperation{
		Type:               OperationTypeSpendBalance,
		BalancePublicKey:   balancePublicKey,
		BalanceAmountNanos: amountNanos,
	}, nil
}

func (bav *UtxoView) _unSpendBalance(amountNanos uint64, balancePublicKey []byte) error {
	// Get the current balance and add back the spent amountNanos.
	desoBalanceNanos, err := bav.GetDeSoBalanceNanosForPublicKey(balancePublicKey)
	if err != nil {
		return errors.Wrapf(err, "_unSpendBalance: ")
	}
	desoBalanceNanos, err = SafeUint64().Add(desoBalanceNanos, amountNanos)
	if err != nil {
		return errors.Wrapf(err,
			"_unSpendBalance: adding %d nanos to balance %d for public key %s",
			amountNanos, desoBalanceNanos, balancePublicKey)
	}
	bav.PublicKeyToDeSoBalanceNanos[*NewPublicKey(balancePublicKey)] = desoBalanceNanos

	return nil
}

func (bav *UtxoView) _disconnectBasicTransfer(currentTxn *MsgDeSoTxn, txnHash *BlockHash, utxoOpsForTxn []*UtxoOperation, blockHeight uint32) error {
	// First we check to see if we're passed the derived key spending limit block height.
	// If we are, search for a spending limit accounting operation. If one exists, we disconnect
	// the accounting changes and decrement the operation index to move past it.
	operationIndex := len(utxoOpsForTxn) - 1
	if blockHeight >= bav.Params.ForkHeights.DerivedKeyTrackSpendingLimitsBlockHeight {
		if len(utxoOpsForTxn) > 0 && utxoOpsForTxn[operationIndex].Type == OperationTypeSpendingLimitAccounting {
			currentOperation := utxoOpsForTxn[operationIndex]
			// Get the current derived key entry
			derivedPkBytes, isDerived, err := IsDerivedSignature(currentTxn, blockHeight)
			if !isDerived || err != nil {
				return fmt.Errorf("_disconnectBasicTransfer: Found Spending Limit Accounting op with non-derived "+
					"key signature or got an error %v", err)
			}
			if err := IsByteArrayValidPublicKey(derivedPkBytes); err != nil {
				return fmt.Errorf(
					"_disconnectBasicTransfer: %v is not a valid public key: %v",
					PkToString(derivedPkBytes, bav.Params),
					err)
			}
			derivedKeyEntry := bav.GetDerivedKeyMappingForOwner(currentTxn.PublicKey, derivedPkBytes)
			if derivedKeyEntry == nil || derivedKeyEntry.isDeleted {
				return fmt.Errorf("_disconnectBasicTransfer: could not find derived key entry")
			}

			// Delete the derived key entry mapping and re-add it if the previous mapping is not nil.
			bav._deleteDerivedKeyMapping(derivedKeyEntry)
			if currentOperation.PrevDerivedKeyEntry != nil {
				bav._setDerivedKeyMapping(currentOperation.PrevDerivedKeyEntry)
			}
			operationIndex--
		}
	}

	// Next, we check to see if the last utxoOp (either last one in the list or last one before the spending limit
	// account op) was a diamond operation. If it was, we disconnect the diamond-related changes and decrement
	// the operation index to move past it.
	if len(utxoOpsForTxn) > 0 && utxoOpsForTxn[operationIndex].Type == OperationTypeDeSoDiamond {
		currentOperation := utxoOpsForTxn[operationIndex]

		diamondPostHashBytes, hasDiamondPostHash := currentTxn.ExtraData[DiamondPostHashKey]
		if !hasDiamondPostHash {
			return fmt.Errorf("_disconnectBasicTransfer: Found diamond op without diamondPostHash")
		}

		// Sanity check the post hash bytes before creating the post hash.
		diamondPostHash := &BlockHash{}
		if len(diamondPostHashBytes) != HashSizeBytes {
			return fmt.Errorf(
				"_disconnectBasicTransfer: DiamondPostHashBytes has incorrect length: %d",
				len(diamondPostHashBytes))
		}
		copy(diamondPostHash[:], diamondPostHashBytes[:])

		// Get the diamonded post entry and make sure it exists.
		diamondedPostEntry := bav.GetPostEntryForPostHash(diamondPostHash)
		if diamondedPostEntry == nil || diamondedPostEntry.isDeleted {
			return fmt.Errorf(
				"_disconnectBasicTransfer: Could not find diamonded post entry: %s",
				diamondPostHash.String())
		}

		// Get the existing diamondEntry so we can delete it.
		senderPKID := bav.GetPKIDForPublicKey(currentTxn.PublicKey)
		receiverPKID := bav.GetPKIDForPublicKey(diamondedPostEntry.PosterPublicKey)
		diamondKey := MakeDiamondKey(senderPKID.PKID, receiverPKID.PKID, diamondPostHash)
		diamondEntry := bav.GetDiamondEntryForDiamondKey(&diamondKey)

		// Sanity check that the diamondEntry is not nil.
		if diamondEntry == nil {
			return fmt.Errorf(
				"_disconnectBasicTransfer: Found nil diamond entry for diamondKey: %v", &diamondKey)
		}

		// Delete the diamond entry mapping and re-add it if the previous mapping is not nil.
		bav._deleteDiamondEntryMappings(diamondEntry)
		if currentOperation.PrevDiamondEntry != nil {
			bav._setDiamondEntryMappings(currentOperation.PrevDiamondEntry)
		}

		// Finally, revert the post entry mapping since we likely updated the DiamondCount.
		bav._setPostEntryMappings(currentOperation.PrevPostEntry)

		operationIndex--
	}

	// If this is a balance model basic transfer, the disconnect is simplified.  We first
	// loop over the outputs and subtract the amounts from each recipient's balance, then
	// we add the spent DESO + txn fees back to the sender's balance. In the balance model
	// no UTXOs are stored so outputs do not need to be looked up or deleted.
	if blockHeight >= bav.Params.ForkHeights.BalanceModelBlockHeight {
		for outputIndex := len(currentTxn.TxOutputs) - 1; outputIndex >= 0; outputIndex-- {
			currentOutput := currentTxn.TxOutputs[outputIndex]
			if err := bav._unAddBalance(currentOutput.AmountNanos, currentOutput.PublicKey); err != nil {
				return errors.Wrapf(err, "_disconnectBasicTransfer: Problem unAdding output %v: ", currentOutput)
			}
		}
		// Block reward transactions don't unspend DESO since it is newly created DESO
		// and no input DESO was provided.
		if currentTxn.TxnMeta.GetTxnType() != TxnTypeBlockReward {
			// Iterate over utxo ops and unspend any balance that was spent by the transactor.
			for _, utxoOp := range utxoOpsForTxn {
				if utxoOp.Type != OperationTypeSpendBalance ||
					!bytes.Equal(utxoOp.BalancePublicKey, currentTxn.PublicKey) {
					continue
				}
				if err := bav._unSpendBalance(utxoOp.BalanceAmountNanos, currentTxn.PublicKey); err != nil {
					return errors.Wrapf(err,
						"_disconnectBasicTransfer: Problem unSpending balance of %v for transactor: ",
						utxoOp.BalanceAmountNanos)
				}
			}
		}
		return nil
	}
	// If this is a UTXO model basic transfer, then loop through the transaction's
	// outputs backwards and remove them from the view. Since the outputs will have
	// been added to the view at the end of the utxo list, removing them from the
	// view amounts to removing the last element from the utxo list.
	//
	// Loop backwards over the utxo operations as we go along.
	for outputIndex := len(currentTxn.TxOutputs) - 1; outputIndex >= 0; outputIndex-- {
		currentOutput := currentTxn.TxOutputs[outputIndex]

		// Compute the utxo key for this output so we can reference it in our
		// data structures.
		outputKey := &UtxoKey{
			TxID:  *txnHash,
			Index: uint32(outputIndex),
		}

		// Verify that the utxo operation we're undoing is an add and advance
		// our index to the next operation.
		currentOperation := utxoOpsForTxn[operationIndex]
		operationIndex--
		if currentOperation.Type != OperationTypeAddUtxo {
			return fmt.Errorf(
				"_disconnectBasicTransfer: Output with key %v does not line up to an "+
					"ADD operation in the passed utxoOps", outputKey)
		}

		// The current output should be at the end of the utxo list so go
		// ahead and fetch it. Do some sanity checks to make sure the view
		// is in sync with the operations we're trying to perform.
		outputEntry := bav.GetUtxoEntryForUtxoKey(outputKey)
		if outputEntry == nil {
			return fmt.Errorf(
				"_disconnectBasicTransfer: Output with key %v is missing from "+
					"utxo view", outputKey)
		}
		if outputEntry.isSpent {
			return fmt.Errorf(
				"_disconnectBasicTransfer: Output with key %v was spent before "+
					"being removed from the utxo view. This should never "+
					"happen", outputKey)
		}
		if outputEntry.AmountNanos != currentOutput.AmountNanos {
			return fmt.Errorf(
				"_disconnectBasicTransfer: Output with key %v has amount (%d) "+
					"that differs from the amount for the output in the "+
					"view (%d)", outputKey, currentOutput.AmountNanos,
				outputEntry.AmountNanos)
		}
		if !reflect.DeepEqual(outputEntry.PublicKey, currentOutput.PublicKey) {
			return fmt.Errorf(
				"_disconnectBasicTransfer: Output with key %v has public key (%v) "+
					"that differs from the public key for the output in the "+
					"view (%v)", outputKey, currentOutput.PublicKey,
				outputEntry.PublicKey)
		}
		if outputEntry.BlockHeight != blockHeight {
			return fmt.Errorf(
				"_disconnectBasicTransfer: Output with key %v has block height (%d) "+
					"that differs from the block we're disconnecting (%d)",
				outputKey, outputEntry.BlockHeight, blockHeight)
		}
		if outputEntry.UtxoType == UtxoTypeBlockReward && (currentTxn.TxnMeta.GetTxnType() != TxnTypeBlockReward) {

			return fmt.Errorf(
				"_disconnectBasicTransfer: Output with key %v is a block reward txn according "+
					"to the view, yet is not the first transaction referenced in "+
					"the block", outputKey)
		}

		if err := bav._unAddUtxo(outputKey); err != nil {
			return errors.Wrapf(err, "_disconnectBasicTransfer: Problem unAdding utxo %v: ", outputKey)
		}
	}

	// At this point we should have rolled back all of the transaction's outputs
	// in the view. Now we roll back its inputs, similarly processing them in
	// backwards order.
	for inputIndex := len(currentTxn.TxInputs) - 1; inputIndex >= 0; inputIndex-- {
		currentInput := currentTxn.TxInputs[inputIndex]

		// Convert this input to a utxo key.
		inputKey := UtxoKey(*currentInput)

		// Get the output entry for this input from the utxoOps that were
		// passed in and check its type. For every input that we're restoring
		// we need a SPEND operation that lines up with it.
		currentOperation := utxoOpsForTxn[operationIndex]
		operationIndex--
		if currentOperation.Type != OperationTypeSpendUtxo {
			return fmt.Errorf(
				"_disconnectBasicTransfer: Input with key %v does not line up with a "+
					"SPEND operation in the passed utxoOps", inputKey)
		}

		// Check that the input matches the key of the spend we're rolling
		// back.
		if inputKey != *currentOperation.Key {
			return fmt.Errorf(
				"_disconnectBasicTransfer: Input with key %v does not match the key of the "+
					"corresponding SPEND operation in the passed utxoOps %v",
				inputKey, *currentOperation.Key)
		}

		// Unspend the entry using the information in the UtxoOperation. If the entry
		// was de-serialized from the db it will have its utxoKey unset so we need to
		// set it here in order to make it unspendable.
		currentOperation.Entry.UtxoKey = currentOperation.Key
		if err := bav._unSpendUtxo(currentOperation.Entry); err != nil {
			return errors.Wrapf(err, "_disconnectBasicTransfer: Problem unspending utxo %v: ", currentOperation.Key)
		}
	}

	return nil
}

func (bav *UtxoView) _disconnectUpdateGlobalParams(
	operationType OperationType, currentTxn *MsgDeSoTxn, txnHash *BlockHash,
	utxoOpsForTxn []*UtxoOperation, blockHeight uint32) error {
	// Check that the last operation has the required OperationType
	operationIndex := len(utxoOpsForTxn) - 1
	if len(utxoOpsForTxn) == 0 {
		return fmt.Errorf("_disconnectUpdateGlobalParams: Trying to revert "+
			"%v but utxoOperations are missing",
			OperationTypeUpdateGlobalParams)
	}
	if utxoOpsForTxn[operationIndex].Type != OperationTypeUpdateGlobalParams {
		return fmt.Errorf("_disconnectUpdateGlobalParams: Trying to revert "+
			"%v but found type %v",
			OperationTypeUpdateGlobalParams, utxoOpsForTxn[operationIndex].Type)
	}
	operationData := utxoOpsForTxn[operationIndex]

	// Reset the global params to their previous value.
	// This previous value comes from the UtxoOperation data.
	prevGlobalParamEntry := operationData.PrevGlobalParamsEntry
	if prevGlobalParamEntry == nil {
		prevGlobalParamEntry = &InitialGlobalParamsEntry
	}
	bav.GlobalParamsEntry = prevGlobalParamEntry

	// Reset any modified forbidden pub key entries if they exist.
	if operationData.PrevForbiddenPubKeyEntry != nil {
		pkMapKey := MakePkMapKey(operationData.PrevForbiddenPubKeyEntry.PubKey)
		bav.ForbiddenPubKeyToForbiddenPubKeyEntry[pkMapKey] = operationData.PrevForbiddenPubKeyEntry
	}

	// Now revert the basic transfer with the remaining operations. Cut off
	// the UpdateGlobalParams operation at the end since we just reverted it.
	return bav._disconnectBasicTransfer(
		currentTxn, txnHash, utxoOpsForTxn[:operationIndex], blockHeight)
}

func (bav *UtxoView) DisconnectTransaction(currentTxn *MsgDeSoTxn, txnHash *BlockHash,
	utxoOpsForTxn []*UtxoOperation, blockHeight uint32) error {

	// Start by resetting the expected nonce for this txn's public key.
	if blockHeight >= bav.Params.ForkHeights.BalanceModelBlockHeight && currentTxn.TxnMeta.GetTxnType() != TxnTypeBlockReward {

		// Make sure we haven't seen the nonce yet
		pkidEntry := bav.GetPKIDForPublicKey(currentTxn.PublicKey)
		if pkidEntry == nil || pkidEntry.isDeleted {
			return fmt.Errorf("DisconnectTransaction: PKID for public key %s does not exist", PkToString(currentTxn.PublicKey, bav.Params))
		}
		nonce, err := bav.GetTransactorNonceEntry(currentTxn.TxnNonce, pkidEntry.PKID)
		if err != nil {
			return errors.Wrapf(err, "DisconnectTransaction: Problem getting account nonce for nonce %s and PKID %v", currentTxn.TxnNonce.String(), pkidEntry.PKID)
		}
		if nonce == nil || nonce.isDeleted {
			return fmt.Errorf("DisconnectTransaction: Nonce %s hasn't been seen for PKID %v", currentTxn.TxnNonce.String(), pkidEntry.PKID)
		}
		bav.DeleteTransactorNonceEntry(nonce)
	}

	switch currentTxn.TxnMeta.GetTxnType() {
	case TxnTypeBlockReward, TxnTypeBasicTransfer:
		return bav._disconnectBasicTransfer(
			currentTxn, txnHash, utxoOpsForTxn, blockHeight)

	case TxnTypeBitcoinExchange:
		return bav._disconnectBitcoinExchange(
			OperationTypeBitcoinExchange, currentTxn, txnHash, utxoOpsForTxn, blockHeight)

	case TxnTypePrivateMessage:
		return bav._disconnectPrivateMessage(
			OperationTypePrivateMessage, currentTxn, txnHash, utxoOpsForTxn, blockHeight)

	case TxnTypeMessagingGroup:
		return bav._disconnectMessagingGroup(
			OperationTypeMessagingKey, currentTxn, txnHash, utxoOpsForTxn, blockHeight)

	case TxnTypeSubmitPost:
		return bav._disconnectSubmitPost(
			OperationTypeSubmitPost, currentTxn, txnHash, utxoOpsForTxn, blockHeight)

	case TxnTypeUpdateProfile:
		return bav._disconnectUpdateProfile(
			OperationTypeUpdateProfile, currentTxn, txnHash, utxoOpsForTxn, blockHeight)

	case TxnTypeUpdateBitcoinUSDExchangeRate:
		return bav._disconnectUpdateBitcoinUSDExchangeRate(
			OperationTypeUpdateBitcoinUSDExchangeRate, currentTxn, txnHash, utxoOpsForTxn, blockHeight)

	case TxnTypeUpdateGlobalParams:
		return bav._disconnectUpdateGlobalParams(
			OperationTypeUpdateGlobalParams, currentTxn, txnHash, utxoOpsForTxn, blockHeight)

	case TxnTypeFollow:
		return bav._disconnectFollow(
			OperationTypeFollow, currentTxn, txnHash, utxoOpsForTxn, blockHeight)

	case TxnTypeLike:
		return bav._disconnectLike(
			OperationTypeLike, currentTxn, txnHash, utxoOpsForTxn, blockHeight)

	case TxnTypeCreatorCoin:
		return bav._disconnectCreatorCoin(
			OperationTypeCreatorCoin, currentTxn, txnHash, utxoOpsForTxn, blockHeight)

	case TxnTypeCreatorCoinTransfer:
		return bav._disconnectCreatorCoinTransfer(
			OperationTypeCreatorCoinTransfer, currentTxn, txnHash, utxoOpsForTxn, blockHeight)

	case TxnTypeDAOCoin:
		return bav._disconnectDAOCoin(
			OperationTypeDAOCoin, currentTxn, txnHash, utxoOpsForTxn, blockHeight)

	case TxnTypeDAOCoinTransfer:
		return bav._disconnectDAOCoinTransfer(
			OperationTypeDAOCoinTransfer, currentTxn, txnHash, utxoOpsForTxn, blockHeight)

	case TxnTypeDAOCoinLimitOrder:
		return bav._disconnectDAOCoinLimitOrder(
			OperationTypeDAOCoinLimitOrder, currentTxn, txnHash, utxoOpsForTxn, blockHeight)

	case TxnTypeSwapIdentity:
		return bav._disconnectSwapIdentity(
			OperationTypeSwapIdentity, currentTxn, txnHash, utxoOpsForTxn, blockHeight)

	case TxnTypeCreateNFT:
		return bav._disconnectCreateNFT(
			OperationTypeCreateNFT, currentTxn, txnHash, utxoOpsForTxn, blockHeight)

	case TxnTypeUpdateNFT:
		return bav._disconnectUpdateNFT(
			OperationTypeUpdateNFT, currentTxn, txnHash, utxoOpsForTxn, blockHeight)

	case TxnTypeAcceptNFTBid:
		return bav._disconnectAcceptNFTBid(
			OperationTypeAcceptNFTBid, currentTxn, txnHash, utxoOpsForTxn, blockHeight)

	case TxnTypeNFTBid:
		return bav._disconnectNFTBid(
			OperationTypeNFTBid, currentTxn, txnHash, utxoOpsForTxn, blockHeight)

	case TxnTypeNFTTransfer:
		return bav._disconnectNFTTransfer(
			OperationTypeNFTTransfer, currentTxn, txnHash, utxoOpsForTxn, blockHeight)

	case TxnTypeAcceptNFTTransfer:
		return bav._disconnectAcceptNFTTransfer(
			OperationTypeAcceptNFTTransfer, currentTxn, txnHash, utxoOpsForTxn, blockHeight)

	case TxnTypeBurnNFT:
		return bav._disconnectBurnNFT(
			OperationTypeBurnNFT, currentTxn, txnHash, utxoOpsForTxn, blockHeight)

	case TxnTypeAuthorizeDerivedKey:
		return bav._disconnectAuthorizeDerivedKey(
			OperationTypeAuthorizeDerivedKey, currentTxn, txnHash, utxoOpsForTxn, blockHeight)
	case TxnTypeCreateUserAssociation:
		return bav._disconnectCreateUserAssociation(
			OperationTypeCreateUserAssociation, currentTxn, txnHash, utxoOpsForTxn, blockHeight)

	case TxnTypeDeleteUserAssociation:
		return bav._disconnectDeleteUserAssociation(
			OperationTypeDeleteUserAssociation, currentTxn, txnHash, utxoOpsForTxn, blockHeight)

	case TxnTypeCreatePostAssociation:
		return bav._disconnectCreatePostAssociation(
			OperationTypeCreatePostAssociation, currentTxn, txnHash, utxoOpsForTxn, blockHeight)

	case TxnTypeDeletePostAssociation:
		return bav._disconnectDeletePostAssociation(
			OperationTypeDeletePostAssociation, currentTxn, txnHash, utxoOpsForTxn, blockHeight)

	case TxnTypeAccessGroup:
		return bav._disconnectAccessGroup(
			OperationTypeAccessGroup, currentTxn, txnHash, utxoOpsForTxn, blockHeight)

	case TxnTypeAccessGroupMembers:
		return bav._disconnectAccessGroupMembers(
			OperationTypeAccessGroupMembers, currentTxn, txnHash, utxoOpsForTxn, blockHeight)

	case TxnTypeNewMessage:
		return bav._disconnectNewMessage(
			OperationTypeNewMessage, currentTxn, txnHash, utxoOpsForTxn, blockHeight)

	case TxnTypeRegisterAsValidator:
		return bav._disconnectRegisterAsValidator(
			OperationTypeRegisterAsValidator, currentTxn, txnHash, utxoOpsForTxn, blockHeight)

	case TxnTypeUnregisterAsValidator:
		return bav._disconnectUnregisterAsValidator(
			OperationTypeUnregisterAsValidator, currentTxn, txnHash, utxoOpsForTxn, blockHeight)

	case TxnTypeStake:
		return bav._disconnectStake(
			OperationTypeStake, currentTxn, txnHash, utxoOpsForTxn, blockHeight)

	case TxnTypeUnstake:
		return bav._disconnectUnstake(
			OperationTypeUnstake, currentTxn, txnHash, utxoOpsForTxn, blockHeight)

	case TxnTypeUnlockStake:
		return bav._disconnectUnlockStake(
			OperationTypeUnlockStake, currentTxn, txnHash, utxoOpsForTxn, blockHeight)

	case TxnTypeUnjailValidator:
		return bav._disconnectUnjailValidator(
			OperationTypeUnjailValidator, currentTxn, txnHash, utxoOpsForTxn, blockHeight)
	}

	return fmt.Errorf("DisconnectBlock: Unimplemented txn type %v", currentTxn.TxnMeta.GetTxnType().String())
}

func (bav *UtxoView) DisconnectBlock(
	desoBlock *MsgDeSoBlock, txHashes []*BlockHash, utxoOps [][]*UtxoOperation, blockHeight uint64) error {

	glog.Infof("DisconnectBlock: Disconnecting block %v", desoBlock)

	// Verify that the block being disconnected is the current tip. DisconnectBlock
	// can only be called on a block at the tip. We do this to keep the API simple.
	blockHash, err := desoBlock.Header.Hash()
	if err != nil {
		return fmt.Errorf("DisconnectBlock: Problem computing block hash")
	}
	if *bav.TipHash != *blockHash {
		return fmt.Errorf("DisconnectBlock: Block being disconnected does not match tip")
	}

	// Verify the number of ADD and SPEND operations in the utxOps list is equal
	// to the number of outputs and inputs in the block respectively.
	//
	// There is a special case, which is that BidderInputs count as inputs in a
	// txn and they result in SPEND operations being created.
	numInputs := 0
	numOutputs := 0
	numAcceptNFTBidTxns := 0
	numDAOCoinLimitOrderTxns := 0
	for _, txn := range desoBlock.Txns {
		numInputs += len(txn.TxInputs)
		if txn.TxnMeta.GetTxnType() == TxnTypeAcceptNFTBid {
			numInputs += len(txn.TxnMeta.(*AcceptNFTBidMetadata).BidderInputs)
			numAcceptNFTBidTxns++
		}
		if txn.TxnMeta.GetTxnType() == TxnTypeDAOCoinLimitOrder {
			numDAOCoinLimitOrderTxns++
			numMatchingOrderInputs := 0

			for _, transactor := range txn.TxnMeta.(*DAOCoinLimitOrderMetadata).BidderInputs {
				numMatchingOrderInputs += len(transactor.Inputs)
			}

			numInputs += numMatchingOrderInputs
		}
		numOutputs += len(txn.TxOutputs)
	}
	numSpendUtxoOps := 0
	numAddUtxoOps := 0
	numAddToBalanceOps := 0
	numSpendBalanceOps := 0
	for _, utxoOpsForTxn := range utxoOps {
		for _, op := range utxoOpsForTxn {
			switch op.Type {
			case OperationTypeSpendUtxo:
				numSpendUtxoOps++
			case OperationTypeAddUtxo:
				numAddUtxoOps++
			case OperationTypeAddBalance:
				numAddToBalanceOps++
			case OperationTypeSpendBalance:
				numSpendBalanceOps++
			}
		}
	}
	if numInputs != numSpendUtxoOps {
		return fmt.Errorf(
			"DisconnectBlock: Number of inputs in passed block (%d) "+
				"not equal to number of SPEND operations in passed "+
				"utxoOps (%d)", numInputs, numSpendUtxoOps)
	}
	// Under the balance model, all txns should have one spend with the following exceptions:
	//    - Block rewards have no spend.
	//    - AcceptNFTBidTxns have 2 spends (one for the seller and one for the bidder).
	//    - DAOCoinLimitOrderTxns have n spends
	//    - Buy Now NFTs have 2 spends (one for the seller and one for the bidder).
	// TODO: this needs some checking
	// TODO: this condition is hard to satisfy w/ DAO coin limit orders since we don't have bidder inputs
	// specified.
	//if (len(desoBlock.Txns)-1)+numAcceptNFTBidTxns < numSpendBalanceOps &&
	//	desoBlock.Header.Height >= uint64(bav.Params.ForkHeights.BalanceModelBlockHeight) {
	//	return fmt.Errorf(
	//		"DisconnectBlock: Expected number of spend operations in passed block (%d) "+
	//			"is less than the number of SPEND BALANCE operations in passed "+
	//			"utxoOps (%d)", len(desoBlock.Txns)-1, numSpendBalanceOps)
	//}
	// Note that the number of add operations can be greater than the number of "explicit"
	// outputs in the block because transactions like BitcoinExchange
	// produce "implicit" outputs when the transaction is applied.
	if numOutputs > numAddUtxoOps && desoBlock.Header.Height < uint64(bav.Params.ForkHeights.BalanceModelBlockHeight) {
		return fmt.Errorf(
			"DisconnectBlock: Number of outputs in passed block (%d) "+
				"not equal to number of ADD operations in passed "+
				"utxoOps (%d)", numOutputs, numAddUtxoOps)
	}

	if numOutputs > numAddToBalanceOps && desoBlock.Header.Height >= uint64(bav.Params.ForkHeights.BalanceModelBlockHeight) {
		return fmt.Errorf(
			"DisconnectBlock: Number of outputs in passed block (%d) "+
				"not equal to number of ADD TO BALANCE operations in passed "+
				"utxoOps (%d)", numOutputs, numAddUtxoOps)
	}

	// After the balance model block height, we may have a delete expired nonces utxo operation.
	// We need to revert this before iterating over the transactions in the block.
	if desoBlock.Header.Height >= uint64(bav.Params.ForkHeights.BalanceModelBlockHeight) {
		if len(utxoOps) != len(desoBlock.Txns)+1 {
			return fmt.Errorf(
				"DisconnectBlock: Expected number of utxo ops to be equal to number of txns in block plus one for"+
					" delete expired nonces operation for block %d",
				desoBlock.Header.Height)
		}
		// We need to revert the delete expired nonces operation.
		deleteExpiredNoncesUtxoOps := utxoOps[len(utxoOps)-1]
		if deleteExpiredNoncesUtxoOps[0].Type != OperationTypeDeleteExpiredNonces {
			return fmt.Errorf(
				"DisconnectBlock: Expected last utxo op to be delete expired nonces operation for block %d",
				desoBlock.Header.Height)
		}
		if len(deleteExpiredNoncesUtxoOps) != 1 {
			return fmt.Errorf(
				"DisconnectBlock: Expected exactly utxo op for deleting expired nonces operation for block %d",
				desoBlock.Header.Height)
		}
		for _, nonceEntry := range deleteExpiredNoncesUtxoOps[0].PrevNonceEntries {
			bav.SetTransactorNonceEntry(nonceEntry)
		}
	}

	// Loop through the txns backwards to process them.
	// Track the operation we're performing as we go.
	for txnIndex := len(desoBlock.Txns) - 1; txnIndex >= 0; txnIndex-- {
		currentTxn := desoBlock.Txns[txnIndex]
		txnHash := txHashes[txnIndex]
		utxoOpsForTxn := utxoOps[txnIndex]
		desoBlockHeight := desoBlock.Header.Height

		err := bav.DisconnectTransaction(currentTxn, txnHash, utxoOpsForTxn, uint32(desoBlockHeight))
		if err != nil {
			return errors.Wrapf(err, "DisconnectBlock: Problem disconnecting transaction: %v", currentTxn)
		}
	}

	// At this point, all of the transactions in the block should be fully
	// reversed and the view should therefore be in the state it was in before
	// this block was applied.

	// Update the tip to point to the parent of this block since we've managed
	// to successfully disconnect it.
	bav.TipHash = desoBlock.Header.PrevBlockHash

	return nil
}

func _isEntryImmatureBlockReward(utxoEntry *UtxoEntry, blockHeight uint32, params *DeSoParams) bool {
	if utxoEntry.UtxoType == UtxoTypeBlockReward {
		blocksPassed := blockHeight - utxoEntry.BlockHeight
		// Note multiplication is OK here and has no chance of overflowing because
		// block heights are computed by our code and are guaranteed to be sane values.
		timePassed := time.Duration(int64(params.TimeBetweenBlocks) * int64(blocksPassed))
		if timePassed < params.BlockRewardMaturity {
			// Mark the block as invalid and return error if an immature block reward
			// is being spent.
			return true
		}
	}
	return false
}

func (bav *UtxoView) _verifySignature(txn *MsgDeSoTxn, blockHeight uint32) (_derivedPkBytes []byte, _err error) {
	if txn.Signature.Sign == nil {
		return nil, fmt.Errorf("_verifySignature: Transaction signature is empty")
	}
	if blockHeight >= bav.Params.ForkHeights.AssociationsAndAccessGroupsBlockHeight {
		if txn.Signature.HasHighS() {
			return nil, errors.Wrapf(RuleErrorTxnSigHasHighS, "_verifySignature: high-S deteceted")
		}
	}
	// Compute a hash of the transaction.
	txBytes, err := txn.ToBytes(true /*preSignature*/)
	if err != nil {
		return nil, errors.Wrapf(err, "_verifySignature: Problem serializing txn without signature: ")
	}
	txHash := Sha256DoubleHash(txBytes)

	// Look for the derived key in transaction ExtraData and validate it. For transactions
	// signed using a derived key, the derived public key is passed in ExtraData. Alternatively,
	// if the signature uses DeSo-DER encoding, meaning we can recover the derived public key from
	// the signature.
	var derivedPk *btcec.PublicKey
	derivedPkBytes, isDerived, err := IsDerivedSignature(txn, blockHeight)
	if err != nil {
		return nil, errors.Wrapf(err, "_verifySignature: Something went wrong while checking for "+
			"derived key signature")
	}
	// If we got a derived key then try parsing it.
	if isDerived {
		derivedPk, err = btcec.ParsePubKey(derivedPkBytes, btcec.S256())
		if err != nil {
			return nil, fmt.Errorf("%v %v", RuleErrorDerivedKeyInvalidExtraData, RuleErrorDerivedKeyInvalidRecoveryId)
		}
	}

	// Get the owner public key and attempt turning it into *btcec.PublicKey.
	ownerPkBytes := txn.PublicKey
	ownerPk, err := btcec.ParsePubKey(ownerPkBytes, btcec.S256())
	if err != nil {
		return nil, errors.Wrapf(err, "_verifySignature: Problem parsing owner public key: ")
	}

	// If no derived key was used, we check if transaction was signed by the owner.
	// If derived key *was* used, we check if transaction was signed by the derived key.
	if derivedPk == nil {
		// Verify that the transaction is signed by the specified key.
		if txn.Signature.Verify(txHash[:], ownerPk) {
			return nil, nil
		}
	} else {
		// Look for a derived key entry in UtxoView and DB, check to make sure it exists and is not isDeleted.
		if err := bav.ValidateDerivedKey(ownerPkBytes, derivedPkBytes, uint64(blockHeight)); err != nil {
			return nil, err
		}

		// All checks passed so we try to verify the signature. This step can be avoided for DeSo-DER signatures
		// but we run it redundantly just in case.
		if txn.Signature.Verify(txHash[:], derivedPk) {
			return derivedPk.SerializeCompressed(), nil
		}

		return nil, errors.Wrapf(RuleErrorDerivedKeyNotAuthorized, "Signature check failed: ")
	}

	return nil, RuleErrorInvalidTransactionSignature
}

// ValidateDerivedKey checks if a derived key is authorized and valid.
func (bav *UtxoView) ValidateDerivedKey(ownerPkBytes []byte, derivedPkBytes []byte, blockHeight uint64) error {
	derivedKeyEntry := bav.GetDerivedKeyMappingForOwner(ownerPkBytes, derivedPkBytes)
	if derivedKeyEntry == nil || derivedKeyEntry.isDeleted {
		return errors.Wrapf(RuleErrorDerivedKeyNotAuthorized, "Derived key mapping for owner not found: Owner: %v, "+
			"Derived key: %v", PkToStringBoth(ownerPkBytes), PkToStringBoth(derivedPkBytes))
	}

	// Sanity-check that transaction public keys line up with looked-up derivedKeyEntry public keys.
	if !reflect.DeepEqual(ownerPkBytes, derivedKeyEntry.OwnerPublicKey[:]) ||
		!reflect.DeepEqual(derivedPkBytes, derivedKeyEntry.DerivedPublicKey[:]) {
		return errors.Wrapf(RuleErrorDerivedKeyNotAuthorized, "DB entry (OwnerPubKey, DerivedPubKey) = (%v, %v) does not "+
			"match keys used to look up the entry: (%v, %v). This should never happen.",
			PkToStringBoth(derivedKeyEntry.OwnerPublicKey[:]), PkToStringBoth(derivedKeyEntry.DerivedPublicKey[:]),
			PkToStringBoth(ownerPkBytes), PkToStringBoth(derivedPkBytes))
	}

	// At this point, we know the derivedKeyEntry that we have is matching.
	// We check if the derived key hasn't been de-authorized or hasn't expired.
	if derivedKeyEntry.OperationType != AuthorizeDerivedKeyOperationValid ||
		derivedKeyEntry.ExpirationBlock <= blockHeight {
		return errors.Wrapf(RuleErrorDerivedKeyNotAuthorized, "Derived key EITHER deactivated or block height expired. "+
			"Deactivation status: %v, Expiration block height: %v, Current block height: %v",
			derivedKeyEntry.OperationType, derivedKeyEntry.ExpirationBlock, blockHeight)
	}

	// If we get to this point, we got a valid derived key.
	return nil
}

// IsDerivedSignature checks if a transaction was signed using a derived key. If so, it will recover the derived key used
// to sign the transaction. There are two possible ways to serialize transaction's ECDSA signature for a derived key.
// Either to use the DER encoding and place the derived public key in transaction's ExtraData, or to use DeSo-DER signature
// encoding and pass a special recovery ID into the signature's bytes. However, both encodings can't be used at the same time.
func IsDerivedSignature(txn *MsgDeSoTxn, blockHeight uint32) (_derivedPkBytes []byte, _isDerived bool, _err error) {
	if MigrationTriggered(uint64(blockHeight), AssociationsAndAccessGroupsMigration) {
		if txn.Signature.HasHighS() {
			return nil, false, errors.Wrapf(
				RuleErrorTxnSigHasHighS,
				"IsDerivedSignature: signature has high s")
		}
	}
	// If transaction contains ExtraData, then check if the DerivedPublicKey was passed along.
	if txn.ExtraData != nil {
		derivedPkBytes, isDerived := txn.ExtraData[DerivedPublicKey]
		// Make sure both encodings aren't used concurrently.
		if isDerived && txn.Signature.IsRecoverable {
			return nil, false, errors.Wrapf(RuleErrorDerivedKeyHasBothExtraDataAndRecoveryId,
				"IsDerivedSignature: transaction signed with a derived key can either store public key in "+
					"ExtraData or use the DeSo-DER recoverable signature encoding but not BOTH")
		}
		if isDerived {
			return derivedPkBytes, isDerived, nil
		}
	}

	// If transaction doesn't contain a derived key in ExtraData, then check if it contains the recovery ID.
	if txn.Signature.IsRecoverable {
		// Assemble the transaction hash; we need it in order to recover the public key.
		txBytes, err := txn.ToBytes(true /*preSignature*/)
		if err != nil {
			return nil, false, errors.Wrapf(err, "IsDerivedSignature: Problem "+
				"serializing txn without signature: ")
		}
		txHash := Sha256DoubleHash(txBytes)[:]

		// Recover the public key from the signature.
		derivedPublicKey, err := txn.Signature.RecoverPublicKey(txHash)
		if err != nil {
			return nil, false, errors.Wrapf(err, "IsDerivedSignature: Problem recovering "+
				"public key from signature")
		}
		return derivedPublicKey.SerializeCompressed(), true, nil
	}
	return nil, false, nil

}

func (bav *UtxoView) _connectBasicTransfer(
	txn *MsgDeSoTxn, txHash *BlockHash, blockHeight uint32, verifySignatures bool) (
	uint64, uint64, []*UtxoOperation, error) {
	return bav._connectBasicTransferWithExtraSpend(txn, txHash, blockHeight, 0, verifySignatures)
}

func (bav *UtxoView) _connectBasicTransferWithExtraSpend(
	txn *MsgDeSoTxn, txHash *BlockHash, blockHeight uint32, extraSpend uint64, verifySignatures bool) (
	_totalInput uint64, _totalOutput uint64, _utxoOps []*UtxoOperation, _err error) {

	var utxoOpsForTxn []*UtxoOperation

	// Loop through all the inputs and validate them.
	var totalInput uint64
	// After the BalanceModelBlockHeight, UTXO inputs are no longer allowed.
	if blockHeight >= bav.Params.ForkHeights.BalanceModelBlockHeight && len(txn.TxInputs) != 0 {
		return 0, 0, nil, RuleErrorBalanceModelDoesNotUseUTXOInputs
	}
	// Each input should have a UtxoEntry corresponding to it if the transaction
	// is legitimate. These should all have back-pointers to their UtxoKeys as well.
	utxoEntriesForInputs := []*UtxoEntry{}
	for _, desoInput := range txn.TxInputs {
		// Fetch the utxoEntry for this input from the view. Make a copy to
		// avoid having the iterator change under our feet.
		utxoKey := UtxoKey(*desoInput)
		utxoEntry := bav.GetUtxoEntryForUtxoKey(&utxoKey)
		// If the utxo doesn't exist mark the block as invalid and return an error.
		if utxoEntry == nil {
			return 0, 0, nil, RuleErrorInputSpendsNonexistentUtxo
		}
		// If the utxo exists but is already spent mark the block as invalid and
		// return an error.
		if utxoEntry.isSpent {
			return 0, 0, nil, RuleErrorInputSpendsPreviouslySpentOutput
		}
		// If the utxo is from a block reward txn, make sure enough time has passed to
		// make it spendable.
		if _isEntryImmatureBlockReward(utxoEntry, blockHeight, bav.Params) {
			glog.V(1).Infof("utxoKey: %v, utxoEntry: %v, height: %d", &utxoKey, utxoEntry, blockHeight)
			return 0, 0, nil, RuleErrorInputSpendsImmatureBlockReward
		}

		// Verify that the input's public key is the same as the public key specified
		// in the transaction.
		//
		// TODO: Enforcing this rule isn't a clear-cut decision. On the one hand,
		// we save space and minimize complexity by enforcing this constraint. On
		// the other hand, we make certain things harder to implement in the
		// future. For example, implementing constant key rotation like Bitcoin
		// has is difficult to do with a scheme like this. As are things like
		// multi-sig (although that could probably be handled using transaction
		// metadata). Key rotation combined with the use of addresses also helps
		// a lot with quantum resistance. Nevertheless, if we assume the platform
		// is committed to "one identity = roughly one public key" for usability
		// reasons (e.g. reputation is way easier to manage without key rotation),
		// then I don't think this constraint should pose much of an issue.
		if !reflect.DeepEqual(utxoEntry.PublicKey, txn.PublicKey) {
			return 0, 0, nil, errors.Wrapf(
				RuleErrorInputWithPublicKeyDifferentFromTxnPublicKey,
				"utxoEntry.PublicKey: %v, txn.PublicKey: %v, "+
					"utxoEntry.UtxoKey: %v:%v, AmountNanos: %v",
				PkToStringTestnet(utxoEntry.PublicKey),
				PkToStringTestnet(txn.PublicKey),
				hex.EncodeToString(utxoEntry.UtxoKey.TxID[:]),
				utxoEntry.UtxoKey.Index, utxoEntry.AmountNanos)
		}

		// Sanity check the amount of the input.
		if utxoEntry.AmountNanos > MaxNanos ||
			totalInput >= (math.MaxUint64-utxoEntry.AmountNanos) ||
			totalInput+utxoEntry.AmountNanos > MaxNanos {
			return 0, 0, nil, RuleErrorInputSpendsOutputWithInvalidAmount
		}
		// Add the amount of the utxo to the total input and add the UtxoEntry to
		// our list.
		totalInput += utxoEntry.AmountNanos
		utxoEntriesForInputs = append(utxoEntriesForInputs, utxoEntry)

		// At this point we know the utxo exists in the view and is unspent so actually
		// tell the view to spend the input. If the spend fails for any reason we return
		// an error. Don't mark the block as invalid though since this is not necessarily
		// a rule error and the block could benefit from reprocessing.
		newUtxoOp, err := bav._spendUtxo(&utxoKey)

		if err != nil {
			return 0, 0, nil, errors.Wrapf(err, "_connectBasicTransferWithExtraSpend Problem spending input utxo")
		}

		utxoOpsForTxn = append(utxoOpsForTxn, newUtxoOp)
	}

	if len(txn.TxInputs) != len(utxoEntriesForInputs) {
		// Something went wrong if these lists differ in length.
		return 0, 0, nil, fmt.Errorf("_connectBasicTransferWithExtraSpend Length of list of " +
			"UtxoEntries does not match length of input list; this should never happen")
	}

	// Block rewards are a bit special in that we don't allow them to have any
	// inputs. Part of the reason for this stems from the fact that we explicitly
	// require that block reward transactions not be signed. If a block reward is
	// not allowed to have a signature then it should not be trying to spend any
	// inputs.
	if txn.TxnMeta.GetTxnType() == TxnTypeBlockReward && len(txn.TxInputs) != 0 {
		return 0, 0, nil, RuleErrorBlockRewardTxnNotAllowedToHaveInputs
	}

	// At this point, all the utxos corresponding to inputs of this txn
	// should be marked as spent in the view. Now we go through and process
	// the outputs.
	var totalOutput uint64
	amountsByPublicKey := make(map[PublicKey]uint64)
	utxoEntries := []UtxoEntry{}
	for outputIndex, desoOutput := range txn.TxOutputs {
		// Sanity check the amount of the output. Mark the block as invalid and
		// return an error if it isn't sane.
		if desoOutput.AmountNanos > MaxNanos ||
			totalOutput >= (math.MaxUint64-desoOutput.AmountNanos) ||
			totalOutput+desoOutput.AmountNanos > MaxNanos {

			return 0, 0, nil, RuleErrorTxnOutputWithInvalidAmount
		}

		// Since the amount is sane, add it to the total.
		totalOutput += desoOutput.AmountNanos

		// Create a map of total output by public key. This is used to check diamond
		// amounts below.
		//
		// Note that we don't need to check overflow here because overflow is checked
		// directly above when adding to totalOutput.
		currentAmount, _ := amountsByPublicKey[*NewPublicKey(desoOutput.PublicKey)]
		amountsByPublicKey[*NewPublicKey(desoOutput.PublicKey)] = currentAmount + desoOutput.AmountNanos

		// A basic transfer cannot create any output other than a "normal" output
		// or a BlockReward. Outputs of other types must be created after processing
		// the "basic" outputs.

		// If we have transitioned to balance model, we need to add to the total input
		// as we will spend the total output before adding DESO for the outputs.
		if blockHeight >= bav.Params.ForkHeights.BalanceModelBlockHeight &&
			txn.TxnMeta.GetTxnType() != TxnTypeBlockReward {

			var err error
			totalInput, err = SafeUint64().Add(totalInput, desoOutput.AmountNanos)
			if err != nil {
				return 0, 0, nil, errors.Wrapf(err,
					"_connectBasicTransferWithExtraSpend: Problem adding "+
						"output amount %v to total input %v: %v", desoOutput.AmountNanos, totalInput, err)
			}
		}

		// Create a new entry for this output and add it to the view. It should be
		// added at the end of the utxo list.
		outputKey := UtxoKey{
			TxID:  *txHash,
			Index: uint32(outputIndex),
		}
		utxoType := UtxoTypeOutput
		if txn.TxnMeta.GetTxnType() == TxnTypeBlockReward {
			utxoType = UtxoTypeBlockReward
		}
		// A basic transfer cannot create any output other than a "normal" output
		// or a BlockReward. Outputs of other types must be created after processing
		// the "basic" outputs.

		utxoEntries = append(utxoEntries, UtxoEntry{
			AmountNanos: desoOutput.AmountNanos,
			PublicKey:   desoOutput.PublicKey,
			BlockHeight: blockHeight,
			UtxoType:    utxoType,
			UtxoKey:     &outputKey,
			// We leave the position unset and isSpent to false by default.
			// The position will be set in the call to _addUtxo.
		})
	}

	// After the BalanceModelBlockHeight, we no longer spend UTXO inputs. Instead, we must
	// spend the sender's balance. Note that we don't need to explicitly check that the
	// sender's balance is sufficient because _spendBalance will error if it is insufficient.
	// Note that for block reward transactions, we don't spend any balance; DESO is printed.
	// If we have transitioned to the balance model, then always attempt to spend
	// the output from the transactor's balance before adding it to the recipient's
	// balance. This ensures we never enter situations where we are calling _addDeSo
	// before we call _spendBalance to verify that the transactor has the coins.
	if blockHeight >= bav.Params.ForkHeights.BalanceModelBlockHeight &&
		txn.TxnMeta.GetTxnType() != TxnTypeBlockReward {

		var err error
		feePlusExtraSpend := txn.TxnFeeNanos
		if err != nil {
			return 0, 0, nil, errors.Wrapf(err, "_connectBasicTransferWithExtraSpend Problem adding txn fee and total output")
		}
		feePlusExtraSpend, err = SafeUint64().Add(feePlusExtraSpend, extraSpend)
		if err != nil {
			return 0, 0, nil, errors.Wrapf(err, "_connectBasicTransferWithExtraSpend Problem adding extraSpend")
		}

		totalInput, err = SafeUint64().Add(totalInput, feePlusExtraSpend)
		if err != nil {
			return 0, 0, nil, errors.Wrapf(err,
				"_connectBasicTransferWithExtraSpend: Problem adding "+
					"amount %v to total input %v: %v", feePlusExtraSpend, totalInput, err)
		}
		// When spending balances, we need to check for immature block rewards. Since we don't have
		// the block rewards yet for the current block, we subtract one from the current block height
		// when spending balances.
		newUtxoOp, err := bav._spendBalance(totalInput, txn.PublicKey, blockHeight-1)
		if err != nil {
			return 0, 0, nil, errors.Wrapf(
				err, "_connectBasicTransferWithExtraSpend Problem spending balance")
		}
		utxoOpsForTxn = append(utxoOpsForTxn, newUtxoOp)
	}

	// Now that we've constructed the utxo entries for each output and spent the
	// transactor's balance to pay for all of them, we can call _addDeSo safely.
	for _, utxoEntry := range utxoEntries {
		// If we have a problem adding this utxo or balance return an error but don't
		// mark this block as invalid since it's not a rule error and the block
		// could therefore benefit from being processed in the future.
		newUtxoOp, err := bav._addDESO(utxoEntry.AmountNanos, utxoEntry.PublicKey, &utxoEntry, blockHeight)
		if err != nil {
			return 0, 0, nil, errors.Wrapf(err, "_connectBasicTransferWithExtraSpend Problem adding DESO")
		}

		// Rosetta uses this UtxoOperation to provide INPUT amounts
		utxoOpsForTxn = append(utxoOpsForTxn, newUtxoOp)
	}

	// Now that we have computed the outputs, we can finish processing diamonds if need be.
	diamondPostHashBytes, hasDiamondPostHash := txn.ExtraData[DiamondPostHashKey]
	diamondPostHash := &BlockHash{}
	diamondLevelBytes, hasDiamondLevel := txn.ExtraData[DiamondLevelKey]
	var previousDiamondPostEntry *PostEntry
	var previousDiamondEntry *DiamondEntry
	if hasDiamondPostHash && blockHeight > bav.Params.ForkHeights.DeSoDiamondsBlockHeight &&
		txn.TxnMeta.GetTxnType() == TxnTypeBasicTransfer {
		if !hasDiamondLevel {
			return 0, 0, nil, RuleErrorBasicTransferHasDiamondPostHashWithoutDiamondLevel
		}
		diamondLevel, bytesRead := Varint(diamondLevelBytes)
		// NOTE: Despite being an int, diamondLevel is required to be non-negative. This
		// is useful for sorting our dbkeys by diamondLevel.
		if bytesRead < 0 || diamondLevel < 0 {
			return 0, 0, nil, RuleErrorBasicTransferHasInvalidDiamondLevel
		}

		// Get the post that is being diamonded.
		if len(diamondPostHashBytes) != HashSizeBytes {
			return 0, 0, nil, errors.Wrapf(
				RuleErrorBasicTransferDiamondInvalidLengthForPostHashBytes,
				"_connectBasicTransferWithExtraSpend DiamondPostHashBytes length: %d", len(diamondPostHashBytes))
		}
		copy(diamondPostHash[:], diamondPostHashBytes[:])

		previousDiamondPostEntry = bav.GetPostEntryForPostHash(diamondPostHash)
		if previousDiamondPostEntry == nil || previousDiamondPostEntry.isDeleted {
			return 0, 0, nil, RuleErrorBasicTransferDiamondPostEntryDoesNotExist
		}

		// Store the diamond recipient pub key so we can figure out how much they are paid.
		diamondRecipientPubKey := previousDiamondPostEntry.PosterPublicKey

		// Check that the diamond sender and receiver public keys are different.
		if reflect.DeepEqual(txn.PublicKey, diamondRecipientPubKey) {
			return 0, 0, nil, RuleErrorBasicTransferDiamondCannotTransferToSelf
		}

		expectedDeSoNanosToTransfer, netNewDiamonds, err := bav.ValidateDiamondsAndGetNumDeSoNanos(
			txn.PublicKey, diamondRecipientPubKey, diamondPostHash, diamondLevel, blockHeight)
		if err != nil {
			return 0, 0, nil, errors.Wrapf(err, "_connectBasicTransferWithExtraSpend ")
		}
		diamondRecipientTotal, _ := amountsByPublicKey[*NewPublicKey(diamondRecipientPubKey)]

		if diamondRecipientTotal < expectedDeSoNanosToTransfer {
			return 0, 0, nil, RuleErrorBasicTransferInsufficientDeSoForDiamondLevel
		}

		// The diamondPostEntry needs to be updated with the number of new diamonds.
		// We make a copy to avoid issues with disconnecting.
		newDiamondPostEntry := &PostEntry{}
		*newDiamondPostEntry = *previousDiamondPostEntry
		newDiamondPostEntry.DiamondCount += uint64(netNewDiamonds)
		bav._setPostEntryMappings(newDiamondPostEntry)

		// Convert pub keys into PKIDs so we can make the DiamondEntry.
		senderPKID := bav.GetPKIDForPublicKey(txn.PublicKey)
		receiverPKID := bav.GetPKIDForPublicKey(diamondRecipientPubKey)

		// Create a new DiamondEntry
		newDiamondEntry := &DiamondEntry{
			SenderPKID:      senderPKID.PKID,
			ReceiverPKID:    receiverPKID.PKID,
			DiamondPostHash: diamondPostHash,
			DiamondLevel:    diamondLevel,
		}

		// Save the old DiamondEntry
		diamondKey := MakeDiamondKey(senderPKID.PKID, receiverPKID.PKID, diamondPostHash)
		existingDiamondEntry := bav.GetDiamondEntryForDiamondKey(&diamondKey)
		// Save the existing DiamondEntry, if it exists, so we can disconnect
		if existingDiamondEntry != nil {
			dd := &DiamondEntry{}
			*dd = *existingDiamondEntry
			previousDiamondEntry = dd
		}

		// Now set the diamond entry mappings on the view so they are flushed to the DB.
		bav._setDiamondEntryMappings(newDiamondEntry)

		// Add an op to help us with the disconnect.
		utxoOpsForTxn = append(utxoOpsForTxn, &UtxoOperation{
			Type:             OperationTypeDeSoDiamond,
			PrevPostEntry:    previousDiamondPostEntry,
			PrevDiamondEntry: previousDiamondEntry,
		})
	}

	// If signature verification is requested then do that as well.
	if verifySignatures {
		// When we looped through the inputs we verified that all of them belong
		// to the public key specified in the transaction. So, as long as the transaction
		// public key has signed the transaction as a whole, we can assume that
		// all of the inputs are authorized to be spent. One signature to rule them
		// all.
		//
		// UPDATE: Transaction can be signed by a different key, called a derived key.
		// The derived key must be authorized through an AuthorizeDerivedKey transaction,
		// and then passed along in ExtraData for evey transaction signed with it.
		//
		// We treat block rewards as a special case in that we actually require that they
		// not have a transaction-level public key and that they not be signed. Doing this
		// simplifies things operationally for miners because it means they can run their
		// mining operation without having any private key material on any of the mining
		// nodes. Block rewards are the only transactions that get a pass on this. They are
		// also not allowed to have any inputs because they by construction cannot authorize
		// the spending of any inputs.
		if txn.TxnMeta.GetTxnType() == TxnTypeBlockReward {
			if len(txn.PublicKey) != 0 || txn.Signature.Sign != nil {
				return 0, 0, nil, RuleErrorBlockRewardTxnNotAllowedToHaveSignature
			}
		} else {
			if _, err := bav._verifySignature(txn, blockHeight); err != nil {
				return 0, 0, nil, errors.Wrapf(err, "_connectBasicTransferWithExtraSpend Problem verifying txn signature: ")
			}
		}
	}

	if blockHeight >= bav.Params.ForkHeights.DerivedKeyTrackSpendingLimitsBlockHeight {
		if derivedPkBytes, isDerivedSig, err := IsDerivedSignature(txn, blockHeight); isDerivedSig {
			if err != nil {
				return 0, 0, nil, errors.Wrapf(err, "_connectBasicTransferWithExtraSpend "+
					"It looks like this transaction was signed with a derived key, but the signature is malformed: ")
			}
			// Now we check the transaction limits on the derived key.
			// At this point we know that the transaction was signed by a derived key and the signature passes validation
			// against the provided derived key. We will now verify that the spending limit for this derived key allows for
			// this transaction, and error otherwise. If everything checks out, we will update the spending limit for this
			// derived key to reflect the new spending limit after the transaction has been performed.
			utxoOpsForTxn, err = bav._checkAndUpdateDerivedKeySpendingLimit(txn, derivedPkBytes, totalInput, utxoOpsForTxn, blockHeight)
			if err != nil {
				return 0, 0, nil, err
			}
		}
	}

	// Now that we've processed the transaction, return all of the computed
	// data.
	return totalInput, totalOutput, utxoOpsForTxn, nil
}

func (bav *UtxoView) _checkAndUpdateDerivedKeySpendingLimit(
	txn *MsgDeSoTxn, derivedPkBytes []byte, totalInput uint64, utxoOpsForTxn []*UtxoOperation, blockHeight uint32) (
	_utxoOpsForTxn []*UtxoOperation, _err error) {

	// Get the derived key entry
	prevDerivedKeyEntry := bav.GetDerivedKeyMappingForOwner(txn.PublicKey, derivedPkBytes)
	if prevDerivedKeyEntry == nil || prevDerivedKeyEntry.isDeleted {
		return utxoOpsForTxn, fmt.Errorf("_checkAndUpdateDerivedKeySpendingLimit: No derived key entry found")
	}

	// Create a copy of the prevDerivedKeyEntry so we can safely modify the new entry
	derivedKeyEntry := *prevDerivedKeyEntry.Copy()
	// Make sure spending limit is not nil.
	if derivedKeyEntry.TransactionSpendingLimitTracker == nil {
		return utxoOpsForTxn, errors.Wrap(RuleErrorDerivedKeyNotAuthorized,
			"_checkAndUpdateDerivedKeySpendingLimit: TransactionSpendingLimitTracker is nil")
	}
	// If the derived key is an unlimited key, we don't need to further check nor update the spending limits whatsoever.
	if derivedKeyEntry.TransactionSpendingLimitTracker.IsUnlimited {
		return utxoOpsForTxn, nil
	}

	// Spend amount is total inputs minus sum of AddUtxo type operations
	// going to transactor (i.e. change).
	//
	// Note the following edge cases whereby this check will potentially not protect
	// the user:
	// - For TxnTypeNFTBid, a bid can be placed on someone's NFT without triggering this
	//   check. The user should be extra careful when approving an NFT bid, making sure
	//   that the amount being bid *and* the NFT being bid on are accurate.
	// - For TxnTypeCreatorCoinTransfer, the app can transfer as much creator coin as it
	//   wants without hitting this check.
	// - For TxnTypeDAOCoinTransfer, same as the TxnTypeCreatorCoinTransfer.
	// - For TxnTypeCreatorCoin, a SELL operation could liquidate someone's creator
	//   coin without triggering this check.
	//
	// These are all acceptable, as the main point of this check is to prevent someone's
	// money being spent when attempting non-monetary txns like SubmitPost or Follow.
	spendAmount := totalInput
	for _, utxoOp := range utxoOpsForTxn {
		if utxoOp.Type == OperationTypeAddUtxo && utxoOp.Entry.UtxoType == UtxoTypeOutput &&
			reflect.DeepEqual(utxoOp.Entry.PublicKey, txn.PublicKey) {
			if utxoOp.Entry.AmountNanos > spendAmount {
				return utxoOpsForTxn, fmt.Errorf("_checkAndUpdateDerivedKeySpendingLimit: Underflow on spend amount")
			}
			spendAmount -= utxoOp.Entry.AmountNanos
		}
		if utxoOp.Type == OperationTypeAddBalance &&
			reflect.DeepEqual(utxoOp.BalancePublicKey, txn.PublicKey) {

			if utxoOp.BalanceAmountNanos > spendAmount {
				return utxoOpsForTxn, fmt.Errorf("_checkAndUpdateDerivedKeySpendingLimit: Underflow on spend amount")
			}
			spendAmount -= utxoOp.BalanceAmountNanos
		}
	}

	// If the spend amount exceeds the Global DESO limit, this derived key is not authorized to spend this DESO.
	if spendAmount > derivedKeyEntry.TransactionSpendingLimitTracker.GlobalDESOLimit {
		return utxoOpsForTxn, errors.Wrapf(RuleErrorDerivedKeyTxnSpendsMoreThanGlobalDESOLimit,
			"_checkAndUpdateDerivedKeySpendingLimit: Spend Amount %v Exceeds Global DESO Limit %v for Derived Key",
			spendAmount, spew.Sdump(derivedKeyEntry.TransactionSpendingLimitTracker))
	}

	// Decrement the global limit by the spend amount
	derivedKeyEntry.TransactionSpendingLimitTracker.GlobalDESOLimit -= spendAmount

	txnType := txn.TxnMeta.GetTxnType()

	var err error
	// Okay now we've validated that we can do the op. Decrement the special counters if applicable
	switch txnType {
	case TxnTypeCreatorCoin:
		txnMeta := txn.TxnMeta.(*CreatorCoinMetadataa)
		var creatorCoinLimitOperation CreatorCoinLimitOperation
		switch txnMeta.OperationType {
		case CreatorCoinOperationTypeBuy:
			creatorCoinLimitOperation = BuyCreatorCoinOperation
		case CreatorCoinOperationTypeSell:
			creatorCoinLimitOperation = SellCreatorCoinOperation
		default:
			return utxoOpsForTxn, errors.Wrapf(
				RuleErrorDerivedKeyInvalidCreatorCoinLimitOperation,
				"_checkAndUpdateDerivedKeySpendingLimit: Invalid creator coin limit operation %v",
				txnMeta.OperationType)
		}
		if derivedKeyEntry, err = bav._checkCreatorCoinLimitAndUpdateDerivedKeyEntry(
			derivedKeyEntry, txnMeta.ProfilePublicKey, creatorCoinLimitOperation); err != nil {
			return utxoOpsForTxn, err
		}
	case TxnTypeCreatorCoinTransfer:
		txnMeta := txn.TxnMeta.(*CreatorCoinTransferMetadataa)
		if derivedKeyEntry, err = bav._checkCreatorCoinLimitAndUpdateDerivedKeyEntry(
			derivedKeyEntry, txnMeta.ProfilePublicKey, TransferCreatorCoinOperation); err != nil {
			return utxoOpsForTxn, err
		}
	case TxnTypeDAOCoin:
		txnMeta := txn.TxnMeta.(*DAOCoinMetadata)
		var daoCoinLimitOperation DAOCoinLimitOperation
		switch txnMeta.OperationType {
		case DAOCoinOperationTypeMint:
			daoCoinLimitOperation = MintDAOCoinOperation
		case DAOCoinOperationTypeBurn:
			daoCoinLimitOperation = BurnDAOCoinOperation
		case DAOCoinOperationTypeDisableMinting:
			daoCoinLimitOperation = DisableMintingDAOCoinOperation
		case DAOCoinOperationTypeUpdateTransferRestrictionStatus:
			daoCoinLimitOperation = UpdateTransferRestrictionStatusDAOCoinOperation
		default:
			return utxoOpsForTxn, errors.Wrapf(
				RuleErrorDerivedKeyInvalidDAOCoinLimitOperation,
				"_checkAndUpdateDerivedKeySpendingLimit: Invalid DAO coin limit operation %v",
				txnMeta.OperationType)
		}
		if derivedKeyEntry, err = bav._checkDAOCoinLimitAndUpdateDerivedKeyEntry(
			derivedKeyEntry, txnMeta.ProfilePublicKey, daoCoinLimitOperation); err != nil {
			return utxoOpsForTxn, err
		}
	case TxnTypeDAOCoinTransfer:
		txnMeta := txn.TxnMeta.(*DAOCoinTransferMetadata)
		if derivedKeyEntry, err = bav._checkDAOCoinLimitAndUpdateDerivedKeyEntry(
			derivedKeyEntry, txnMeta.ProfilePublicKey, TransferDAOCoinOperation); err != nil {
			return utxoOpsForTxn, err
		}
	case TxnTypeDAOCoinLimitOrder:
		txnMeta := txn.TxnMeta.(*DAOCoinLimitOrderMetadata)
		var buyingCoinPublicKey []byte
		var sellingCoinPublicKey []byte
		if txnMeta.CancelOrderID != nil {
			orderEntry, err := bav._getDAOCoinLimitOrderEntry(txnMeta.CancelOrderID)
			if err != nil || orderEntry == nil {
				return utxoOpsForTxn, errors.Wrapf(
					RuleErrorDerivedKeyInvalidDAOCoinLimitOrderOrderID,
					"_checkAndUpdateDerivedKeySpendingLimit: Invalid DAO coin limit order ID %v",
					txnMeta.CancelOrderID)
			}
			buyingCoinPublicKey = bav.GetPublicKeyForPKID(orderEntry.BuyingDAOCoinCreatorPKID)
			sellingCoinPublicKey = bav.GetPublicKeyForPKID(orderEntry.SellingDAOCoinCreatorPKID)
		} else {
			buyingCoinPublicKey = txnMeta.BuyingDAOCoinCreatorPublicKey.ToBytes()
			sellingCoinPublicKey = txnMeta.SellingDAOCoinCreatorPublicKey.ToBytes()
		}
		if derivedKeyEntry, err = bav._checkDAOCoinLimitOrderLimitAndUpdateDerivedKeyEntry(
			derivedKeyEntry, buyingCoinPublicKey, sellingCoinPublicKey); err != nil {
			return utxoOpsForTxn, err
		}
	case TxnTypeUpdateNFT:
		txnMeta := txn.TxnMeta.(*UpdateNFTMetadata)
		if derivedKeyEntry, err = _checkNFTLimitAndUpdateDerivedKeyEntry(
			derivedKeyEntry, txnMeta.NFTPostHash, txnMeta.SerialNumber, UpdateNFTOperation); err != nil {
			return utxoOpsForTxn, err
		}
	case TxnTypeAcceptNFTBid:
		txnMeta := txn.TxnMeta.(*AcceptNFTBidMetadata)
		if derivedKeyEntry, err = _checkNFTLimitAndUpdateDerivedKeyEntry(
			derivedKeyEntry, txnMeta.NFTPostHash, txnMeta.SerialNumber, AcceptNFTBidOperation); err != nil {
			return utxoOpsForTxn, err
		}
	case TxnTypeNFTBid:
		txnMeta := txn.TxnMeta.(*NFTBidMetadata)
		if derivedKeyEntry, err = _checkNFTLimitAndUpdateDerivedKeyEntry(
			derivedKeyEntry, txnMeta.NFTPostHash, txnMeta.SerialNumber, NFTBidOperation); err != nil {
			return utxoOpsForTxn, err
		}
	case TxnTypeAcceptNFTTransfer:
		txnMeta := txn.TxnMeta.(*AcceptNFTTransferMetadata)
		if derivedKeyEntry, err = _checkNFTLimitAndUpdateDerivedKeyEntry(
			derivedKeyEntry, txnMeta.NFTPostHash, txnMeta.SerialNumber, AcceptNFTTransferOperation); err != nil {
			return utxoOpsForTxn, err
		}
	case TxnTypeNFTTransfer:
		txnMeta := txn.TxnMeta.(*NFTTransferMetadata)
		if derivedKeyEntry, err = _checkNFTLimitAndUpdateDerivedKeyEntry(
			derivedKeyEntry, txnMeta.NFTPostHash, txnMeta.SerialNumber, TransferNFTOperation); err != nil {
			return utxoOpsForTxn, err
		}
	case TxnTypeBurnNFT:
		txnMeta := txn.TxnMeta.(*BurnNFTMetadata)
		if derivedKeyEntry, err = _checkNFTLimitAndUpdateDerivedKeyEntry(
			derivedKeyEntry, txnMeta.NFTPostHash, txnMeta.SerialNumber, BurnNFTOperation); err != nil {
			return utxoOpsForTxn, err
		}
	case TxnTypeCreateUserAssociation:
		txnMeta := txn.TxnMeta.(*CreateUserAssociationMetadata)
		if derivedKeyEntry, err = bav._checkAssociationLimitAndUpdateDerivedKey(
			derivedKeyEntry,
			AssociationClassUser,
			txnMeta.AssociationType,
			txnMeta.AppPublicKey,
			AssociationOperationCreate,
		); err != nil {
			return utxoOpsForTxn, errors.Wrapf(err, "_checkDerivedKeySpendingLimit: ")
		}
	case TxnTypeDeleteUserAssociation:
		txnMeta := txn.TxnMeta.(*DeleteUserAssociationMetadata)
		associationEntry, err := bav.GetUserAssociationByID(txnMeta.AssociationID)
		if err != nil {
			return utxoOpsForTxn, errors.Wrapf(err, "_checkDerivedKeySpendingLimit: ")
		}
		if associationEntry == nil {
			return utxoOpsForTxn, errors.New("_checkDerivedKeySpendingLimit: association to delete not found")
		}
		if derivedKeyEntry, err = bav._checkAssociationLimitAndUpdateDerivedKey(
			derivedKeyEntry,
			AssociationClassUser,
			associationEntry.AssociationType,
			NewPublicKey(bav.GetPublicKeyForPKID(associationEntry.AppPKID)),
			AssociationOperationDelete,
		); err != nil {
			return utxoOpsForTxn, errors.Wrapf(err, "_checkDerivedKeySpendingLimit: ")
		}
	case TxnTypeCreatePostAssociation:
		var associationType []byte
		var appPublicKey *PublicKey
		if blockHeight >= bav.Params.ForkHeights.AssociationsDerivedKeySpendingLimitBlockHeight {
			txnMeta := txn.TxnMeta.(*CreatePostAssociationMetadata)
			associationType = txnMeta.AssociationType
			appPublicKey = txnMeta.AppPublicKey
		} else {
			txnMeta := txn.TxnMeta.(*CreateUserAssociationMetadata)
			associationType = txnMeta.AssociationType
			appPublicKey = txnMeta.AppPublicKey
		}
		if derivedKeyEntry, err = bav._checkAssociationLimitAndUpdateDerivedKey(
			derivedKeyEntry,
			AssociationClassPost,
			associationType,
			appPublicKey,
			AssociationOperationCreate,
		); err != nil {
			return utxoOpsForTxn, errors.Wrapf(err, "_checkDerivedKeySpendingLimit: ")
		}
	case TxnTypeDeletePostAssociation:
		txnMeta := txn.TxnMeta.(*DeletePostAssociationMetadata)
		associationEntry, err := bav.GetPostAssociationByID(txnMeta.AssociationID)
		if err != nil {
			return utxoOpsForTxn, errors.Wrapf(err, "_checkDerivedKeySpendingLimit: ")
		}
		if associationEntry == nil {
			return utxoOpsForTxn, errors.New("_checkDerivedKeySpendingLimit: association to delete not found")
		}
		if derivedKeyEntry, err = bav._checkAssociationLimitAndUpdateDerivedKey(
			derivedKeyEntry,
			AssociationClassPost,
			associationEntry.AssociationType,
			NewPublicKey(bav.GetPublicKeyForPKID(associationEntry.AppPKID)),
			AssociationOperationDelete,
		); err != nil {
			return utxoOpsForTxn, errors.Wrapf(err, "_checkDerivedKeySpendingLimit: ")
		}
	case TxnTypeAccessGroup:
		txnMeta := txn.TxnMeta.(*AccessGroupMetadata)
		if derivedKeyEntry, err = bav._checkAccessGroupSpendingLimitAndUpdateDerivedKeyEntry(
			derivedKeyEntry, txnMeta); err != nil {
			return utxoOpsForTxn, err
		}
	case TxnTypeAccessGroupMembers:
		txnMeta := txn.TxnMeta.(*AccessGroupMembersMetadata)
		if derivedKeyEntry, err = bav._checkAccessGroupMembersSpendingLimitAndUpdateDerivedKeyEntry(
			derivedKeyEntry, txnMeta); err != nil {
			return utxoOpsForTxn, err
		}
	case TxnTypeStake:
		txnMeta := txn.TxnMeta.(*StakeMetadata)
		if derivedKeyEntry, err = bav._checkStakeTxnSpendingLimitAndUpdateDerivedKey(
			derivedKeyEntry, txn.PublicKey, txnMeta); err != nil {
			return utxoOpsForTxn, err
		}
	case TxnTypeUnstake:
		txnMeta := txn.TxnMeta.(*UnstakeMetadata)
		if derivedKeyEntry, err = bav._checkUnstakeTxnSpendingLimitAndUpdateDerivedKey(
			derivedKeyEntry, txn.PublicKey, txnMeta); err != nil {
			return utxoOpsForTxn, err
		}
	case TxnTypeUnlockStake:
		txnMeta := txn.TxnMeta.(*UnlockStakeMetadata)
		if derivedKeyEntry, err = bav._checkUnlockStakeTxnSpendingLimitAndUpdateDerivedKey(
			derivedKeyEntry, txn.PublicKey, txnMeta); err != nil {
			return utxoOpsForTxn, err
		}
	default:
		// If we get here, it means we're dealing with a txn that doesn't have any special
		// granular limits to deal with. This means we just check whether we have
		// quota to execute this particular TxnType.
		if derivedKeyEntry.TransactionSpendingLimitTracker.TransactionCountLimitMap == nil {
			return utxoOpsForTxn, errors.Wrapf(RuleErrorDerivedKeyNotAuthorized,
				"_checkAndUpdateDerivedKeySpendingLimit: TransactionCountLimitMap is nil")
		}
		// If the transaction limit is not specified or equal to 0, this derived
		// key is not authorized to perform this transaction.
		transactionLimit, transactionLimitExists :=
			derivedKeyEntry.TransactionSpendingLimitTracker.TransactionCountLimitMap[txnType]
		if !transactionLimitExists || transactionLimit == 0 {
			return utxoOpsForTxn, errors.Wrapf(
				RuleErrorDerivedKeyTxnTypeNotAuthorized,
				"_checkAndUpdateDerivedKeySpendingLimit: No more transactions of type %v are allowed on this Derived Key",
				txnType.String())
		}
		// Otherwise, this derived key is authorized to perform this operation. Delete the key if this is the last
		// time this derived key can perform this operation, otherwise decrement the counter.
		if transactionLimit == 1 {
			delete(derivedKeyEntry.TransactionSpendingLimitTracker.TransactionCountLimitMap, txnType)
		} else {
			derivedKeyEntry.TransactionSpendingLimitTracker.TransactionCountLimitMap[txnType]--
		}
	}
	// Set derived key entry mapping
	bav._setDerivedKeyMapping(&derivedKeyEntry)

	// Append the SpendingLimitAccounting operation se can revert this transaction in the disconnect logic
	utxoOpsForTxn = append(utxoOpsForTxn, &UtxoOperation{
		Type:                OperationTypeSpendingLimitAccounting,
		PrevDerivedKeyEntry: prevDerivedKeyEntry,
	})
	return utxoOpsForTxn, nil
}

// _checkNFTKeyAndUpdateDerivedKeyEntry checks if the NFTOperationLimitKey is present
// in the DerivedKeyEntry's TransactionSpendingLimitTracker's NFTOperationLimitMap.
// If the key is present, the operation is allowed and we decrement the number of
// operations remaining. If there are no operation remaining after this one, we
// delete the key. Returns true if the key was found and the derived key entry
// was updated.
func _checkNFTKeyAndUpdateDerivedKeyEntry(key NFTOperationLimitKey, derivedKeyEntry DerivedKeyEntry) bool {
	if derivedKeyEntry.TransactionSpendingLimitTracker == nil ||
		derivedKeyEntry.TransactionSpendingLimitTracker.NFTOperationLimitMap == nil {
		return false
	}
	// If the key is present in the NFTOperationLimitMap...
	nftLimit, nftLimitExist := derivedKeyEntry.TransactionSpendingLimitTracker.NFTOperationLimitMap[key]
	// Return false because we didn't find the key
	if !nftLimitExist || nftLimit <= 0 {
		return false
	}
	// If this is the last operation allowed for this key, we delete the key from the map.
	if nftLimit == 1 {
		delete(derivedKeyEntry.TransactionSpendingLimitTracker.NFTOperationLimitMap, key)
	} else {
		// Otherwise, we decrement the number of operations remaining for this key
		derivedKeyEntry.TransactionSpendingLimitTracker.NFTOperationLimitMap[key]--
	}
	// Return true because we found the key and decremented the remaining operations
	return true
}

func _checkNFTLimitAndUpdateDerivedKeyEntry(
	derivedKeyEntry DerivedKeyEntry, nftPostHash *BlockHash, serialNumber uint64, operation NFTLimitOperation) (
	_derivedKeyEntry DerivedKeyEntry, _err error) {
	// We allow you to set permissions on NFTs at multiple levels: Post hash, serial number,
	// operation type. In checking permissions, we start by trying to use up the quota from
	// the most specific possible combination, and then work our way up to the more general
	// combinations. This ensures that the quota is used most efficiently.

	// Start by checking (specific post hash || specific serial number || specific operation key)
	postHashSerialNumberOperationKey := MakeNFTOperationLimitKey(*nftPostHash, serialNumber, operation)
	if _checkNFTKeyAndUpdateDerivedKeyEntry(postHashSerialNumberOperationKey, derivedKeyEntry) {
		return derivedKeyEntry, nil
	}

	// Next check (specific post hash || specific serial number || any operation key)
	postHashSerialNumberAnyOpKey := MakeNFTOperationLimitKey(*nftPostHash, serialNumber, AnyNFTOperation)
	if _checkNFTKeyAndUpdateDerivedKeyEntry(postHashSerialNumberAnyOpKey, derivedKeyEntry) {
		return derivedKeyEntry, nil
	}

	// Next check (specific post hash || any serial number (= 0 to check this) || specific operation key)
	postHashZeroSerialNumOperationKey := MakeNFTOperationLimitKey(*nftPostHash, 0, operation)
	if _checkNFTKeyAndUpdateDerivedKeyEntry(postHashZeroSerialNumOperationKey, derivedKeyEntry) {
		return derivedKeyEntry, nil
	}

	// Next check (specific post hash || any serial number (= 0 to check this) || any operation key)
	postHashZeroSerialNumAnyOperationKey := MakeNFTOperationLimitKey(*nftPostHash, 0, AnyNFTOperation)
	if _checkNFTKeyAndUpdateDerivedKeyEntry(postHashZeroSerialNumAnyOperationKey, derivedKeyEntry) {
		return derivedKeyEntry, nil
	}

	// Next, check (any post hash || any serial number (= 0 to check this) || specific operation key)
	nilPostHashZeroSerialNumOperationKey := MakeNFTOperationLimitKey(ZeroBlockHash, 0, operation)
	if _checkNFTKeyAndUpdateDerivedKeyEntry(nilPostHashZeroSerialNumOperationKey, derivedKeyEntry) {
		return derivedKeyEntry, nil
	}

	// Lastly, check (any post hash || any serial number (= 0 to check this) || any operation key)
	nilPostHashZeroSerialNumAnyOperationKey := MakeNFTOperationLimitKey(ZeroBlockHash, 0, AnyNFTOperation)
	if _checkNFTKeyAndUpdateDerivedKeyEntry(nilPostHashZeroSerialNumAnyOperationKey, derivedKeyEntry) {
		return derivedKeyEntry, nil
	}

	// Note we don't check nil post hash + serial number cases, because that
	// doesn't really make sense. Think about it.
	return derivedKeyEntry, RuleErrorDerivedKeyNFTOperationNotAuthorized
}

// _checkCreatorCoinKeyAndUpdateDerivedKeyEntry checks if the CreatorCoinOperationLimitKey is present
// in the DerivedKeyEntry's TransactionSpendingLimitTracker's CreatorCoinOperationLimitMap.
// If the key is present, the operation is allowed and we decrement the number of operation remaining.
// If there are no operation remaining after this one, we delete the key.
// Returns true if the key was found and the derived key entry was updated.
func _checkCreatorCoinKeyAndUpdateDerivedKeyEntry(key CreatorCoinOperationLimitKey, derivedKeyEntry DerivedKeyEntry) bool {
	if derivedKeyEntry.TransactionSpendingLimitTracker == nil ||
		derivedKeyEntry.TransactionSpendingLimitTracker.CreatorCoinOperationLimitMap == nil {
		return false
	}
	// If the key is present in the CreatorCoinOperationLimitMap...
	ccOperationLimit, ccOperationLimitExists :=
		derivedKeyEntry.TransactionSpendingLimitTracker.CreatorCoinOperationLimitMap[key]
	// Return false because we didn't find the key
	if !ccOperationLimitExists || ccOperationLimit <= 0 {
		return false
	}
	// If this is the last operation allowed for this key, we delete the key from the map.
	if ccOperationLimit == 1 {
		delete(derivedKeyEntry.TransactionSpendingLimitTracker.CreatorCoinOperationLimitMap, key)
	} else {
		// Otherwise, we decrement the number of operations remaining for this key
		derivedKeyEntry.TransactionSpendingLimitTracker.CreatorCoinOperationLimitMap[key]--
	}
	// Return true because we found the key and decremented the remaining operations
	return true
}

func (bav *UtxoView) _checkCreatorCoinLimitAndUpdateDerivedKeyEntry(
	derivedKeyEntry DerivedKeyEntry, creatorPublicKey []byte, operation CreatorCoinLimitOperation) (
	_derivedKeyEntry DerivedKeyEntry, _err error) {
	pkidEntry := bav.GetPKIDForPublicKey(creatorPublicKey)
	if pkidEntry == nil || pkidEntry.isDeleted {
		return derivedKeyEntry, fmt.Errorf(
			"_checkCreatorCoinLimitAndUpdateDerivedKeyEntry: creator pkid is deleted")
	}

	// First check (creator pkid || operation) key
	creatorOperationKey := MakeCreatorCoinOperationLimitKey(*pkidEntry.PKID, operation)
	if _checkCreatorCoinKeyAndUpdateDerivedKeyEntry(creatorOperationKey, derivedKeyEntry) {
		return derivedKeyEntry, nil
	}

	// Next check (creator pkid || any operation) key
	creatorAnyOperationKey := MakeCreatorCoinOperationLimitKey(*pkidEntry.PKID, AnyCreatorCoinOperation)
	if _checkCreatorCoinKeyAndUpdateDerivedKeyEntry(creatorAnyOperationKey, derivedKeyEntry) {
		return derivedKeyEntry, nil
	}

	// Next check (any creator pkid || operation) key
	nilCreatorOperationKey := MakeCreatorCoinOperationLimitKey(ZeroPKID, operation)
	if _checkCreatorCoinKeyAndUpdateDerivedKeyEntry(nilCreatorOperationKey, derivedKeyEntry) {
		return derivedKeyEntry, nil
	}

	// Finally, check (any creator pkid || any operation) key
	nilCreatorAnyOperationKey := MakeCreatorCoinOperationLimitKey(ZeroPKID, AnyCreatorCoinOperation)
	if _checkCreatorCoinKeyAndUpdateDerivedKeyEntry(nilCreatorAnyOperationKey, derivedKeyEntry) {
		return derivedKeyEntry, nil
	}
	return derivedKeyEntry, errors.Wrapf(RuleErrorDerivedKeyCreatorCoinOperationNotAuthorized,
		"_checkCreatorCoinLimitAndUpdateDerivedKeyEntry: cc operation not authorized: ")
}

// _checkDAOCoinKeyAndUpdateDerivedKeyEntry checks if the DAOCoinOperationLimitKey is present
// in the DerivedKeyEntry's TransactionSpendingLimitTracker's DAOCoinOperationLimitMap.
// If the key is present, the operation is allowed and we decrement the number of operation remaining.
// If there are no operation remaining after this one, we delete the key.
// Returns true if the key was found and the derived key entry was updated.
func _checkDAOCoinKeyAndUpdateDerivedKeyEntry(key DAOCoinOperationLimitKey, derivedKeyEntry DerivedKeyEntry) bool {
	if derivedKeyEntry.TransactionSpendingLimitTracker == nil ||
		derivedKeyEntry.TransactionSpendingLimitTracker.DAOCoinOperationLimitMap == nil {
		return false
	}
	// If the key is present in the DAOCoinOperationLimitMap...
	daoCoinOperationLimit, daoCoinOperationLimitExists :=
		derivedKeyEntry.TransactionSpendingLimitTracker.DAOCoinOperationLimitMap[key]
	// Return false because we didn't find the key
	if !daoCoinOperationLimitExists || daoCoinOperationLimit <= 0 {
		return false
	}
	// If this is the last operation allowed for this key, we delete the key from the map.
	if daoCoinOperationLimit == 1 {
		delete(derivedKeyEntry.TransactionSpendingLimitTracker.DAOCoinOperationLimitMap, key)
	} else {
		// Otherwise, we decrement the number of operations remaining for this key
		derivedKeyEntry.TransactionSpendingLimitTracker.DAOCoinOperationLimitMap[key]--
	}
	// Return true because we found the key and decremented the remaining operations
	return true
}

// _checkDAOCoinLimitAndUpdateDerivedKeyEntry checks that the DAO coin operation being performed has
// been authorized for this derived key.
func (bav *UtxoView) _checkDAOCoinLimitAndUpdateDerivedKeyEntry(
	derivedKeyEntry DerivedKeyEntry, creatorPublicKey []byte, operation DAOCoinLimitOperation) (
	_derivedKeyEntry DerivedKeyEntry, _err error) {
	pkidEntry := bav.GetPKIDForPublicKey(creatorPublicKey)
	if pkidEntry == nil || pkidEntry.isDeleted {
		return derivedKeyEntry, fmt.Errorf("_checkDAOCoinLimitAndUpdateDerivedKeyEntry: creator pkid is deleted")
	}

	// First check (creator pkid || operation) key
	creatorOperationKey := MakeDAOCoinOperationLimitKey(*pkidEntry.PKID, operation)
	if _checkDAOCoinKeyAndUpdateDerivedKeyEntry(creatorOperationKey, derivedKeyEntry) {
		return derivedKeyEntry, nil
	}

	// Next check (creator pkid || any operation) key
	creatorAnyOperationKey := MakeDAOCoinOperationLimitKey(*pkidEntry.PKID, AnyDAOCoinOperation)
	if _checkDAOCoinKeyAndUpdateDerivedKeyEntry(creatorAnyOperationKey, derivedKeyEntry) {
		return derivedKeyEntry, nil
	}

	// Next check (any creator pkid || operation) key
	nilCreatorOperationKey := MakeDAOCoinOperationLimitKey(ZeroPKID, operation)
	if _checkDAOCoinKeyAndUpdateDerivedKeyEntry(nilCreatorOperationKey, derivedKeyEntry) {
		return derivedKeyEntry, nil
	}

	// Finally, check (any creator pkid || any operation) key
	nilCreatorAnyOperationKey := MakeDAOCoinOperationLimitKey(ZeroPKID, AnyDAOCoinOperation)
	if _checkDAOCoinKeyAndUpdateDerivedKeyEntry(nilCreatorAnyOperationKey, derivedKeyEntry) {
		return derivedKeyEntry, nil
	}
	return derivedKeyEntry, RuleErrorDerivedKeyDAOCoinOperationNotAuthorized
}

// _checkDAOCoinLimitOrderLimitKeyAndUpdateDerivedKeyEntry checks if the DAOCoinLimitOrderLimitKey is present
// in the DerivedKeyEntry's TransactionSpendingLimitTracker's DAOCoinLimitOrderLimitMap.
// If the key is present, the operation is allowed and we decrement the number of operations remaining.
// If there are no operations remaining after this one, we delete the key.
// Returns true if the key was found and the derived key entry was updated.
//
// TODO: Right now, the "buy" and "sell" DAO coins that the user is transacting must be
// specified explicitly. There is no way to specify "any" DAO coins in the spending limit
// because ZeroPKID, which we use to specify "any" in other spending limits, corresponds
// to DESO for order book operations. We should fix this down the road.
func _checkDAOCoinLimitOrderLimitKeyAndUpdateDerivedKeyEntry(
	key DAOCoinLimitOrderLimitKey, derivedKeyEntry DerivedKeyEntry) bool {
	if derivedKeyEntry.TransactionSpendingLimitTracker == nil ||
		derivedKeyEntry.TransactionSpendingLimitTracker.DAOCoinLimitOrderLimitMap == nil {
		return false
	}
	// Check if the key is present in the DAOCoinLimitOrderLimitMap...
	daoCoinLimitOrderLimit, daoCoinLimitOrderLimitExists :=
		derivedKeyEntry.TransactionSpendingLimitTracker.DAOCoinLimitOrderLimitMap[key]
	// If the key doesn't exist or the value is <= 0, return false.
	if !daoCoinLimitOrderLimitExists || daoCoinLimitOrderLimit <= 0 {
		return false
	}
	// If this is the last operation allowed for this key, we delete the key from the map.
	if daoCoinLimitOrderLimit == 1 {
		delete(derivedKeyEntry.TransactionSpendingLimitTracker.DAOCoinLimitOrderLimitMap, key)
	} else {
		// Otherwise, we decrement the number of operations remaining for this key
		derivedKeyEntry.TransactionSpendingLimitTracker.DAOCoinLimitOrderLimitMap[key]--
	}
	// Return true because we found the key and decremented the remaining operations
	return true
}

// _checkDAOCoinLimitOrderLimitAndUpdateDerivedKeyEntry checks that the DAO Coin Limit Order
// being performed has been authorized for this derived key.
//
// TODO: Right now, the "buy" and "sell" DAO coins that the user is transacting must be
// specified explicitly. There is no way to specify "any" DAO coins in the spending limit
// because ZeroPKID, which we use to specify "any" in other spending limits, corresponds
// to DESO for order book operations. We should fix this down the road.
func (bav *UtxoView) _checkDAOCoinLimitOrderLimitAndUpdateDerivedKeyEntry(
	derivedKeyEntry DerivedKeyEntry, buyingDAOCoinCreatorPublicKey []byte, sellingDAOCoinCreatorPublicKey []byte) (
	_derivedKeyEntry DerivedKeyEntry, _err error) {
	buyingPKIDEntry := bav.GetPKIDForPublicKey(buyingDAOCoinCreatorPublicKey)
	if buyingPKIDEntry == nil || buyingPKIDEntry.isDeleted {
		return derivedKeyEntry, fmt.Errorf(
			"_checkDAOCoinLimitOrderLimitAndUpdateDerivedKeyEntry: buying pkid is deleted")
	}
	sellingPKIDEntry := bav.GetPKIDForPublicKey(sellingDAOCoinCreatorPublicKey)
	if sellingPKIDEntry == nil || sellingPKIDEntry.isDeleted {
		return derivedKeyEntry, fmt.Errorf(
			"_checkDAOCoinLimitOrderLimitAndUpdateDerivedKeyEntry: selling pkid is deleted")
	}

	// Check (buying DAO Creator PKID || selling DAO Creator PKID) key
	buyingAndSellingKey := MakeDAOCoinLimitOrderLimitKey(*buyingPKIDEntry.PKID, *sellingPKIDEntry.PKID)
	if _checkDAOCoinLimitOrderLimitKeyAndUpdateDerivedKeyEntry(buyingAndSellingKey, derivedKeyEntry) {
		return derivedKeyEntry, nil
	}

	// TODO: How do we want to account for buying ANY creator or selling ANY creator given that we
	// use the ZeroPKID / ZeroPublicKey to represent buying/selling DESO.

	return derivedKeyEntry, errors.Wrapf(RuleErrorDerivedKeyDAOCoinLimitOrderNotAuthorized,
		"_checkDAOCoinLimitOrderLimitAndUpdateDerivedKeyEntr: DAO Coin limit order not authorized: ")
}

func (bav *UtxoView) _checkAssociationLimitAndUpdateDerivedKey(
	derivedKeyEntry DerivedKeyEntry,
	associationClass AssociationClass,
	associationType []byte,
	appPublicKey *PublicKey,
	operation AssociationOperation,
) (DerivedKeyEntry, error) {
	// Convert AppPublicKey to AppPKID
	appPKID := bav._associationAppPublicKeyToPKID(appPublicKey)
	// Construct AssociationLimitKey.
	var associationLimitKey AssociationLimitKey
	// Check for applicable spending limit matching:
	//   - Scoped AppScopeType else any AppScopeType
	//   - Scoped AssociationType else any AssociationType
	//   - Scoped OperationType else any OperationType
	for _, spendingLimitScopeType := range []AssociationAppScopeType{AssociationAppScopeTypeScoped, AssociationAppScopeTypeAny} {
		spendingLimitAppPKID := *appPKID
		if spendingLimitScopeType == AssociationAppScopeTypeAny {
			spendingLimitAppPKID = ZeroPKID
		}
		for _, spendingLimitAssociationType := range [][]byte{associationType, []byte("")} {
			for _, spendingLimitOperationType := range []AssociationOperation{operation, AssociationOperationAny} {
				associationLimitKey = MakeAssociationLimitKey(
					associationClass,
					spendingLimitAssociationType,
					spendingLimitAppPKID,
					spendingLimitScopeType,
					spendingLimitOperationType,
				)
				updatedDerivedKeyEntry, err := _checkAssociationLimitAndUpdateDerivedKey(derivedKeyEntry, associationLimitKey)
				if err == nil {
					return updatedDerivedKeyEntry, nil
				}
			}
		}
	}
	// If we get to this point, then no authorized spending limits
	// were found and the association is not authorized.
	return derivedKeyEntry, errors.New("_checkAssociationLimitAndUpdateDerivedKey: association not authorized for derived key")
}

func _checkAssociationLimitAndUpdateDerivedKey(
	derivedKeyEntry DerivedKeyEntry, associationLimitKey AssociationLimitKey,
) (DerivedKeyEntry, error) {
	errMsg := errors.New("_checkAssociationLimitAndUpdateDerivedKey: association not authorized for derived key")
	// If derived key spending limit is missing, return unauthorized.
	if derivedKeyEntry.TransactionSpendingLimitTracker == nil ||
		derivedKeyEntry.TransactionSpendingLimitTracker.AssociationLimitMap == nil {
		return derivedKeyEntry, errMsg
	}
	// Check if the key is present in the AssociationLimitMap.
	associationLimit, associationLimitExists :=
		derivedKeyEntry.TransactionSpendingLimitTracker.AssociationLimitMap[associationLimitKey]
	// If the key doesn't exist or the value is <= 0, return unauthorized.
	if !associationLimitExists || associationLimit <= 0 {
		return derivedKeyEntry, errMsg
	}
	// If this is the last operation allowed for this key, we delete the key from the map.
	if associationLimit == 1 {
		delete(derivedKeyEntry.TransactionSpendingLimitTracker.AssociationLimitMap, associationLimitKey)
	} else {
		// Otherwise, we decrement the number of operations remaining for this key.
		derivedKeyEntry.TransactionSpendingLimitTracker.AssociationLimitMap[associationLimitKey]--
	}
	// Happy path: we found the key and decremented the remaining operations.
	return derivedKeyEntry, nil
}

// _checkAccessGroupSpendingLimitKeyAndUpdateDerivedKeyEntry checks that the access group spending limit is sufficient
// to cover an accessGroup transaction. If the spending limit is present, we decrement the number of remaining operations
// for the corresponding spending limit entry and return the new derived key entry with the updated spending limit.
func (bav *UtxoView) _checkAccessGroupSpendingLimitAndUpdateDerivedKeyEntry(derivedKeyEntry DerivedKeyEntry,
	accessGroupMetadata *AccessGroupMetadata) (_derivedKeyEntry DerivedKeyEntry, _err error) {

	// Make sure input data is valid.
	if accessGroupMetadata == nil {
		return derivedKeyEntry, fmt.Errorf("_checkAccessGroupSpendingLimitAndUpdateDerivedKeyEntry: " +
			"transaction metadata is empty")
	}
	if derivedKeyEntry.TransactionSpendingLimitTracker == nil ||
		derivedKeyEntry.TransactionSpendingLimitTracker.AccessGroupMap == nil {
		return derivedKeyEntry, fmt.Errorf("_checkAccessGroupSpendingLimitAndUpdateDerivedKeyEntry: " +
			"TransactionSpendingLimitTracker or TransactionSpendingLimitTracker.AccessGroupMap are empty")
	}

	// Validate the access group operation type.
	var operationType AccessGroupOperationType
	switch accessGroupMetadata.AccessGroupOperationType {
	case AccessGroupOperationTypeCreate:
		operationType = AccessGroupOperationTypeCreate
	case AccessGroupOperationTypeUpdate:
		operationType = AccessGroupOperationTypeUpdate
	default:
		return derivedKeyEntry, fmt.Errorf("_checkAccessGroupSpendingLimitAndUpdateDerivedKeyEntry: Unknown access group "+
			"operation type (%v)", accessGroupMetadata.AccessGroupOperationType)
	}

	// Look for the spending limit corresponding to this accessGroupMetadata.
	for _, scopeTypeIter := range []AccessGroupScopeType{AccessGroupScopeTypeScoped, AccessGroupScopeTypeAny} {
		groupKeyName := *NewGroupKeyName(accessGroupMetadata.AccessGroupKeyName)
		if scopeTypeIter == AccessGroupScopeTypeAny {
			groupKeyName = *NewGroupKeyName([]byte{})
		}

		for _, operationTypeIter := range []AccessGroupOperationType{operationType, AccessGroupOperationTypeAny} {
			accessGroupLimitKey := MakeAccessGroupLimitKey(
				*NewPublicKey(accessGroupMetadata.AccessGroupOwnerPublicKey),
				scopeTypeIter,
				groupKeyName,
				operationTypeIter,
			)
			spendingLimit, exists := derivedKeyEntry.TransactionSpendingLimitTracker.AccessGroupMap[accessGroupLimitKey]
			// If spending limit is non-positive, continue.
			if !exists || spendingLimit <= 0 {
				continue
			}

			// Delete the spending limit entry if we've exhausted the spending limit for this key, otherwise decrement it by 1.
			if spendingLimit == 1 {
				delete(derivedKeyEntry.TransactionSpendingLimitTracker.AccessGroupMap, accessGroupLimitKey)
			} else {
				derivedKeyEntry.TransactionSpendingLimitTracker.AccessGroupMap[accessGroupLimitKey]--
			}
			return derivedKeyEntry, nil
		}
	}

	// If we get to this point, then no applicable spending limit was found.
	return derivedKeyEntry, errors.Wrapf(
		RuleErrorAccessGroupTransactionSpendingLimitInvalid,
		"_checkAccessGroupSpendingLimitAndUpdateDerivedKeyEntry: No corresponding access group operation spending limit exists",
	)
}

// _checkAccessGroupMembersSpendingLimitAndUpdateDerivedKeyEntry checks that the access group members spending limit is sufficient
// to cover an accessGroupMembers transaction. If the spending limit is present, we decrement the number of remaining operations
// for the corresponding spending limit entry and return the new derived key entry with the updated spending limit.
func (bav *UtxoView) _checkAccessGroupMembersSpendingLimitAndUpdateDerivedKeyEntry(derivedKeyEntry DerivedKeyEntry,
	accessGroupMembersMetadata *AccessGroupMembersMetadata) (_derivedKeyEntry DerivedKeyEntry, _err error) {

	// Make sure input data is valid.
	if accessGroupMembersMetadata == nil {
		return derivedKeyEntry, fmt.Errorf("_checkAccessGroupMembersSpendingLimitAndUpdateDerivedKeyEntry: " +
			"transaction metadata is empty")
	}
	if derivedKeyEntry.TransactionSpendingLimitTracker == nil ||
		derivedKeyEntry.TransactionSpendingLimitTracker.AccessGroupMemberMap == nil {
		return derivedKeyEntry, fmt.Errorf("_checkAccessGroupMembersSpendingLimitAndUpdateDerivedKeyEntry: " +
			"TransactionSpendingLimitTracker or TransactionSpendingLimitTracker.AccessGroupMemberMap are empty")
	}

	var operationType AccessGroupMemberOperationType
	switch accessGroupMembersMetadata.AccessGroupMemberOperationType {
	case AccessGroupMemberOperationTypeAdd:
		operationType = AccessGroupMemberOperationTypeAdd
	case AccessGroupMemberOperationTypeUpdate:
		operationType = AccessGroupMemberOperationTypeUpdate
	case AccessGroupMemberOperationTypeRemove:
		operationType = AccessGroupMemberOperationTypeRemove
	default:
		return derivedKeyEntry, fmt.Errorf("_checkAccessGroupMembersSpendingLimitAndUpdateDerivedKeyEntry: "+
			"operation type (%v)", accessGroupMembersMetadata.AccessGroupMemberOperationType)
	}

	// Look for the spending limit corresponding to this accessGroupMembersMetadata.
	for _, scopeTypeIter := range []AccessGroupScopeType{AccessGroupScopeTypeScoped, AccessGroupScopeTypeAny} {
		groupKeyName := *NewGroupKeyName(accessGroupMembersMetadata.AccessGroupKeyName)
		if scopeTypeIter == AccessGroupScopeTypeAny {
			groupKeyName = *NewGroupKeyName([]byte{})
		}

		for _, operationTypeIter := range []AccessGroupMemberOperationType{operationType, AccessGroupMemberOperationTypeAny} {
			accessGroupMembersLimitKey := MakeAccessGroupMemberLimitKey(
				*NewPublicKey(accessGroupMembersMetadata.AccessGroupOwnerPublicKey),
				scopeTypeIter,
				groupKeyName,
				operationTypeIter,
			)
			spendingLimit, exists := derivedKeyEntry.TransactionSpendingLimitTracker.AccessGroupMemberMap[accessGroupMembersLimitKey]
			// If spending limit is non-positive, continue.
			if !exists || spendingLimit <= 0 {
				continue
			}

			// Delete the spending limit entry if we've exhausted the spending limit for this key, otherwise decrement it by 1.
			if spendingLimit == 1 {
				delete(derivedKeyEntry.TransactionSpendingLimitTracker.AccessGroupMemberMap, accessGroupMembersLimitKey)
			} else {
				derivedKeyEntry.TransactionSpendingLimitTracker.AccessGroupMemberMap[accessGroupMembersLimitKey]--
			}
			return derivedKeyEntry, nil
		}
	}

	// If we get to this point, then no applicable spending limit was found.
	return derivedKeyEntry, errors.Wrapf(
		RuleErrorAccessGroupMemberSpendingLimitInvalid,
		"_checkAccessGroupMembersSpendingLimitAndUpdateDerivedKeyEntry: No corresponding access group operation spending limit exists",
	)
}

func (bav *UtxoView) _connectUpdateGlobalParams(
	txn *MsgDeSoTxn, txHash *BlockHash, blockHeight uint32, verifySignatures bool) (
	_totalInput uint64, _totalOutput uint64, _utxoOps []*UtxoOperation, _err error) {

	// Check that the transaction has the right TxnType.
	if txn.TxnMeta.GetTxnType() != TxnTypeUpdateGlobalParams {
		return 0, 0, nil, fmt.Errorf("_connectUpdateGlobalParams: called with bad TxnType %s",
			txn.TxnMeta.GetTxnType().String())
	}

	// Initialize the new global params entry as a copy of the old global params entry and
	// only overwrite values provided in extra data.
	prevGlobalParamsEntry := bav.GlobalParamsEntry
	newGlobalParamsEntry := *prevGlobalParamsEntry
	extraData := txn.ExtraData
	// Validate the public key. Only a paramUpdater is allowed to trigger this.
	_, updaterIsParamUpdater := GetParamUpdaterPublicKeys(blockHeight, bav.Params)[MakePkMapKey(txn.PublicKey)]
	if !updaterIsParamUpdater {
		return 0, 0, nil, RuleErrorUserNotAuthorizedToUpdateGlobalParams
	}
	if len(extraData[USDCentsPerBitcoinKey]) > 0 {
		// Validate that the exchange rate is not less than the floor as a sanity-check.
		newUSDCentsPerBitcoin, usdCentsPerBitcoinBytesRead := Uvarint(extraData[USDCentsPerBitcoinKey])
		if usdCentsPerBitcoinBytesRead <= 0 {
			return 0, 0, nil, fmt.Errorf("_connectUpdateGlobalParams: unable to decode USDCentsPerBitcoin as uint64")
		}
		if newUSDCentsPerBitcoin < MinUSDCentsPerBitcoin {
			return 0, 0, nil, RuleErrorExchangeRateTooLow
		}
		if newUSDCentsPerBitcoin > MaxUSDCentsPerBitcoin {
			return 0, 0, nil, RuleErrorExchangeRateTooHigh
		}
		newGlobalParamsEntry.USDCentsPerBitcoin = newUSDCentsPerBitcoin
	}

	if len(extraData[MinNetworkFeeNanosPerKBKey]) > 0 {
		newMinNetworkFeeNanosPerKB, minNetworkFeeNanosPerKBBytesRead := Uvarint(extraData[MinNetworkFeeNanosPerKBKey])
		if minNetworkFeeNanosPerKBBytesRead <= 0 {
			return 0, 0, nil, fmt.Errorf("_connectUpdateGlobalParams: unable to decode MinNetworkFeeNanosPerKB as uint64")
		}
		if newMinNetworkFeeNanosPerKB < MinNetworkFeeNanosPerKBValue {
			return 0, 0, nil, RuleErrorMinNetworkFeeTooLow
		}
		if newMinNetworkFeeNanosPerKB > MaxNetworkFeeNanosPerKBValue {
			return 0, 0, nil, RuleErrorMinNetworkFeeTooHigh
		}
		newGlobalParamsEntry.MinimumNetworkFeeNanosPerKB = newMinNetworkFeeNanosPerKB
	}

	if len(extraData[CreateProfileFeeNanosKey]) > 0 {
		newCreateProfileFeeNanos, createProfileFeeNanosBytesRead := Uvarint(extraData[CreateProfileFeeNanosKey])
		if createProfileFeeNanosBytesRead <= 0 {
			return 0, 0, nil, fmt.Errorf("_connectUpdateGlobalParams: unable to decode CreateProfileFeeNanos as uint64")
		}
		if newCreateProfileFeeNanos < MinCreateProfileFeeNanos {
			return 0, 0, nil, RuleErrorCreateProfileFeeTooLow
		}
		if newCreateProfileFeeNanos > MaxCreateProfileFeeNanos {
			return 0, 0, nil, RuleErrorCreateProfileTooHigh
		}
		newGlobalParamsEntry.CreateProfileFeeNanos = newCreateProfileFeeNanos
	}

	if len(extraData[CreateNFTFeeNanosKey]) > 0 {
		newCreateNFTFeeNanos, createNFTFeeNanosBytesRead := Uvarint(extraData[CreateNFTFeeNanosKey])
		if createNFTFeeNanosBytesRead <= 0 {
			return 0, 0, nil, fmt.Errorf("_connectUpdateGlobalParams: unable to decode CreateNFTFeeNanos as uint64")
		}
		if newCreateNFTFeeNanos < MinCreateNFTFeeNanos {
			return 0, 0, nil, RuleErrorCreateNFTFeeTooLow
		}
		if newCreateNFTFeeNanos > MaxCreateNFTFeeNanos {
			return 0, 0, nil, RuleErrorCreateNFTFeeTooHigh
		}
		newGlobalParamsEntry.CreateNFTFeeNanos = newCreateNFTFeeNanos
	}

	if len(extraData[MaxCopiesPerNFTKey]) > 0 {
		newMaxCopiesPerNFT, maxCopiesPerNFTBytesRead := Uvarint(extraData[MaxCopiesPerNFTKey])
		if maxCopiesPerNFTBytesRead <= 0 {
			return 0, 0, nil, fmt.Errorf("_connectUpdateGlobalParams: unable to decode MaxCopiesPerNFT as uint64")
		}
		if newMaxCopiesPerNFT < MinMaxCopiesPerNFT {
			return 0, 0, nil, RuleErrorMaxCopiesPerNFTTooLow
		}
		if newMaxCopiesPerNFT > MaxMaxCopiesPerNFT {
			return 0, 0, nil, RuleErrorMaxCopiesPerNFTTooHigh
		}
		newGlobalParamsEntry.MaxCopiesPerNFT = newMaxCopiesPerNFT
	}

	if blockHeight >= bav.Params.ForkHeights.BalanceModelBlockHeight &&
		len(extraData[MaxNonceExpirationBlockHeightOffsetKey]) > 0 {

		newMaxNonceExpirationBlockHeightOffset, maxNonceExpirationBlockHeightOffsetBytesRead := Uvarint(extraData[MaxNonceExpirationBlockHeightOffsetKey])
		if maxNonceExpirationBlockHeightOffsetBytesRead <= 0 {
			return 0, 0, nil, fmt.Errorf("_connectUpdateGlobalParams: unable to decode MaxNonceExpirationBlockHeightOffset as uint64")
		}
		newGlobalParamsEntry.MaxNonceExpirationBlockHeightOffset = newMaxNonceExpirationBlockHeightOffset
	}

	var newForbiddenPubKeyEntry *ForbiddenPubKeyEntry
	var prevForbiddenPubKeyEntry *ForbiddenPubKeyEntry
	var forbiddenPubKey []byte
	if _, exists := extraData[ForbiddenBlockSignaturePubKeyKey]; exists {
		forbiddenPubKey = extraData[ForbiddenBlockSignaturePubKeyKey]

		if len(forbiddenPubKey) != btcec.PubKeyBytesLenCompressed {
			return 0, 0, nil, RuleErrorForbiddenPubKeyLength
		}

		// If there is already an entry on the view for this pub key, save it.
		if val, ok := bav.ForbiddenPubKeyToForbiddenPubKeyEntry[MakePkMapKey(forbiddenPubKey)]; ok {
			prevForbiddenPubKeyEntry = val
		}

		newForbiddenPubKeyEntry = &ForbiddenPubKeyEntry{
			PubKey: forbiddenPubKey,
		}
	}

	// Connect basic txn to get the total input and the total output without
	// considering the transaction metadata.
	totalInput, totalOutput, utxoOpsForTxn, err := bav._connectBasicTransfer(
		txn, txHash, blockHeight, verifySignatures)
	if err != nil {
		return 0, 0, nil, errors.Wrapf(err, "_connectUpdateGlobalParams: ")
	}

	// Output must be non-zero
	if totalOutput == 0 && blockHeight < bav.Params.ForkHeights.BalanceModelBlockHeight {
		return 0, 0, nil, RuleErrorUserOutputMustBeNonzero
	}

	if verifySignatures {
		// _connectBasicTransfer has already checked that the transaction is
		// signed by the top-level public key, which is all we need.
	}

	// Update the GlobalParamsEntry using the txn's ExtraData. Save the previous value
	// so it can be easily reverted.
	bav.GlobalParamsEntry = &newGlobalParamsEntry

	// Update the forbidden pub key entry on the view, if we have one to update.
	if newForbiddenPubKeyEntry != nil {
		bav.ForbiddenPubKeyToForbiddenPubKeyEntry[MakePkMapKey(forbiddenPubKey)] = newForbiddenPubKeyEntry
	}

	// Save a UtxoOperation of type OperationTypeUpdateGlobalParams that will allow
	// us to easily revert when we disconnect the transaction.
	utxoOpsForTxn = append(utxoOpsForTxn, &UtxoOperation{
		Type:                     OperationTypeUpdateGlobalParams,
		PrevGlobalParamsEntry:    prevGlobalParamsEntry,
		PrevForbiddenPubKeyEntry: prevForbiddenPubKeyEntry,
	})

	return totalInput, totalOutput, utxoOpsForTxn, nil
}

func (bav *UtxoView) ValidateDiamondsAndGetNumDeSoNanos(
	senderPublicKey []byte,
	receiverPublicKey []byte,
	diamondPostHash *BlockHash,
	diamondLevel int64,
	blockHeight uint32,
) (_numDeSoNanos uint64, _netNewDiamonds int64, _err error) {

	// Check that the diamond level is reasonable
	diamondLevelMap := GetDeSoNanosDiamondLevelMapAtBlockHeight(int64(blockHeight))
	if _, isAllowedLevel := diamondLevelMap[diamondLevel]; !isAllowedLevel {
		return 0, 0, fmt.Errorf(
			"ValidateDiamondsAndGetNumCreatorCoinNanos: Diamond level %v not allowed",
			diamondLevel)
	}

	// Convert pub keys into PKIDs.
	senderPKID := bav.GetPKIDForPublicKey(senderPublicKey)
	receiverPKID := bav.GetPKIDForPublicKey(receiverPublicKey)

	// Look up if there is an existing diamond entry.
	diamondKey := MakeDiamondKey(senderPKID.PKID, receiverPKID.PKID, diamondPostHash)
	diamondEntry := bav.GetDiamondEntryForDiamondKey(&diamondKey)

	currDiamondLevel := int64(0)
	if diamondEntry != nil {
		currDiamondLevel = diamondEntry.DiamondLevel
	}

	if currDiamondLevel >= diamondLevel {
		return 0, 0, RuleErrorCreatorCoinTransferPostAlreadyHasSufficientDiamonds
	}

	// Calculate the number of creator coin nanos needed vs. already added for previous diamonds.
	currDeSoNanos := GetDeSoNanosForDiamondLevelAtBlockHeight(currDiamondLevel, int64(blockHeight))
	neededDeSoNanos := GetDeSoNanosForDiamondLevelAtBlockHeight(diamondLevel, int64(blockHeight))

	// There is an edge case where, if the person's creator coin value goes down
	// by a large enough amount, then they can get a "free" diamond upgrade. This
	// seems fine for now.
	desoToTransferNanos := uint64(0)
	if neededDeSoNanos > currDeSoNanos {
		desoToTransferNanos = neededDeSoNanos - currDeSoNanos
	}

	netNewDiamonds := diamondLevel - currDiamondLevel

	return desoToTransferNanos, netNewDiamonds, nil
}

func (bav *UtxoView) ConnectTransaction(txn *MsgDeSoTxn, txHash *BlockHash,
	txnSizeBytes int64,
	blockHeight uint32, verifySignatures bool, ignoreUtxos bool) (
	_utxoOps []*UtxoOperation, _totalInput uint64, _totalOutput uint64,
	_fees uint64, _err error) {

	return bav._connectTransaction(txn, txHash,
		txnSizeBytes,
		blockHeight, verifySignatures,
		ignoreUtxos)

}

func (bav *UtxoView) _connectTransaction(txn *MsgDeSoTxn, txHash *BlockHash,
	txnSizeBytes int64, blockHeight uint32, verifySignatures bool, ignoreUtxos bool) (
	_utxoOps []*UtxoOperation, _totalInput uint64, _totalOutput uint64,
	_fees uint64, _err error) {

	// Do a quick sanity check before trying to connect.
	if err := CheckTransactionSanity(txn, blockHeight, bav.Params); err != nil {
		return nil, 0, 0, 0, errors.Wrapf(err, "_connectTransaction: ")
	}

	// Don't allow transactions that take up more than half of the block.
	txnBytes, err := txn.ToBytes(false)
	if err != nil {
		return nil, 0, 0, 0, errors.Wrapf(
			err, "_connectTransaction: Problem serializing transaction: ")
	}
	if len(txnBytes) > int(bav.Params.MaxBlockSizeBytes/2) {
		return nil, 0, 0, 0, RuleErrorTxnTooBig
	}

	// Take snapshot of balance
	balanceSnapshot := make(map[PublicKey]uint64)
	var creatorCoinSnapshot *CoinEntry
	nftCreatorCoinRoyaltyEntriesSnapshot := make(map[PKID]*CoinEntry)
	if blockHeight >= bav.Params.ForkHeights.BalanceModelBlockHeight {
		for publicKey, balance := range bav.PublicKeyToDeSoBalanceNanos {
			balanceSnapshot[publicKey] = balance
		}
		// Special case: take snapshot of the creator coin entry.
		if txn.TxnMeta.GetTxnType() == TxnTypeCreatorCoin {
			// Get the creator coin entry.
			creatorCoinTxnMeta := txn.TxnMeta.(*CreatorCoinMetadataa)
			creatorProfile := bav.GetProfileEntryForPublicKey(creatorCoinTxnMeta.ProfilePublicKey)
			if creatorProfile == nil || creatorProfile.IsDeleted() {
				return nil, 0, 0, 0, fmt.Errorf("_connectTransaction: Profile not found for "+
					"public key: %v", PkToString(creatorCoinTxnMeta.ProfilePublicKey, bav.Params))
			}
			creatorCoinSnapshot = creatorProfile.CreatorCoinEntry.Copy()
		}
		// When an NFT is sold, we may need to account for royalties that end up getting
		// generated and paid to a user's creator coin directly.
		if txn.TxnMeta.GetTxnType() == TxnTypeAcceptNFTBid || txn.TxnMeta.GetTxnType() == TxnTypeNFTBid {
			// We don't really care if it's an NFT buy now bid or not. We just want to
			// capture the royalties that occur to account for ALL DESO.
			var nftPostHash *BlockHash
			if txn.TxnMeta.GetTxnType() == TxnTypeAcceptNFTBid {
				nftPostHash = txn.TxnMeta.(*AcceptNFTBidMetadata).NFTPostHash
			} else {
				nftPostHash = txn.TxnMeta.(*NFTBidMetadata).NFTPostHash
			}
			postEntry := bav.GetPostEntryForPostHash(nftPostHash)
			if postEntry == nil || postEntry.IsDeleted() {
				return nil, 0, 0, 0, errors.Wrapf(RuleErrorNFTBidOnNonExistentPost, "_connectTransaction: PostEntry not found for "+
					"post hash: %v", nftPostHash.String())
			}
			nftCreatorProfileEntry := bav.GetProfileEntryForPublicKey(postEntry.PosterPublicKey)
			if nftCreatorProfileEntry == nil || nftCreatorProfileEntry.IsDeleted() {
				return nil, 0, 0, 0, fmt.Errorf("_connectTransaction: Profile not found for "+
					"public key: %v", PkToString(postEntry.PosterPublicKey, bav.Params))
			}
			pkidEntry := bav.GetPKIDForPublicKey(postEntry.PosterPublicKey)
			if pkidEntry == nil || pkidEntry.isDeleted {
				return nil, 0, 0, 0, fmt.Errorf("_connectTransaction: PKID not found for "+
					"public key: %v", PkToString(postEntry.PosterPublicKey, bav.Params))
			}
			nftCreatorCoinRoyaltyEntriesSnapshot[*(pkidEntry.PKID)] = nftCreatorProfileEntry.CreatorCoinEntry.Copy()
			for pkid := range postEntry.AdditionalNFTRoyaltiesToCoinsBasisPoints {
				profileEntry := bav.GetProfileEntryForPKID(&pkid)
				if profileEntry == nil || profileEntry.IsDeleted() {
					return nil, 0, 0, 0, fmt.Errorf("_connectTransaction: Profile not found for "+
						"pkid: %v", PkToString(pkid.ToBytes(), bav.Params))
				}
				nftCreatorCoinRoyaltyEntriesSnapshot[pkid] = profileEntry.CreatorCoinEntry.Copy()
			}
		}
	}

	var totalInput, totalOutput uint64
	var utxoOpsForTxn []*UtxoOperation
	switch txn.TxnMeta.GetTxnType() {
	case TxnTypeBlockReward, TxnTypeBasicTransfer:
		totalInput, totalOutput, utxoOpsForTxn, err =
			bav._connectBasicTransfer(
				txn, txHash, blockHeight, verifySignatures)

	case TxnTypeBitcoinExchange:
		totalInput, totalOutput, utxoOpsForTxn, err =
			bav._connectBitcoinExchange(
				txn, txHash, blockHeight, verifySignatures)

	case TxnTypePrivateMessage:
		totalInput, totalOutput, utxoOpsForTxn, err =
			bav._connectPrivateMessage(
				txn, txHash, blockHeight, verifySignatures)

	case TxnTypeMessagingGroup:
		totalInput, totalOutput, utxoOpsForTxn, err =
			bav._connectMessagingGroup(
				txn, txHash, blockHeight, verifySignatures)

	case TxnTypeSubmitPost:
		totalInput, totalOutput, utxoOpsForTxn, err =
			bav._connectSubmitPost(
				txn, txHash, blockHeight, verifySignatures, ignoreUtxos)

	case TxnTypeUpdateProfile:
		totalInput, totalOutput, utxoOpsForTxn, err =
			bav._connectUpdateProfile(
				txn, txHash, blockHeight, verifySignatures, ignoreUtxos)

	case TxnTypeUpdateBitcoinUSDExchangeRate:
		totalInput, totalOutput, utxoOpsForTxn, err =
			bav._connectUpdateBitcoinUSDExchangeRate(
				txn, txHash, blockHeight, verifySignatures)

	case TxnTypeUpdateGlobalParams:
		totalInput, totalOutput, utxoOpsForTxn, err =
			bav._connectUpdateGlobalParams(
				txn, txHash, blockHeight, verifySignatures)

	case TxnTypeFollow:
		totalInput, totalOutput, utxoOpsForTxn, err =
			bav._connectFollow(
				txn, txHash, blockHeight, verifySignatures)

	case TxnTypeLike:
		totalInput, totalOutput, utxoOpsForTxn, err =
			bav._connectLike(txn, txHash, blockHeight, verifySignatures)

	case TxnTypeCreatorCoin:
		totalInput, totalOutput, utxoOpsForTxn, err =
			bav._connectCreatorCoin(
				txn, txHash, blockHeight, verifySignatures)

	case TxnTypeCreatorCoinTransfer:
		totalInput, totalOutput, utxoOpsForTxn, err =
			bav._connectCreatorCoinTransfer(
				txn, txHash, blockHeight, verifySignatures)

	case TxnTypeDAOCoin:
		totalInput, totalOutput, utxoOpsForTxn, err =
			bav._connectDAOCoin(
				txn, txHash, blockHeight, verifySignatures)

	case TxnTypeDAOCoinTransfer:
		totalInput, totalOutput, utxoOpsForTxn, err =
			bav._connectDAOCoinTransfer(
				txn, txHash, blockHeight, verifySignatures)

	case TxnTypeDAOCoinLimitOrder:
		totalInput, totalOutput, utxoOpsForTxn, err =
			bav._connectDAOCoinLimitOrder(
				txn, txHash, blockHeight, verifySignatures)

	case TxnTypeSwapIdentity:
		totalInput, totalOutput, utxoOpsForTxn, err =
			bav._connectSwapIdentity(
				txn, txHash, blockHeight, verifySignatures)

	case TxnTypeCreateNFT:
		totalInput, totalOutput, utxoOpsForTxn, err =
			bav._connectCreateNFT(
				txn, txHash, blockHeight, verifySignatures)

	case TxnTypeUpdateNFT:
		totalInput, totalOutput, utxoOpsForTxn, err =
			bav._connectUpdateNFT(
				txn, txHash, blockHeight, verifySignatures)

	case TxnTypeAcceptNFTBid:
		totalInput, totalOutput, utxoOpsForTxn, err =
			bav._connectAcceptNFTBid(
				txn, txHash, blockHeight, verifySignatures)

	case TxnTypeNFTBid:
		totalInput, totalOutput, utxoOpsForTxn, err =
			bav._connectNFTBid(
				txn, txHash, blockHeight, verifySignatures)

	case TxnTypeNFTTransfer:
		totalInput, totalOutput, utxoOpsForTxn, err =
			bav._connectNFTTransfer(
				txn, txHash, blockHeight, verifySignatures)

	case TxnTypeAcceptNFTTransfer:
		totalInput, totalOutput, utxoOpsForTxn, err =
			bav._connectAcceptNFTTransfer(
				txn, txHash, blockHeight, verifySignatures)

	case TxnTypeBurnNFT:
		totalInput, totalOutput, utxoOpsForTxn, err =
			bav._connectBurnNFT(
				txn, txHash, blockHeight, verifySignatures)

	case TxnTypeAuthorizeDerivedKey:
		totalInput, totalOutput, utxoOpsForTxn, err =
			bav._connectAuthorizeDerivedKey(
				txn, txHash, blockHeight, verifySignatures)
	case TxnTypeCreateUserAssociation:
		totalInput, totalOutput, utxoOpsForTxn, err = bav._connectCreateUserAssociation(txn, txHash, blockHeight, verifySignatures)

	case TxnTypeDeleteUserAssociation:
		totalInput, totalOutput, utxoOpsForTxn, err = bav._connectDeleteUserAssociation(txn, txHash, blockHeight, verifySignatures)

	case TxnTypeCreatePostAssociation:
		totalInput, totalOutput, utxoOpsForTxn, err = bav._connectCreatePostAssociation(txn, txHash, blockHeight, verifySignatures)

	case TxnTypeDeletePostAssociation:
		totalInput, totalOutput, utxoOpsForTxn, err = bav._connectDeletePostAssociation(txn, txHash, blockHeight, verifySignatures)

	case TxnTypeAccessGroup:
		totalInput, totalOutput, utxoOpsForTxn, err =
			bav._connectAccessGroup(
				txn, txHash, blockHeight, verifySignatures)

	case TxnTypeAccessGroupMembers:
		totalInput, totalOutput, utxoOpsForTxn, err =
			bav._connectAccessGroupMembers(
				txn, txHash, blockHeight, verifySignatures)

	case TxnTypeNewMessage:
		totalInput, totalOutput, utxoOpsForTxn, err =
			bav._connectNewMessage(
				txn, txHash, blockHeight, verifySignatures)

	case TxnTypeRegisterAsValidator:
		totalInput, totalOutput, utxoOpsForTxn, err = bav._connectRegisterAsValidator(txn, txHash, blockHeight, verifySignatures)

	case TxnTypeUnregisterAsValidator:
		totalInput, totalOutput, utxoOpsForTxn, err = bav._connectUnregisterAsValidator(txn, txHash, blockHeight, verifySignatures)

	case TxnTypeStake:
		totalInput, totalOutput, utxoOpsForTxn, err = bav._connectStake(txn, txHash, blockHeight, verifySignatures)

	case TxnTypeUnstake:
		totalInput, totalOutput, utxoOpsForTxn, err = bav._connectUnstake(txn, txHash, blockHeight, verifySignatures)

	case TxnTypeUnlockStake:
		totalInput, totalOutput, utxoOpsForTxn, err = bav._connectUnlockStake(txn, txHash, blockHeight, verifySignatures)

	case TxnTypeUnjailValidator:
		totalInput, totalOutput, utxoOpsForTxn, err = bav._connectUnjailValidator(txn, txHash, blockHeight, verifySignatures)

	default:
		err = fmt.Errorf("ConnectTransaction: Unimplemented txn type %v", txn.TxnMeta.GetTxnType().String())
	}
	if err != nil {
		return nil, 0, 0, 0, errors.Wrapf(err, "ConnectTransaction: ")
	}

	// Do some extra processing for non-block-reward transactions. Block reward transactions
	// will return zero for their fees.
	fees := uint64(0)
	if txn.TxnMeta.GetTxnType() != TxnTypeBlockReward {
		// If this isn't a block reward transaction, make sure the total input does
		// not exceed the total output. If it does, mark the block as invalid and
		// return an error.
		if totalInput < totalOutput {
			return nil, 0, 0, 0, RuleErrorTxnOutputExceedsInput
		}
		fees = totalInput - totalOutput
		// After the balance model block height, fees are specified in the transaction and
		// cannot be assumed to be equal to total input - total output.
		if blockHeight >= bav.Params.ForkHeights.BalanceModelBlockHeight {
			fees = txn.TxnFeeNanos
		}
	}
	// Validate that totalInput - totalOutput is equal to the fee specified in the transaction metadata.
	if txn.TxnMeta.GetTxnType() == TxnTypeDAOCoinLimitOrder {
		if fees != txn.TxnMeta.(*DAOCoinLimitOrderMetadata).FeeNanos {
			return nil, 0, 0, 0, RuleErrorDAOCoinLimitOrderTotalInputMinusTotalOutputNotEqualToFee
		}
	}

	// BitcoinExchange transactions have their own special fee that is computed as a function of how much
	// DeSo is being minted. They do not need to abide by the global minimum fee check, since if they had
	// enough fees to get mined into the Bitcoin blockchain itself then they're almost certainly not spam.
	// If the transaction size was set to 0, skip validating the fee is above the minimum.
	// If the current minimum network fee per kb is set to 0, that indicates we should not assess a minimum fee.
	// Similarly, BlockReward transactions do not require a fee.
	isFeeExempt := txn.TxnMeta.GetTxnType() == TxnTypeBitcoinExchange || txn.TxnMeta.GetTxnType() == TxnTypeBlockReward
	if !isFeeExempt && txnSizeBytes != 0 && bav.GlobalParamsEntry.MinimumNetworkFeeNanosPerKB != 0 {
		// Make sure there isn't overflow in the fee.
		if fees != ((fees * 1000) / 1000) {
			return nil, 0, 0, 0, RuleErrorOverflowDetectedInFeeRateCalculation
		}
		// If the fee is less than the minimum network fee per KB, return an error.
		if (fees*1000)/uint64(txnSizeBytes) < bav.GlobalParamsEntry.MinimumNetworkFeeNanosPerKB {
			return nil, 0, 0, 0, RuleErrorTxnFeeBelowNetworkMinimum
		}
	}

	// Validate that we aren't printing any DESO
	if txn.TxnMeta.GetTxnType() != TxnTypeBlockReward &&
		txn.TxnMeta.GetTxnType() != TxnTypeBitcoinExchange &&
		blockHeight >= bav.Params.ForkHeights.BalanceModelBlockHeight {
		balanceDelta, _, err := bav._compareBalancesToSnapshot(balanceSnapshot)
		if err != nil {
			return nil, 0, 0, 0, errors.Wrapf(err, "ConnectTransaction: error comparing current balances to snapshot")
		}
		desoLockedDelta := big.NewInt(0)
		if txn.TxnMeta.GetTxnType() == TxnTypeCreatorCoin {
			ccMeta := txn.TxnMeta.(*CreatorCoinMetadataa)
			creatorProfile := bav.GetProfileEntryForPublicKey(ccMeta.ProfilePublicKey)
			if creatorProfile == nil || creatorProfile.IsDeleted() {
				return nil, 0, 0, 0, fmt.Errorf("ConnectTransaction: Profile for CreatorCoin being sold does not exist")
			}
			desoLockedDelta = big.NewInt(0).Sub(big.NewInt(0).SetUint64(creatorProfile.CreatorCoinEntry.DeSoLockedNanos),
				big.NewInt(0).SetUint64(creatorCoinSnapshot.DeSoLockedNanos))
		}
		if txn.TxnMeta.GetTxnType() == TxnTypeAcceptNFTBid ||
			txn.TxnMeta.GetTxnType() == TxnTypeNFTBid {

			for pkid, coinEntry := range nftCreatorCoinRoyaltyEntriesSnapshot {
				creatorProfile := bav.GetProfileEntryForPKID(&pkid)
				if creatorProfile == nil || creatorProfile.IsDeleted() {
					return nil, 0, 0, 0, fmt.Errorf("ConnectTransaction: Profile for NFT being sold does not exist")
				}
				desoLockedDelta = desoLockedDelta.Sub(desoLockedDelta,
					big.NewInt(0).Sub(
						big.NewInt(0).SetUint64(creatorProfile.CreatorCoinEntry.DeSoLockedNanos),
						big.NewInt(0).SetUint64(coinEntry.DeSoLockedNanos)),
				)
			}
		}
		if txn.TxnMeta.GetTxnType() == TxnTypeUnlockStake {
			if len(utxoOpsForTxn) == 0 {
				return nil, 0, 0, 0, errors.New(
					"ConnectTransaction: TxnTypeUnlockStake must return UtxoOpsForTxn",
				)
			}
			utxoOp := utxoOpsForTxn[len(utxoOpsForTxn)-1]
			if utxoOp == nil || utxoOp.Type != OperationTypeUnlockStake {
				return nil, 0, 0, 0, errors.New(
					"ConnectTransaction: TxnTypeUnlockStake must correspond to OperationTypeUnlockStake",
				)
			}
			totalLockedAmountNanos := uint256.NewInt()
			for _, prevLockedStakeEntry := range utxoOp.PrevLockedStakeEntries {
				totalLockedAmountNanos, err = SafeUint256().Add(
					totalLockedAmountNanos, prevLockedStakeEntry.LockedAmountNanos,
				)
				if err != nil {
					return nil, 0, 0, 0, errors.Wrapf(err, "ConnectTransaction: error computing TotalLockedAmountNanos: ")
				}
			}
			desoLockedDelta = big.NewInt(0).Neg(totalLockedAmountNanos.ToBig())
		}
		if big.NewInt(0).Add(balanceDelta, desoLockedDelta).Sign() > 0 {
			return nil, 0, 0, 0, RuleErrorBalanceChangeGreaterThanZero
		}
	}

	// For all transactions other than block rewards, validate the nonce.
	if blockHeight >= bav.Params.ForkHeights.BalanceModelBlockHeight &&
		txn.TxnMeta.GetTxnType() != TxnTypeBlockReward {

		if uint64(blockHeight) > txn.TxnNonce.ExpirationBlockHeight {
			return nil, 0, 0, 0, errors.Wrapf(RuleErrorNonceExpired,
				"ConnectTransaction: Nonce %s has expired for public key %v",
				txn.TxnNonce.String(), PkToStringBoth(txn.PublicKey))
		}
		pkidEntry := bav.GetPKIDForPublicKey(txn.PublicKey)
		if pkidEntry == nil || pkidEntry.isDeleted {
			return nil, 0, 0, 0, fmt.Errorf(
				"DisconnectTransaction: PKID for public key %s does not exist",
				PkToString(txn.PublicKey, bav.Params))
		}

		nonce, err := bav.GetTransactorNonceEntry(txn.TxnNonce, pkidEntry.PKID)
		if err != nil {
			return nil, 0, 0, 0, errors.Wrapf(err,
				"ConnectTransaction: Problem getting transaction nonce entry for nonce %s and PKID %v",
				txn.TxnNonce.String(), pkidEntry.PKID)
		}
		if nonce != nil && !nonce.isDeleted {
			return nil, 0, 0, 0, errors.Wrapf(RuleErrorReusedNonce,
				"ConnectTransaction: Nonce %s has already been used for PKID %v",
				txn.TxnNonce.String(), pkidEntry.PKID)
		}
		bav.SetTransactorNonceEntry(&TransactorNonceEntry{
			Nonce:          txn.TxnNonce,
			TransactorPKID: pkidEntry.PKID,
		})
	}

	return utxoOpsForTxn, totalInput, totalOutput, fees, nil
}

func (bav *UtxoView) _compareBalancesToSnapshot(balanceSnapshot map[PublicKey]uint64) (
	*big.Int, map[PublicKey]*big.Int, error) {
	runningTotal := big.NewInt(0)
	balanceDeltasMap := make(map[PublicKey]*big.Int)
	for publicKey, balance := range bav.PublicKeyToDeSoBalanceNanos {
		snapshotBalance, exists := balanceSnapshot[publicKey]
		if !exists {
			// Get it from the DB
			dbBalance, err := bav.GetDbAdapter().GetDeSoBalanceForPublicKey(publicKey.ToBytes())
			if err != nil {
				return nil, nil, err
			}
			snapshotBalance = dbBalance
			balanceSnapshot[publicKey] = snapshotBalance
		}
		// New - Old
		delta := big.NewInt(0).Sub(big.NewInt(0).SetUint64(balance), big.NewInt(0).SetUint64(snapshotBalance))
		balanceDeltasMap[publicKey] = delta
		runningTotal = big.NewInt(0).Add(runningTotal, delta)
	}
	return runningTotal, balanceDeltasMap, nil
}

func (bav *UtxoView) ConnectBlock(
	desoBlock *MsgDeSoBlock, txHashes []*BlockHash, verifySignatures bool, eventManager *EventManager, blockHeight uint64) (
	[][]*UtxoOperation, error) {

	glog.V(1).Infof("ConnectBlock: Connecting block %v", desoBlock)

	// Check that the block being connected references the current tip. ConnectBlock
	// can only add a block to the current tip. We do this to keep the API simple.
	if *desoBlock.Header.PrevBlockHash != *bav.TipHash {
		return nil, fmt.Errorf("ConnectBlock: Parent hash of block being connected does not match tip")
	}

	blockHeader := desoBlock.Header
	// Loop through all the transactions and validate them using the view. Also
	// keep track of the total fees throughout.
	var totalFees uint64
	utxoOps := [][]*UtxoOperation{}
	for txIndex, txn := range desoBlock.Txns {
		txHash := txHashes[txIndex]

		// ConnectTransaction validates all of the transactions in the block and
		// is responsible for verifying signatures.
		//
		// TODO: We currently don't check that the min transaction fee is satisfied when
		// connecting blocks. We skip this check because computing the transaction's size
		// would slow down block processing significantly. We should figure out a way to
		// enforce this check in the future, but for now the only attack vector is one in
		// which a miner is trying to spam the network, which should generally never happen.
		utxoOpsForTxn, totalInput, totalOutput, currentFees, err := bav.ConnectTransaction(
			txn, txHash, 0, uint32(blockHeader.Height), verifySignatures, false /*ignoreUtxos*/)
		_, _ = totalInput, totalOutput // A bit surprising we don't use these
		if err != nil {
			return nil, errors.Wrapf(err, "ConnectBlock: error connecting txn #%d", txIndex)
		}

		// Add the fees from this txn to the total fees. If any overflow occurs
		// mark the block as invalid and return a rule error. Note that block reward
		// txns should count as having zero fees.
		if totalFees > (math.MaxUint64 - currentFees) {
			return nil, RuleErrorTxnOutputWithInvalidAmount
		}
		totalFees += currentFees

		// Add the utxo operations to our list for all the txns.
		utxoOps = append(utxoOps, utxoOpsForTxn)

		// TODO: This should really be called at the end of _connectTransaction but it's
		// really annoying to change all the call signatures right now and we don't really
		// need it just yet.
		//
		// Call the event manager
		if eventManager != nil {
			eventManager.transactionConnected(&TransactionEvent{
				Txn:      txn,
				TxnHash:  txHash,
				UtxoView: bav,
				UtxoOps:  utxoOpsForTxn,
			})
		}
	}

	// We should now have computed totalFees. Use this to check that
	// the block reward's outputs are correct.
	//
	// Compute the sum of the outputs in the block reward. If an overflow
	// occurs mark the block as invalid and return a rule error.
	var blockRewardOutput uint64
	for _, bro := range desoBlock.Txns[0].TxOutputs {
		if bro.AmountNanos > MaxNanos ||
			blockRewardOutput > (math.MaxUint64-bro.AmountNanos) {

			return nil, RuleErrorBlockRewardOutputWithInvalidAmount
		}
		blockRewardOutput += bro.AmountNanos
	}
	// Verify that the block reward does not overflow when added to
	// the block's fees.
	blockReward := CalcBlockRewardNanos(uint32(blockHeader.Height))
	if totalFees > MaxNanos ||
		blockReward > (math.MaxUint64-totalFees) {

		return nil, RuleErrorBlockRewardOverflow
	}
	maxBlockReward := blockReward + totalFees
	// If the outputs of the block reward txn exceed the max block reward
	// allowed then mark the block as invalid and return an error.
	if blockRewardOutput > maxBlockReward {
		glog.Errorf("ConnectBlock(RuleErrorBlockRewardExceedsMaxAllowed): "+
			"blockRewardOutput %d exceeds maxBlockReward %d", blockRewardOutput, maxBlockReward)
		return nil, RuleErrorBlockRewardExceedsMaxAllowed
	}

	if blockHeight >= uint64(bav.Params.ForkHeights.BalanceModelBlockHeight) {
		prevNonces := bav.GetTransactorNonceEntriesToDeleteAtBlockHeight(blockHeight)
		utxoOps = append(utxoOps, []*UtxoOperation{{
			Type:             OperationTypeDeleteExpiredNonces,
			PrevNonceEntries: prevNonces,
		}})
		for _, prevNonceEntry := range prevNonces {
			bav.DeleteTransactorNonceEntry(prevNonceEntry)
		}
	}

	// If we made it to the end and this block is valid, advance the tip
	// of the view to reflect that.
	blockHash, err := desoBlock.Header.Hash()
	if err != nil {
		return nil, fmt.Errorf("ConnectBlock: Problem computing block hash after validation")
	}
	bav.TipHash = blockHash

	return utxoOps, nil
}

// Preload tries to fetch all the relevant data needed to connect a block
// in batches from Postgres. It marks many objects as "nil" in the respective
// data structures and then fills in the objects it is able to retrieve from
// the database. It's much faster to fetch data in bulk and cache "nil" values
// then to query individual records when connecting every transaction. If something
// is not preloaded the view falls back to individual queries.
func (bav *UtxoView) Preload(desoBlock *MsgDeSoBlock, blockHeight uint64) error {
	// We can only preload if we're using postgres
	if bav.Postgres == nil {
		return nil
	}

	// One iteration for all the PKIDs
	// NOTE: Work in progress. Testing with follows for now.
	var publicKeys []*PublicKey
	for _, txn := range desoBlock.Txns {
		if txn.TxnMeta.GetTxnType() == TxnTypeFollow {
			txnMeta := txn.TxnMeta.(*FollowMetadata)
			publicKeys = append(publicKeys, NewPublicKey(txn.PublicKey))
			publicKeys = append(publicKeys, NewPublicKey(txnMeta.FollowedPublicKey))
		} else if txn.TxnMeta.GetTxnType() == TxnTypeCreatorCoin {
			txnMeta := txn.TxnMeta.(*CreatorCoinMetadataa)
			publicKeys = append(publicKeys, NewPublicKey(txn.PublicKey))
			publicKeys = append(publicKeys, NewPublicKey(txnMeta.ProfilePublicKey))
		} else if txn.TxnMeta.GetTxnType() == TxnTypeDAOCoin {
			txnMeta := txn.TxnMeta.(*DAOCoinMetadata)
			publicKeys = append(publicKeys, NewPublicKey(txn.PublicKey))
			publicKeys = append(publicKeys, NewPublicKey(txnMeta.ProfilePublicKey))
		} else if txn.TxnMeta.GetTxnType() == TxnTypeUpdateProfile {
			publicKeys = append(publicKeys, NewPublicKey(txn.PublicKey))
		}
	}

	if len(publicKeys) > 0 {
		for _, publicKey := range publicKeys {
			publicKeyBytes := publicKey.ToBytes()
			pkidEntry := &PKIDEntry{
				PKID:      PublicKeyToPKID(publicKeyBytes),
				PublicKey: publicKeyBytes,
			}

			// Set pkid entries for all the public keys
			bav._setPKIDMappings(pkidEntry)

			// Set nil profile entries
			bav.ProfilePKIDToProfileEntry[*pkidEntry.PKID] = nil
		}

		// Set real entries for all the profiles that actually exist
		result := bav.Postgres.GetProfilesForPublicKeys(publicKeys)
		for _, profile := range result {
			bav.setProfileMappings(profile)
		}
	}

	// One iteration for everything else
	// TODO: For some reason just fetching follows from the DB causes consensus issues??
	var outputs []*PGTransactionOutput
	var follows []*PGFollow
	var balances []*PGCreatorCoinBalance
	var daoBalances []*PGDAOCoinBalance
	var likes []*PGLike
	var posts []*PGPost
	var lowercaseUsernames []string

	for _, txn := range desoBlock.Txns {
		// Preload all the inputs
		for _, txInput := range txn.TxInputs {
			output := &PGTransactionOutput{
				OutputHash:  &txInput.TxID,
				OutputIndex: txInput.Index,
				Spent:       false,
			}
			outputs = append(outputs, output)
		}

		if txn.TxnMeta.GetTxnType() == TxnTypeFollow {
			txnMeta := txn.TxnMeta.(*FollowMetadata)
			follow := &PGFollow{
				FollowerPKID: bav.GetPKIDForPublicKey(txn.PublicKey).PKID.NewPKID(),
				FollowedPKID: bav.GetPKIDForPublicKey(txnMeta.FollowedPublicKey).PKID.NewPKID(),
			}
			follows = append(follows, follow)

			// We cache the follow as not present and then fill them in later
			followerKey := MakeFollowKey(follow.FollowerPKID, follow.FollowedPKID)
			bav.FollowKeyToFollowEntry[followerKey] = nil
		} else if txn.TxnMeta.GetTxnType() == TxnTypeCreatorCoin {
			txnMeta := txn.TxnMeta.(*CreatorCoinMetadataa)

			// Fetch the buyer's balance entry
			balance := &PGCreatorCoinBalance{
				HolderPKID:  bav.GetPKIDForPublicKey(txn.PublicKey).PKID.NewPKID(),
				CreatorPKID: bav.GetPKIDForPublicKey(txnMeta.ProfilePublicKey).PKID.NewPKID(),
			}
			balances = append(balances, balance)

			// We cache the balances as not present and then fill them in later
			balanceEntryKey := MakeBalanceEntryKey(balance.HolderPKID, balance.CreatorPKID)
			bav.HODLerPKIDCreatorPKIDToBalanceEntry[balanceEntryKey] = nil

			// Fetch the creator's balance entry if they're not buying their own coin
			if !reflect.DeepEqual(txn.PublicKey, txnMeta.ProfilePublicKey) {
				balance = &PGCreatorCoinBalance{
					HolderPKID:  bav.GetPKIDForPublicKey(txnMeta.ProfilePublicKey).PKID.NewPKID(),
					CreatorPKID: bav.GetPKIDForPublicKey(txnMeta.ProfilePublicKey).PKID.NewPKID(),
				}
				balances = append(balances, balance)

				// We cache the balances as not present and then fill them in later
				balanceEntryKey = MakeBalanceEntryKey(balance.HolderPKID, balance.CreatorPKID)
				bav.HODLerPKIDCreatorPKIDToBalanceEntry[balanceEntryKey] = nil
			}
		} else if txn.TxnMeta.GetTxnType() == TxnTypeDAOCoin {
			txnMeta := txn.TxnMeta.(*DAOCoinMetadata)

			// Fetch the buyer's balance entry
			daoBalance := &PGDAOCoinBalance{
				HolderPKID:  bav.GetPKIDForPublicKey(txn.PublicKey).PKID.NewPKID(),
				CreatorPKID: bav.GetPKIDForPublicKey(txnMeta.ProfilePublicKey).PKID.NewPKID(),
			}
			daoBalances = append(daoBalances, daoBalance)

			// We cache the balances as not present and then fill them in later
			balanceEntryKey := MakeBalanceEntryKey(daoBalance.HolderPKID, daoBalance.CreatorPKID)
			bav.HODLerPKIDCreatorPKIDToDAOCoinBalanceEntry[balanceEntryKey] = nil

			// Fetch the creator's balance entry if they're not buying their own coin
			if !reflect.DeepEqual(txn.PublicKey, txnMeta.ProfilePublicKey) {
				daoBalance = &PGDAOCoinBalance{
					HolderPKID:  bav.GetPKIDForPublicKey(txnMeta.ProfilePublicKey).PKID.NewPKID(),
					CreatorPKID: bav.GetPKIDForPublicKey(txnMeta.ProfilePublicKey).PKID.NewPKID(),
				}
				daoBalances = append(daoBalances, daoBalance)

				// We cache the balances as not present and then fill them in later
				balanceEntryKey = MakeBalanceEntryKey(daoBalance.HolderPKID, daoBalance.CreatorPKID)
				bav.HODLerPKIDCreatorPKIDToDAOCoinBalanceEntry[balanceEntryKey] = nil
			}
		} else if txn.TxnMeta.GetTxnType() == TxnTypeLike {
			txnMeta := txn.TxnMeta.(*LikeMetadata)
			like := &PGLike{
				LikerPublicKey: txn.PublicKey,
				LikedPostHash:  txnMeta.LikedPostHash.NewBlockHash(),
			}
			likes = append(likes, like)

			// We cache the likes as not present and then fill them in later
			likeKey := MakeLikeKey(like.LikerPublicKey, *like.LikedPostHash)
			bav.LikeKeyToLikeEntry[likeKey] = nil

			post := &PGPost{
				PostHash: txnMeta.LikedPostHash.NewBlockHash(),
			}
			posts = append(posts, post)

			// We cache the posts as not present and then fill them in later
			bav.PostHashToPostEntry[*post.PostHash] = nil
		} else if txn.TxnMeta.GetTxnType() == TxnTypeSubmitPost {
			txnMeta := txn.TxnMeta.(*SubmitPostMetadata)

			var postHash *BlockHash
			if len(txnMeta.PostHashToModify) != 0 {
				postHash = NewBlockHash(txnMeta.PostHashToModify)
			} else {
				postHash = txn.Hash()
			}

			posts = append(posts, &PGPost{
				PostHash: postHash,
			})

			// We cache the posts as not present and then fill them in later
			bav.PostHashToPostEntry[*postHash] = nil

			// TODO: Preload parent, grandparent, and reposted posts
		} else if txn.TxnMeta.GetTxnType() == TxnTypeUpdateProfile {
			txnMeta := txn.TxnMeta.(*UpdateProfileMetadata)
			if len(txnMeta.NewUsername) == 0 {
				continue
			}

			lowercaseUsernames = append(lowercaseUsernames, strings.ToLower(string(txnMeta.NewUsername)))

			// We cache the profiles as not present and then fill them in later
			bav.ProfileUsernameToProfileEntry[MakeUsernameMapKey(txnMeta.NewUsername)] = nil
		}
	}

	if len(outputs) > 0 {
		//foundOutputs := bav.Postgres.GetOutputs(outputs)
		//for _, output := range foundOutputs {
		//	err := bav._setUtxoMappings(output.NewUtxoEntry())
		//	if err != nil {
		//		return err
		//	}
		//}
	}

	if len(follows) > 0 {
		foundFollows := bav.Postgres.GetFollows(follows)
		for _, follow := range foundFollows {
			followEntry := follow.NewFollowEntry()
			bav._setFollowEntryMappings(followEntry)
		}
	}

	if len(balances) > 0 {
		foundBalances := bav.Postgres.GetCreatorCoinBalances(balances)
		for _, balance := range foundBalances {
			balanceEntry := balance.NewBalanceEntry()
			bav._setCreatorCoinBalanceEntryMappings(balanceEntry)
		}
	}

	if len(daoBalances) > 0 {
		foundDAOBalances := bav.Postgres.GetDAOCoinBalances(daoBalances)
		for _, daoBalance := range foundDAOBalances {
			daoBalanceEntry := daoBalance.NewBalanceEntry()
			bav._setDAOCoinBalanceEntryMappings(daoBalanceEntry)
		}
	}

	if len(likes) > 0 {
		foundLikes := bav.Postgres.GetLikes(likes)
		for _, like := range foundLikes {
			likeEntry := like.NewLikeEntry()
			bav._setLikeEntryMappings(likeEntry)
		}
	}

	if len(posts) > 0 {
		foundPosts := bav.Postgres.GetPosts(posts)
		for _, post := range foundPosts {
			bav.setPostMappings(post)
		}
	}

	if len(lowercaseUsernames) > 0 {
		foundProfiles := bav.Postgres.GetProfilesForUsername(lowercaseUsernames)
		for _, profile := range foundProfiles {
			bav.setProfileMappings(profile)
		}
	}

	return nil
}

func (bav *UtxoView) GetTransactorNonceEntry(nonce *DeSoNonce, pkid *PKID) (*TransactorNonceEntry, error) {
	if nonce == nil {
		return nil, fmt.Errorf("GetTransactorNonceEntry: nil nonce")
	}
	if pkid == nil {
		return nil, fmt.Errorf("GetTransactorNonceEntry: nil pkid")
	}
	mapKey := TransactorNonceMapKey{
		Nonce:          *nonce,
		TransactorPKID: *pkid,
	}

	nonceEntry, exists := bav.TransactorNonceMapKeyToTransactorNonceEntry[mapKey]
	if exists && nonceEntry != nil {
		return nonceEntry, nil
	}
	var err error
	nonceEntry, err = DbGetTransactorNonceEntry(bav.Handle, nonce, pkid)
	if err != nil {
		return nil, err
	}
	if nonceEntry == nil {
		return nil, nil
	}
	bav.TransactorNonceMapKeyToTransactorNonceEntry[mapKey] = nonceEntry
	return nonceEntry, nil

}

func (bav *UtxoView) SetTransactorNonceEntry(nonceEntry *TransactorNonceEntry) {
	if nonceEntry == nil {
		glog.Errorf("SetTransactorNonceEntry: nil nonceEntry")
		return
	}

	bav.TransactorNonceMapKeyToTransactorNonceEntry[nonceEntry.ToMapKey()] = nonceEntry
}

func (bav *UtxoView) DeleteTransactorNonceEntry(nonceEntry *TransactorNonceEntry) {
	if nonceEntry == nil {
		glog.Errorf("DeleteTransactorNonceEntry: nil nonceEntry")
		return
	}

	tombstoneEntry := nonceEntry.Copy()

	tombstoneEntry.isDeleted = true
	bav.SetTransactorNonceEntry(tombstoneEntry)
}

func (bav *UtxoView) GetTransactorNonceEntriesToDeleteAtBlockHeight(blockHeight uint64) []*TransactorNonceEntry {
	dbExpiredNonceEntries, err := DbGetTransactorNonceEntriesToExpireAtBlockHeight(bav.Handle, blockHeight)
	if err != nil {
		glog.Errorf("GetTransactorNonceEntriesToDeleteAtBlockHeight: Error fetching expired nonce entries: %v", err)
		return nil
	}
	// Add the db entries to the view
	for _, dbNonceEntry := range dbExpiredNonceEntries {
		// If the entry already exists, skip it and use what's in the view.
		if _, exists := bav.TransactorNonceMapKeyToTransactorNonceEntry[dbNonceEntry.ToMapKey()]; exists {
			continue
		}
		bav.SetTransactorNonceEntry(dbNonceEntry)
	}
	var transactorNoncesToExpire []*TransactorNonceEntry
	for _, nonceEntry := range bav.TransactorNonceMapKeyToTransactorNonceEntry {
		if nonceEntry.isDeleted {
			continue
		}
		if nonceEntry.Nonce.ExpirationBlockHeight <= blockHeight {
			transactorNoncesToExpire = append(transactorNoncesToExpire, nonceEntry)
		}
	}
	return transactorNoncesToExpire
}

func (bav *UtxoView) ConstructNonceForPublicKey(publicKey []byte, blockHeight uint64) (*DeSoNonce, error) {
	pkidEntry := bav.GetPKIDForPublicKey(publicKey)
	if pkidEntry == nil || pkidEntry.isDeleted {
		return nil, fmt.Errorf(
			"ConstructNonceForPublicKey: No PKID entry found for public key %s",
			PkToStringBoth(publicKey))
	}
	return bav.ConstructNonceForPKID(pkidEntry.PKID, blockHeight)
}

// ConstructNonceForPKID constructs a nonce for the given PKID. The depth parameter
// must be less than or equal to 2 when calling this function. We check that the
// randomly generated nonce is not already in use by the given PKID. If it is, we
// try to generate another nonce w/ depth - 1. When depth is 0 and we fail to generate
// a unique nonce, we return an error.
func (bav *UtxoView) ConstructNonceForPKID(pkid *PKID, blockHeight uint64) (*DeSoNonce, error) {
	// construct nonce
	expirationBuffer := uint64(DefaultMaxNonceExpirationBlockHeightOffset)
	if bav.GlobalParamsEntry != nil && bav.GlobalParamsEntry.MaxNonceExpirationBlockHeightOffset != 0 {
		expirationBuffer = bav.GlobalParamsEntry.MaxNonceExpirationBlockHeightOffset
	}
	// Some tests use a very low expiration buffer to test
	// that expired nonces get deleted. We don't want to
	// underflow the expiration buffer, so we only subtract
	// 10 if the expiration buffer is greater than 10.
	// We subtract 10 from the expiration buffer so that
	// nodes that are slightly behind do not reject transactions.
	if expirationBuffer > 10 {
		expirationBuffer -= 10
	}
	randomUint64, err := wire.RandomUint64()
	if err != nil {
		return nil, errors.Wrapf(err, "ConstructNonceForPKID: Error generating random uint64: ")
	}
	nonce := DeSoNonce{
		PartialID:             randomUint64,
		ExpirationBlockHeight: blockHeight + expirationBuffer,
	}

	// Make sure we don't have a collision.
	nonceEntry, err := bav.GetTransactorNonceEntry(&nonce, pkid)
	if err != nil {
		return nil, errors.Wrapf(err, "ConstructNonceForPKID: ")
	}
	if nonceEntry != nil && !nonceEntry.isDeleted {
		return nil, errors.New("ConstructNonceForPKID: Nonce already exists")
	}
	return &nonce, nil
}

// GetUnspentUtxoEntrysForPublicKey returns the UtxoEntrys corresponding to the
// passed-in public key that are currently unspent. It does this while factoring
// in any transactions that have already been connected to it. This is useful,
// as an example, when one whats to see what UtxoEntrys are available for spending
// after factoring in (i.e. connecting) all of the transactions currently in the
// mempool that are related to this public key.
//
// At a high level, this function allows one to get the utxos that are the union of:
// - utxos in the db
// - utxos in the view from previously-connected transactions
func (bav *UtxoView) GetUnspentUtxoEntrysForPublicKey(pkBytes []byte) ([]*UtxoEntry, error) {
	// Fetch the relevant utxos for this public key from the db. We do this because
	// the db could contain utxos that are not currently loaded into the view.
	var utxoEntriesForPublicKey []*UtxoEntry
	var err error
	if bav.Postgres != nil {
		utxoEntriesForPublicKey = bav.Postgres.GetUtxoEntriesForPublicKey(pkBytes)
	} else {
		utxoEntriesForPublicKey, err = DbGetUtxosForPubKey(pkBytes, bav.Handle, bav.Snapshot)
	}
	if err != nil {
		return nil, errors.Wrapf(err, "UtxoView.GetUnspentUtxoEntrysForPublicKey: Problem fetching "+
			"utxos for public key %s", PkToString(pkBytes, bav.Params))
	}

	// Load all the utxos associated with this public key into
	// the view. This makes it so that the view can enumerate all of the utxoEntries
	// known for this public key. To put it another way, it allows the view to
	// contain the union of:
	// - utxos in the db
	// - utxos in the view from previously-connected transactions
	for _, utxoEntry := range utxoEntriesForPublicKey {
		bav.GetUtxoEntryForUtxoKey(utxoEntry.UtxoKey)
	}

	// Now that all of the utxos for this key have been loaded, filter the
	// ones for this public key and return them.
	utxoEntriesToReturn := []*UtxoEntry{}
	for utxoKeyTmp, utxoEntry := range bav.UtxoKeyToUtxoEntry {
		// Make a copy of the iterator since it might change from underneath us
		// if we take its pointer.
		utxoKey := utxoKeyTmp
		utxoEntry.UtxoKey = &utxoKey
		if !utxoEntry.isSpent && reflect.DeepEqual(utxoEntry.PublicKey, pkBytes) {
			utxoEntriesToReturn = append(utxoEntriesToReturn, utxoEntry)
		}
	}

	return utxoEntriesToReturn, nil
}

func (bav *UtxoView) GetSpendableDeSoBalanceNanosForPublicKey(pkBytes []byte,
	tipHeight uint32) (_spendableBalance uint64, _err error) {
	// In order to get the spendable balance, we need to account for any immature block rewards.
	// We get these by starting at the chain tip and iterating backwards until we have collected
	// all the immature block rewards for this public key.
	nextBlockHash := bav.TipHash
	numImmatureBlocks := uint32(bav.Params.BlockRewardMaturity / bav.Params.TimeBetweenBlocks)
	immatureBlockRewards := uint64(0)

	if bav.Postgres != nil {
		// Filter out immature block rewards in postgres. UtxoType needs to be set correctly when importing blocks
		var startHeight uint32
		if tipHeight > numImmatureBlocks {
			startHeight = tipHeight - numImmatureBlocks
		}
		outputs := bav.Postgres.GetBlockRewardsForPublicKey(NewPublicKey(pkBytes), startHeight, tipHeight)

		var err error
		for _, output := range outputs {
			immatureBlockRewards, err = SafeUint64().Add(immatureBlockRewards, output.AmountNanos)
			if err != nil {
				return 0, errors.Wrap(err, "GetSpendableDeSoBalanceNanosForPublicKey: Problem "+
					"adding immature block rewards")
			}
		}
	} else {
		for ii := uint64(1); ii < uint64(numImmatureBlocks); ii++ {
			// Don't look up the genesis block since it isn't in the DB.
			if GenesisBlockHashHex == nextBlockHash.String() {
				break
			}

			blockNode := GetHeightHashToNodeInfo(bav.Handle, bav.Snapshot, tipHeight, nextBlockHash, false)
			if blockNode == nil {
				return 0, fmt.Errorf(
					"GetSpendableDeSoBalanceNanosForPublicKey: Problem getting block for blockhash %s",
					nextBlockHash.String())
			}
			blockRewardForPK, err := DbGetBlockRewardForPublicKeyBlockHash(bav.Handle, bav.Snapshot, pkBytes, nextBlockHash)
			if err != nil {
				return 0, errors.Wrapf(
					err, "GetSpendableDeSoBalanceNanosForPublicKey: Problem getting block reward for "+
						"public key %s blockhash %s", PkToString(pkBytes, bav.Params), nextBlockHash.String())
			}
			immatureBlockRewards, err = SafeUint64().Add(immatureBlockRewards, blockRewardForPK)
			if err != nil {
				return 0, errors.Wrapf(err, "GetSpendableDeSoBalanceNanosForPublicKey: Problem adding "+
					"block reward (%d) to immature block rewards (%d)", blockRewardForPK, immatureBlockRewards)
			}
			if blockNode.Parent != nil {
				nextBlockHash = blockNode.Parent.Hash
			} else {
				nextBlockHash = GenesisBlockHash
			}
		}
	}

	balanceNanos, err := bav.GetDeSoBalanceNanosForPublicKey(pkBytes)

	if err != nil {
		return 0, errors.Wrap(err, "GetSpendableDeSoBalanceNanosForPublicKey: ")
	}
	spendableBalanceNanos, err := SafeUint64().Sub(balanceNanos, immatureBlockRewards)
	if err != nil {
		return 0, errors.Wrapf(err,
			"GetSpendableDeSoBalanceNanosForPublicKey: error subtract immature block rewards (%d) from "+
				"balance nanos (%d)", immatureBlockRewards, balanceNanos)
	}
	return spendableBalanceNanos, nil
}

func copyExtraData(extraData map[string][]byte) map[string][]byte {
	extraDataCopy := make(map[string][]byte)
	for key, value := range extraData {
		valueCopy := make([]byte, len(value))
		copy(valueCopy, value)
		extraDataCopy[key] = valueCopy
	}
	return extraDataCopy
}

func mergeExtraData(oldMap map[string][]byte, newMap map[string][]byte) map[string][]byte {
	// Always create the map from scratch, since modifying the map on
	// newMap could modify the map on the oldMap otherwise.
	retMap := make(map[string][]byte)

	// Add the values from the oldMap
	for kk, vv := range oldMap {
		vvCopy := make([]byte, len(vv))
		copy(vvCopy, vv)
		retMap[kk] = vvCopy
	}
	// Add the values from the newMap. Allow the newMap values to overwrite the
	// oldMap values during the merge.
	for kk, vv := range newMap {
		vvCopy := make([]byte, len(vv))
		copy(vvCopy, vv)
		retMap[kk] = vvCopy
	}

	return retMap
}<|MERGE_RESOLUTION|>--- conflicted
+++ resolved
@@ -118,13 +118,8 @@
 	// Validator mappings
 	ValidatorPKIDToValidatorEntry map[PKID]*ValidatorEntry
 
-<<<<<<< HEAD
-	// Global stake across all validators
-	GlobalStakeAmountNanos *uint256.Int
-=======
 	// The global active stake is the sum of all stake across validators who have Status = Active.
 	GlobalActiveStakeAmountNanos *uint256.Int
->>>>>>> ae9032c7
 
 	// Stake mappings
 	StakeMapKeyToStakeEntry map[StakeMapKey]*StakeEntry
