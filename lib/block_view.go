package lib

import (
	"bytes"
	"encoding/hex"
	"fmt"
	"github.com/davecgh/go-spew/spew"
	"math"
	"reflect"
	"strings"
	"time"

	"github.com/btcsuite/btcd/btcec"
	"github.com/dgraph-io/badger/v3"
	"github.com/golang/glog"
	"github.com/pkg/errors"
)

// block_view.go is the main work-horse for validating transactions in blocks.
// It generally works by creating an "in-memory view" of the current tip and
// then applying a transaction's operations to the view to see if those operations
// are allowed and consistent with the blockchain's current state. Generally,
// every transaction we define has a corresponding connect() and disconnect()
// function defined here that specifies what operations that transaction applies
// to the view and ultimately to the database. If you want to know how any
// particular transaction impacts the database, you've found the right file. A
// good place to start in this file is ConnectTransaction and DisconnectTransaction.
// ConnectBlock is also good.

type UtxoView struct {
	// Utxo data
	NumUtxoEntries              uint64
	UtxoKeyToUtxoEntry          map[UtxoKey]*UtxoEntry
	PublicKeyToDeSoBalanceNanos map[PublicKey]uint64

	// BitcoinExchange data
	NanosPurchased     uint64
	USDCentsPerBitcoin uint64
	GlobalParamsEntry  *GlobalParamsEntry
	BitcoinBurnTxIDs   map[BlockHash]bool

	// Forbidden block signature pubkeys
	ForbiddenPubKeyToForbiddenPubKeyEntry map[PkMapKey]*ForbiddenPubKeyEntry

	// Messages data
	MessageKeyToMessageEntry map[MessageKey]*MessageEntry

	// Messaging group entries.
	MessagingGroupKeyToMessagingGroupEntry map[MessagingGroupKey]*MessagingGroupEntry

	// Access group entries.
	AccessGroupIdToAccessGroupEntry map[AccessGroupId]*AccessGroupEntry

	// Group Memberships
	AccessGroupMembershipKeyToAccessGroupMember map[AccessGroupMembershipKey]*AccessGroupMemberEntry

	// Postgres stores message data slightly differently
	MessageMap map[BlockHash]*PGMessage

	// Group Chat and Dm messages.
	GroupChatMessagesIndex map[GroupChatMessageKey]*NewMessageEntry
	DmMessagesIndex        map[DmMessageKey]*NewMessageEntry

	// Dm threads.
	DmThreadIndex map[DmThreadKey]*DmThreadEntry

	// Follow data
	FollowKeyToFollowEntry map[FollowKey]*FollowEntry

	// NFT data
	NFTKeyToNFTEntry              map[NFTKey]*NFTEntry
	NFTBidKeyToNFTBidEntry        map[NFTBidKey]*NFTBidEntry
	NFTKeyToAcceptedNFTBidHistory map[NFTKey]*[]*NFTBidEntry

	// Diamond data
	DiamondKeyToDiamondEntry map[DiamondKey]*DiamondEntry

	// Like data
	LikeKeyToLikeEntry map[LikeKey]*LikeEntry

	// Repost data
	RepostKeyToRepostEntry map[RepostKey]*RepostEntry

	// Post data
	PostHashToPostEntry map[BlockHash]*PostEntry

	// Profile data
	PublicKeyToPKIDEntry map[PkMapKey]*PKIDEntry
	// The PKIDEntry is only used here to store the public key.
	PKIDToPublicKey               map[PKID]*PKIDEntry
	ProfilePKIDToProfileEntry     map[PKID]*ProfileEntry
	ProfileUsernameToProfileEntry map[UsernameMapKey]*ProfileEntry

	// Creator coin balance entries
	HODLerPKIDCreatorPKIDToBalanceEntry map[BalanceEntryMapKey]*BalanceEntry

	// DAO coin balance entries
	HODLerPKIDCreatorPKIDToDAOCoinBalanceEntry map[BalanceEntryMapKey]*BalanceEntry

	// Derived Key entries. Map key is a combination of owner and derived public keys.
	DerivedKeyToDerivedEntry map[DerivedKeyMapKey]*DerivedKeyEntry

	// DAO coin limit order entry mapping.
	DAOCoinLimitOrderMapKeyToDAOCoinLimitOrderEntry map[DAOCoinLimitOrderMapKey]*DAOCoinLimitOrderEntry

	// Association mappings
	AssociationMapKeyToUserAssociationEntry map[AssociationMapKey]*UserAssociationEntry
	AssociationMapKeyToPostAssociationEntry map[AssociationMapKey]*PostAssociationEntry

	// Map of PKID to the next nonce to use for a transaction.
	PKIDToNextNonce map[PKID]uint64

	// The hash of the tip the view is currently referencing. Mainly used
	// for error-checking when doing a bulk operation on the view.
	TipHash *BlockHash

	Handle   *badger.DB
	Postgres *Postgres
	Params   *DeSoParams
	Snapshot *Snapshot
}

// Assumes the db Handle is already set on the view, but otherwise the
// initialization is full.
func (bav *UtxoView) _ResetViewMappingsAfterFlush() {
	// Utxo data
	bav.UtxoKeyToUtxoEntry = make(map[UtxoKey]*UtxoEntry)
	// TODO: Deprecate this value
	bav.NumUtxoEntries = GetUtxoNumEntries(bav.Handle, bav.Snapshot)
	bav.PublicKeyToDeSoBalanceNanos = make(map[PublicKey]uint64)

	// BitcoinExchange data
	bav.NanosPurchased = DbGetNanosPurchased(bav.Handle, bav.Snapshot)
	bav.USDCentsPerBitcoin = DbGetUSDCentsPerBitcoinExchangeRate(bav.Handle, bav.Snapshot)
	bav.GlobalParamsEntry = DbGetGlobalParamsEntry(bav.Handle, bav.Snapshot)
	bav.BitcoinBurnTxIDs = make(map[BlockHash]bool)

	// Forbidden block signature pub key info.
	bav.ForbiddenPubKeyToForbiddenPubKeyEntry = make(map[PkMapKey]*ForbiddenPubKeyEntry)

	// Post and profile data
	bav.PostHashToPostEntry = make(map[BlockHash]*PostEntry)
	bav.PublicKeyToPKIDEntry = make(map[PkMapKey]*PKIDEntry)
	bav.PKIDToPublicKey = make(map[PKID]*PKIDEntry)
	bav.ProfilePKIDToProfileEntry = make(map[PKID]*ProfileEntry)
	bav.ProfileUsernameToProfileEntry = make(map[UsernameMapKey]*ProfileEntry)

	// Messages data
	bav.MessageKeyToMessageEntry = make(map[MessageKey]*MessageEntry)
	bav.MessageMap = make(map[BlockHash]*PGMessage)

	// Messaging group entries
	bav.MessagingGroupKeyToMessagingGroupEntry = make(map[MessagingGroupKey]*MessagingGroupEntry)

	// Access group entries
	bav.AccessGroupIdToAccessGroupEntry = make(map[AccessGroupId]*AccessGroupEntry)
	bav.AccessGroupMembershipKeyToAccessGroupMember = make(map[AccessGroupMembershipKey]*AccessGroupMemberEntry)

	// Group chat and Dm messages.
	bav.GroupChatMessagesIndex = make(map[GroupChatMessageKey]*NewMessageEntry)
	bav.DmMessagesIndex = make(map[DmMessageKey]*NewMessageEntry)

	// Group chat and Dm threads.
	bav.DmThreadIndex = make(map[DmThreadKey]*DmThreadEntry)

	// Follow data
	bav.FollowKeyToFollowEntry = make(map[FollowKey]*FollowEntry)

	// NFT data
	bav.NFTKeyToNFTEntry = make(map[NFTKey]*NFTEntry)
	bav.NFTBidKeyToNFTBidEntry = make(map[NFTBidKey]*NFTBidEntry)
	bav.NFTKeyToAcceptedNFTBidHistory = make(map[NFTKey]*[]*NFTBidEntry)

	// Diamond data
	bav.DiamondKeyToDiamondEntry = make(map[DiamondKey]*DiamondEntry)

	// Like data
	bav.LikeKeyToLikeEntry = make(map[LikeKey]*LikeEntry)

	// Repost data
	bav.RepostKeyToRepostEntry = make(map[RepostKey]*RepostEntry)

	// Creator Coin Balance Entries
	bav.HODLerPKIDCreatorPKIDToBalanceEntry = make(map[BalanceEntryMapKey]*BalanceEntry)

	// DAO Coin Balance Entries
	bav.HODLerPKIDCreatorPKIDToDAOCoinBalanceEntry = make(map[BalanceEntryMapKey]*BalanceEntry)

	// Derived Key entries
	bav.DerivedKeyToDerivedEntry = make(map[DerivedKeyMapKey]*DerivedKeyEntry)

	// DAO Coin Limit Order Entries
	bav.DAOCoinLimitOrderMapKeyToDAOCoinLimitOrderEntry = make(map[DAOCoinLimitOrderMapKey]*DAOCoinLimitOrderEntry)

	// Association entries
	bav.AssociationMapKeyToUserAssociationEntry = make(map[AssociationMapKey]*UserAssociationEntry)
	bav.AssociationMapKeyToPostAssociationEntry = make(map[AssociationMapKey]*PostAssociationEntry)

	// Transaction nonce map
	bav.PKIDToNextNonce = make(map[PKID]uint64)
}

func (bav *UtxoView) CopyUtxoView() (*UtxoView, error) {
	newView, err := NewUtxoView(bav.Handle, bav.Params, bav.Postgres, bav.Snapshot)
	if err != nil {
		return nil, err
	}

	// Copy the UtxoEntry data
	// Note that using _setUtxoMappings is dangerous because the Pos within
	// the UtxoEntrys is off.
	newView.UtxoKeyToUtxoEntry = make(map[UtxoKey]*UtxoEntry, len(bav.UtxoKeyToUtxoEntry))
	for utxoKey, utxoEntry := range bav.UtxoKeyToUtxoEntry {
		newUtxoEntry := *utxoEntry
		newView.UtxoKeyToUtxoEntry[utxoKey] = &newUtxoEntry
	}
	newView.NumUtxoEntries = bav.NumUtxoEntries

	// Copy the public key to balance data
	newView.PublicKeyToDeSoBalanceNanos = make(map[PublicKey]uint64, len(bav.PublicKeyToDeSoBalanceNanos))
	for pkMapKey, desoBalance := range bav.PublicKeyToDeSoBalanceNanos {
		newView.PublicKeyToDeSoBalanceNanos[pkMapKey] = desoBalance
	}

	// Copy the BitcoinExchange data
	newView.BitcoinBurnTxIDs = make(map[BlockHash]bool, len(bav.BitcoinBurnTxIDs))
	for bh := range bav.BitcoinBurnTxIDs {
		newView.BitcoinBurnTxIDs[bh] = true
	}
	newView.NanosPurchased = bav.NanosPurchased
	newView.USDCentsPerBitcoin = bav.USDCentsPerBitcoin

	// Copy the GlobalParamsEntry
	newGlobalParamsEntry := *bav.GlobalParamsEntry
	newView.GlobalParamsEntry = &newGlobalParamsEntry

	// Copy the post data
	newView.PostHashToPostEntry = make(map[BlockHash]*PostEntry, len(bav.PostHashToPostEntry))
	for postHash, postEntry := range bav.PostHashToPostEntry {
		if postEntry == nil {
			continue
		}

		newPostEntry := *postEntry
		newView.PostHashToPostEntry[postHash] = &newPostEntry
	}

	// Copy the PKID data
	newView.PublicKeyToPKIDEntry = make(map[PkMapKey]*PKIDEntry, len(bav.PublicKeyToPKIDEntry))
	for pkMapKey, pkid := range bav.PublicKeyToPKIDEntry {
		newPKID := *pkid
		newView.PublicKeyToPKIDEntry[pkMapKey] = &newPKID
	}

	newView.PKIDToPublicKey = make(map[PKID]*PKIDEntry, len(bav.PKIDToPublicKey))
	for pkid, pkidEntry := range bav.PKIDToPublicKey {
		newPKIDEntry := *pkidEntry
		newView.PKIDToPublicKey[pkid] = &newPKIDEntry
	}

	// Copy the profile data
	newView.ProfilePKIDToProfileEntry = make(map[PKID]*ProfileEntry, len(bav.ProfilePKIDToProfileEntry))
	for profilePKID, profileEntry := range bav.ProfilePKIDToProfileEntry {
		if profileEntry == nil {
			continue
		}

		newProfileEntry := *profileEntry
		newView.ProfilePKIDToProfileEntry[profilePKID] = &newProfileEntry
	}
	newView.ProfileUsernameToProfileEntry = make(map[UsernameMapKey]*ProfileEntry, len(bav.ProfileUsernameToProfileEntry))
	for profilePKID, profileEntry := range bav.ProfileUsernameToProfileEntry {
		if profileEntry == nil {
			continue
		}

		newProfileEntry := *profileEntry
		newView.ProfileUsernameToProfileEntry[profilePKID] = &newProfileEntry
	}

	// Copy the message data
	newView.MessageKeyToMessageEntry = make(map[MessageKey]*MessageEntry, len(bav.MessageKeyToMessageEntry))
	for msgKey, msgEntry := range bav.MessageKeyToMessageEntry {
		newMsgEntry := *msgEntry
		newView.MessageKeyToMessageEntry[msgKey] = &newMsgEntry
	}

	// Copy access group entries
	newView.AccessGroupIdToAccessGroupEntry = make(map[AccessGroupId]*AccessGroupEntry, len(bav.AccessGroupIdToAccessGroupEntry))
	for key, entry := range bav.AccessGroupIdToAccessGroupEntry {
		newEntry := *entry
		newView.AccessGroupIdToAccessGroupEntry[key] = &newEntry
	}

	// Copy access group membership index
	newView.AccessGroupMembershipKeyToAccessGroupMember = make(map[AccessGroupMembershipKey]*AccessGroupMemberEntry, len(bav.AccessGroupMembershipKeyToAccessGroupMember))
	for key, member := range bav.AccessGroupMembershipKeyToAccessGroupMember {
		newMember := *member
		newView.AccessGroupMembershipKeyToAccessGroupMember[key] = &newMember
	}

	// Copy postgres message map
	newView.MessageMap = make(map[BlockHash]*PGMessage, len(bav.MessageMap))
	for txnHash, message := range bav.MessageMap {
		newMessage := *message
		newView.MessageMap[txnHash] = &newMessage
	}

	// Copy messaging group data
	newView.MessagingGroupKeyToMessagingGroupEntry = make(map[MessagingGroupKey]*MessagingGroupEntry, len(bav.MessagingGroupKeyToMessagingGroupEntry))
	for pkid, entry := range bav.MessagingGroupKeyToMessagingGroupEntry {
		newEntry := *entry
		newView.MessagingGroupKeyToMessagingGroupEntry[pkid] = &newEntry
	}

	// DM and Group chats
	// Copy group chat message index
	newView.GroupChatMessagesIndex = make(map[GroupChatMessageKey]*NewMessageEntry)
	for gcMsgKey, messageEntry := range bav.GroupChatMessagesIndex {
		newMessage := *messageEntry
		newView.GroupChatMessagesIndex[gcMsgKey] = &newMessage
	}

	// Copy dm messages index
	newView.DmMessagesIndex = make(map[DmMessageKey]*NewMessageEntry)
	for dmMessageKey, messageEntry := range bav.DmMessagesIndex {
		newMessage := *messageEntry
		newView.DmMessagesIndex[dmMessageKey] = &newMessage
	}

	// Copy dm thread index
	newView.DmThreadIndex = make(map[DmThreadKey]*DmThreadEntry)
	for dmThreadKey, threadEntry := range bav.DmThreadIndex {
		newThreadEntry := *threadEntry
		newView.DmThreadIndex[dmThreadKey] = &newThreadEntry
	}

	// Copy the follow data
	newView.FollowKeyToFollowEntry = make(map[FollowKey]*FollowEntry, len(bav.FollowKeyToFollowEntry))
	for followKey, followEntry := range bav.FollowKeyToFollowEntry {
		if followEntry == nil {
			continue
		}

		newFollowEntry := *followEntry
		newView.FollowKeyToFollowEntry[followKey] = &newFollowEntry
	}

	// Copy the like data
	newView.LikeKeyToLikeEntry = make(map[LikeKey]*LikeEntry, len(bav.LikeKeyToLikeEntry))
	for likeKey, likeEntry := range bav.LikeKeyToLikeEntry {
		if likeEntry == nil {
			continue
		}

		newLikeEntry := *likeEntry
		newView.LikeKeyToLikeEntry[likeKey] = &newLikeEntry
	}

	// Copy the repost data
	newView.RepostKeyToRepostEntry = make(map[RepostKey]*RepostEntry, len(bav.RepostKeyToRepostEntry))
	for repostKey, repostEntry := range bav.RepostKeyToRepostEntry {
		newRepostEntry := *repostEntry
		newView.RepostKeyToRepostEntry[repostKey] = &newRepostEntry
	}

	// Copy the creator coin balance entry data
	newView.HODLerPKIDCreatorPKIDToBalanceEntry = make(
		map[BalanceEntryMapKey]*BalanceEntry, len(bav.HODLerPKIDCreatorPKIDToBalanceEntry))
	for balanceEntryMapKey, balanceEntry := range bav.HODLerPKIDCreatorPKIDToBalanceEntry {
		if balanceEntry == nil {
			continue
		}

		newBalanceEntry := *balanceEntry
		newView.HODLerPKIDCreatorPKIDToBalanceEntry[balanceEntryMapKey] = &newBalanceEntry
	}

	// Copy the DAO coin balance entry data
	newView.HODLerPKIDCreatorPKIDToDAOCoinBalanceEntry = make(
		map[BalanceEntryMapKey]*BalanceEntry, len(bav.HODLerPKIDCreatorPKIDToDAOCoinBalanceEntry))
	for daoBalanceEntryMapKey, daoBalanceEntry := range bav.HODLerPKIDCreatorPKIDToDAOCoinBalanceEntry {
		if daoBalanceEntry == nil {
			continue
		}

		newDAOBalanceEntry := *daoBalanceEntry
		newView.HODLerPKIDCreatorPKIDToDAOCoinBalanceEntry[daoBalanceEntryMapKey] = &newDAOBalanceEntry
	}

	// Copy the Diamond data
	newView.DiamondKeyToDiamondEntry = make(
		map[DiamondKey]*DiamondEntry, len(bav.DiamondKeyToDiamondEntry))
	for diamondKey, diamondEntry := range bav.DiamondKeyToDiamondEntry {
		newDiamondEntry := *diamondEntry
		newView.DiamondKeyToDiamondEntry[diamondKey] = &newDiamondEntry
	}

	// Copy the NFT data
	newView.NFTKeyToNFTEntry = make(map[NFTKey]*NFTEntry, len(bav.NFTKeyToNFTEntry))
	for nftKey, nftEntry := range bav.NFTKeyToNFTEntry {
		newNFTEntry := *nftEntry
		newView.NFTKeyToNFTEntry[nftKey] = &newNFTEntry
	}

	newView.NFTBidKeyToNFTBidEntry = make(map[NFTBidKey]*NFTBidEntry, len(bav.NFTBidKeyToNFTBidEntry))
	for nftBidKey, nftBidEntry := range bav.NFTBidKeyToNFTBidEntry {
		newNFTBidEntry := *nftBidEntry
		newView.NFTBidKeyToNFTBidEntry[nftBidKey] = &newNFTBidEntry
	}

	newView.NFTKeyToAcceptedNFTBidHistory = make(map[NFTKey]*[]*NFTBidEntry, len(bav.NFTKeyToAcceptedNFTBidHistory))
	for nftKey, nftBidEntries := range bav.NFTKeyToAcceptedNFTBidHistory {
		newNFTBidEntries := *nftBidEntries
		newView.NFTKeyToAcceptedNFTBidHistory[nftKey] = &newNFTBidEntries
	}

	// Copy the Derived Key data
	newView.DerivedKeyToDerivedEntry = make(map[DerivedKeyMapKey]*DerivedKeyEntry, len(bav.DerivedKeyToDerivedEntry))
	for entryKey, entry := range bav.DerivedKeyToDerivedEntry {
		newEntry := *entry
		newView.DerivedKeyToDerivedEntry[entryKey] = &newEntry
	}

	// Copy the DAO Coin Limit Order Entries
	newView.DAOCoinLimitOrderMapKeyToDAOCoinLimitOrderEntry = make(map[DAOCoinLimitOrderMapKey]*DAOCoinLimitOrderEntry,
		len(bav.DAOCoinLimitOrderMapKeyToDAOCoinLimitOrderEntry))
	for entryKey, entry := range bav.DAOCoinLimitOrderMapKeyToDAOCoinLimitOrderEntry {
		newEntry := *entry
		newView.DAOCoinLimitOrderMapKeyToDAOCoinLimitOrderEntry[entryKey] = &newEntry
	}

	// Copy the Association entries
	newView.AssociationMapKeyToUserAssociationEntry = make(map[AssociationMapKey]*UserAssociationEntry, len(bav.AssociationMapKeyToUserAssociationEntry))
	for entryKey, entry := range bav.AssociationMapKeyToUserAssociationEntry {
		newEntry := *entry
		newView.AssociationMapKeyToUserAssociationEntry[entryKey] = &newEntry
	}
	newView.AssociationMapKeyToPostAssociationEntry = make(map[AssociationMapKey]*PostAssociationEntry, len(bav.AssociationMapKeyToPostAssociationEntry))
	for entryKey, entry := range bav.AssociationMapKeyToPostAssociationEntry {
		newEntry := *entry
		newView.AssociationMapKeyToPostAssociationEntry[entryKey] = &newEntry
	}

	// Copy the nonce map
	newView.PKIDToNextNonce = make(map[PKID]uint64, len(bav.PKIDToNextNonce))
	for pkid, nonce := range bav.PKIDToNextNonce {
		newView.PKIDToNextNonce[pkid] = nonce
	}

	return newView, nil
}

func NewUtxoView(
	_handle *badger.DB,
	_params *DeSoParams,
	_postgres *Postgres,
	_snapshot *Snapshot,
) (*UtxoView, error) {

	view := UtxoView{
		Handle: _handle,
		Params: _params,
		// Note that the TipHash does not get reset as part of
		// _ResetViewMappingsAfterFlush because it is not something that is affected by a
		// flush operation. Moreover, its value is consistent with the view regardless of
		// whether the view is flushed or not. Additionally, the utxo view does not concern
		// itself with the header chain (see comment on GetBestHash for more info on that).
		TipHash: DbGetBestHash(_handle, _snapshot, ChainTypeDeSoBlock /* don't get the header chain */),

		Postgres: _postgres,
		Snapshot: _snapshot,
		// Set everything else in _ResetViewMappings()
	}

	// Note that the TipHash does not get reset as part of
	// _ResetViewMappingsAfterFlush because it is not something that is affected by a
	// flush operation. Moreover, its value is consistent with the view regardless of
	// whether or not the view is flushed or not. Additionally the utxo view does
	// not concern itself with the header chain (see comment on GetBestHash for more
	// info on that).
	if view.Postgres != nil {
		view.TipHash = view.Postgres.GetChain(MAIN_CHAIN).TipHash
	} else {
		view.TipHash = DbGetBestHash(view.Handle, view.Snapshot, ChainTypeDeSoBlock /* don't get the header chain */)
	}

	// This function is generally used to reset the view after a flush has been performed
	// but we can use it here to initialize the mappings.
	view._ResetViewMappingsAfterFlush()

	return &view, nil
}

func (bav *UtxoView) _deleteUtxoMappings(utxoEntry *UtxoEntry) error {
	if utxoEntry.UtxoKey == nil {
		return fmt.Errorf("_deleteUtxoMappings: utxoKey missing for utxoEntry %+v", utxoEntry)
	}

	// Deleting a utxo amounts to setting its mappings to point to an
	// entry that has (isSpent = true). So we create such an entry and set
	// the mappings to point to it.
	tombstoneEntry := *utxoEntry
	tombstoneEntry.isSpent = true

	// _setUtxoMappings will take this and use its fields to update the
	// mappings.
	// TODO: We're doing a double-copy here at the moment. We should make this more
	// efficient.
	return bav._setUtxoMappings(&tombstoneEntry)

	// Note at this point, the utxoEntry passed in is dangling and can
	// be re-used for another purpose if desired.
}

func (bav *UtxoView) _setUtxoMappings(utxoEntry *UtxoEntry) error {
	if utxoEntry.UtxoKey == nil {
		return fmt.Errorf("_setUtxoMappings: utxoKey missing for utxoEntry %+v", utxoEntry)
	}
	bav.UtxoKeyToUtxoEntry[*utxoEntry.UtxoKey] = utxoEntry

	return nil
}

func (bav *UtxoView) GetUtxoEntryForUtxoKey(utxoKeyArg *UtxoKey) *UtxoEntry {
	utxoKey := &UtxoKey{}
	if utxoKeyArg != nil {
		*utxoKey = *utxoKeyArg
	}

	utxoEntry, ok := bav.UtxoKeyToUtxoEntry[*utxoKey]
	// If the utxo entry isn't in our in-memory data structure, fetch it from the
	// db.
	if !ok {
		if bav.Postgres != nil {
			utxoEntry = bav.Postgres.GetUtxoEntryForUtxoKey(utxoKey)
		} else {
			utxoEntry = DbGetUtxoEntryForUtxoKey(bav.Handle, bav.Snapshot, utxoKey)
		}
		if utxoEntry == nil {
			// This means the utxo is neither in our map nor in the db so
			// it doesn't exist. Return nil to signal that in this case.
			return nil
		}

		// At this point we have the utxo entry so load it
		// into our in-memory data structure for future reference. Note that
		// isSpent should be false by default. Also note that a back-reference
		// to the utxoKey should be set on the utxoEntry by this function.
		utxoEntry.UtxoKey = utxoKey
		if err := bav._setUtxoMappings(utxoEntry); err != nil {
			glog.Errorf("GetUtxoEntryForUtxoKey: Problem encountered setting utxo mapping %v", err)
			return nil
		}
	}

	return utxoEntry
}

func (bav *UtxoView) GetDeSoBalanceNanosForPublicKey(publicKeyArg []byte) (uint64, error) {
	if publicKeyArg == nil {
		return 0, errors.New("GetDeSoBalanceNanosForPublicKey: Called with nil publicKeyArg")
	}
	publicKey := publicKeyArg

	balanceNanos, hasBalance := bav.PublicKeyToDeSoBalanceNanos[*NewPublicKey(publicKey)]
	if hasBalance {
		return balanceNanos, nil
	}

	var err error
	balanceNanos, err = bav.GetDbAdapter().GetDeSoBalanceForPublicKey(publicKey)
	if err != nil {
		return 0, errors.Wrapf(err,
			"GetDeSoBalanceNanosForPublicKey: Problem getting balance for public key %v",
			PkToString(publicKey, bav.Params))
	}

	// Add the balance to memory for future references.
	bav.PublicKeyToDeSoBalanceNanos[*NewPublicKey(publicKey)] = balanceNanos

	return balanceNanos, nil
}

func (bav *UtxoView) _unSpendUtxo(utxoEntryy *UtxoEntry) error {
	// Operate on a copy of the entry in order to avoid bugs. Note that not
	// doing this could result in us maintaining a reference to the entry and
	// modifying it on subsequent calls to this function, which is bad.
	utxoEntryCopy := *utxoEntryy

	// If the utxoKey back-reference on the entry isn't set return an error.
	if utxoEntryCopy.UtxoKey == nil {
		return fmt.Errorf("_unSpendUtxo: utxoEntry must have utxoKey set")
	}
	// Make sure isSpent is set to false. It should be false by default if we
	// read this entry from the db but set it in case the caller derived the
	// entry via a different method.
	utxoEntryCopy.isSpent = false

	// Not setting this to a copy could cause issues down the road where we modify
	// the utxo passed-in on subsequent calls.
	if err := bav._setUtxoMappings(&utxoEntryCopy); err != nil {
		return err
	}

	// Since we re-added the utxo, bump the number of entries.
	bav.NumUtxoEntries++

	// Add the utxo back to the spender's balance.
	desoBalanceNanos, err := bav.GetDeSoBalanceNanosForPublicKey(utxoEntryy.PublicKey)
	if err != nil {
		return errors.Wrap(err, "_unSpendUtxo: ")
	}
	desoBalanceNanos += utxoEntryy.AmountNanos
	bav.PublicKeyToDeSoBalanceNanos[*NewPublicKey(utxoEntryy.PublicKey)] = desoBalanceNanos

	return nil
}

func (bav *UtxoView) _spendUtxo(utxoKeyArg *UtxoKey) (*UtxoOperation, error) {
	// Swap this utxo's position with the utxo in the last position and delete it.
	utxoKey := &UtxoKey{}
	if utxoKeyArg != nil {
		*utxoKey = *utxoKeyArg
	}

	// Get the entry for this utxo from the view if it's cached,
	// otherwise try and get it from the db.
	utxoEntry := bav.GetUtxoEntryForUtxoKey(utxoKey)
	if utxoEntry == nil {
		return nil, fmt.Errorf("_spendUtxo: Attempting to spend non-existent UTXO")
	}
	if utxoEntry.isSpent {
		return nil, fmt.Errorf("_spendUtxo: Attempting to spend an already-spent UTXO")
	}

	// Delete the entry by removing its mappings from our in-memory data
	// structures.
	if err := bav._deleteUtxoMappings(utxoEntry); err != nil {
		return nil, errors.Wrapf(err, "_spendUtxo: ")
	}

	// Decrement the number of entries by one since we marked one as spent in the
	// view.
	bav.NumUtxoEntries--

	// Deduct the utxo from the spender's balance.
	desoBalanceNanos, err := bav.GetDeSoBalanceNanosForPublicKey(utxoEntry.PublicKey)
	if err != nil {
		return nil, errors.Wrapf(err, "_spendUtxo: ")
	}
	desoBalanceNanos -= utxoEntry.AmountNanos
	bav.PublicKeyToDeSoBalanceNanos[*NewPublicKey(utxoEntry.PublicKey)] = desoBalanceNanos

	// Record a UtxoOperation in case we want to roll this back in the
	// future. At this point, the UtxoEntry passed in still has all of its
	// fields set to what they were right before SPEND was called. This is
	// exactly what we want (see comment on OperationTypeSpendUtxo for more info).
	// Make a copy of the entry to avoid issues where we accidentally modify
	// the entry in the future.
	utxoEntryCopy := *utxoEntry
	return &UtxoOperation{
		Type:  OperationTypeSpendUtxo,
		Key:   utxoKey,
		Entry: &utxoEntryCopy,
	}, nil
}

func (bav *UtxoView) _unAddUtxo(utxoKey *UtxoKey) error {
	// Get the entry for this utxo from the view if it's cached,
	// otherwise try and get it from the db.
	utxoEntry := bav.GetUtxoEntryForUtxoKey(utxoKey)
	if utxoEntry == nil {
		return fmt.Errorf("_unAddUtxo: Attempting to remove non-existent UTXO")
	}
	if utxoEntry.isSpent {
		return fmt.Errorf("_unAddUtxo: Attempting to remove an already-spent UTXO")
	}

	// At this point we should have the entry sanity-checked. To remove
	// it from our data structure, it is sufficient to replace it with an
	// entry that is marked as spent. When the view is eventually flushed
	// to the database the output's status as spent will translate to it
	// getting deleted, which is what we want.
	if err := bav._deleteUtxoMappings(utxoEntry); err != nil {
		return err
	}

	// In addition to marking the output as spent, we update the number of
	// entries to reflect the output is no longer in our utxo list.
	bav.NumUtxoEntries--

	// Remove the utxo back from the spender's balance.
	desoBalanceNanos, err := bav.GetDeSoBalanceNanosForPublicKey(utxoEntry.PublicKey)
	if err != nil {
		return errors.Wrapf(err, "_unAddUtxo: ")
	}
	desoBalanceNanos -= utxoEntry.AmountNanos
	bav.PublicKeyToDeSoBalanceNanos[*NewPublicKey(utxoEntry.PublicKey)] = desoBalanceNanos

	return nil
}

// Note: We assume that the person passing in the utxo key and the utxo entry
// aren't going to modify them after.
func (bav *UtxoView) _addUtxo(utxoEntryy *UtxoEntry) (*UtxoOperation, error) {
	// Use a copy of the utxo passed in so we avoid keeping a reference to it
	// which could be modified in subsequent calls.
	utxoEntryCopy := *utxoEntryy

	// If the utxoKey back-reference on the entry isn't set then error.
	if utxoEntryCopy.UtxoKey == nil {
		return nil, fmt.Errorf("_addUtxo: utxoEntry must have utxoKey set")
	}
	// If the UtxoEntry passed in has isSpent set then error. The caller should only
	// pass in entries that are unspent.
	if utxoEntryCopy.isSpent {
		return nil, fmt.Errorf("_addUtxo: UtxoEntry being added has isSpent = true")
	}

	// Put the utxo at the end and update our in-memory data structures with
	// this change.
	//
	// Note this may over-write an existing entry but this is OK for a very subtle
	// reason. When we roll back a transaction, e.g. due to a
	// reorg, we mark the outputs of that transaction as "spent" but we don't delete them
	// from our view because doing so would cause us to neglect to actually delete them
	// when we flush the view to the db. What this means is that if we roll back a transaction
	// in a block but then add it later in a different block, that second add could
	// over-write the entry that is currently has isSpent=true with a similar (though
	// not identical because the block height may differ) entry that has isSpent=false.
	// This is OK however because the new entry we're over-writing the old entry with
	// has the same key and so flushing the view to the database will result in the
	// deletion of the old entry as intended when the new entry over-writes it. Put
	// simply, the over-write that could happen here is an over-write we also want to
	// happen when we flush and so it should be OK.
	if err := bav._setUtxoMappings(&utxoEntryCopy); err != nil {
		return nil, errors.Wrapf(err, "_addUtxo: ")
	}

	// Bump the number of entries since we just added this one at the end.
	bav.NumUtxoEntries++

	// Add the utxo back to the spender's balance.
	desoBalanceNanos, err := bav.GetDeSoBalanceNanosForPublicKey(utxoEntryy.PublicKey)
	if err != nil {
		return nil, errors.Wrapf(err, "_addUtxo: ")
	}
	desoBalanceNanos += utxoEntryy.AmountNanos
	bav.PublicKeyToDeSoBalanceNanos[*NewPublicKey(utxoEntryy.PublicKey)] = desoBalanceNanos

	// Finally record a UtxoOperation in case we want to roll back this ADD
	// in the future. Note that Entry data isn't required for an ADD operation.
	return &UtxoOperation{
		Type: OperationTypeAddUtxo,
		// We don't technically need these in order to be able to roll back the
		// transaction but they're useful for callers of connectTransaction to
		// determine implicit outputs that were created like those that get created
		// in a Bitcoin burn transaction.
		Key:   utxoEntryCopy.UtxoKey,
		Entry: &utxoEntryCopy,
	}, nil
}

func (bav *UtxoView) _addBalance(amountNanos uint64, balancePublicKey []byte,
) (*UtxoOperation, error) {
	if len(balancePublicKey) == 0 {
		return nil, fmt.Errorf("_addBalance: balancePublicKey must be non-empty")
	}
	// Get the current balance and then update it on the view.
	desoBalanceNanos, err := bav.GetDeSoBalanceNanosForPublicKey(balancePublicKey)
	if err != nil {
		return nil, errors.Wrapf(err, "_addBalance: ")
	}
	desoBalanceNanos, err = SafeUint64().Add(desoBalanceNanos, amountNanos)
	if err != nil {
		return nil, errors.Wrapf(err, "_addBalance: add %d nanos to balance %d for public key %s: ", amountNanos, desoBalanceNanos, PkToStringBoth(balancePublicKey))
	}
	bav.PublicKeyToDeSoBalanceNanos[*NewPublicKey(balancePublicKey)] = desoBalanceNanos

	// Finally record a UtxoOperation in case we want to roll back this ADD
	// in the future. Note that Entry data isn't required for an ADD operation.
	return &UtxoOperation{
		Type:               OperationTypeAddBalance,
		BalancePublicKey:   balancePublicKey,
		BalanceAmountNanos: amountNanos,
	}, nil
}

func (bav *UtxoView) _addDESO(amountNanos uint64, publicKey []byte, getUtxoEntry func() *UtxoEntry, blockHeight uint32,
) (*UtxoOperation, error) {
	if blockHeight >= bav.Params.ForkHeights.BalanceModelBlockHeight {
		return bav._addBalance(amountNanos, publicKey)
	}
	return bav._addUtxo(getUtxoEntry())
}

func (bav *UtxoView) _unAddBalance(amountNanos uint64, balancePublicKey []byte) error {
	// Get the current balance and then remove the added balance.
	desoBalanceNanos, err := bav.GetDeSoBalanceNanosForPublicKey(balancePublicKey)
	if err != nil {
		return errors.Wrapf(err, "_unAddBalance: ")
	}
	desoBalanceNanos, err = SafeUint64().Sub(desoBalanceNanos, amountNanos)
	if err != nil {
		return fmt.Errorf("_unAddBalance: amount to unAdd (%d) exceeds balance (%d) for public key %s",
			amountNanos, desoBalanceNanos, PkToStringBoth(balancePublicKey))
	}
	bav.PublicKeyToDeSoBalanceNanos[*NewPublicKey(balancePublicKey)] = desoBalanceNanos

	return nil
}

func (bav *UtxoView) _unAddDESO(amountNanos uint64, publicKey []byte, getUtxoKey func() *UtxoKey, blockHeight uint32) error {
	if blockHeight >= bav.Params.ForkHeights.BalanceModelBlockHeight {
		return bav._unAddBalance(amountNanos, publicKey)
	}
	return bav._unAddUtxo(getUtxoKey())
}

func (bav *UtxoView) _spendBalance(
	amountNanos uint64, balancePublicKey []byte, tipHeight uint32,
) (*UtxoOperation, error) {
	// First we must check that the public key has sufficient spendable balance.
	spendableBalanceNanos, err :=
		bav.GetSpendableDeSoBalanceNanosForPublicKey(balancePublicKey, tipHeight)
	if err != nil {
		return nil, errors.Wrapf(err, "_spendBalance: ")
	}
	if spendableBalanceNanos < amountNanos {
		return nil, errors.Wrapf(RuleErrorInsufficientBalance,
			"_spendBalance: amountNanos (%d) exceeds spendable balance (%d) at tipHeight (%d)",
			amountNanos, spendableBalanceNanos, tipHeight,
		)
	}
	if len(balancePublicKey) == 0 {
		return nil, fmt.Errorf(" no pub key provided")
	}

	// Now that we know we can spend amountNanos, get the current balance and spend it.
	desoBalanceNanos, err := bav.GetDeSoBalanceNanosForPublicKey(balancePublicKey)
	if err != nil {
		return nil, errors.Wrapf(err, "_spendBalance: ")
	}
	desoBalanceNanos, err = SafeUint64().Sub(desoBalanceNanos, amountNanos)
	if err != nil {
		return nil, errors.Wrapf(RuleErrorInsufficientBalance,
			"_spendBalance: amountNanos (%d) exceeds deso balance (%d) for public key %s - this should never happen, %v",
			amountNanos, desoBalanceNanos, PkToStringBoth(balancePublicKey), err)
	}
	bav.PublicKeyToDeSoBalanceNanos[*NewPublicKey(balancePublicKey)] = desoBalanceNanos

	// Finally record a UtxoOperation in case we want to roll back this ADD
	// in the future. Note that Entry data isn't required for an ADD operation.
	return &UtxoOperation{
		Type:               OperationTypeSpendBalance,
		BalancePublicKey:   balancePublicKey,
		BalanceAmountNanos: amountNanos,
	}, nil
}

func (bav *UtxoView) _spendDESO(amountNanos uint64, publicKey []byte, getUtxoKeys func() []*UtxoKey, blockHeight uint32,
) ([]*UtxoOperation, error) {
	if blockHeight >= bav.Params.ForkHeights.BalanceModelBlockHeight {
		utxoOp, err := bav._spendBalance(amountNanos, publicKey, blockHeight)
		if err != nil {
			return nil, err
		}
		return []*UtxoOperation{utxoOp}, nil
	}
	utxoOperations := []*UtxoOperation{}
	for _, utxoKey := range getUtxoKeys() {
		utxoOperation, err := bav._spendUtxo(utxoKey)
		if err != nil {
			return nil, err
		}
		utxoOperations = append(utxoOperations, utxoOperation)
	}
	return utxoOperations, nil
}

func (bav *UtxoView) _unSpendBalance(amountNanos uint64, balancePublicKey []byte) error {
	// Get the current balance and add back the spent amountNanos.
	desoBalanceNanos, err := bav.GetDeSoBalanceNanosForPublicKey(balancePublicKey)
	if err != nil {
		return errors.Wrapf(err, "_unSpendBalance: ")
	}
	desoBalanceNanos, err = SafeUint64().Add(desoBalanceNanos, amountNanos)
	if err != nil {
		return errors.Wrapf(err,
			"_unSpendBalance: adding %d nanos to balance %d for public key %s",
			amountNanos, desoBalanceNanos, balancePublicKey)
	}
	bav.PublicKeyToDeSoBalanceNanos[*NewPublicKey(balancePublicKey)] = desoBalanceNanos

	return nil
}

func (bav *UtxoView) _unSpendDESO(amountNanos uint64, publicKey []byte, getUtxoEntries func() []*UtxoEntry, blockHeight uint32) error {
	if blockHeight >= bav.Params.ForkHeights.BalanceModelBlockHeight {
		return bav._unSpendBalance(amountNanos, publicKey)
	}
	for _, utxoEntry := range getUtxoEntries() {
		err := bav._unSpendUtxo(utxoEntry)
		if err != nil {
			return err
		}
	}
	return nil
}

func (bav *UtxoView) _disconnectBasicTransfer(currentTxn *MsgDeSoTxn, txnHash *BlockHash, utxoOpsForTxn []*UtxoOperation, blockHeight uint32) error {
	// First we check to see if we're passed the derived key spending limit block height.
	// If we are, search for a spending limit accounting operation. If one exists, we disconnect
	// the accounting changes and decrement the operation index to move past it.
	operationIndex := len(utxoOpsForTxn) - 1
	if blockHeight >= bav.Params.ForkHeights.DerivedKeyTrackSpendingLimitsBlockHeight {
		if len(utxoOpsForTxn) > 0 && utxoOpsForTxn[operationIndex].Type == OperationTypeSpendingLimitAccounting {
			currentOperation := utxoOpsForTxn[operationIndex]
			// Get the current derived key entry
			derivedPkBytes, isDerived, err := IsDerivedSignature(currentTxn, blockHeight)
			if !isDerived || err != nil {
				return fmt.Errorf("_disconnectBasicTransfer: Found Spending Limit Accounting op with non-derived "+
					"key signature or got an error %v", err)
			}
			if err := IsByteArrayValidPublicKey(derivedPkBytes); err != nil {
				return fmt.Errorf(
					"_disconnectBasicTransfer: %v is not a valid public key: %v",
					PkToString(derivedPkBytes, bav.Params),
					err)
			}
			derivedKeyEntry := bav.GetDerivedKeyMappingForOwner(currentTxn.PublicKey, derivedPkBytes)
			if derivedKeyEntry == nil || derivedKeyEntry.isDeleted {
				return fmt.Errorf("_disconnectBasicTransfer: could not find derived key entry")
			}

			// Delete the derived key entry mapping and re-add it if the previous mapping is not nil.
			bav._deleteDerivedKeyMapping(derivedKeyEntry)
			if currentOperation.PrevDerivedKeyEntry != nil {
				bav._setDerivedKeyMapping(currentOperation.PrevDerivedKeyEntry)
			}
			operationIndex--
		}
	}

	// Next, we check to see if the last utxoOp (either last one in the list or last one before the spending limit
	// account op) was a diamond operation. If it was, we disconnect the diamond-related changes and decrement
	// the operation index to move past it.
	if len(utxoOpsForTxn) > 0 && utxoOpsForTxn[operationIndex].Type == OperationTypeDeSoDiamond {
		currentOperation := utxoOpsForTxn[operationIndex]

		diamondPostHashBytes, hasDiamondPostHash := currentTxn.ExtraData[DiamondPostHashKey]
		if !hasDiamondPostHash {
			return fmt.Errorf("_disconnectBasicTransfer: Found diamond op without diamondPostHash")
		}

		// Sanity check the post hash bytes before creating the post hash.
		diamondPostHash := &BlockHash{}
		if len(diamondPostHashBytes) != HashSizeBytes {
			return fmt.Errorf(
				"_disconnectBasicTransfer: DiamondPostHashBytes has incorrect length: %d",
				len(diamondPostHashBytes))
		}
		copy(diamondPostHash[:], diamondPostHashBytes[:])

		// Get the diamonded post entry and make sure it exists.
		diamondedPostEntry := bav.GetPostEntryForPostHash(diamondPostHash)
		if diamondedPostEntry == nil || diamondedPostEntry.isDeleted {
			return fmt.Errorf(
				"_disconnectBasicTransfer: Could not find diamonded post entry: %s",
				diamondPostHash.String())
		}

		// Get the existing diamondEntry so we can delete it.
		senderPKID := bav.GetPKIDForPublicKey(currentTxn.PublicKey)
		receiverPKID := bav.GetPKIDForPublicKey(diamondedPostEntry.PosterPublicKey)
		diamondKey := MakeDiamondKey(senderPKID.PKID, receiverPKID.PKID, diamondPostHash)
		diamondEntry := bav.GetDiamondEntryForDiamondKey(&diamondKey)

		// Sanity check that the diamondEntry is not nil.
		if diamondEntry == nil {
			return fmt.Errorf(
				"_disconnectBasicTransfer: Found nil diamond entry for diamondKey: %v", &diamondKey)
		}

		// Delete the diamond entry mapping and re-add it if the previous mapping is not nil.
		bav._deleteDiamondEntryMappings(diamondEntry)
		if currentOperation.PrevDiamondEntry != nil {
			bav._setDiamondEntryMappings(currentOperation.PrevDiamondEntry)
		}

		// Finally, revert the post entry mapping since we likely updated the DiamondCount.
		bav._setPostEntryMappings(currentOperation.PrevPostEntry)

		operationIndex--
	}

	// If this is a balance model basic transfer, the disconnect is simplified.  We first
	// loop over the outputs and subtract the amounts from each recipients balance, then
	// we add the spent DESO + txn fees back to the sender's balance. In the balance model
	// no UTXOs are stored so outputs do not need to be looked up or deleted.
	if blockHeight >= bav.Params.ForkHeights.BalanceModelBlockHeight {
		for outputIndex := len(currentTxn.TxOutputs) - 1; outputIndex >= 0; outputIndex-- {
			currentOutput := currentTxn.TxOutputs[outputIndex]
			if err := bav._unAddBalance(currentOutput.AmountNanos, currentOutput.PublicKey); err != nil {
				return errors.Wrapf(err, "_disconnectBasicTransfer: Problem unAdding output %v: ", currentOutput)
			}
		}
		// Block reward transactions don't unspend DESO since it is newly created DESO
		// and no input DESO was provided.
		if currentTxn.TxnMeta.GetTxnType() != TxnTypeBlockReward {
			// Iterate over utxo ops and unspend any balance that was spent by the transactor.
			for _, utxoOp := range utxoOpsForTxn {
				if utxoOp.Type != OperationTypeSpendBalance ||
					!bytes.Equal(utxoOp.BalancePublicKey, currentTxn.PublicKey) {
					continue
				}
				if err := bav._unSpendBalance(utxoOp.BalanceAmountNanos, currentTxn.PublicKey); err != nil {
					return errors.Wrapf(err,
						"_disconnectBasicTransfer: Problem unSpending balance of %v for transactor: ",
						utxoOp.BalanceAmountNanos)
				}
			}
		}
	} else {
		// Loop through the transaction's outputs backwards and remove them
		// from the view. Since the outputs will have been added to the view
		// at the end of the utxo list, removing them from the view amounts to
		// removing the last element from the utxo list.
		//
		// Loop backwards over the utxo operations as we go along.
		for outputIndex := len(currentTxn.TxOutputs) - 1; outputIndex >= 0; outputIndex-- {
			currentOutput := currentTxn.TxOutputs[outputIndex]

			// Compute the utxo key for this output so we can reference it in our
			// data structures.
			outputKey := &UtxoKey{
				TxID:  *txnHash,
				Index: uint32(outputIndex),
			}

			// Verify that the utxo operation we're undoing is an add and advance
			// our index to the next operation.
			currentOperation := utxoOpsForTxn[operationIndex]
			operationIndex--
			if currentOperation.Type != OperationTypeAddUtxo {
				return fmt.Errorf(
					"_disconnectBasicTransfer: Output with key %v does not line up to an "+
						"ADD operation in the passed utxoOps", outputKey)
			}

			// The current output should be at the end of the utxo list so go
			// ahead and fetch it. Do some sanity checks to make sure the view
			// is in sync with the operations we're trying to perform.
			outputEntry := bav.GetUtxoEntryForUtxoKey(outputKey)
			if outputEntry == nil {
				return fmt.Errorf(
					"_disconnectBasicTransfer: Output with key %v is missing from "+
						"utxo view", outputKey)
			}
			if outputEntry.isSpent {
				return fmt.Errorf(
					"_disconnectBasicTransfer: Output with key %v was spent before "+
						"being removed from the utxo view. This should never "+
						"happen", outputKey)
			}
			if outputEntry.AmountNanos != currentOutput.AmountNanos {
				return fmt.Errorf(
					"_disconnectBasicTransfer: Output with key %v has amount (%d) "+
						"that differs from the amount for the output in the "+
						"view (%d)", outputKey, currentOutput.AmountNanos,
					outputEntry.AmountNanos)
			}
			if !reflect.DeepEqual(outputEntry.PublicKey, currentOutput.PublicKey) {
				return fmt.Errorf(
					"_disconnectBasicTransfer: Output with key %v has public key (%v) "+
						"that differs from the public key for the output in the "+
						"view (%v)", outputKey, currentOutput.PublicKey,
					outputEntry.PublicKey)
			}
			if outputEntry.BlockHeight != blockHeight {
				return fmt.Errorf(
					"_disconnectBasicTransfer: Output with key %v has block height (%d) "+
						"that differs from the block we're disconnecting (%d)",
					outputKey, outputEntry.BlockHeight, blockHeight)
			}
			if outputEntry.UtxoType == UtxoTypeBlockReward && (currentTxn.TxnMeta.GetTxnType() != TxnTypeBlockReward) {

				return fmt.Errorf(
					"_disconnectBasicTransfer: Output with key %v is a block reward txn according "+
						"to the view, yet is not the first transaction referenced in "+
						"the block", outputKey)
			}

			if err := bav._unAddUtxo(outputKey); err != nil {
				return errors.Wrapf(err, "_disconnectBasicTransfer: Problem unAdding utxo %v: ", outputKey)
			}
		}

		// At this point we should have rolled back all of the transaction's outputs
		// in the view. Now we roll back its inputs, similarly processing them in
		// backwards order.
		for inputIndex := len(currentTxn.TxInputs) - 1; inputIndex >= 0; inputIndex-- {
			currentInput := currentTxn.TxInputs[inputIndex]

			// Convert this input to a utxo key.
			inputKey := UtxoKey(*currentInput)

			// Get the output entry for this input from the utxoOps that were
			// passed in and check its type. For every input that we're restoring
			// we need a SPEND operation that lines up with it.
			currentOperation := utxoOpsForTxn[operationIndex]
			operationIndex--
			if currentOperation.Type != OperationTypeSpendUtxo {
				return fmt.Errorf(
					"_disconnectBasicTransfer: Input with key %v does not line up with a "+
						"SPEND operation in the passed utxoOps", inputKey)
			}

			// Check that the input matches the key of the spend we're rolling
			// back.
			if inputKey != *currentOperation.Key {
				return fmt.Errorf(
					"_disconnectBasicTransfer: Input with key %v does not match the key of the "+
						"corresponding SPEND operation in the passed utxoOps %v",
					inputKey, *currentOperation.Key)
			}

			// Unspend the entry using the information in the UtxoOperation. If the entry
			// was de-serialized from the db it will have its utxoKey unset so we need to
			// set it here in order to make it unspendable.
			currentOperation.Entry.UtxoKey = currentOperation.Key
			if err := bav._unSpendUtxo(currentOperation.Entry); err != nil {
				return errors.Wrapf(err, "_disconnectBasicTransfer: Problem unspending utxo %v: ", currentOperation.Key)
			}
		}
	}

	return nil
}

func (bav *UtxoView) _disconnectUpdateGlobalParams(
	operationType OperationType, currentTxn *MsgDeSoTxn, txnHash *BlockHash,
	utxoOpsForTxn []*UtxoOperation, blockHeight uint32) error {
	// Check that the last operation has the required OperationType
	operationIndex := len(utxoOpsForTxn) - 1
	if len(utxoOpsForTxn) == 0 {
		return fmt.Errorf("_disconnectUpdateGlobalParams: Trying to revert "+
			"%v but utxoOperations are missing",
			OperationTypeUpdateGlobalParams)
	}
	if utxoOpsForTxn[operationIndex].Type != OperationTypeUpdateGlobalParams {
		return fmt.Errorf("_disconnectUpdateGlobalParams: Trying to revert "+
			"%v but found type %v",
			OperationTypeUpdateGlobalParams, utxoOpsForTxn[operationIndex].Type)
	}
	operationData := utxoOpsForTxn[operationIndex]

	// Reset the global params to their previous value.
	// This previous value comes from the UtxoOperation data.
	prevGlobalParamEntry := operationData.PrevGlobalParamsEntry
	if prevGlobalParamEntry == nil {
		prevGlobalParamEntry = &InitialGlobalParamsEntry
	}
	bav.GlobalParamsEntry = prevGlobalParamEntry

	// Reset any modified forbidden pub key entries if they exist.
	if operationData.PrevForbiddenPubKeyEntry != nil {
		pkMapKey := MakePkMapKey(operationData.PrevForbiddenPubKeyEntry.PubKey)
		bav.ForbiddenPubKeyToForbiddenPubKeyEntry[pkMapKey] = operationData.PrevForbiddenPubKeyEntry
	}

	// Now revert the basic transfer with the remaining operations. Cut off
	// the UpdateGlobalParams operation at the end since we just reverted it.
	return bav._disconnectBasicTransfer(
		currentTxn, txnHash, utxoOpsForTxn[:operationIndex], blockHeight)
}

func (bav *UtxoView) DisconnectTransaction(currentTxn *MsgDeSoTxn, txnHash *BlockHash,
	utxoOpsForTxn []*UtxoOperation, blockHeight uint32) error {

	// Start by resetting the expected nonce for this txn's public key.
	if blockHeight >= bav.Params.ForkHeights.BalanceModelBlockHeight && currentTxn.TxnMeta.GetTxnType() != TxnTypeBlockReward {
		// Get the current nextNonce.
		nextNonce, err := bav.GetNextNonceForPublicKey(currentTxn.PublicKey)
		if err != nil {
			return errors.Wrapf(
				err, "DisconnectTransaction: Error getting current nonce for pub key %s",
				PkToStringBoth(currentTxn.PublicKey))
		}
		// Ensure that nextNonce is non-zero to prevent underflow.
		if nextNonce == 0 {
			return fmt.Errorf("DisconnectTransaction: nextNonce was 0, this should never happen.")
		}
		// Ensure that the currentTxn's and nextNonce line up correctly.
		if currentTxn.TxnNonce != nextNonce-1 {
			return fmt.Errorf(
				"DisconnectTransaction: Txn nonce %d does not match expected nonce %d for pub key %s",
				currentTxn.TxnNonce, nextNonce-1, PkToStringBoth(currentTxn.PublicKey))
		}

		// Now that we've confirmed everything, revert the next nonce.
		bav.SetNextNonceForPublicKey(currentTxn.PublicKey, currentTxn.TxnNonce)
	}

	switch currentTxn.TxnMeta.GetTxnType() {
	case TxnTypeBlockReward, TxnTypeBasicTransfer:
		return bav._disconnectBasicTransfer(
			currentTxn, txnHash, utxoOpsForTxn, blockHeight)

	case TxnTypeBitcoinExchange:
		return bav._disconnectBitcoinExchange(
			OperationTypeBitcoinExchange, currentTxn, txnHash, utxoOpsForTxn, blockHeight)

	case TxnTypePrivateMessage:
		return bav._disconnectPrivateMessage(
			OperationTypePrivateMessage, currentTxn, txnHash, utxoOpsForTxn, blockHeight)

	case TxnTypeMessagingGroup:
		return bav._disconnectMessagingGroup(
			OperationTypeMessagingKey, currentTxn, txnHash, utxoOpsForTxn, blockHeight)

	case TxnTypeSubmitPost:
		return bav._disconnectSubmitPost(
			OperationTypeSubmitPost, currentTxn, txnHash, utxoOpsForTxn, blockHeight)

	case TxnTypeUpdateProfile:
		return bav._disconnectUpdateProfile(
			OperationTypeUpdateProfile, currentTxn, txnHash, utxoOpsForTxn, blockHeight)

	case TxnTypeUpdateBitcoinUSDExchangeRate:
		return bav._disconnectUpdateBitcoinUSDExchangeRate(
			OperationTypeUpdateBitcoinUSDExchangeRate, currentTxn, txnHash, utxoOpsForTxn, blockHeight)

	case TxnTypeUpdateGlobalParams:
		return bav._disconnectUpdateGlobalParams(
			OperationTypeUpdateGlobalParams, currentTxn, txnHash, utxoOpsForTxn, blockHeight)

	case TxnTypeFollow:
		return bav._disconnectFollow(
			OperationTypeFollow, currentTxn, txnHash, utxoOpsForTxn, blockHeight)

	case TxnTypeLike:
		return bav._disconnectLike(
			OperationTypeLike, currentTxn, txnHash, utxoOpsForTxn, blockHeight)

	case TxnTypeCreatorCoin:
		return bav._disconnectCreatorCoin(
			OperationTypeCreatorCoin, currentTxn, txnHash, utxoOpsForTxn, blockHeight)

	case TxnTypeCreatorCoinTransfer:
		return bav._disconnectCreatorCoinTransfer(
			OperationTypeCreatorCoinTransfer, currentTxn, txnHash, utxoOpsForTxn, blockHeight)

	case TxnTypeDAOCoin:
		return bav._disconnectDAOCoin(
			OperationTypeDAOCoin, currentTxn, txnHash, utxoOpsForTxn, blockHeight)

	case TxnTypeDAOCoinTransfer:
		return bav._disconnectDAOCoinTransfer(
			OperationTypeDAOCoinTransfer, currentTxn, txnHash, utxoOpsForTxn, blockHeight)

	case TxnTypeDAOCoinLimitOrder:
		return bav._disconnectDAOCoinLimitOrder(
			OperationTypeDAOCoinLimitOrder, currentTxn, txnHash, utxoOpsForTxn, blockHeight)

	case TxnTypeSwapIdentity:
		return bav._disconnectSwapIdentity(
			OperationTypeSwapIdentity, currentTxn, txnHash, utxoOpsForTxn, blockHeight)

	case TxnTypeCreateNFT:
		return bav._disconnectCreateNFT(
			OperationTypeCreateNFT, currentTxn, txnHash, utxoOpsForTxn, blockHeight)

	case TxnTypeUpdateNFT:
		return bav._disconnectUpdateNFT(
			OperationTypeUpdateNFT, currentTxn, txnHash, utxoOpsForTxn, blockHeight)

	case TxnTypeAcceptNFTBid:
		return bav._disconnectAcceptNFTBid(
			OperationTypeAcceptNFTBid, currentTxn, txnHash, utxoOpsForTxn, blockHeight)

	case TxnTypeNFTBid:
		return bav._disconnectNFTBid(
			OperationTypeNFTBid, currentTxn, txnHash, utxoOpsForTxn, blockHeight)

	case TxnTypeNFTTransfer:
		return bav._disconnectNFTTransfer(
			OperationTypeNFTTransfer, currentTxn, txnHash, utxoOpsForTxn, blockHeight)

	case TxnTypeAcceptNFTTransfer:
		return bav._disconnectAcceptNFTTransfer(
			OperationTypeAcceptNFTTransfer, currentTxn, txnHash, utxoOpsForTxn, blockHeight)

	case TxnTypeBurnNFT:
		return bav._disconnectBurnNFT(
			OperationTypeBurnNFT, currentTxn, txnHash, utxoOpsForTxn, blockHeight)

	case TxnTypeAuthorizeDerivedKey:
		return bav._disconnectAuthorizeDerivedKey(
			OperationTypeAuthorizeDerivedKey, currentTxn, txnHash, utxoOpsForTxn, blockHeight)
	case TxnTypeCreateUserAssociation:
		return bav._disconnectCreateUserAssociation(
			OperationTypeCreateUserAssociation, currentTxn, txnHash, utxoOpsForTxn, blockHeight)

	case TxnTypeDeleteUserAssociation:
		return bav._disconnectDeleteUserAssociation(
			OperationTypeDeleteUserAssociation, currentTxn, txnHash, utxoOpsForTxn, blockHeight)

	case TxnTypeCreatePostAssociation:
		return bav._disconnectCreatePostAssociation(
			OperationTypeCreatePostAssociation, currentTxn, txnHash, utxoOpsForTxn, blockHeight)

	case TxnTypeDeletePostAssociation:
		return bav._disconnectDeletePostAssociation(
			OperationTypeDeletePostAssociation, currentTxn, txnHash, utxoOpsForTxn, blockHeight)

	case TxnTypeAccessGroup:
		return bav._disconnectAccessGroup(
			OperationTypeAccessGroup, currentTxn, txnHash, utxoOpsForTxn, blockHeight)

	case TxnTypeAccessGroupMembers:
		return bav._disconnectAccessGroupMembers(
			OperationTypeAccessGroupMembers, currentTxn, txnHash, utxoOpsForTxn, blockHeight)

	case TxnTypeNewMessage:
		return bav._disconnectNewMessage(
			OperationTypeNewMessage, currentTxn, txnHash, utxoOpsForTxn, blockHeight)
	}

	return fmt.Errorf("DisconnectBlock: Unimplemented txn type %v", currentTxn.TxnMeta.GetTxnType().String())
}

func (bav *UtxoView) DisconnectBlock(
	desoBlock *MsgDeSoBlock, txHashes []*BlockHash, utxoOps [][]*UtxoOperation, blockHeight uint64) error {

	glog.Infof("DisconnectBlock: Disconnecting block %v", desoBlock)

	// Verify that the block being disconnected is the current tip. DisconnectBlock
	// can only be called on a block at the tip. We do this to keep the API simple.
	blockHash, err := desoBlock.Header.Hash()
	if err != nil {
		return fmt.Errorf("DisconnectBlock: Problem computing block hash")
	}
	if *bav.TipHash != *blockHash {
		return fmt.Errorf("DisconnectBlock: Block being disconnected does not match tip")
	}

	// Verify the number of ADD and SPEND operations in the utxOps list is equal
	// to the number of outputs and inputs in the block respectively.
	//
	// There is a special case, which is that BidderInputs count as inputs in a
	// txn and they result in SPEND operations being created.
	numInputs := 0
	numOutputs := 0
	numAcceptNFTBidTxns := 0
	numDAOCoinLimitOrderTxns := 0
	for _, txn := range desoBlock.Txns {
		numInputs += len(txn.TxInputs)
		if txn.TxnMeta.GetTxnType() == TxnTypeAcceptNFTBid {
			numInputs += len(txn.TxnMeta.(*AcceptNFTBidMetadata).BidderInputs)
			numAcceptNFTBidTxns++
		}
		if txn.TxnMeta.GetTxnType() == TxnTypeDAOCoinLimitOrder {
			numDAOCoinLimitOrderTxns++
			numMatchingOrderInputs := 0

			for _, transactor := range txn.TxnMeta.(*DAOCoinLimitOrderMetadata).BidderInputs {
				numMatchingOrderInputs += len(transactor.Inputs)
			}

			numInputs += numMatchingOrderInputs
		}
		numOutputs += len(txn.TxOutputs)
	}
	numSpendUtxoOps := 0
	numAddUtxoOps := 0
	numAddToBalanceOps := 0
	numSpendBalanceOps := 0
	for _, utxoOpsForTxn := range utxoOps {
		for _, op := range utxoOpsForTxn {
			switch op.Type {
			case OperationTypeSpendUtxo:
				numSpendUtxoOps++
			case OperationTypeAddUtxo:
				numAddUtxoOps++
			case OperationTypeAddBalance:
				numAddToBalanceOps++
			case OperationTypeSpendBalance:
				numSpendBalanceOps++
			}
		}
	}
	if numInputs != numSpendUtxoOps {
		return fmt.Errorf(
			"DisconnectBlock: Number of inputs in passed block (%d) "+
				"not equal to number of SPEND operations in passed "+
				"utxoOps (%d)", numInputs, numSpendUtxoOps)
	}
	// Under the balance model, all txns should have one spend with the following exceptions:
	//    - Block rewards have no spend.
	//    - AcceptNFTBidTxns have 2 spends (one for the seller and one for the bidder).
	//    - DAOCoinLimitOrderTxns have n spends
	//    - Buy Now NFTs?
	// TODO: this needs some checking
	// TODO: this condition is hard to satisfy w/ DAO coin limit orders since we don't have bidder inputs
	// specified.
	//if (len(desoBlock.Txns)-1)+numAcceptNFTBidTxns < numSpendBalanceOps &&
	//	desoBlock.Header.Height >= uint64(bav.Params.ForkHeights.BalanceModelBlockHeight) {
	//	return fmt.Errorf(
	//		"DisconnectBlock: Expected number of spend operations in passed block (%d) "+
	//			"is less than the number of SPEND BALANCE operations in passed "+
	//			"utxoOps (%d)", len(desoBlock.Txns)-1, numSpendBalanceOps)
	//}
	// Note that the number of add operations can be greater than the number of "explicit"
	// outputs in the block because transactions like BitcoinExchange
	// produce "implicit" outputs when the transaction is applied.
	if numOutputs > numAddUtxoOps && desoBlock.Header.Height < uint64(bav.Params.ForkHeights.BalanceModelBlockHeight) {
		return fmt.Errorf(
			"DisconnectBlock: Number of outputs in passed block (%d) "+
				"not equal to number of ADD operations in passed "+
				"utxoOps (%d)", numOutputs, numAddUtxoOps)
	}

	if numOutputs > numAddToBalanceOps && desoBlock.Header.Height >= uint64(bav.Params.ForkHeights.BalanceModelBlockHeight) {
		return fmt.Errorf(
			"DisconnectBlock: Number of outputs in passed block (%d) "+
				"not equal to number of ADD TO BALANCE operations in passed "+
				"utxoOps (%d)", numOutputs, numAddUtxoOps)
	}

	// Loop through the txns backwards to process them.
	// Track the operation we're performing as we go.
	for txnIndex := len(desoBlock.Txns) - 1; txnIndex >= 0; txnIndex-- {
		currentTxn := desoBlock.Txns[txnIndex]
		txnHash := txHashes[txnIndex]
		utxoOpsForTxn := utxoOps[txnIndex]
		desoBlockHeight := desoBlock.Header.Height

		err := bav.DisconnectTransaction(currentTxn, txnHash, utxoOpsForTxn, uint32(desoBlockHeight))
		if err != nil {
			return errors.Wrapf(err, "DisconnectBlock: Problem disconnecting transaction: %v", currentTxn)
		}
	}

	// At this point, all of the transactions in the block should be fully
	// reversed and the view should therefore be in the state it was in before
	// this block was applied.

	// Update the tip to point to the parent of this block since we've managed
	// to successfully disconnect it.
	bav.TipHash = desoBlock.Header.PrevBlockHash

	return nil
}

func _isEntryImmatureBlockReward(utxoEntry *UtxoEntry, blockHeight uint32, params *DeSoParams) bool {
	if utxoEntry.UtxoType == UtxoTypeBlockReward {
		blocksPassed := blockHeight - utxoEntry.BlockHeight
		// Note multiplication is OK here and has no chance of overflowing because
		// block heights are computed by our code and are guaranteed to be sane values.
		timePassed := time.Duration(int64(params.TimeBetweenBlocks) * int64(blocksPassed))
		if timePassed < params.BlockRewardMaturity {
			// Mark the block as invalid and return error if an immature block reward
			// is being spent.
			return true
		}
	}
	return false
}

func (bav *UtxoView) _verifySignature(txn *MsgDeSoTxn, blockHeight uint32) (_derivedPkBytes []byte, _err error) {
	if txn.Signature.Sign == nil {
		return nil, fmt.Errorf("_verifySignature: Transaction signature is empty")
	}
	if blockHeight >= bav.Params.ForkHeights.AssociationsAndAccessGroupsBlockHeight {
		if txn.Signature.HasHighS() {
			return nil, errors.Wrapf(RuleErrorTxnSigHasHighS, "_verifySignature: high-S deteceted")
		}
	}
	// Compute a hash of the transaction.
	txBytes, err := txn.ToBytes(true /*preSignature*/)
	if err != nil {
		return nil, errors.Wrapf(err, "_verifySignature: Problem serializing txn without signature: ")
	}
	txHash := Sha256DoubleHash(txBytes)

	// Look for the derived key in transaction ExtraData and validate it. For transactions
	// signed using a derived key, the derived public key is passed in ExtraData. Alternatively,
	// if the signature uses DeSo-DER encoding, meaning we can recover the derived public key from
	// the signature.
	var derivedPk *btcec.PublicKey
	derivedPkBytes, isDerived, err := IsDerivedSignature(txn, blockHeight)
	if err != nil {
		return nil, errors.Wrapf(err, "_verifySignature: Something went wrong while checking for "+
			"derived key signature")
	}
	// If we got a derived key then try parsing it.
	if isDerived {
		derivedPk, err = btcec.ParsePubKey(derivedPkBytes, btcec.S256())
		if err != nil {
			return nil, fmt.Errorf("%v %v", RuleErrorDerivedKeyInvalidExtraData, RuleErrorDerivedKeyInvalidRecoveryId)
		}
	}

	// Get the owner public key and attempt turning it into *btcec.PublicKey.
	ownerPkBytes := txn.PublicKey
	ownerPk, err := btcec.ParsePubKey(ownerPkBytes, btcec.S256())
	if err != nil {
		return nil, errors.Wrapf(err, "_verifySignature: Problem parsing owner public key: ")
	}

	// If no derived key was used, we check if transaction was signed by the owner.
	// If derived key *was* used, we check if transaction was signed by the derived key.
	if derivedPk == nil {
		// Verify that the transaction is signed by the specified key.
		if txn.Signature.Verify(txHash[:], ownerPk) {
			return nil, nil
		}
	} else {
		// Look for a derived key entry in UtxoView and DB, check to make sure it exists and is not isDeleted.
		if err := bav.ValidateDerivedKey(ownerPkBytes, derivedPkBytes, uint64(blockHeight)); err != nil {
			return nil, err
		}

		// All checks passed so we try to verify the signature. This step can be avoided for DeSo-DER signatures
		// but we run it redundantly just in case.
		if txn.Signature.Verify(txHash[:], derivedPk) {
			return derivedPk.SerializeCompressed(), nil
		}

		return nil, errors.Wrapf(RuleErrorDerivedKeyNotAuthorized, "Signature check failed: ")
	}

	return nil, RuleErrorInvalidTransactionSignature
}

// ValidateDerivedKey checks if a derived key is authorized and valid.
func (bav *UtxoView) ValidateDerivedKey(ownerPkBytes []byte, derivedPkBytes []byte, blockHeight uint64) error {
	derivedKeyEntry := bav.GetDerivedKeyMappingForOwner(ownerPkBytes, derivedPkBytes)
	if derivedKeyEntry == nil || derivedKeyEntry.isDeleted {
		return errors.Wrapf(RuleErrorDerivedKeyNotAuthorized, "Derived key mapping for owner not found: Owner: %v, "+
			"Derived key: %v", PkToStringBoth(ownerPkBytes), PkToStringBoth(derivedPkBytes))
	}

	// Sanity-check that transaction public keys line up with looked-up derivedKeyEntry public keys.
	if !reflect.DeepEqual(ownerPkBytes, derivedKeyEntry.OwnerPublicKey[:]) ||
		!reflect.DeepEqual(derivedPkBytes, derivedKeyEntry.DerivedPublicKey[:]) {
		return errors.Wrapf(RuleErrorDerivedKeyNotAuthorized, "DB entry (OwnerPubKey, DerivedPubKey) = (%v, %v) does not "+
			"match keys used to look up the entry: (%v, %v). This should never happen.",
			PkToStringBoth(derivedKeyEntry.OwnerPublicKey[:]), PkToStringBoth(derivedKeyEntry.DerivedPublicKey[:]),
			PkToStringBoth(ownerPkBytes), PkToStringBoth(derivedPkBytes))
	}

	// At this point, we know the derivedKeyEntry that we have is matching.
	// We check if the derived key hasn't been de-authorized or hasn't expired.
	if derivedKeyEntry.OperationType != AuthorizeDerivedKeyOperationValid ||
		derivedKeyEntry.ExpirationBlock <= blockHeight {
		return errors.Wrapf(RuleErrorDerivedKeyNotAuthorized, "Derived key EITHER deactivated or block height expired. "+
			"Deactivation status: %v, Expiration block height: %v, Current block height: %v",
			derivedKeyEntry.OperationType, derivedKeyEntry.ExpirationBlock, blockHeight)
	}

	// If we get to this point, we got a valid derived key.
	return nil
}

// IsDerivedSignature checks if a transaction was signed using a derived key. If so, it will recover the derived key used
// to sign the transaction. There are two possible ways to serialize transaction's ECDSA signature for a derived key.
// Either to use the DER encoding and place the derived public key in transaction's ExtraData, or to use DeSo-DER signature
// encoding and pass a special recovery ID into the signature's bytes. However, both encodings can't be used at the same time.
func IsDerivedSignature(txn *MsgDeSoTxn, blockHeight uint32) (_derivedPkBytes []byte, _isDerived bool, _err error) {
	if MigrationTriggered(uint64(blockHeight), AssociationsAndAccessGroupsMigration) {
		if txn.Signature.HasHighS() {
			return nil, false, errors.Wrapf(
				RuleErrorTxnSigHasHighS,
				"IsDerivedSignature: signature has high s")
		}
	}
	// If transaction contains ExtraData, then check if the DerivedPublicKey was passed along.
	if txn.ExtraData != nil {
		derivedPkBytes, isDerived := txn.ExtraData[DerivedPublicKey]
		// Make sure both encodings aren't used concurrently.
		if isDerived && txn.Signature.IsRecoverable {
			return nil, false, errors.Wrapf(RuleErrorDerivedKeyHasBothExtraDataAndRecoveryId,
				"IsDerivedSignature: transaction signed with a derived key can either store public key in "+
					"ExtraData or use the DeSo-DER recoverable signature encoding but not BOTH")
		}
		if isDerived {
			return derivedPkBytes, isDerived, nil
		}
	}

	// If transaction doesn't contain a derived key in ExtraData, then check if it contains the recovery ID.
	if txn.Signature.IsRecoverable {
		// Assemble the transaction hash; we need it in order to recover the public key.
		txBytes, err := txn.ToBytes(true /*preSignature*/)
		if err != nil {
			return nil, false, errors.Wrapf(err, "IsDerivedSignature: Problem "+
				"serializing txn without signature: ")
		}
		txHash := Sha256DoubleHash(txBytes)[:]

		// Recover the public key from the signature.
		derivedPublicKey, err := txn.Signature.RecoverPublicKey(txHash)
		if err != nil {
			return nil, false, errors.Wrapf(err, "IsDerivedSignature: Problem recovering "+
				"public key from signature")
		}
		return derivedPublicKey.SerializeCompressed(), true, nil
	}
	return nil, false, nil

}

func (bav *UtxoView) _connectBasicTransfer(
	txn *MsgDeSoTxn, txHash *BlockHash, blockHeight uint32, verifySignatures bool) (
	uint64, uint64, []*UtxoOperation, error) {
	return bav._connectBasicTransferWithExtraSpend(txn, txHash, blockHeight, 0, verifySignatures)
}

func (bav *UtxoView) _connectBasicTransferWithExtraSpend(
	txn *MsgDeSoTxn, txHash *BlockHash, blockHeight uint32, extraSpend uint64, verifySignatures bool) (
	_totalInput uint64, _totalOutput uint64, _utxoOps []*UtxoOperation, _err error) {

	var utxoOpsForTxn []*UtxoOperation

	// Loop through all the inputs and validate them.
	var totalInput uint64
	// After the BalanceModelBlockHeight, UTXO inputs are no longer allowed.
	if blockHeight >= bav.Params.ForkHeights.BalanceModelBlockHeight && len(txn.TxInputs) != 0 {
		return 0, 0, nil, RuleErrorBalanceModelDoesNotUseUTXOInputs
	}
	// Each input should have a UtxoEntry corresponding to it if the transaction
	// is legitimate. These should all have back-pointers to their UtxoKeys as well.
	utxoEntriesForInputs := []*UtxoEntry{}
	for _, desoInput := range txn.TxInputs {
		// Fetch the utxoEntry for this input from the view. Make a copy to
		// avoid having the iterator change under our feet.
		utxoKey := UtxoKey(*desoInput)
		utxoEntry := bav.GetUtxoEntryForUtxoKey(&utxoKey)
		// If the utxo doesn't exist mark the block as invalid and return an error.
		if utxoEntry == nil {
			return 0, 0, nil, RuleErrorInputSpendsNonexistentUtxo
		}
		// If the utxo exists but is already spent mark the block as invalid and
		// return an error.
		if utxoEntry.isSpent {
			return 0, 0, nil, RuleErrorInputSpendsPreviouslySpentOutput
		}
		// If the utxo is from a block reward txn, make sure enough time has passed to
		// make it spendable.
		if _isEntryImmatureBlockReward(utxoEntry, blockHeight, bav.Params) {
			glog.V(1).Infof("utxoKey: %v, utxoEntry: %v, height: %d", &utxoKey, utxoEntry, blockHeight)
			return 0, 0, nil, RuleErrorInputSpendsImmatureBlockReward
		}

		// Verify that the input's public key is the same as the public key specified
		// in the transaction.
		//
		// TODO: Enforcing this rule isn't a clear-cut decision. On the one hand,
		// we save space and minimize complexity by enforcing this constraint. On
		// the other hand, we make certain things harder to implement in the
		// future. For example, implementing constant key rotation like Bitcoin
		// has is difficult to do with a scheme like this. As are things like
		// multi-sig (although that could probably be handled using transaction
		// metadata). Key rotation combined with the use of addresses also helps
		// a lot with quantum resistance. Nevertheless, if we assume the platform
		// is committed to "one identity = roughly one public key" for usability
		// reasons (e.g. reputation is way easier to manage without key rotation),
		// then I don't think this constraint should pose much of an issue.
		if !reflect.DeepEqual(utxoEntry.PublicKey, txn.PublicKey) {
			return 0, 0, nil, errors.Wrapf(
				RuleErrorInputWithPublicKeyDifferentFromTxnPublicKey,
				"utxoEntry.PublicKey: %v, txn.PublicKey: %v, "+
					"utxoEntry.UtxoKey: %v:%v, AmountNanos: %v",
				PkToStringTestnet(utxoEntry.PublicKey),
				PkToStringTestnet(txn.PublicKey),
				hex.EncodeToString(utxoEntry.UtxoKey.TxID[:]),
				utxoEntry.UtxoKey.Index, utxoEntry.AmountNanos)
		}

		// Sanity check the amount of the input.
		if utxoEntry.AmountNanos > MaxNanos ||
			totalInput >= (math.MaxUint64-utxoEntry.AmountNanos) ||
			totalInput+utxoEntry.AmountNanos > MaxNanos {
			return 0, 0, nil, RuleErrorInputSpendsOutputWithInvalidAmount
		}
		// Add the amount of the utxo to the total input and add the UtxoEntry to
		// our list.
		totalInput += utxoEntry.AmountNanos
		utxoEntriesForInputs = append(utxoEntriesForInputs, utxoEntry)

		// At this point we know the utxo exists in the view and is unspent so actually
		// tell the view to spend the input. If the spend fails for any reason we return
		// an error. Don't mark the block as invalid though since this is not necessarily
		// a rule error and the block could benefit from reprocessing.
		newUtxoOp, err := bav._spendUtxo(&utxoKey)

		if err != nil {
			return 0, 0, nil, errors.Wrapf(err, "_connectBasicTransfer: Problem spending input utxo")
		}

		utxoOpsForTxn = append(utxoOpsForTxn, newUtxoOp)
	}

	if len(txn.TxInputs) != len(utxoEntriesForInputs) {
		// Something went wrong if these lists differ in length.
		return 0, 0, nil, fmt.Errorf("_connectBasicTransfer: Length of list of " +
			"UtxoEntries does not match length of input list; this should never happen")
	}

	// Block rewards are a bit special in that we don't allow them to have any
	// inputs. Part of the reason for this stems from the fact that we explicitly
	// require that block reward transactions not be signed. If a block reward is
	// not allowed to have a signature then it should not be trying to spend any
	// inputs.
	if txn.TxnMeta.GetTxnType() == TxnTypeBlockReward && len(txn.TxInputs) != 0 {
		return 0, 0, nil, RuleErrorBlockRewardTxnNotAllowedToHaveInputs
	}

	// At this point, all the utxos corresponding to inputs of this txn
	// should be marked as spent in the view. Now we go through and process
	// the outputs.
	var totalOutput uint64
	amountsByPublicKey := make(map[PublicKey]uint64)
	for outputIndex, desoOutput := range txn.TxOutputs {
		// Sanity check the amount of the output. Mark the block as invalid and
		// return an error if it isn't sane.
		if desoOutput.AmountNanos > MaxNanos ||
			totalOutput >= (math.MaxUint64-desoOutput.AmountNanos) ||
			totalOutput+desoOutput.AmountNanos > MaxNanos {

			return 0, 0, nil, RuleErrorTxnOutputWithInvalidAmount
		}

		// Since the amount is sane, add it to the total.
		totalOutput += desoOutput.AmountNanos

		// Create a map of total output by public key. This is used to check diamond
		// amounts below.
		//
		// Note that we don't need to check overflow here because overflow is checked
		// directly above when adding to totalOutput.
		currentAmount, _ := amountsByPublicKey[*NewPublicKey(desoOutput.PublicKey)]
		amountsByPublicKey[*NewPublicKey(desoOutput.PublicKey)] = currentAmount + desoOutput.AmountNanos

		getUtxoEntry := func() *UtxoEntry {
			// Create a new entry for this output and add it to the view. It should be
			// added at the end of the utxo list.
			outputKey := UtxoKey{
				TxID:  *txHash,
				Index: uint32(outputIndex),
			}
			utxoType := UtxoTypeOutput
			if txn.TxnMeta.GetTxnType() == TxnTypeBlockReward {
				utxoType = UtxoTypeBlockReward
			}
			return &UtxoEntry{
				AmountNanos: desoOutput.AmountNanos,
				PublicKey:   desoOutput.PublicKey,
				UtxoType:    utxoType,
				UtxoKey:     &outputKey,
				BlockHeight: blockHeight,
			}
		}
		newUtxoOp, err := bav._addDESO(desoOutput.AmountNanos, desoOutput.PublicKey, getUtxoEntry, blockHeight)
		if err != nil {
			return 0, 0, nil, errors.Wrapf(err, "_connectBasicTransfer: Problem adding DESO")
		}

		// Rosetta uses this UtxoOperation to provide INPUT amounts
		utxoOpsForTxn = append(utxoOpsForTxn, newUtxoOp)
	}

	// After the BalanceModelBlockHeight, we no longer spend UTXO inputs. Instead, we must
	// spend the sender's balance. Note that we don't need to explicitly check that the
	// sender's balance is sufficient because _spendBalance will error if it is insufficient.
	// Note that for block reward transactions, we don't spend any balance; DESO is printed.
	if blockHeight >= bav.Params.ForkHeights.BalanceModelBlockHeight && txn.TxnMeta.GetTxnType() != TxnTypeBlockReward {
		var err error
		totalInput, err = SafeUint64().Add(totalOutput, txn.TxnFeeNanos)
		if err != nil {
			return 0, 0, nil, errors.Wrapf(err, "_connectBasicTransfer: Problem adding txn fee and total output")
		}
		totalInput, err = SafeUint64().Add(totalInput, extraSpend)
		if err != nil {
			return 0, 0, nil, errors.Wrapf(err, "_connectBasicTransfer: Problem adding extraSpend")
		}
		newUtxoOp, err := bav._spendBalance(totalInput, txn.PublicKey, blockHeight-1)
		if err != nil {
			return 0, 0, nil, errors.Wrapf(
				err, "_connectBasicTransfer: Problem spending balance")
		}

		utxoOpsForTxn = append(utxoOpsForTxn, newUtxoOp)
<<<<<<< HEAD
		// Certain transaction types spend more DESO than input specified
		switch txn.TxnMeta.GetTxnType() {
		case TxnTypeCreatorCoin:
			txMeta := txn.TxnMeta.(*CreatorCoinMetadataa)
			if txMeta.OperationType != CreatorCoinOperationTypeBuy {
				break
			}
			totalInput, err = SafeUint64().Add(totalInput, txMeta.DeSoToSellNanos)
			if err != nil {
				return 0, 0, nil, errors.Wrap(
					err,
					"_connectBasicTransfer: Problem adding to totalInput")
			}
		case TxnTypeNFTBid:
			txMeta := txn.TxnMeta.(*NFTBidMetadata)
			if txMeta.SerialNumber == 0 {
				break
			}
			nftKey := MakeNFTKey(txMeta.NFTPostHash, txMeta.SerialNumber)
			nftEntry := bav.GetNFTEntryForNFTKey(&nftKey)
			if nftEntry == nil || nftEntry.isDeleted {
				return 0, 0, nil, errors.Wrap(err,
					"_connectBasicTransfer: NFT entry doesn't exist; this should never happen")
			}
			if !nftEntry.IsBuyNow || nftEntry.BuyNowPriceNanos > txMeta.BidAmountNanos {
				break
			}
			totalInput, err = SafeUint64().Add(totalInput, txMeta.BidAmountNanos)
			if err != nil {
				return 0, 0, nil, errors.Wrap(
					err, "_connectBasicTransfer: Problem adding bid amount to total input")
			}
		case TxnTypeDAOCoinLimitOrder:
			txMeta := txn.TxnMeta.(*DAOCoinLimitOrderMetadata)
			if txMeta.CancelOrderID != nil || !txMeta.SellingDAOCoinCreatorPublicKey.IsZeroPublicKey() {
				break
			}
			transactorPKIDEntry := bav.GetPKIDForPublicKey(txn.PublicKey)
			if transactorPKIDEntry == nil || transactorPKIDEntry.isDeleted {
				return 0, 0, nil, errors.Wrap(
					err, "_connectBasicTransfer: Transactor PKID entry doesn't exist; this should never happen")
			}
			for _, filledOrder := range bav.TxHashToFilledDAOCoinLimitOrders[*txHash] {
				// Skip nil orders
				if filledOrder == nil {
					continue
				}
				// Skip filled orders for the transactor since the transactor doesn't pay itself.
				if filledOrder.TransactorPKID.Eq(transactorPKIDEntry.PKID) {
					continue
				}
				if !filledOrder.CoinQuantityInBaseUnitsBought.IsUint64() {
					return 0, 0, nil, errors.New(
						"_connectBasicTransfer: filledOrder.CoinQuantityInBaseUnitsBought is not a uint64")
				}
				totalInput, err = SafeUint64().Add(totalInput, filledOrder.CoinQuantityInBaseUnitsBought.Uint64())
				if err != nil {
					return 0, 0, nil, errors.Wrap(
						err, "_connectBasicTransfer: Problem adding filled order DESO amount to total input")
				}
			}
		case TxnTypeUpdateProfile:
			txMeta := txn.TxnMeta.(*UpdateProfileMetadata)
			profilePublicKey := txn.PublicKey
			// Support the case where the profile public key is different from the transaction public key
			// which only happens for param updaters.
			if txMeta.ProfilePublicKey != nil && bytes.Equal(txMeta.ProfilePublicKey, txn.PublicKey) {
				profilePublicKey = txMeta.ProfilePublicKey
			}
			// Check if the profile exists and is not deleted. If not, add the create profile fee.
			profileEntry := bav.GetProfileEntryForPublicKey(profilePublicKey)
			if profileEntry != nil && !profileEntry.isDeleted {
				break
			}
			totalInput, err = SafeUint64().Add(totalInput, bav.GlobalParamsEntry.CreateNFTFeeNanos)
			if err != nil {
				return 0, 0, nil, errors.Wrap(
					err, "_connectBasicTransfer: Problem adding create profile fee to total input")
			}
		case TxnTypeCreateNFT:
			txMeta := txn.TxnMeta.(*CreateNFTMetadata)
			totalNFTFees, err := SafeUint64().Mul(bav.GlobalParamsEntry.CreateNFTFeeNanos, txMeta.NumCopies)
			if err != nil {
				return 0, 0, nil, errors.Wrap(
					err, "_connectBasicTransfer: Problem multiplying create NFT fee by number of copies")
			}
			totalInput, err = SafeUint64().Add(totalInput, totalNFTFees)
			if err != nil {
				return 0, 0, nil, errors.Wrap(
					err, "_connectBasicTransfer: Problem adding create NFT fee to total input")
			}
		}
=======
>>>>>>> e3bb0035
	}

	// Now that we have computed the outputs, we can finish processing diamonds if need be.
	diamondPostHashBytes, hasDiamondPostHash := txn.ExtraData[DiamondPostHashKey]
	diamondPostHash := &BlockHash{}
	diamondLevelBytes, hasDiamondLevel := txn.ExtraData[DiamondLevelKey]
	var previousDiamondPostEntry *PostEntry
	var previousDiamondEntry *DiamondEntry
	if hasDiamondPostHash && blockHeight > bav.Params.ForkHeights.DeSoDiamondsBlockHeight &&
		txn.TxnMeta.GetTxnType() == TxnTypeBasicTransfer {
		if !hasDiamondLevel {
			return 0, 0, nil, RuleErrorBasicTransferHasDiamondPostHashWithoutDiamondLevel
		}
		diamondLevel, bytesRead := Varint(diamondLevelBytes)
		// NOTE: Despite being an int, diamondLevel is required to be non-negative. This
		// is useful for sorting our dbkeys by diamondLevel.
		if bytesRead < 0 || diamondLevel < 0 {
			return 0, 0, nil, RuleErrorBasicTransferHasInvalidDiamondLevel
		}

		// Get the post that is being diamonded.
		if len(diamondPostHashBytes) != HashSizeBytes {
			return 0, 0, nil, errors.Wrapf(
				RuleErrorBasicTransferDiamondInvalidLengthForPostHashBytes,
				"_connectBasicTransfer: DiamondPostHashBytes length: %d", len(diamondPostHashBytes))
		}
		copy(diamondPostHash[:], diamondPostHashBytes[:])

		previousDiamondPostEntry = bav.GetPostEntryForPostHash(diamondPostHash)
		if previousDiamondPostEntry == nil || previousDiamondPostEntry.isDeleted {
			return 0, 0, nil, RuleErrorBasicTransferDiamondPostEntryDoesNotExist
		}

		// Store the diamond recipient pub key so we can figure out how much they are paid.
		diamondRecipientPubKey := previousDiamondPostEntry.PosterPublicKey

		// Check that the diamond sender and receiver public keys are different.
		if reflect.DeepEqual(txn.PublicKey, diamondRecipientPubKey) {
			return 0, 0, nil, RuleErrorBasicTransferDiamondCannotTransferToSelf
		}

		expectedDeSoNanosToTransfer, netNewDiamonds, err := bav.ValidateDiamondsAndGetNumDeSoNanos(
			txn.PublicKey, diamondRecipientPubKey, diamondPostHash, diamondLevel, blockHeight)
		if err != nil {
			return 0, 0, nil, errors.Wrapf(err, "_connectBasicTransfer: ")
		}
		diamondRecipientTotal, _ := amountsByPublicKey[*NewPublicKey(diamondRecipientPubKey)]

		if diamondRecipientTotal < expectedDeSoNanosToTransfer {
			return 0, 0, nil, RuleErrorBasicTransferInsufficientDeSoForDiamondLevel
		}

		// The diamondPostEntry needs to be updated with the number of new diamonds.
		// We make a copy to avoid issues with disconnecting.
		newDiamondPostEntry := &PostEntry{}
		*newDiamondPostEntry = *previousDiamondPostEntry
		newDiamondPostEntry.DiamondCount += uint64(netNewDiamonds)
		bav._setPostEntryMappings(newDiamondPostEntry)

		// Convert pub keys into PKIDs so we can make the DiamondEntry.
		senderPKID := bav.GetPKIDForPublicKey(txn.PublicKey)
		receiverPKID := bav.GetPKIDForPublicKey(diamondRecipientPubKey)

		// Create a new DiamondEntry
		newDiamondEntry := &DiamondEntry{
			SenderPKID:      senderPKID.PKID,
			ReceiverPKID:    receiverPKID.PKID,
			DiamondPostHash: diamondPostHash,
			DiamondLevel:    diamondLevel,
		}

		// Save the old DiamondEntry
		diamondKey := MakeDiamondKey(senderPKID.PKID, receiverPKID.PKID, diamondPostHash)
		existingDiamondEntry := bav.GetDiamondEntryForDiamondKey(&diamondKey)
		// Save the existing DiamondEntry, if it exists, so we can disconnect
		if existingDiamondEntry != nil {
			dd := &DiamondEntry{}
			*dd = *existingDiamondEntry
			previousDiamondEntry = dd
		}

		// Now set the diamond entry mappings on the view so they are flushed to the DB.
		bav._setDiamondEntryMappings(newDiamondEntry)

		// Add an op to help us with the disconnect.
		utxoOpsForTxn = append(utxoOpsForTxn, &UtxoOperation{
			Type:             OperationTypeDeSoDiamond,
			PrevPostEntry:    previousDiamondPostEntry,
			PrevDiamondEntry: previousDiamondEntry,
		})
	}

	// If signature verification is requested then do that as well.
	if verifySignatures {
		// When we looped through the inputs we verified that all of them belong
		// to the public key specified in the transaction. So, as long as the transaction
		// public key has signed the transaction as a whole, we can assume that
		// all of the inputs are authorized to be spent. One signature to rule them
		// all.
		//
		// UPDATE: Transaction can be signed by a different key, called a derived key.
		// The derived key must be authorized through an AuthorizeDerivedKey transaction,
		// and then passed along in ExtraData for evey transaction signed with it.
		//
		// We treat block rewards as a special case in that we actually require that they
		// not have a transaction-level public key and that they not be signed. Doing this
		// simplifies things operationally for miners because it means they can run their
		// mining operation without having any private key material on any of the mining
		// nodes. Block rewards are the only transactions that get a pass on this. They are
		// also not allowed to have any inputs because they by construction cannot authorize
		// the spending of any inputs.
		if txn.TxnMeta.GetTxnType() == TxnTypeBlockReward {
			if len(txn.PublicKey) != 0 || txn.Signature.Sign != nil {
				return 0, 0, nil, RuleErrorBlockRewardTxnNotAllowedToHaveSignature
			}
		} else {
			if _, err := bav._verifySignature(txn, blockHeight); err != nil {
				return 0, 0, nil, errors.Wrapf(err, "_connectBasicTransfer: Problem verifying txn signature: ")
			}
		}
	}

	if blockHeight >= bav.Params.ForkHeights.DerivedKeyTrackSpendingLimitsBlockHeight {
		if derivedPkBytes, isDerivedSig, err := IsDerivedSignature(txn, blockHeight); isDerivedSig {
			if err != nil {
				return 0, 0, nil, errors.Wrapf(err, "_connectBasicTransfer: "+
					"It looks like this transaction was signed with a derived key, but the signature is malformed: ")
			}
			// Now we check the transaction limits on the derived key.
			// At this point we know that the transaction was signed by a derived key and the signature passes validation
			// against the provided derived key. We will now verify that the spending limit for this derived key allows for
			// this transaction, and error otherwise. If everything checks out, we will update the spending limit for this
			// derived key to reflect the new spending limit after the transaction has been performed.
			utxoOpsForTxn, err = bav._checkAndUpdateDerivedKeySpendingLimit(txn, derivedPkBytes, totalInput, utxoOpsForTxn, blockHeight)
			if err != nil {
				return 0, 0, nil, err
			}
		}
	}

	// Now that we've processed the transaction, return all of the computed
	// data.
	return totalInput, totalOutput, utxoOpsForTxn, nil
}

func (bav *UtxoView) _checkAndUpdateDerivedKeySpendingLimit(
	txn *MsgDeSoTxn, derivedPkBytes []byte, totalInput uint64, utxoOpsForTxn []*UtxoOperation, blockHeight uint32) (
	_utxoOpsForTxn []*UtxoOperation, _err error) {

	// Get the derived key entry
	prevDerivedKeyEntry := bav.GetDerivedKeyMappingForOwner(txn.PublicKey, derivedPkBytes)
	if prevDerivedKeyEntry == nil || prevDerivedKeyEntry.isDeleted {
		return utxoOpsForTxn, fmt.Errorf("_checkAndUpdateDerivedKeySpendingLimit: No derived key entry found")
	}

	// Create a copy of the prevDerivedKeyEntry so we can safely modify the new entry
	derivedKeyEntry := *prevDerivedKeyEntry.Copy()
	// Make sure spending limit is not nil.
	if derivedKeyEntry.TransactionSpendingLimitTracker == nil {
		return utxoOpsForTxn, errors.Wrap(RuleErrorDerivedKeyNotAuthorized,
			"_checkAndUpdateDerivedKeySpendingLimit: TransactionSpendingLimitTracker is nil")
	}
	// If the derived key is an unlimited key, we don't need to further check nor update the spending limits whatsoever.
	if derivedKeyEntry.TransactionSpendingLimitTracker.IsUnlimited {
		return utxoOpsForTxn, nil
	}

	// Spend amount is total inputs minus sum of AddUtxo type operations
	// going to transactor (i.e. change).
	//
	// Note the following edge cases whereby this check will potentially not protect
	// the user:
	// - For TxnTypeNFTBid, a bid can be placed on someone's NFT without triggering this
	//   check. The user should be extra careful when approving an NFT bid, making sure
	//   that the amount being bid *and* the NFT being bid on are accurate.
	// - For TxnTypeCreatorCoinTransfer, the app can transfer as much creator coin as it
	//   wants without hitting this check.
	// - For TxnTypeDAOCoinTransfer, same as the TxnTypeCreatorCoinTransfer.
	// - For TxnTypeCreatorCoin, a SELL operation could liquidate someone's creator
	//   coin without triggering this check.
	//
	// These are all acceptable, as the main point of this check is to prevent someone's
	// money being spent when attempting non-monetary txns like SubmitPost or Follow.
	spendAmount := totalInput
	for _, utxoOp := range utxoOpsForTxn {
		if utxoOp.Type == OperationTypeAddUtxo && utxoOp.Entry.UtxoType == UtxoTypeOutput &&
			reflect.DeepEqual(utxoOp.Entry.PublicKey, txn.PublicKey) {
			if utxoOp.Entry.AmountNanos > spendAmount {
				return utxoOpsForTxn, fmt.Errorf("_checkAndUpdateDerivedKeySpendingLimit: Underflow on spend amount")
			}
			spendAmount -= utxoOp.Entry.AmountNanos
		}
		if utxoOp.Type == OperationTypeAddBalance && reflect.DeepEqual(utxoOp.BalancePublicKey, txn.PublicKey) {
			if utxoOp.BalanceAmountNanos > spendAmount {
				return utxoOpsForTxn, fmt.Errorf("_checkAndUpdateDerivedKeySpendingLimit: Underflow on spend amount")
			}
			spendAmount -= utxoOp.BalanceAmountNanos
		}
	}

	// If the spend amount exceeds the Global DESO limit, this derived key is not authorized to spend this DESO.
	if spendAmount > derivedKeyEntry.TransactionSpendingLimitTracker.GlobalDESOLimit {
		return utxoOpsForTxn, errors.Wrapf(RuleErrorDerivedKeyTxnSpendsMoreThanGlobalDESOLimit,
			"_checkAndUpdateDerivedKeySpendingLimit: Spend Amount %v Exceeds Global DESO Limit %v for Derived Key",
			spendAmount, spew.Sdump(derivedKeyEntry.TransactionSpendingLimitTracker))
	}

	// Decrement the global limit by the spend amount
	derivedKeyEntry.TransactionSpendingLimitTracker.GlobalDESOLimit -= spendAmount

	txnType := txn.TxnMeta.GetTxnType()

	var err error
	// Okay now we've validated that we can do the op. Decrement the special counters if applicable
	switch txnType {
	case TxnTypeCreatorCoin:
		txnMeta := txn.TxnMeta.(*CreatorCoinMetadataa)
		var creatorCoinLimitOperation CreatorCoinLimitOperation
		switch txnMeta.OperationType {
		case CreatorCoinOperationTypeBuy:
			creatorCoinLimitOperation = BuyCreatorCoinOperation
		case CreatorCoinOperationTypeSell:
			creatorCoinLimitOperation = SellCreatorCoinOperation
		default:
			return utxoOpsForTxn, errors.Wrapf(
				RuleErrorDerivedKeyInvalidCreatorCoinLimitOperation,
				"_checkAndUpdateDerivedKeySpendingLimit: Invalid creator coin limit operation %v",
				txnMeta.OperationType)
		}
		if derivedKeyEntry, err = bav._checkCreatorCoinLimitAndUpdateDerivedKeyEntry(
			derivedKeyEntry, txnMeta.ProfilePublicKey, creatorCoinLimitOperation); err != nil {
			return utxoOpsForTxn, err
		}
	case TxnTypeCreatorCoinTransfer:
		txnMeta := txn.TxnMeta.(*CreatorCoinTransferMetadataa)
		if derivedKeyEntry, err = bav._checkCreatorCoinLimitAndUpdateDerivedKeyEntry(
			derivedKeyEntry, txnMeta.ProfilePublicKey, TransferCreatorCoinOperation); err != nil {
			return utxoOpsForTxn, err
		}
	case TxnTypeDAOCoin:
		txnMeta := txn.TxnMeta.(*DAOCoinMetadata)
		var daoCoinLimitOperation DAOCoinLimitOperation
		switch txnMeta.OperationType {
		case DAOCoinOperationTypeMint:
			daoCoinLimitOperation = MintDAOCoinOperation
		case DAOCoinOperationTypeBurn:
			daoCoinLimitOperation = BurnDAOCoinOperation
		case DAOCoinOperationTypeDisableMinting:
			daoCoinLimitOperation = DisableMintingDAOCoinOperation
		case DAOCoinOperationTypeUpdateTransferRestrictionStatus:
			daoCoinLimitOperation = UpdateTransferRestrictionStatusDAOCoinOperation
		default:
			return utxoOpsForTxn, errors.Wrapf(
				RuleErrorDerivedKeyInvalidDAOCoinLimitOperation,
				"_checkAndUpdateDerivedKeySpendingLimit: Invalid DAO coin limit operation %v",
				txnMeta.OperationType)
		}
		if derivedKeyEntry, err = bav._checkDAOCoinLimitAndUpdateDerivedKeyEntry(
			derivedKeyEntry, txnMeta.ProfilePublicKey, daoCoinLimitOperation); err != nil {
			return utxoOpsForTxn, err
		}
	case TxnTypeDAOCoinTransfer:
		txnMeta := txn.TxnMeta.(*DAOCoinTransferMetadata)
		if derivedKeyEntry, err = bav._checkDAOCoinLimitAndUpdateDerivedKeyEntry(
			derivedKeyEntry, txnMeta.ProfilePublicKey, TransferDAOCoinOperation); err != nil {
			return utxoOpsForTxn, err
		}
	case TxnTypeDAOCoinLimitOrder:
		txnMeta := txn.TxnMeta.(*DAOCoinLimitOrderMetadata)
		var buyingCoinPublicKey []byte
		var sellingCoinPublicKey []byte
		if txnMeta.CancelOrderID != nil {
			orderEntry, err := bav._getDAOCoinLimitOrderEntry(txnMeta.CancelOrderID)
			if err != nil || orderEntry == nil {
				return utxoOpsForTxn, errors.Wrapf(
					RuleErrorDerivedKeyInvalidDAOCoinLimitOrderOrderID,
					"_checkAndUpdateDerivedKeySpendingLimit: Invalid DAO coin limit order ID %v",
					txnMeta.CancelOrderID)
			}
			buyingCoinPublicKey = bav.GetPublicKeyForPKID(orderEntry.BuyingDAOCoinCreatorPKID)
			sellingCoinPublicKey = bav.GetPublicKeyForPKID(orderEntry.SellingDAOCoinCreatorPKID)
		} else {
			buyingCoinPublicKey = txnMeta.BuyingDAOCoinCreatorPublicKey.ToBytes()
			sellingCoinPublicKey = txnMeta.SellingDAOCoinCreatorPublicKey.ToBytes()
		}
		if derivedKeyEntry, err = bav._checkDAOCoinLimitOrderLimitAndUpdateDerivedKeyEntry(
			derivedKeyEntry, buyingCoinPublicKey, sellingCoinPublicKey); err != nil {
			return utxoOpsForTxn, err
		}
	case TxnTypeUpdateNFT:
		txnMeta := txn.TxnMeta.(*UpdateNFTMetadata)
		if derivedKeyEntry, err = _checkNFTLimitAndUpdateDerivedKeyEntry(
			derivedKeyEntry, txnMeta.NFTPostHash, txnMeta.SerialNumber, UpdateNFTOperation); err != nil {
			return utxoOpsForTxn, err
		}
	case TxnTypeAcceptNFTBid:
		txnMeta := txn.TxnMeta.(*AcceptNFTBidMetadata)
		if derivedKeyEntry, err = _checkNFTLimitAndUpdateDerivedKeyEntry(
			derivedKeyEntry, txnMeta.NFTPostHash, txnMeta.SerialNumber, AcceptNFTBidOperation); err != nil {
			return utxoOpsForTxn, err
		}
	case TxnTypeNFTBid:
		txnMeta := txn.TxnMeta.(*NFTBidMetadata)
		if derivedKeyEntry, err = _checkNFTLimitAndUpdateDerivedKeyEntry(
			derivedKeyEntry, txnMeta.NFTPostHash, txnMeta.SerialNumber, NFTBidOperation); err != nil {
			return utxoOpsForTxn, err
		}
	case TxnTypeAcceptNFTTransfer:
		txnMeta := txn.TxnMeta.(*AcceptNFTTransferMetadata)
		if derivedKeyEntry, err = _checkNFTLimitAndUpdateDerivedKeyEntry(
			derivedKeyEntry, txnMeta.NFTPostHash, txnMeta.SerialNumber, AcceptNFTTransferOperation); err != nil {
			return utxoOpsForTxn, err
		}
	case TxnTypeNFTTransfer:
		txnMeta := txn.TxnMeta.(*NFTTransferMetadata)
		if derivedKeyEntry, err = _checkNFTLimitAndUpdateDerivedKeyEntry(
			derivedKeyEntry, txnMeta.NFTPostHash, txnMeta.SerialNumber, TransferNFTOperation); err != nil {
			return utxoOpsForTxn, err
		}
	case TxnTypeBurnNFT:
		txnMeta := txn.TxnMeta.(*BurnNFTMetadata)
		if derivedKeyEntry, err = _checkNFTLimitAndUpdateDerivedKeyEntry(
			derivedKeyEntry, txnMeta.NFTPostHash, txnMeta.SerialNumber, BurnNFTOperation); err != nil {
			return utxoOpsForTxn, err
		}
	case TxnTypeCreateUserAssociation:
		txnMeta := txn.TxnMeta.(*CreateUserAssociationMetadata)
		if derivedKeyEntry, err = bav._checkAssociationLimitAndUpdateDerivedKey(
			derivedKeyEntry,
			AssociationClassUser,
			txnMeta.AssociationType,
			txnMeta.AppPublicKey,
			AssociationOperationCreate,
		); err != nil {
			return utxoOpsForTxn, errors.Wrapf(err, "_checkDerivedKeySpendingLimit: ")
		}
	case TxnTypeDeleteUserAssociation:
		txnMeta := txn.TxnMeta.(*DeleteUserAssociationMetadata)
		associationEntry, err := bav.GetUserAssociationByID(txnMeta.AssociationID)
		if err != nil {
			return utxoOpsForTxn, errors.Wrapf(err, "_checkDerivedKeySpendingLimit: ")
		}
		if associationEntry == nil {
			return utxoOpsForTxn, errors.New("_checkDerivedKeySpendingLimit: association to delete not found")
		}
		if derivedKeyEntry, err = bav._checkAssociationLimitAndUpdateDerivedKey(
			derivedKeyEntry,
			AssociationClassUser,
			associationEntry.AssociationType,
			NewPublicKey(bav.GetPublicKeyForPKID(associationEntry.AppPKID)),
			AssociationOperationDelete,
		); err != nil {
			return utxoOpsForTxn, errors.Wrapf(err, "_checkDerivedKeySpendingLimit: ")
		}
	case TxnTypeCreatePostAssociation:
		var associationType []byte
		var appPublicKey *PublicKey
		if blockHeight >= bav.Params.ForkHeights.AssociationsDerivedKeySpendingLimitBlockHeight {
			txnMeta := txn.TxnMeta.(*CreatePostAssociationMetadata)
			associationType = txnMeta.AssociationType
			appPublicKey = txnMeta.AppPublicKey
		} else {
			txnMeta := txn.TxnMeta.(*CreateUserAssociationMetadata)
			associationType = txnMeta.AssociationType
			appPublicKey = txnMeta.AppPublicKey
		}
		if derivedKeyEntry, err = bav._checkAssociationLimitAndUpdateDerivedKey(
			derivedKeyEntry,
			AssociationClassPost,
			associationType,
			appPublicKey,
			AssociationOperationCreate,
		); err != nil {
			return utxoOpsForTxn, errors.Wrapf(err, "_checkDerivedKeySpendingLimit: ")
		}
	case TxnTypeDeletePostAssociation:
		txnMeta := txn.TxnMeta.(*DeletePostAssociationMetadata)
		associationEntry, err := bav.GetPostAssociationByID(txnMeta.AssociationID)
		if err != nil {
			return utxoOpsForTxn, errors.Wrapf(err, "_checkDerivedKeySpendingLimit: ")
		}
		if associationEntry == nil {
			return utxoOpsForTxn, errors.New("_checkDerivedKeySpendingLimit: association to delete not found")
		}
		if derivedKeyEntry, err = bav._checkAssociationLimitAndUpdateDerivedKey(
			derivedKeyEntry,
			AssociationClassPost,
			associationEntry.AssociationType,
			NewPublicKey(bav.GetPublicKeyForPKID(associationEntry.AppPKID)),
			AssociationOperationDelete,
		); err != nil {
			return utxoOpsForTxn, errors.Wrapf(err, "_checkDerivedKeySpendingLimit: ")
		}
	case TxnTypeAccessGroup:
		txnMeta := txn.TxnMeta.(*AccessGroupMetadata)
		if derivedKeyEntry, err = bav._checkAccessGroupSpendingLimitAndUpdateDerivedKeyEntry(
			derivedKeyEntry, txnMeta); err != nil {
			return utxoOpsForTxn, err
		}
	case TxnTypeAccessGroupMembers:
		txnMeta := txn.TxnMeta.(*AccessGroupMembersMetadata)
		if derivedKeyEntry, err = bav._checkAccessGroupMembersSpendingLimitAndUpdateDerivedKeyEntry(
			derivedKeyEntry, txnMeta); err != nil {
			return utxoOpsForTxn, err
		}
	default:
		// If we get here, it means we're dealing with a txn that doesn't have any special
		// granular limits to deal with. This means we just check whether we have
		// quota to execute this particular TxnType.
		if derivedKeyEntry.TransactionSpendingLimitTracker.TransactionCountLimitMap == nil {
			return utxoOpsForTxn, errors.Wrapf(RuleErrorDerivedKeyNotAuthorized,
				"_checkAndUpdateDerivedKeySpendingLimit: TransactionCountLimitMap is nil")
		}
		// If the transaction limit is not specified or equal to 0, this derived
		// key is not authorized to perform this transaction.
		transactionLimit, transactionLimitExists :=
			derivedKeyEntry.TransactionSpendingLimitTracker.TransactionCountLimitMap[txnType]
		if !transactionLimitExists || transactionLimit == 0 {
			return utxoOpsForTxn, errors.Wrapf(
				RuleErrorDerivedKeyTxnTypeNotAuthorized,
				"_checkAndUpdateDerivedKeySpendingLimit: No more transactions of type %v are allowed on this Derived Key",
				txnType.String())
		}
		// Otherwise, this derived key is authorized to perform this operation. Delete the key if this is the last
		// time this derived key can perform this operation, otherwise decrement the counter.
		if transactionLimit == 1 {
			delete(derivedKeyEntry.TransactionSpendingLimitTracker.TransactionCountLimitMap, txnType)
		} else {
			derivedKeyEntry.TransactionSpendingLimitTracker.TransactionCountLimitMap[txnType]--
		}
	}
	// Set derived key entry mapping
	bav._setDerivedKeyMapping(&derivedKeyEntry)

	// Append the SpendingLimitAccounting operation se can revert this transaction in the disconnect logic
	utxoOpsForTxn = append(utxoOpsForTxn, &UtxoOperation{
		Type:                OperationTypeSpendingLimitAccounting,
		PrevDerivedKeyEntry: prevDerivedKeyEntry,
	})
	return utxoOpsForTxn, nil
}

// _checkNFTKeyAndUpdateDerivedKeyEntry checks if the NFTOperationLimitKey is present
// in the DerivedKeyEntry's TransactionSpendingLimitTracker's NFTOperationLimitMap.
// If the key is present, the operation is allowed and we decrement the number of
// operations remaining. If there are no operation remaining after this one, we
// delete the key. Returns true if the key was found and the derived key entry
// was updated.
func _checkNFTKeyAndUpdateDerivedKeyEntry(key NFTOperationLimitKey, derivedKeyEntry DerivedKeyEntry) bool {
	if derivedKeyEntry.TransactionSpendingLimitTracker == nil ||
		derivedKeyEntry.TransactionSpendingLimitTracker.NFTOperationLimitMap == nil {
		return false
	}
	// If the key is present in the NFTOperationLimitMap...
	nftLimit, nftLimitExist := derivedKeyEntry.TransactionSpendingLimitTracker.NFTOperationLimitMap[key]
	// Return false because we didn't find the key
	if !nftLimitExist || nftLimit <= 0 {
		return false
	}
	// If this is the last operation allowed for this key, we delete the key from the map.
	if nftLimit == 1 {
		delete(derivedKeyEntry.TransactionSpendingLimitTracker.NFTOperationLimitMap, key)
	} else {
		// Otherwise, we decrement the number of operations remaining for this key
		derivedKeyEntry.TransactionSpendingLimitTracker.NFTOperationLimitMap[key]--
	}
	// Return true because we found the key and decremented the remaining operations
	return true
}

func _checkNFTLimitAndUpdateDerivedKeyEntry(
	derivedKeyEntry DerivedKeyEntry, nftPostHash *BlockHash, serialNumber uint64, operation NFTLimitOperation) (
	_derivedKeyEntry DerivedKeyEntry, _err error) {
	// We allow you to set permissions on NFTs at multiple levels: Post hash, serial number,
	// operation type. In checking permissions, we start by trying to use up the quota from
	// the most specific possible combination, and then work our way up to the more general
	// combinations. This ensures that the quota is used most efficiently.

	// Start by checking (specific post hash || specific serial number || specific operation key)
	postHashSerialNumberOperationKey := MakeNFTOperationLimitKey(*nftPostHash, serialNumber, operation)
	if _checkNFTKeyAndUpdateDerivedKeyEntry(postHashSerialNumberOperationKey, derivedKeyEntry) {
		return derivedKeyEntry, nil
	}

	// Next check (specific post hash || specific serial number || any operation key)
	postHashSerialNumberAnyOpKey := MakeNFTOperationLimitKey(*nftPostHash, serialNumber, AnyNFTOperation)
	if _checkNFTKeyAndUpdateDerivedKeyEntry(postHashSerialNumberAnyOpKey, derivedKeyEntry) {
		return derivedKeyEntry, nil
	}

	// Next check (specific post hash || any serial number (= 0 to check this) || specific operation key)
	postHashZeroSerialNumOperationKey := MakeNFTOperationLimitKey(*nftPostHash, 0, operation)
	if _checkNFTKeyAndUpdateDerivedKeyEntry(postHashZeroSerialNumOperationKey, derivedKeyEntry) {
		return derivedKeyEntry, nil
	}

	// Next check (specific post hash || any serial number (= 0 to check this) || any operation key)
	postHashZeroSerialNumAnyOperationKey := MakeNFTOperationLimitKey(*nftPostHash, 0, AnyNFTOperation)
	if _checkNFTKeyAndUpdateDerivedKeyEntry(postHashZeroSerialNumAnyOperationKey, derivedKeyEntry) {
		return derivedKeyEntry, nil
	}

	// Next, check (any post hash || any serial number (= 0 to check this) || specific operation key)
	nilPostHashZeroSerialNumOperationKey := MakeNFTOperationLimitKey(ZeroBlockHash, 0, operation)
	if _checkNFTKeyAndUpdateDerivedKeyEntry(nilPostHashZeroSerialNumOperationKey, derivedKeyEntry) {
		return derivedKeyEntry, nil
	}

	// Lastly, check (any post hash || any serial number (= 0 to check this) || any operation key)
	nilPostHashZeroSerialNumAnyOperationKey := MakeNFTOperationLimitKey(ZeroBlockHash, 0, AnyNFTOperation)
	if _checkNFTKeyAndUpdateDerivedKeyEntry(nilPostHashZeroSerialNumAnyOperationKey, derivedKeyEntry) {
		return derivedKeyEntry, nil
	}

	// Note we don't check nil post hash + serial number cases, because that
	// doesn't really make sense. Think about it.
	return derivedKeyEntry, RuleErrorDerivedKeyNFTOperationNotAuthorized
}

// _checkCreatorCoinKeyAndUpdateDerivedKeyEntry checks if the CreatorCoinOperationLimitKey is present
// in the DerivedKeyEntry's TransactionSpendingLimitTracker's CreatorCoinOperationLimitMap.
// If the key is present, the operation is allowed and we decrement the number of operation remaining.
// If there are no operation remaining after this one, we delete the key.
// Returns true if the key was found and the derived key entry was updated.
func _checkCreatorCoinKeyAndUpdateDerivedKeyEntry(key CreatorCoinOperationLimitKey, derivedKeyEntry DerivedKeyEntry) bool {
	if derivedKeyEntry.TransactionSpendingLimitTracker == nil ||
		derivedKeyEntry.TransactionSpendingLimitTracker.CreatorCoinOperationLimitMap == nil {
		return false
	}
	// If the key is present in the CreatorCoinOperationLimitMap...
	ccOperationLimit, ccOperationLimitExists :=
		derivedKeyEntry.TransactionSpendingLimitTracker.CreatorCoinOperationLimitMap[key]
	// Return false because we didn't find the key
	if !ccOperationLimitExists || ccOperationLimit <= 0 {
		return false
	}
	// If this is the last operation allowed for this key, we delete the key from the map.
	if ccOperationLimit == 1 {
		delete(derivedKeyEntry.TransactionSpendingLimitTracker.CreatorCoinOperationLimitMap, key)
	} else {
		// Otherwise, we decrement the number of operations remaining for this key
		derivedKeyEntry.TransactionSpendingLimitTracker.CreatorCoinOperationLimitMap[key]--
	}
	// Return true because we found the key and decremented the remaining operations
	return true
}

func (bav *UtxoView) _checkCreatorCoinLimitAndUpdateDerivedKeyEntry(
	derivedKeyEntry DerivedKeyEntry, creatorPublicKey []byte, operation CreatorCoinLimitOperation) (
	_derivedKeyEntry DerivedKeyEntry, _err error) {
	pkidEntry := bav.GetPKIDForPublicKey(creatorPublicKey)
	if pkidEntry == nil || pkidEntry.isDeleted {
		return derivedKeyEntry, fmt.Errorf(
			"_checkCreatorCoinLimitAndUpdateDerivedKeyEntry: creator pkid is deleted")
	}

	// First check (creator pkid || operation) key
	creatorOperationKey := MakeCreatorCoinOperationLimitKey(*pkidEntry.PKID, operation)
	if _checkCreatorCoinKeyAndUpdateDerivedKeyEntry(creatorOperationKey, derivedKeyEntry) {
		return derivedKeyEntry, nil
	}

	// Next check (creator pkid || any operation) key
	creatorAnyOperationKey := MakeCreatorCoinOperationLimitKey(*pkidEntry.PKID, AnyCreatorCoinOperation)
	if _checkCreatorCoinKeyAndUpdateDerivedKeyEntry(creatorAnyOperationKey, derivedKeyEntry) {
		return derivedKeyEntry, nil
	}

	// Next check (any creator pkid || operation) key
	nilCreatorOperationKey := MakeCreatorCoinOperationLimitKey(ZeroPKID, operation)
	if _checkCreatorCoinKeyAndUpdateDerivedKeyEntry(nilCreatorOperationKey, derivedKeyEntry) {
		return derivedKeyEntry, nil
	}

	// Finally, check (any creator pkid || any operation) key
	nilCreatorAnyOperationKey := MakeCreatorCoinOperationLimitKey(ZeroPKID, AnyCreatorCoinOperation)
	if _checkCreatorCoinKeyAndUpdateDerivedKeyEntry(nilCreatorAnyOperationKey, derivedKeyEntry) {
		return derivedKeyEntry, nil
	}
	return derivedKeyEntry, errors.Wrapf(RuleErrorDerivedKeyCreatorCoinOperationNotAuthorized,
		"_checkCreatorCoinLimitAndUpdateDerivedKeyEntry: cc operation not authorized: ")
}

// _checkDAOCoinKeyAndUpdateDerivedKeyEntry checks if the DAOCoinOperationLimitKey is present
// in the DerivedKeyEntry's TransactionSpendingLimitTracker's DAOCoinOperationLimitMap.
// If the key is present, the operation is allowed and we decrement the number of operation remaining.
// If there are no operation remaining after this one, we delete the key.
// Returns true if the key was found and the derived key entry was updated.
func _checkDAOCoinKeyAndUpdateDerivedKeyEntry(key DAOCoinOperationLimitKey, derivedKeyEntry DerivedKeyEntry) bool {
	if derivedKeyEntry.TransactionSpendingLimitTracker == nil ||
		derivedKeyEntry.TransactionSpendingLimitTracker.DAOCoinOperationLimitMap == nil {
		return false
	}
	// If the key is present in the DAOCoinOperationLimitMap...
	daoCoinOperationLimit, daoCoinOperationLimitExists :=
		derivedKeyEntry.TransactionSpendingLimitTracker.DAOCoinOperationLimitMap[key]
	// Return false because we didn't find the key
	if !daoCoinOperationLimitExists || daoCoinOperationLimit <= 0 {
		return false
	}
	// If this is the last operation allowed for this key, we delete the key from the map.
	if daoCoinOperationLimit == 1 {
		delete(derivedKeyEntry.TransactionSpendingLimitTracker.DAOCoinOperationLimitMap, key)
	} else {
		// Otherwise, we decrement the number of operations remaining for this key
		derivedKeyEntry.TransactionSpendingLimitTracker.DAOCoinOperationLimitMap[key]--
	}
	// Return true because we found the key and decremented the remaining operations
	return true
}

// _checkDAOCoinLimitAndUpdateDerivedKeyEntry checks that the DAO coin operation being performed has
// been authorized for this derived key.
func (bav *UtxoView) _checkDAOCoinLimitAndUpdateDerivedKeyEntry(
	derivedKeyEntry DerivedKeyEntry, creatorPublicKey []byte, operation DAOCoinLimitOperation) (
	_derivedKeyEntry DerivedKeyEntry, _err error) {
	pkidEntry := bav.GetPKIDForPublicKey(creatorPublicKey)
	if pkidEntry == nil || pkidEntry.isDeleted {
		return derivedKeyEntry, fmt.Errorf("_checkDAOCoinLimitAndUpdateDerivedKeyEntry: creator pkid is deleted")
	}

	// First check (creator pkid || operation) key
	creatorOperationKey := MakeDAOCoinOperationLimitKey(*pkidEntry.PKID, operation)
	if _checkDAOCoinKeyAndUpdateDerivedKeyEntry(creatorOperationKey, derivedKeyEntry) {
		return derivedKeyEntry, nil
	}

	// Next check (creator pkid || any operation) key
	creatorAnyOperationKey := MakeDAOCoinOperationLimitKey(*pkidEntry.PKID, AnyDAOCoinOperation)
	if _checkDAOCoinKeyAndUpdateDerivedKeyEntry(creatorAnyOperationKey, derivedKeyEntry) {
		return derivedKeyEntry, nil
	}

	// Next check (any creator pkid || operation) key
	nilCreatorOperationKey := MakeDAOCoinOperationLimitKey(ZeroPKID, operation)
	if _checkDAOCoinKeyAndUpdateDerivedKeyEntry(nilCreatorOperationKey, derivedKeyEntry) {
		return derivedKeyEntry, nil
	}

	// Finally, check (any creator pkid || any operation) key
	nilCreatorAnyOperationKey := MakeDAOCoinOperationLimitKey(ZeroPKID, AnyDAOCoinOperation)
	if _checkDAOCoinKeyAndUpdateDerivedKeyEntry(nilCreatorAnyOperationKey, derivedKeyEntry) {
		return derivedKeyEntry, nil
	}
	return derivedKeyEntry, RuleErrorDerivedKeyDAOCoinOperationNotAuthorized
}

// _checkDAOCoinLimitOrderLimitKeyAndUpdateDerivedKeyEntry checks if the DAOCoinLimitOrderLimitKey is present
// in the DerivedKeyEntry's TransactionSpendingLimitTracker's DAOCoinLimitOrderLimitMap.
// If the key is present, the operation is allowed and we decrement the number of operations remaining.
// If there are no operations remaining after this one, we delete the key.
// Returns true if the key was found and the derived key entry was updated.
//
// TODO: Right now, the "buy" and "sell" DAO coins that the user is transacting must be
// specified explicitly. There is no way to specify "any" DAO coins in the spending limit
// because ZeroPKID, which we use to specify "any" in other spending limits, corresponds
// to DESO for order book operations. We should fix this down the road.
func _checkDAOCoinLimitOrderLimitKeyAndUpdateDerivedKeyEntry(
	key DAOCoinLimitOrderLimitKey, derivedKeyEntry DerivedKeyEntry) bool {
	if derivedKeyEntry.TransactionSpendingLimitTracker == nil ||
		derivedKeyEntry.TransactionSpendingLimitTracker.DAOCoinLimitOrderLimitMap == nil {
		return false
	}
	// Check if the key is present in the DAOCoinLimitOrderLimitMap...
	daoCoinLimitOrderLimit, daoCoinLimitOrderLimitExists :=
		derivedKeyEntry.TransactionSpendingLimitTracker.DAOCoinLimitOrderLimitMap[key]
	// If the key doesn't exist or the value is <= 0, return false.
	if !daoCoinLimitOrderLimitExists || daoCoinLimitOrderLimit <= 0 {
		return false
	}
	// If this is the last operation allowed for this key, we delete the key from the map.
	if daoCoinLimitOrderLimit == 1 {
		delete(derivedKeyEntry.TransactionSpendingLimitTracker.DAOCoinLimitOrderLimitMap, key)
	} else {
		// Otherwise, we decrement the number of operations remaining for this key
		derivedKeyEntry.TransactionSpendingLimitTracker.DAOCoinLimitOrderLimitMap[key]--
	}
	// Return true because we found the key and decremented the remaining operations
	return true
}

// _checkDAOCoinLimitOrderLimitAndUpdateDerivedKeyEntry checks that the DAO Coin Limit Order
// being performed has been authorized for this derived key.
//
// TODO: Right now, the "buy" and "sell" DAO coins that the user is transacting must be
// specified explicitly. There is no way to specify "any" DAO coins in the spending limit
// because ZeroPKID, which we use to specify "any" in other spending limits, corresponds
// to DESO for order book operations. We should fix this down the road.
func (bav *UtxoView) _checkDAOCoinLimitOrderLimitAndUpdateDerivedKeyEntry(
	derivedKeyEntry DerivedKeyEntry, buyingDAOCoinCreatorPublicKey []byte, sellingDAOCoinCreatorPublicKey []byte) (
	_derivedKeyEntry DerivedKeyEntry, _err error) {
	buyingPKIDEntry := bav.GetPKIDForPublicKey(buyingDAOCoinCreatorPublicKey)
	if buyingPKIDEntry == nil || buyingPKIDEntry.isDeleted {
		return derivedKeyEntry, fmt.Errorf(
			"_checkDAOCoinLimitOrderLimitAndUpdateDerivedKeyEntry: buying pkid is deleted")
	}
	sellingPKIDEntry := bav.GetPKIDForPublicKey(sellingDAOCoinCreatorPublicKey)
	if sellingPKIDEntry == nil || sellingPKIDEntry.isDeleted {
		return derivedKeyEntry, fmt.Errorf(
			"_checkDAOCoinLimitOrderLimitAndUpdateDerivedKeyEntry: selling pkid is deleted")
	}

	// Check (buying DAO Creator PKID || selling DAO Creator PKID) key
	buyingAndSellingKey := MakeDAOCoinLimitOrderLimitKey(*buyingPKIDEntry.PKID, *sellingPKIDEntry.PKID)
	if _checkDAOCoinLimitOrderLimitKeyAndUpdateDerivedKeyEntry(buyingAndSellingKey, derivedKeyEntry) {
		return derivedKeyEntry, nil
	}

	// TODO: How do we want to account for buying ANY creator or selling ANY creator given that we
	// use the ZeroPKID / ZeroPublicKey to represent buying/selling DESO.

	return derivedKeyEntry, errors.Wrapf(RuleErrorDerivedKeyDAOCoinLimitOrderNotAuthorized,
		"_checkDAOCoinLimitOrderLimitAndUpdateDerivedKeyEntr: DAO Coin limit order not authorized: ")
}

func (bav *UtxoView) _checkAssociationLimitAndUpdateDerivedKey(
	derivedKeyEntry DerivedKeyEntry,
	associationClass AssociationClass,
	associationType []byte,
	appPublicKey *PublicKey,
	operation AssociationOperation,
) (DerivedKeyEntry, error) {
	// Convert AppPublicKey to AppPKID
	appPKID := bav._associationAppPublicKeyToPKID(appPublicKey)
	// Construct AssociationLimitKey.
	var associationLimitKey AssociationLimitKey
	// Check for applicable spending limit matching:
	//   - Scoped AppScopeType else any AppScopeType
	//   - Scoped AssociationType else any AssociationType
	//   - Scoped OperationType else any OperationType
	for _, spendingLimitScopeType := range []AssociationAppScopeType{AssociationAppScopeTypeScoped, AssociationAppScopeTypeAny} {
		spendingLimitAppPKID := *appPKID
		if spendingLimitScopeType == AssociationAppScopeTypeAny {
			spendingLimitAppPKID = ZeroPKID
		}
		for _, spendingLimitAssociationType := range [][]byte{associationType, []byte("")} {
			for _, spendingLimitOperationType := range []AssociationOperation{operation, AssociationOperationAny} {
				associationLimitKey = MakeAssociationLimitKey(
					associationClass,
					spendingLimitAssociationType,
					spendingLimitAppPKID,
					spendingLimitScopeType,
					spendingLimitOperationType,
				)
				updatedDerivedKeyEntry, err := _checkAssociationLimitAndUpdateDerivedKey(derivedKeyEntry, associationLimitKey)
				if err == nil {
					return updatedDerivedKeyEntry, nil
				}
			}
		}
	}
	// If we get to this point, then no authorized spending limits
	// were found and the association is not authorized.
	return derivedKeyEntry, errors.New("_checkAssociationLimitAndUpdateDerivedKey: association not authorized for derived key")
}

func _checkAssociationLimitAndUpdateDerivedKey(
	derivedKeyEntry DerivedKeyEntry, associationLimitKey AssociationLimitKey,
) (DerivedKeyEntry, error) {
	errMsg := errors.New("_checkAssociationLimitAndUpdateDerivedKey: association not authorized for derived key")
	// If derived key spending limit is missing, return unauthorized.
	if derivedKeyEntry.TransactionSpendingLimitTracker == nil ||
		derivedKeyEntry.TransactionSpendingLimitTracker.AssociationLimitMap == nil {
		return derivedKeyEntry, errMsg
	}
	// Check if the key is present in the AssociationLimitMap.
	associationLimit, associationLimitExists :=
		derivedKeyEntry.TransactionSpendingLimitTracker.AssociationLimitMap[associationLimitKey]
	// If the key doesn't exist or the value is <= 0, return unauthorized.
	if !associationLimitExists || associationLimit <= 0 {
		return derivedKeyEntry, errMsg
	}
	// If this is the last operation allowed for this key, we delete the key from the map.
	if associationLimit == 1 {
		delete(derivedKeyEntry.TransactionSpendingLimitTracker.AssociationLimitMap, associationLimitKey)
	} else {
		// Otherwise, we decrement the number of operations remaining for this key.
		derivedKeyEntry.TransactionSpendingLimitTracker.AssociationLimitMap[associationLimitKey]--
	}
	// Happy path: we found the key and decremented the remaining operations.
	return derivedKeyEntry, nil
}

// _checkAccessGroupSpendingLimitKeyAndUpdateDerivedKeyEntry checks that the access group spending limit is sufficient
// to cover an accessGroup transaction. If the spending limit is present, we decrement the number of remaining operations
// for the corresponding spending limit entry and return the new derived key entry with the updated spending limit.
func (bav *UtxoView) _checkAccessGroupSpendingLimitAndUpdateDerivedKeyEntry(derivedKeyEntry DerivedKeyEntry,
	accessGroupMetadata *AccessGroupMetadata) (_derivedKeyEntry DerivedKeyEntry, _err error) {

	// Make sure input data is valid.
	if accessGroupMetadata == nil {
		return derivedKeyEntry, fmt.Errorf("_checkAccessGroupSpendingLimitAndUpdateDerivedKeyEntry: " +
			"transaction metadata is empty")
	}
	if derivedKeyEntry.TransactionSpendingLimitTracker == nil ||
		derivedKeyEntry.TransactionSpendingLimitTracker.AccessGroupMap == nil {
		return derivedKeyEntry, fmt.Errorf("_checkAccessGroupSpendingLimitAndUpdateDerivedKeyEntry: " +
			"TransactionSpendingLimitTracker or TransactionSpendingLimitTracker.AccessGroupMap are empty")
	}

	// Validate the access group operation type.
	var operationType AccessGroupOperationType
	switch accessGroupMetadata.AccessGroupOperationType {
	case AccessGroupOperationTypeCreate:
		operationType = AccessGroupOperationTypeCreate
	case AccessGroupOperationTypeUpdate:
		operationType = AccessGroupOperationTypeUpdate
	default:
		return derivedKeyEntry, fmt.Errorf("_checkAccessGroupSpendingLimitAndUpdateDerivedKeyEntry: Unknown access group "+
			"operation type (%v)", accessGroupMetadata.AccessGroupOperationType)
	}

	// Look for the spending limit corresponding to this accessGroupMetadata.
	for _, scopeTypeIter := range []AccessGroupScopeType{AccessGroupScopeTypeScoped, AccessGroupScopeTypeAny} {
		groupKeyName := *NewGroupKeyName(accessGroupMetadata.AccessGroupKeyName)
		if scopeTypeIter == AccessGroupScopeTypeAny {
			groupKeyName = *NewGroupKeyName([]byte{})
		}

		for _, operationTypeIter := range []AccessGroupOperationType{operationType, AccessGroupOperationTypeAny} {
			accessGroupLimitKey := MakeAccessGroupLimitKey(
				*NewPublicKey(accessGroupMetadata.AccessGroupOwnerPublicKey),
				scopeTypeIter,
				groupKeyName,
				operationTypeIter,
			)
			spendingLimit, exists := derivedKeyEntry.TransactionSpendingLimitTracker.AccessGroupMap[accessGroupLimitKey]
			// If spending limit is non-positive, continue.
			if !exists || spendingLimit <= 0 {
				continue
			}

			// Delete the spending limit entry if we've exhausted the spending limit for this key, otherwise decrement it by 1.
			if spendingLimit == 1 {
				delete(derivedKeyEntry.TransactionSpendingLimitTracker.AccessGroupMap, accessGroupLimitKey)
			} else {
				derivedKeyEntry.TransactionSpendingLimitTracker.AccessGroupMap[accessGroupLimitKey]--
			}
			return derivedKeyEntry, nil
		}
	}

	// If we get to this point, then no applicable spending limit was found.
	return derivedKeyEntry, errors.Wrapf(
		RuleErrorAccessGroupTransactionSpendingLimitInvalid,
		"_checkAccessGroupSpendingLimitAndUpdateDerivedKeyEntry: No corresponding access group operation spending limit exists",
	)
}

// _checkAccessGroupMembersSpendingLimitAndUpdateDerivedKeyEntry checks that the access group members spending limit is sufficient
// to cover an accessGroupMembers transaction. If the spending limit is present, we decrement the number of remaining operations
// for the corresponding spending limit entry and return the new derived key entry with the updated spending limit.
func (bav *UtxoView) _checkAccessGroupMembersSpendingLimitAndUpdateDerivedKeyEntry(derivedKeyEntry DerivedKeyEntry,
	accessGroupMembersMetadata *AccessGroupMembersMetadata) (_derivedKeyEntry DerivedKeyEntry, _err error) {

	// Make sure input data is valid.
	if accessGroupMembersMetadata == nil {
		return derivedKeyEntry, fmt.Errorf("_checkAccessGroupMembersSpendingLimitAndUpdateDerivedKeyEntry: " +
			"transaction metadata is empty")
	}
	if derivedKeyEntry.TransactionSpendingLimitTracker == nil ||
		derivedKeyEntry.TransactionSpendingLimitTracker.AccessGroupMemberMap == nil {
		return derivedKeyEntry, fmt.Errorf("_checkAccessGroupMembersSpendingLimitAndUpdateDerivedKeyEntry: " +
			"TransactionSpendingLimitTracker or TransactionSpendingLimitTracker.AccessGroupMemberMap are empty")
	}

	var operationType AccessGroupMemberOperationType
	switch accessGroupMembersMetadata.AccessGroupMemberOperationType {
	case AccessGroupMemberOperationTypeAdd:
		operationType = AccessGroupMemberOperationTypeAdd
	case AccessGroupMemberOperationTypeUpdate:
		operationType = AccessGroupMemberOperationTypeUpdate
	case AccessGroupMemberOperationTypeRemove:
		operationType = AccessGroupMemberOperationTypeRemove
	default:
		return derivedKeyEntry, fmt.Errorf("_checkAccessGroupMembersSpendingLimitAndUpdateDerivedKeyEntry: "+
			"operation type (%v)", accessGroupMembersMetadata.AccessGroupMemberOperationType)
	}

	// Look for the spending limit corresponding to this accessGroupMembersMetadata.
	for _, scopeTypeIter := range []AccessGroupScopeType{AccessGroupScopeTypeScoped, AccessGroupScopeTypeAny} {
		groupKeyName := *NewGroupKeyName(accessGroupMembersMetadata.AccessGroupKeyName)
		if scopeTypeIter == AccessGroupScopeTypeAny {
			groupKeyName = *NewGroupKeyName([]byte{})
		}

		for _, operationTypeIter := range []AccessGroupMemberOperationType{operationType, AccessGroupMemberOperationTypeAny} {
			accessGroupMembersLimitKey := MakeAccessGroupMemberLimitKey(
				*NewPublicKey(accessGroupMembersMetadata.AccessGroupOwnerPublicKey),
				scopeTypeIter,
				groupKeyName,
				operationTypeIter,
			)
			spendingLimit, exists := derivedKeyEntry.TransactionSpendingLimitTracker.AccessGroupMemberMap[accessGroupMembersLimitKey]
			// If spending limit is non-positive, continue.
			if !exists || spendingLimit <= 0 {
				continue
			}

			// Delete the spending limit entry if we've exhausted the spending limit for this key, otherwise decrement it by 1.
			if spendingLimit == 1 {
				delete(derivedKeyEntry.TransactionSpendingLimitTracker.AccessGroupMemberMap, accessGroupMembersLimitKey)
			} else {
				derivedKeyEntry.TransactionSpendingLimitTracker.AccessGroupMemberMap[accessGroupMembersLimitKey]--
			}
			return derivedKeyEntry, nil
		}
	}

	// If we get to this point, then no applicable spending limit was found.
	return derivedKeyEntry, errors.Wrapf(
		RuleErrorAccessGroupMemberSpendingLimitInvalid,
		"_checkAccessGroupMembersSpendingLimitAndUpdateDerivedKeyEntry: No corresponding access group operation spending limit exists",
	)
}

func (bav *UtxoView) _connectUpdateGlobalParams(
	txn *MsgDeSoTxn, txHash *BlockHash, blockHeight uint32, verifySignatures bool) (
	_totalInput uint64, _totalOutput uint64, _utxoOps []*UtxoOperation, _err error) {

	// Check that the transaction has the right TxnType.
	if txn.TxnMeta.GetTxnType() != TxnTypeUpdateGlobalParams {
		return 0, 0, nil, fmt.Errorf("_connectUpdateGlobalParams: called with bad TxnType %s",
			txn.TxnMeta.GetTxnType().String())
	}

	// Initialize the new global params entry as a copy of the old global params entry and
	// only overwrite values provided in extra data.
	prevGlobalParamsEntry := bav.GlobalParamsEntry
	newGlobalParamsEntry := *prevGlobalParamsEntry
	extraData := txn.ExtraData
	// Validate the public key. Only a paramUpdater is allowed to trigger this.
	_, updaterIsParamUpdater := GetParamUpdaterPublicKeys(blockHeight, bav.Params)[MakePkMapKey(txn.PublicKey)]
	if !updaterIsParamUpdater {
		return 0, 0, nil, RuleErrorUserNotAuthorizedToUpdateGlobalParams
	}
	if len(extraData[USDCentsPerBitcoinKey]) > 0 {
		// Validate that the exchange rate is not less than the floor as a sanity-check.
		newUSDCentsPerBitcoin, usdCentsPerBitcoinBytesRead := Uvarint(extraData[USDCentsPerBitcoinKey])
		if usdCentsPerBitcoinBytesRead <= 0 {
			return 0, 0, nil, fmt.Errorf("_connectUpdateGlobalParams: unable to decode USDCentsPerBitcoin as uint64")
		}
		if newUSDCentsPerBitcoin < MinUSDCentsPerBitcoin {
			return 0, 0, nil, RuleErrorExchangeRateTooLow
		}
		if newUSDCentsPerBitcoin > MaxUSDCentsPerBitcoin {
			return 0, 0, nil, RuleErrorExchangeRateTooHigh
		}
		newGlobalParamsEntry.USDCentsPerBitcoin = newUSDCentsPerBitcoin
	}

	if len(extraData[MinNetworkFeeNanosPerKBKey]) > 0 {
		newMinNetworkFeeNanosPerKB, minNetworkFeeNanosPerKBBytesRead := Uvarint(extraData[MinNetworkFeeNanosPerKBKey])
		if minNetworkFeeNanosPerKBBytesRead <= 0 {
			return 0, 0, nil, fmt.Errorf("_connectUpdateGlobalParams: unable to decode MinNetworkFeeNanosPerKB as uint64")
		}
		if newMinNetworkFeeNanosPerKB < MinNetworkFeeNanosPerKBValue {
			return 0, 0, nil, RuleErrorMinNetworkFeeTooLow
		}
		if newMinNetworkFeeNanosPerKB > MaxNetworkFeeNanosPerKBValue {
			return 0, 0, nil, RuleErrorMinNetworkFeeTooHigh
		}
		newGlobalParamsEntry.MinimumNetworkFeeNanosPerKB = newMinNetworkFeeNanosPerKB
	}

	if len(extraData[CreateProfileFeeNanosKey]) > 0 {
		newCreateProfileFeeNanos, createProfileFeeNanosBytesRead := Uvarint(extraData[CreateProfileFeeNanosKey])
		if createProfileFeeNanosBytesRead <= 0 {
			return 0, 0, nil, fmt.Errorf("_connectUpdateGlobalParams: unable to decode CreateProfileFeeNanos as uint64")
		}
		if newCreateProfileFeeNanos < MinCreateProfileFeeNanos {
			return 0, 0, nil, RuleErrorCreateProfileFeeTooLow
		}
		if newCreateProfileFeeNanos > MaxCreateProfileFeeNanos {
			return 0, 0, nil, RuleErrorCreateProfileTooHigh
		}
		newGlobalParamsEntry.CreateProfileFeeNanos = newCreateProfileFeeNanos
	}

	if len(extraData[CreateNFTFeeNanosKey]) > 0 {
		newCreateNFTFeeNanos, createNFTFeeNanosBytesRead := Uvarint(extraData[CreateNFTFeeNanosKey])
		if createNFTFeeNanosBytesRead <= 0 {
			return 0, 0, nil, fmt.Errorf("_connectUpdateGlobalParams: unable to decode CreateNFTFeeNanos as uint64")
		}
		if newCreateNFTFeeNanos < MinCreateNFTFeeNanos {
			return 0, 0, nil, RuleErrorCreateNFTFeeTooLow
		}
		if newCreateNFTFeeNanos > MaxCreateNFTFeeNanos {
			return 0, 0, nil, RuleErrorCreateNFTFeeTooHigh
		}
		newGlobalParamsEntry.CreateNFTFeeNanos = newCreateNFTFeeNanos
	}

	if len(extraData[MaxCopiesPerNFTKey]) > 0 {
		newMaxCopiesPerNFT, maxCopiesPerNFTBytesRead := Uvarint(extraData[MaxCopiesPerNFTKey])
		if maxCopiesPerNFTBytesRead <= 0 {
			return 0, 0, nil, fmt.Errorf("_connectUpdateGlobalParams: unable to decode MaxCopiesPerNFT as uint64")
		}
		if newMaxCopiesPerNFT < MinMaxCopiesPerNFT {
			return 0, 0, nil, RuleErrorMaxCopiesPerNFTTooLow
		}
		if newMaxCopiesPerNFT > MaxMaxCopiesPerNFT {
			return 0, 0, nil, RuleErrorMaxCopiesPerNFTTooHigh
		}
		newGlobalParamsEntry.MaxCopiesPerNFT = newMaxCopiesPerNFT
	}

	var newForbiddenPubKeyEntry *ForbiddenPubKeyEntry
	var prevForbiddenPubKeyEntry *ForbiddenPubKeyEntry
	var forbiddenPubKey []byte
	if _, exists := extraData[ForbiddenBlockSignaturePubKeyKey]; exists {
		forbiddenPubKey = extraData[ForbiddenBlockSignaturePubKeyKey]

		if len(forbiddenPubKey) != btcec.PubKeyBytesLenCompressed {
			return 0, 0, nil, RuleErrorForbiddenPubKeyLength
		}

		// If there is already an entry on the view for this pub key, save it.
		if val, ok := bav.ForbiddenPubKeyToForbiddenPubKeyEntry[MakePkMapKey(forbiddenPubKey)]; ok {
			prevForbiddenPubKeyEntry = val
		}

		newForbiddenPubKeyEntry = &ForbiddenPubKeyEntry{
			PubKey: forbiddenPubKey,
		}
	}

	// Connect basic txn to get the total input and the total output without
	// considering the transaction metadata.
	totalInput, totalOutput, utxoOpsForTxn, err := bav._connectBasicTransfer(
		txn, txHash, blockHeight, verifySignatures)
	if err != nil {
		return 0, 0, nil, errors.Wrapf(err, "_connectUpdateGlobalParams: ")
	}

	// Output must be non-zero
	if totalOutput == 0 && blockHeight < bav.Params.ForkHeights.BalanceModelBlockHeight {
		return 0, 0, nil, RuleErrorUserOutputMustBeNonzero
	}

	if verifySignatures {
		// _connectBasicTransfer has already checked that the transaction is
		// signed by the top-level public key, which is all we need.
	}

	// Update the GlobalParamsEntry using the txn's ExtraData. Save the previous value
	// so it can be easily reverted.
	bav.GlobalParamsEntry = &newGlobalParamsEntry

	// Update the forbidden pub key entry on the view, if we have one to update.
	if newForbiddenPubKeyEntry != nil {
		bav.ForbiddenPubKeyToForbiddenPubKeyEntry[MakePkMapKey(forbiddenPubKey)] = newForbiddenPubKeyEntry
	}

	// Save a UtxoOperation of type OperationTypeUpdateGlobalParams that will allow
	// us to easily revert when we disconnect the transaction.
	utxoOpsForTxn = append(utxoOpsForTxn, &UtxoOperation{
		Type:                     OperationTypeUpdateGlobalParams,
		PrevGlobalParamsEntry:    prevGlobalParamsEntry,
		PrevForbiddenPubKeyEntry: prevForbiddenPubKeyEntry,
	})

	return totalInput, totalOutput, utxoOpsForTxn, nil
}

func (bav *UtxoView) ValidateDiamondsAndGetNumDeSoNanos(
	senderPublicKey []byte,
	receiverPublicKey []byte,
	diamondPostHash *BlockHash,
	diamondLevel int64,
	blockHeight uint32,
) (_numDeSoNanos uint64, _netNewDiamonds int64, _err error) {

	// Check that the diamond level is reasonable
	diamondLevelMap := GetDeSoNanosDiamondLevelMapAtBlockHeight(int64(blockHeight))
	if _, isAllowedLevel := diamondLevelMap[diamondLevel]; !isAllowedLevel {
		return 0, 0, fmt.Errorf(
			"ValidateDiamondsAndGetNumCreatorCoinNanos: Diamond level %v not allowed",
			diamondLevel)
	}

	// Convert pub keys into PKIDs.
	senderPKID := bav.GetPKIDForPublicKey(senderPublicKey)
	receiverPKID := bav.GetPKIDForPublicKey(receiverPublicKey)

	// Look up if there is an existing diamond entry.
	diamondKey := MakeDiamondKey(senderPKID.PKID, receiverPKID.PKID, diamondPostHash)
	diamondEntry := bav.GetDiamondEntryForDiamondKey(&diamondKey)

	currDiamondLevel := int64(0)
	if diamondEntry != nil {
		currDiamondLevel = diamondEntry.DiamondLevel
	}

	if currDiamondLevel >= diamondLevel {
		return 0, 0, RuleErrorCreatorCoinTransferPostAlreadyHasSufficientDiamonds
	}

	// Calculate the number of creator coin nanos needed vs. already added for previous diamonds.
	currDeSoNanos := GetDeSoNanosForDiamondLevelAtBlockHeight(currDiamondLevel, int64(blockHeight))
	neededDeSoNanos := GetDeSoNanosForDiamondLevelAtBlockHeight(diamondLevel, int64(blockHeight))

	// There is an edge case where, if the person's creator coin value goes down
	// by a large enough amount, then they can get a "free" diamond upgrade. This
	// seems fine for now.
	desoToTransferNanos := uint64(0)
	if neededDeSoNanos > currDeSoNanos {
		desoToTransferNanos = neededDeSoNanos - currDeSoNanos
	}

	netNewDiamonds := diamondLevel - currDiamondLevel

	return desoToTransferNanos, netNewDiamonds, nil
}

func (bav *UtxoView) ConnectTransaction(txn *MsgDeSoTxn, txHash *BlockHash,
	txnSizeBytes int64,
	blockHeight uint32, verifySignatures bool, ignoreUtxos bool) (
	_utxoOps []*UtxoOperation, _totalInput uint64, _totalOutput uint64,
	_fees uint64, _err error) {

	return bav._connectTransaction(txn, txHash,
		txnSizeBytes,
		blockHeight, verifySignatures,
		ignoreUtxos)

}

func (bav *UtxoView) _connectTransaction(txn *MsgDeSoTxn, txHash *BlockHash,
	txnSizeBytes int64, blockHeight uint32, verifySignatures bool, ignoreUtxos bool) (
	_utxoOps []*UtxoOperation, _totalInput uint64, _totalOutput uint64,
	_fees uint64, _err error) {

	// Do a quick sanity check before trying to connect.
	if err := CheckTransactionSanity(txn, blockHeight, bav.Params); err != nil {
		return nil, 0, 0, 0, errors.Wrapf(err, "_connectTransaction: ")
	}

	// Don't allow transactions that take up more than half of the block.
	txnBytes, err := txn.ToBytes(false)
	if err != nil {
		return nil, 0, 0, 0, errors.Wrapf(
			err, "_connectTransaction: Problem serializing transaction: ")
	}
	if len(txnBytes) > int(bav.Params.MaxBlockSizeBytes/2) {
		return nil, 0, 0, 0, RuleErrorTxnTooBig
	}

	var totalInput, totalOutput uint64
	var utxoOpsForTxn []*UtxoOperation
	switch txn.TxnMeta.GetTxnType() {
	case TxnTypeBlockReward, TxnTypeBasicTransfer:
		totalInput, totalOutput, utxoOpsForTxn, err =
			bav._connectBasicTransfer(
				txn, txHash, blockHeight, verifySignatures)

	case TxnTypeBitcoinExchange:
		totalInput, totalOutput, utxoOpsForTxn, err =
			bav._connectBitcoinExchange(
				txn, txHash, blockHeight, verifySignatures)

	case TxnTypePrivateMessage:
		totalInput, totalOutput, utxoOpsForTxn, err =
			bav._connectPrivateMessage(
				txn, txHash, blockHeight, verifySignatures)

	case TxnTypeMessagingGroup:
		totalInput, totalOutput, utxoOpsForTxn, err =
			bav._connectMessagingGroup(
				txn, txHash, blockHeight, verifySignatures)

	case TxnTypeSubmitPost:
		totalInput, totalOutput, utxoOpsForTxn, err =
			bav._connectSubmitPost(
				txn, txHash, blockHeight, verifySignatures, ignoreUtxos)

	case TxnTypeUpdateProfile:
		totalInput, totalOutput, utxoOpsForTxn, err =
			bav._connectUpdateProfile(
				txn, txHash, blockHeight, verifySignatures, ignoreUtxos)

	case TxnTypeUpdateBitcoinUSDExchangeRate:
		totalInput, totalOutput, utxoOpsForTxn, err =
			bav._connectUpdateBitcoinUSDExchangeRate(
				txn, txHash, blockHeight, verifySignatures)

	case TxnTypeUpdateGlobalParams:
		totalInput, totalOutput, utxoOpsForTxn, err =
			bav._connectUpdateGlobalParams(
				txn, txHash, blockHeight, verifySignatures)

	case TxnTypeFollow:
		totalInput, totalOutput, utxoOpsForTxn, err =
			bav._connectFollow(
				txn, txHash, blockHeight, verifySignatures)

	case TxnTypeLike:
		totalInput, totalOutput, utxoOpsForTxn, err =
			bav._connectLike(txn, txHash, blockHeight, verifySignatures)

	case TxnTypeCreatorCoin:
		totalInput, totalOutput, utxoOpsForTxn, err =
			bav._connectCreatorCoin(
				txn, txHash, blockHeight, verifySignatures)

	case TxnTypeCreatorCoinTransfer:
		totalInput, totalOutput, utxoOpsForTxn, err =
			bav._connectCreatorCoinTransfer(
				txn, txHash, blockHeight, verifySignatures)

	case TxnTypeDAOCoin:
		totalInput, totalOutput, utxoOpsForTxn, err =
			bav._connectDAOCoin(
				txn, txHash, blockHeight, verifySignatures)

	case TxnTypeDAOCoinTransfer:
		totalInput, totalOutput, utxoOpsForTxn, err =
			bav._connectDAOCoinTransfer(
				txn, txHash, blockHeight, verifySignatures)

	case TxnTypeDAOCoinLimitOrder:
		totalInput, totalOutput, utxoOpsForTxn, err =
			bav._connectDAOCoinLimitOrder(
				txn, txHash, blockHeight, verifySignatures)

	case TxnTypeSwapIdentity:
		totalInput, totalOutput, utxoOpsForTxn, err =
			bav._connectSwapIdentity(
				txn, txHash, blockHeight, verifySignatures)

	case TxnTypeCreateNFT:
		totalInput, totalOutput, utxoOpsForTxn, err =
			bav._connectCreateNFT(
				txn, txHash, blockHeight, verifySignatures)

	case TxnTypeUpdateNFT:
		totalInput, totalOutput, utxoOpsForTxn, err =
			bav._connectUpdateNFT(
				txn, txHash, blockHeight, verifySignatures)

	case TxnTypeAcceptNFTBid:
		totalInput, totalOutput, utxoOpsForTxn, err =
			bav._connectAcceptNFTBid(
				txn, txHash, blockHeight, verifySignatures)

	case TxnTypeNFTBid:
		totalInput, totalOutput, utxoOpsForTxn, err =
			bav._connectNFTBid(
				txn, txHash, blockHeight, verifySignatures)

	case TxnTypeNFTTransfer:
		totalInput, totalOutput, utxoOpsForTxn, err =
			bav._connectNFTTransfer(
				txn, txHash, blockHeight, verifySignatures)

	case TxnTypeAcceptNFTTransfer:
		totalInput, totalOutput, utxoOpsForTxn, err =
			bav._connectAcceptNFTTransfer(
				txn, txHash, blockHeight, verifySignatures)

	case TxnTypeBurnNFT:
		totalInput, totalOutput, utxoOpsForTxn, err =
			bav._connectBurnNFT(
				txn, txHash, blockHeight, verifySignatures)

	case TxnTypeAuthorizeDerivedKey:
		totalInput, totalOutput, utxoOpsForTxn, err =
			bav._connectAuthorizeDerivedKey(
				txn, txHash, blockHeight, verifySignatures)
	case TxnTypeCreateUserAssociation:
		totalInput, totalOutput, utxoOpsForTxn, err = bav._connectCreateUserAssociation(txn, txHash, blockHeight, verifySignatures)

	case TxnTypeDeleteUserAssociation:
		totalInput, totalOutput, utxoOpsForTxn, err = bav._connectDeleteUserAssociation(txn, txHash, blockHeight, verifySignatures)

	case TxnTypeCreatePostAssociation:
		totalInput, totalOutput, utxoOpsForTxn, err = bav._connectCreatePostAssociation(txn, txHash, blockHeight, verifySignatures)

	case TxnTypeDeletePostAssociation:
		totalInput, totalOutput, utxoOpsForTxn, err = bav._connectDeletePostAssociation(txn, txHash, blockHeight, verifySignatures)

	case TxnTypeAccessGroup:
		totalInput, totalOutput, utxoOpsForTxn, err =
			bav._connectAccessGroup(
				txn, txHash, blockHeight, verifySignatures)

	case TxnTypeAccessGroupMembers:
		totalInput, totalOutput, utxoOpsForTxn, err =
			bav._connectAccessGroupMembers(
				txn, txHash, blockHeight, verifySignatures)

	case TxnTypeNewMessage:
		totalInput, totalOutput, utxoOpsForTxn, err =
			bav._connectNewMessage(
				txn, txHash, blockHeight, verifySignatures)
	default:
		err = fmt.Errorf("ConnectTransaction: Unimplemented txn type %v", txn.TxnMeta.GetTxnType().String())
	}
	if err != nil {
		return nil, 0, 0, 0, errors.Wrapf(err, "ConnectTransaction: ")
	}

	// Do some extra processing for non-block-reward transactions. Block reward transactions
	// will return zero for their fees.
	fees := uint64(0)
	if txn.TxnMeta.GetTxnType() != TxnTypeBlockReward {
		// If this isn't a block reward transaction, make sure the total input does
		// not exceed the total output. If it does, mark the block as invalid and
		// return an error.
		if totalInput < totalOutput {
			return nil, 0, 0, 0, RuleErrorTxnOutputExceedsInput
		}
		fees = totalInput - totalOutput
	}
	// Validate that totalInput - totalOutput is equal to the fee specified in the transaction metadata.
	if txn.TxnMeta.GetTxnType() == TxnTypeDAOCoinLimitOrder {
		if totalInput-totalOutput != txn.TxnMeta.(*DAOCoinLimitOrderMetadata).FeeNanos {
			return nil, 0, 0, 0, RuleErrorDAOCoinLimitOrderTotalInputMinusTotalOutputNotEqualToFee
		}
	}

	// BitcoinExchange transactions have their own special fee that is computed as a function of how much
	// DeSo is being minted. They do not need to abide by the global minimum fee check, since if they had
	// enough fees to get mined into the Bitcoin blockchain itself then they're almost certainly not spam.
	// If the transaction size was set to 0, skip validating the fee is above the minimum.
	// If the current minimum network fee per kb is set to 0, that indicates we should not assess a minimum fee.
	// Similarly, BlockReward transactions do not require a fee.
	isFeeExempt := txn.TxnMeta.GetTxnType() == TxnTypeBitcoinExchange || txn.TxnMeta.GetTxnType() == TxnTypeBlockReward
	if !isFeeExempt && txnSizeBytes != 0 && bav.GlobalParamsEntry.MinimumNetworkFeeNanosPerKB != 0 {
		// Make sure there isn't overflow in the fee.
		if fees != ((fees * 1000) / 1000) {
			return nil, 0, 0, 0, RuleErrorOverflowDetectedInFeeRateCalculation
		}
		// If the fee is less than the minimum network fee per KB, return an error.
		if (fees*1000)/uint64(txnSizeBytes) < bav.GlobalParamsEntry.MinimumNetworkFeeNanosPerKB {
			return nil, 0, 0, 0, RuleErrorTxnFeeBelowNetworkMinimum
		}
	}

	// For all transactions other than block rewards, validate the nonce.
	if blockHeight >= bav.Params.ForkHeights.BalanceModelBlockHeight && txn.TxnMeta.GetTxnType() != TxnTypeBlockReward {
		expectedNonce, err := bav.GetNextNonceForPublicKey(txn.PublicKey)
		if err != nil {
			return nil, 0, 0, 0, errors.Wrapf(
				err, "_connectTransaction: Error getting nonce for pub key %s",
				PkToStringBoth(txn.PublicKey))
		}
		if txn.TxnNonce != expectedNonce {
			return nil, 0, 0, 0, fmt.Errorf(
				"_connectTransaction: Txn nonce %d does not match expected nonce %d for pub key %s",
				txn.TxnNonce, expectedNonce, PkToStringBoth(txn.PublicKey))
		}

		// Now that we've confirmed we have the correct nonce, increment.
		bav.SetNextNonceForPublicKey(txn.PublicKey, expectedNonce+1)
	}

	return utxoOpsForTxn, totalInput, totalOutput, fees, nil
}

func (bav *UtxoView) ConnectBlock(
	desoBlock *MsgDeSoBlock, txHashes []*BlockHash, verifySignatures bool, eventManager *EventManager, blockHeight uint64) (
	[][]*UtxoOperation, error) {

	glog.V(1).Infof("ConnectBlock: Connecting block %v", desoBlock)

	// Check that the block being connected references the current tip. ConnectBlock
	// can only add a block to the current tip. We do this to keep the API simple.
	if *desoBlock.Header.PrevBlockHash != *bav.TipHash {
		return nil, fmt.Errorf("ConnectBlock: Parent hash of block being connected does not match tip")
	}

	blockHeader := desoBlock.Header
	// Loop through all the transactions and validate them using the view. Also
	// keep track of the total fees throughout.
	var totalFees uint64
	utxoOps := [][]*UtxoOperation{}
	for txIndex, txn := range desoBlock.Txns {
		txHash := txHashes[txIndex]

		// ConnectTransaction validates all of the transactions in the block and
		// is responsible for verifying signatures.
		//
		// TODO: We currently don't check that the min transaction fee is satisfied when
		// connecting blocks. We skip this check because computing the transaction's size
		// would slow down block processing significantly. We should figure out a way to
		// enforce this check in the future, but for now the only attack vector is one in
		// which a miner is trying to spam the network, which should generally never happen.
		utxoOpsForTxn, totalInput, totalOutput, currentFees, err := bav.ConnectTransaction(
			txn, txHash, 0, uint32(blockHeader.Height), verifySignatures, false /*ignoreUtxos*/)
		_, _ = totalInput, totalOutput // A bit surprising we don't use these
		if err != nil {
			return nil, errors.Wrapf(err, "ConnectBlock: error connecting txn #%d", txIndex)
		}

		// Add the fees from this txn to the total fees. If any overflow occurs
		// mark the block as invalid and return a rule error. Note that block reward
		// txns should count as having zero fees.
		if totalFees > (math.MaxUint64 - currentFees) {
			return nil, RuleErrorTxnOutputWithInvalidAmount
		}
		totalFees += currentFees

		// Add the utxo operations to our list for all the txns.
		utxoOps = append(utxoOps, utxoOpsForTxn)

		// TODO: This should really be called at the end of _connectTransaction but it's
		// really annoying to change all the call signatures right now and we don't really
		// need it just yet.
		//
		// Call the event manager
		if eventManager != nil {
			eventManager.transactionConnected(&TransactionEvent{
				Txn:      txn,
				TxnHash:  txHash,
				UtxoView: bav,
				UtxoOps:  utxoOpsForTxn,
			})
		}
	}

	// We should now have computed totalFees. Use this to check that
	// the block reward's outputs are correct.
	//
	// Compute the sum of the outputs in the block reward. If an overflow
	// occurs mark the block as invalid and return a rule error.
	var blockRewardOutput uint64
	for _, bro := range desoBlock.Txns[0].TxOutputs {
		if bro.AmountNanos > MaxNanos ||
			blockRewardOutput > (math.MaxUint64-bro.AmountNanos) {

			return nil, RuleErrorBlockRewardOutputWithInvalidAmount
		}
		blockRewardOutput += bro.AmountNanos
	}
	// Verify that the block reward does not overflow when added to
	// the block's fees.
	blockReward := CalcBlockRewardNanos(uint32(blockHeader.Height))
	if totalFees > MaxNanos ||
		blockReward > (math.MaxUint64-totalFees) {

		return nil, RuleErrorBlockRewardOverflow
	}
	maxBlockReward := blockReward + totalFees
	// If the outputs of the block reward txn exceed the max block reward
	// allowed then mark the block as invalid and return an error.
	if blockRewardOutput > maxBlockReward {
		glog.Errorf("ConnectBlock(RuleErrorBlockRewardExceedsMaxAllowed): "+
			"blockRewardOutput %d exceeds maxBlockReward %d", blockRewardOutput, maxBlockReward)
		return nil, RuleErrorBlockRewardExceedsMaxAllowed
	}

	// If we made it to the end and this block is valid, advance the tip
	// of the view to reflect that.
	blockHash, err := desoBlock.Header.Hash()
	if err != nil {
		return nil, fmt.Errorf("ConnectBlock: Problem computing block hash after validation")
	}
	bav.TipHash = blockHash

	return utxoOps, nil
}

// Preload tries to fetch all the relevant data needed to connect a block
// in batches from Postgres. It marks many objects as "nil" in the respective
// data structures and then fills in the objects it is able to retrieve from
// the database. It's much faster to fetch data in bulk and cache "nil" values
// then to query individual records when connecting every transaction. If something
// is not preloaded the view falls back to individual queries.
func (bav *UtxoView) Preload(desoBlock *MsgDeSoBlock, blockHeight uint64) error {
	// We can only preload if we're using postgres
	if bav.Postgres == nil {
		return nil
	}

	// One iteration for all the PKIDs
	// NOTE: Work in progress. Testing with follows for now.
	var publicKeys []*PublicKey
	for _, txn := range desoBlock.Txns {
		if txn.TxnMeta.GetTxnType() == TxnTypeFollow {
			txnMeta := txn.TxnMeta.(*FollowMetadata)
			publicKeys = append(publicKeys, NewPublicKey(txn.PublicKey))
			publicKeys = append(publicKeys, NewPublicKey(txnMeta.FollowedPublicKey))
		} else if txn.TxnMeta.GetTxnType() == TxnTypeCreatorCoin {
			txnMeta := txn.TxnMeta.(*CreatorCoinMetadataa)
			publicKeys = append(publicKeys, NewPublicKey(txn.PublicKey))
			publicKeys = append(publicKeys, NewPublicKey(txnMeta.ProfilePublicKey))
		} else if txn.TxnMeta.GetTxnType() == TxnTypeDAOCoin {
			txnMeta := txn.TxnMeta.(*DAOCoinMetadata)
			publicKeys = append(publicKeys, NewPublicKey(txn.PublicKey))
			publicKeys = append(publicKeys, NewPublicKey(txnMeta.ProfilePublicKey))
		} else if txn.TxnMeta.GetTxnType() == TxnTypeUpdateProfile {
			publicKeys = append(publicKeys, NewPublicKey(txn.PublicKey))
		}
	}

	if len(publicKeys) > 0 {
		for _, publicKey := range publicKeys {
			publicKeyBytes := publicKey.ToBytes()
			pkidEntry := &PKIDEntry{
				PKID:      PublicKeyToPKID(publicKeyBytes),
				PublicKey: publicKeyBytes,
			}

			// Set pkid entries for all the public keys
			bav._setPKIDMappings(pkidEntry)

			// Set nil profile entries
			bav.ProfilePKIDToProfileEntry[*pkidEntry.PKID] = nil
		}

		// Set real entries for all the profiles that actually exist
		result := bav.Postgres.GetProfilesForPublicKeys(publicKeys)
		for _, profile := range result {
			bav.setProfileMappings(profile)
		}
	}

	// One iteration for everything else
	// TODO: For some reason just fetching follows from the DB causes consensus issues??
	var outputs []*PGTransactionOutput
	var follows []*PGFollow
	var balances []*PGCreatorCoinBalance
	var daoBalances []*PGDAOCoinBalance
	var likes []*PGLike
	var posts []*PGPost
	var lowercaseUsernames []string

	for _, txn := range desoBlock.Txns {
		// Preload all the inputs
		for _, txInput := range txn.TxInputs {
			output := &PGTransactionOutput{
				OutputHash:  &txInput.TxID,
				OutputIndex: txInput.Index,
				Spent:       false,
			}
			outputs = append(outputs, output)
		}

		if txn.TxnMeta.GetTxnType() == TxnTypeFollow {
			txnMeta := txn.TxnMeta.(*FollowMetadata)
			follow := &PGFollow{
				FollowerPKID: bav.GetPKIDForPublicKey(txn.PublicKey).PKID.NewPKID(),
				FollowedPKID: bav.GetPKIDForPublicKey(txnMeta.FollowedPublicKey).PKID.NewPKID(),
			}
			follows = append(follows, follow)

			// We cache the follow as not present and then fill them in later
			followerKey := MakeFollowKey(follow.FollowerPKID, follow.FollowedPKID)
			bav.FollowKeyToFollowEntry[followerKey] = nil
		} else if txn.TxnMeta.GetTxnType() == TxnTypeCreatorCoin {
			txnMeta := txn.TxnMeta.(*CreatorCoinMetadataa)

			// Fetch the buyer's balance entry
			balance := &PGCreatorCoinBalance{
				HolderPKID:  bav.GetPKIDForPublicKey(txn.PublicKey).PKID.NewPKID(),
				CreatorPKID: bav.GetPKIDForPublicKey(txnMeta.ProfilePublicKey).PKID.NewPKID(),
			}
			balances = append(balances, balance)

			// We cache the balances as not present and then fill them in later
			balanceEntryKey := MakeBalanceEntryKey(balance.HolderPKID, balance.CreatorPKID)
			bav.HODLerPKIDCreatorPKIDToBalanceEntry[balanceEntryKey] = nil

			// Fetch the creator's balance entry if they're not buying their own coin
			if !reflect.DeepEqual(txn.PublicKey, txnMeta.ProfilePublicKey) {
				balance = &PGCreatorCoinBalance{
					HolderPKID:  bav.GetPKIDForPublicKey(txnMeta.ProfilePublicKey).PKID.NewPKID(),
					CreatorPKID: bav.GetPKIDForPublicKey(txnMeta.ProfilePublicKey).PKID.NewPKID(),
				}
				balances = append(balances, balance)

				// We cache the balances as not present and then fill them in later
				balanceEntryKey = MakeBalanceEntryKey(balance.HolderPKID, balance.CreatorPKID)
				bav.HODLerPKIDCreatorPKIDToBalanceEntry[balanceEntryKey] = nil
			}
		} else if txn.TxnMeta.GetTxnType() == TxnTypeDAOCoin {
			txnMeta := txn.TxnMeta.(*DAOCoinMetadata)

			// Fetch the buyer's balance entry
			daoBalance := &PGDAOCoinBalance{
				HolderPKID:  bav.GetPKIDForPublicKey(txn.PublicKey).PKID.NewPKID(),
				CreatorPKID: bav.GetPKIDForPublicKey(txnMeta.ProfilePublicKey).PKID.NewPKID(),
			}
			daoBalances = append(daoBalances, daoBalance)

			// We cache the balances as not present and then fill them in later
			balanceEntryKey := MakeBalanceEntryKey(daoBalance.HolderPKID, daoBalance.CreatorPKID)
			bav.HODLerPKIDCreatorPKIDToDAOCoinBalanceEntry[balanceEntryKey] = nil

			// Fetch the creator's balance entry if they're not buying their own coin
			if !reflect.DeepEqual(txn.PublicKey, txnMeta.ProfilePublicKey) {
				daoBalance = &PGDAOCoinBalance{
					HolderPKID:  bav.GetPKIDForPublicKey(txnMeta.ProfilePublicKey).PKID.NewPKID(),
					CreatorPKID: bav.GetPKIDForPublicKey(txnMeta.ProfilePublicKey).PKID.NewPKID(),
				}
				daoBalances = append(daoBalances, daoBalance)

				// We cache the balances as not present and then fill them in later
				balanceEntryKey = MakeBalanceEntryKey(daoBalance.HolderPKID, daoBalance.CreatorPKID)
				bav.HODLerPKIDCreatorPKIDToDAOCoinBalanceEntry[balanceEntryKey] = nil
			}
		} else if txn.TxnMeta.GetTxnType() == TxnTypeLike {
			txnMeta := txn.TxnMeta.(*LikeMetadata)
			like := &PGLike{
				LikerPublicKey: txn.PublicKey,
				LikedPostHash:  txnMeta.LikedPostHash.NewBlockHash(),
			}
			likes = append(likes, like)

			// We cache the likes as not present and then fill them in later
			likeKey := MakeLikeKey(like.LikerPublicKey, *like.LikedPostHash)
			bav.LikeKeyToLikeEntry[likeKey] = nil

			post := &PGPost{
				PostHash: txnMeta.LikedPostHash.NewBlockHash(),
			}
			posts = append(posts, post)

			// We cache the posts as not present and then fill them in later
			bav.PostHashToPostEntry[*post.PostHash] = nil
		} else if txn.TxnMeta.GetTxnType() == TxnTypeSubmitPost {
			txnMeta := txn.TxnMeta.(*SubmitPostMetadata)

			var postHash *BlockHash
			if len(txnMeta.PostHashToModify) != 0 {
				postHash = NewBlockHash(txnMeta.PostHashToModify)
			} else {
				postHash = txn.Hash()
			}

			posts = append(posts, &PGPost{
				PostHash: postHash,
			})

			// We cache the posts as not present and then fill them in later
			bav.PostHashToPostEntry[*postHash] = nil

			// TODO: Preload parent, grandparent, and reposted posts
		} else if txn.TxnMeta.GetTxnType() == TxnTypeUpdateProfile {
			txnMeta := txn.TxnMeta.(*UpdateProfileMetadata)
			if len(txnMeta.NewUsername) == 0 {
				continue
			}

			lowercaseUsernames = append(lowercaseUsernames, strings.ToLower(string(txnMeta.NewUsername)))

			// We cache the profiles as not present and then fill them in later
			bav.ProfileUsernameToProfileEntry[MakeUsernameMapKey(txnMeta.NewUsername)] = nil
		}
	}

	if len(outputs) > 0 {
		//foundOutputs := bav.Postgres.GetOutputs(outputs)
		//for _, output := range foundOutputs {
		//	err := bav._setUtxoMappings(output.NewUtxoEntry())
		//	if err != nil {
		//		return err
		//	}
		//}
	}

	if len(follows) > 0 {
		foundFollows := bav.Postgres.GetFollows(follows)
		for _, follow := range foundFollows {
			followEntry := follow.NewFollowEntry()
			bav._setFollowEntryMappings(followEntry)
		}
	}

	if len(balances) > 0 {
		foundBalances := bav.Postgres.GetCreatorCoinBalances(balances)
		for _, balance := range foundBalances {
			balanceEntry := balance.NewBalanceEntry()
			bav._setCreatorCoinBalanceEntryMappings(balanceEntry)
		}
	}

	if len(daoBalances) > 0 {
		foundDAOBalances := bav.Postgres.GetDAOCoinBalances(daoBalances)
		for _, daoBalance := range foundDAOBalances {
			daoBalanceEntry := daoBalance.NewBalanceEntry()
			bav._setDAOCoinBalanceEntryMappings(daoBalanceEntry)
		}
	}

	if len(likes) > 0 {
		foundLikes := bav.Postgres.GetLikes(likes)
		for _, like := range foundLikes {
			likeEntry := like.NewLikeEntry()
			bav._setLikeEntryMappings(likeEntry)
		}
	}

	if len(posts) > 0 {
		foundPosts := bav.Postgres.GetPosts(posts)
		for _, post := range foundPosts {
			bav.setPostMappings(post)
		}
	}

	if len(lowercaseUsernames) > 0 {
		foundProfiles := bav.Postgres.GetProfilesForUsername(lowercaseUsernames)
		for _, profile := range foundProfiles {
			bav.setProfileMappings(profile)
		}
	}

	return nil
}

func (bav *UtxoView) GetNextNonceForPublicKey(pkBytes []byte) (uint64, error) {
	pkidEntry := bav.GetPKIDForPublicKey(pkBytes)
	if pkidEntry == nil || pkidEntry.isDeleted {
		return 0, fmt.Errorf("GetNextNonceForPublicKey: PKID entry is deleted for public key %s", PkToStringBoth(pkBytes))
	}
	return bav.GetNextNonceForPKID(*pkidEntry.PKID)
}

func (bav *UtxoView) GetNextNonceForPKID(pkid PKID) (uint64, error) {
	nextNonce, nonceFound := bav.PKIDToNextNonce[pkid]
	if nonceFound {
		return nextNonce, nil
	}
	var err error
	nextNonce, err = DbGetNextNonceForPKID(bav.Handle, pkid)
	if err != nil {
		return 0, errors.Wrapf(err, "UtxoView.GetNextNonceForPKID: Problem fetching "+
			"next nonce for public key %s", PkToString(pkid[:], bav.Params))
	}
	bav.PKIDToNextNonce[pkid] = nextNonce
	return nextNonce, nil
}

func (bav *UtxoView) SetNextNonceForPublicKey(pkBytes []byte, nextNonce uint64) {
	pkidEntry := bav.GetPKIDForPublicKey(pkBytes)
	if pkidEntry == nil || pkidEntry.isDeleted {
		glog.Errorf("SetNextNonceForPublicKey: PKID entry is deleted for public key %s", PkToStringBoth(pkBytes))
		return
	}
	bav.SetNextNonceForPKID(*pkidEntry.PKID, nextNonce)
}

func (bav *UtxoView) SetNextNonceForPKID(pkid PKID, nextNonce uint64) {
	bav.PKIDToNextNonce[pkid] = nextNonce
}

// GetUnspentUtxoEntrysForPublicKey returns the UtxoEntrys corresponding to the
// passed-in public key that are currently unspent. It does this while factoring
// in any transactions that have already been connected to it. This is useful,
// as an example, when one whats to see what UtxoEntrys are available for spending
// after factoring in (i.e. connecting) all of the transactions currently in the
// mempool that are related to this public key.
//
// At a high level, this function allows one to get the utxos that are the union of:
// - utxos in the db
// - utxos in the view from previously-connected transactions
func (bav *UtxoView) GetUnspentUtxoEntrysForPublicKey(pkBytes []byte) ([]*UtxoEntry, error) {
	// Fetch the relevant utxos for this public key from the db. We do this because
	// the db could contain utxos that are not currently loaded into the view.
	var utxoEntriesForPublicKey []*UtxoEntry
	var err error
	if bav.Postgres != nil {
		utxoEntriesForPublicKey = bav.Postgres.GetUtxoEntriesForPublicKey(pkBytes)
	} else {
		utxoEntriesForPublicKey, err = DbGetUtxosForPubKey(pkBytes, bav.Handle, bav.Snapshot)
	}
	if err != nil {
		return nil, errors.Wrapf(err, "UtxoView.GetUnspentUtxoEntrysForPublicKey: Problem fetching "+
			"utxos for public key %s", PkToString(pkBytes, bav.Params))
	}

	// Load all the utxos associated with this public key into
	// the view. This makes it so that the view can enumerate all of the utxoEntries
	// known for this public key. To put it another way, it allows the view to
	// contain the union of:
	// - utxos in the db
	// - utxos in the view from previously-connected transactions
	for _, utxoEntry := range utxoEntriesForPublicKey {
		bav.GetUtxoEntryForUtxoKey(utxoEntry.UtxoKey)
	}

	// Now that all of the utxos for this key have been loaded, filter the
	// ones for this public key and return them.
	utxoEntriesToReturn := []*UtxoEntry{}
	for utxoKeyTmp, utxoEntry := range bav.UtxoKeyToUtxoEntry {
		// Make a copy of the iterator since it might change from underneath us
		// if we take its pointer.
		utxoKey := utxoKeyTmp
		utxoEntry.UtxoKey = &utxoKey
		if !utxoEntry.isSpent && reflect.DeepEqual(utxoEntry.PublicKey, pkBytes) {
			utxoEntriesToReturn = append(utxoEntriesToReturn, utxoEntry)
		}
	}

	return utxoEntriesToReturn, nil
}

func (bav *UtxoView) GetSpendableDeSoBalanceNanosForPublicKey(pkBytes []byte,
	tipHeight uint32) (_spendableBalance uint64, _err error) {
	// In order to get the spendable balance, we need to account for any immature block rewards.
	// We get these by starting at the chain tip and iterating backwards until we have collected
	// all the immature block rewards for this public key.
	nextBlockHash := bav.TipHash
	numImmatureBlocks := uint32(bav.Params.BlockRewardMaturity / bav.Params.TimeBetweenBlocks)
	immatureBlockRewards := uint64(0)

	if bav.Postgres != nil {
		// Filter out immature block rewards in postgres. UtxoType needs to be set correctly when importing blocks
		var startHeight uint32
		if tipHeight > numImmatureBlocks {
			startHeight = tipHeight - numImmatureBlocks
		}
		outputs := bav.Postgres.GetBlockRewardsForPublicKey(NewPublicKey(pkBytes), startHeight, tipHeight)

		var err error
		for _, output := range outputs {
			immatureBlockRewards, err = SafeUint64().Add(immatureBlockRewards, output.AmountNanos)
			if err != nil {
				return 0, errors.Wrap(err, "GetSpendableDeSoBalanceNanosForPublicKey: Problem "+
					"adding immature block rewards")
			}
		}
	} else {
		for ii := uint64(1); ii < uint64(numImmatureBlocks); ii++ {
			// Don't look up the genesis block since it isn't in the DB.
			if GenesisBlockHashHex == nextBlockHash.String() {
				break
			}

			blockNode := GetHeightHashToNodeInfo(bav.Handle, bav.Snapshot, tipHeight, nextBlockHash, false)
			if blockNode == nil {
				return 0, fmt.Errorf(
					"GetSpendableDeSoBalanceNanosForPublicKey: Problem getting block for blockhash %s",
					nextBlockHash.String())
			}
			blockRewardForPK, err := DbGetBlockRewardForPublicKeyBlockHash(bav.Handle, bav.Snapshot, pkBytes, nextBlockHash)
			if err != nil {
				return 0, errors.Wrapf(
					err, "GetSpendableDeSoBalanceNanosForPublicKey: Problem getting block reward for "+
						"public key %s blockhash %s", PkToString(pkBytes, bav.Params), nextBlockHash.String())
			}
			immatureBlockRewards, err = SafeUint64().Add(immatureBlockRewards, blockRewardForPK)
			if err != nil {
				return 0, errors.Wrapf(err, "GetSpendableDeSoBalanceNanosForPublicKey: Problem adding "+
					"block reward (%d) to immature block rewards (%d)", blockRewardForPK, immatureBlockRewards)
			}
			if blockNode.Parent != nil {
				nextBlockHash = blockNode.Parent.Hash
			} else {
				nextBlockHash = GenesisBlockHash
			}
		}
	}

	balanceNanos, err := bav.GetDeSoBalanceNanosForPublicKey(pkBytes)

	if err != nil {
		return 0, errors.Wrap(err, "GetSpendableDeSoBalanceNanosForPublicKey: ")
	}
	spendableBalanceNanos, err := SafeUint64().Sub(balanceNanos, immatureBlockRewards)
	if err != nil {
		return 0, errors.Wrapf(err,
			"GetSpendableDeSoBalanceNanosForPublicKey: error subtract immature block rewards (%d) from "+
				"balance nanos (%d)", immatureBlockRewards, balanceNanos)
	}
	return spendableBalanceNanos, nil
}

func mergeExtraData(oldMap map[string][]byte, newMap map[string][]byte) map[string][]byte {
	// Always create the map from scratch, since modifying the map on
	// newMap could modify the map on the oldMap otherwise.
	retMap := make(map[string][]byte)

	// Add the values from the oldMap
	for kk, vv := range oldMap {
		retMap[kk] = vv
	}
	// Add the values from the newMap. Allow the newMap values to overwrite the
	// oldMap values during the merge.
	for kk, vv := range newMap {
		retMap[kk] = vv
	}

	return retMap
}<|MERGE_RESOLUTION|>--- conflicted
+++ resolved
@@ -1794,101 +1794,6 @@
 		}
 
 		utxoOpsForTxn = append(utxoOpsForTxn, newUtxoOp)
-<<<<<<< HEAD
-		// Certain transaction types spend more DESO than input specified
-		switch txn.TxnMeta.GetTxnType() {
-		case TxnTypeCreatorCoin:
-			txMeta := txn.TxnMeta.(*CreatorCoinMetadataa)
-			if txMeta.OperationType != CreatorCoinOperationTypeBuy {
-				break
-			}
-			totalInput, err = SafeUint64().Add(totalInput, txMeta.DeSoToSellNanos)
-			if err != nil {
-				return 0, 0, nil, errors.Wrap(
-					err,
-					"_connectBasicTransfer: Problem adding to totalInput")
-			}
-		case TxnTypeNFTBid:
-			txMeta := txn.TxnMeta.(*NFTBidMetadata)
-			if txMeta.SerialNumber == 0 {
-				break
-			}
-			nftKey := MakeNFTKey(txMeta.NFTPostHash, txMeta.SerialNumber)
-			nftEntry := bav.GetNFTEntryForNFTKey(&nftKey)
-			if nftEntry == nil || nftEntry.isDeleted {
-				return 0, 0, nil, errors.Wrap(err,
-					"_connectBasicTransfer: NFT entry doesn't exist; this should never happen")
-			}
-			if !nftEntry.IsBuyNow || nftEntry.BuyNowPriceNanos > txMeta.BidAmountNanos {
-				break
-			}
-			totalInput, err = SafeUint64().Add(totalInput, txMeta.BidAmountNanos)
-			if err != nil {
-				return 0, 0, nil, errors.Wrap(
-					err, "_connectBasicTransfer: Problem adding bid amount to total input")
-			}
-		case TxnTypeDAOCoinLimitOrder:
-			txMeta := txn.TxnMeta.(*DAOCoinLimitOrderMetadata)
-			if txMeta.CancelOrderID != nil || !txMeta.SellingDAOCoinCreatorPublicKey.IsZeroPublicKey() {
-				break
-			}
-			transactorPKIDEntry := bav.GetPKIDForPublicKey(txn.PublicKey)
-			if transactorPKIDEntry == nil || transactorPKIDEntry.isDeleted {
-				return 0, 0, nil, errors.Wrap(
-					err, "_connectBasicTransfer: Transactor PKID entry doesn't exist; this should never happen")
-			}
-			for _, filledOrder := range bav.TxHashToFilledDAOCoinLimitOrders[*txHash] {
-				// Skip nil orders
-				if filledOrder == nil {
-					continue
-				}
-				// Skip filled orders for the transactor since the transactor doesn't pay itself.
-				if filledOrder.TransactorPKID.Eq(transactorPKIDEntry.PKID) {
-					continue
-				}
-				if !filledOrder.CoinQuantityInBaseUnitsBought.IsUint64() {
-					return 0, 0, nil, errors.New(
-						"_connectBasicTransfer: filledOrder.CoinQuantityInBaseUnitsBought is not a uint64")
-				}
-				totalInput, err = SafeUint64().Add(totalInput, filledOrder.CoinQuantityInBaseUnitsBought.Uint64())
-				if err != nil {
-					return 0, 0, nil, errors.Wrap(
-						err, "_connectBasicTransfer: Problem adding filled order DESO amount to total input")
-				}
-			}
-		case TxnTypeUpdateProfile:
-			txMeta := txn.TxnMeta.(*UpdateProfileMetadata)
-			profilePublicKey := txn.PublicKey
-			// Support the case where the profile public key is different from the transaction public key
-			// which only happens for param updaters.
-			if txMeta.ProfilePublicKey != nil && bytes.Equal(txMeta.ProfilePublicKey, txn.PublicKey) {
-				profilePublicKey = txMeta.ProfilePublicKey
-			}
-			// Check if the profile exists and is not deleted. If not, add the create profile fee.
-			profileEntry := bav.GetProfileEntryForPublicKey(profilePublicKey)
-			if profileEntry != nil && !profileEntry.isDeleted {
-				break
-			}
-			totalInput, err = SafeUint64().Add(totalInput, bav.GlobalParamsEntry.CreateNFTFeeNanos)
-			if err != nil {
-				return 0, 0, nil, errors.Wrap(
-					err, "_connectBasicTransfer: Problem adding create profile fee to total input")
-			}
-		case TxnTypeCreateNFT:
-			txMeta := txn.TxnMeta.(*CreateNFTMetadata)
-			totalNFTFees, err := SafeUint64().Mul(bav.GlobalParamsEntry.CreateNFTFeeNanos, txMeta.NumCopies)
-			if err != nil {
-				return 0, 0, nil, errors.Wrap(
-					err, "_connectBasicTransfer: Problem multiplying create NFT fee by number of copies")
-			}
-			totalInput, err = SafeUint64().Add(totalInput, totalNFTFees)
-			if err != nil {
-				return 0, 0, nil, errors.Wrap(
-					err, "_connectBasicTransfer: Problem adding create NFT fee to total input")
-			}
-		}
-=======
->>>>>>> e3bb0035
 	}
 
 	// Now that we have computed the outputs, we can finish processing diamonds if need be.
