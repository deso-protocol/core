--- conflicted
+++ resolved
@@ -63,15 +63,10 @@
 	m0PKID := DBGetPKIDEntryForPublicKey(db, chain.snapshot, m0PkBytes).PKID
 
 	// Seed a CurrentEpochEntry.
-<<<<<<< HEAD
-	err = utxoView().SetCurrentEpochEntry(&EpochEntry{EpochNumber: 1, FinalBlockHeight: blockHeight + 10}, blockHeight)
-	require.NoError(t, err)
-=======
 	epochUtxoView, err := NewUtxoView(db, params, chain.postgres, chain.snapshot)
 	require.NoError(t, err)
 	epochUtxoView._setCurrentEpochEntry(&EpochEntry{EpochNumber: 1, FinalBlockHeight: blockHeight + 10})
 	require.NoError(t, epochUtxoView.FlushToDb(blockHeight))
->>>>>>> 8ce1f3fe
 
 	{
 		// ParamUpdater set min fee rate
@@ -535,15 +530,10 @@
 	}
 
 	// Seed a CurrentEpochEntry.
-<<<<<<< HEAD
-	err = newUtxoView().SetCurrentEpochEntry(&EpochEntry{EpochNumber: 1, FinalBlockHeight: blockHeight + 10}, blockHeight)
-	require.NoError(t, err)
-=======
 	epochUtxoView, err := NewUtxoView(db, params, chain.postgres, chain.snapshot)
 	require.NoError(t, err)
 	epochUtxoView._setCurrentEpochEntry(&EpochEntry{EpochNumber: 1, FinalBlockHeight: blockHeight + 10})
 	require.NoError(t, epochUtxoView.FlushToDb(blockHeight))
->>>>>>> 8ce1f3fe
 
 	{
 		// ParamUpdater set min fee rate
@@ -704,15 +694,10 @@
 	m2PKID := DBGetPKIDEntryForPublicKey(db, chain.snapshot, m2PkBytes).PKID
 
 	// Seed a CurrentEpochEntry.
-<<<<<<< HEAD
-	err = utxoView().SetCurrentEpochEntry(&EpochEntry{EpochNumber: 1, FinalBlockHeight: blockHeight + 10}, blockHeight)
-	require.NoError(t, err)
-=======
 	epochUtxoView, err := NewUtxoView(db, params, chain.postgres, chain.snapshot)
 	require.NoError(t, err)
 	epochUtxoView._setCurrentEpochEntry(&EpochEntry{EpochNumber: 1, FinalBlockHeight: blockHeight + 10})
 	require.NoError(t, epochUtxoView.FlushToDb(blockHeight))
->>>>>>> 8ce1f3fe
 
 	{
 		// ParamUpdater set min fee rate
@@ -1248,15 +1233,10 @@
 	m1PKID := DBGetPKIDEntryForPublicKey(db, chain.snapshot, m1PkBytes).PKID
 
 	// Seed a CurrentEpochEntry.
-<<<<<<< HEAD
-	err = utxoView().SetCurrentEpochEntry(&EpochEntry{EpochNumber: 1, FinalBlockHeight: blockHeight + 10}, blockHeight)
-	require.NoError(t, err)
-=======
 	epochUtxoView, err := NewUtxoView(db, params, chain.postgres, chain.snapshot)
 	require.NoError(t, err)
 	epochUtxoView._setCurrentEpochEntry(&EpochEntry{EpochNumber: 1, FinalBlockHeight: blockHeight + 10})
 	require.NoError(t, epochUtxoView.FlushToDb(blockHeight))
->>>>>>> 8ce1f3fe
 	currentEpochNumber, err := utxoView().GetCurrentEpochNumber()
 	require.NoError(t, err)
 
