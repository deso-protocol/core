package lib

import (
	"bytes"
	"fmt"
	"github.com/dgraph-io/badger/v3"
	"github.com/holiman/uint256"
	"github.com/stretchr/testify/require"
	"math"
	"math/big"
	"math/rand"
	"testing"
)

func TestDAOCoinLimitOrder(t *testing.T) {
	// -----------------------
	// Initialization
	// -----------------------

	// Test constants
	const feeRateNanosPerKb = uint64(101)

	rand.Seed(0)
	// Initialize test chain and miner.
	require := require.New(t)
	chain, params, db := NewLowDifficultyBlockchain()
	mempool, miner := NewTestMiner(t, chain, params, true)

	params.ForkHeights.DAOCoinBlockHeight = uint32(0)
	params.ForkHeights.DAOCoinLimitOrderBlockHeight = uint32(0)

	utxoView, err := NewUtxoView(db, params, chain.postgres, chain.snapshot)
	require.NoError(err)
	dbAdapter := utxoView.GetDbAdapter()

	// Mine a few blocks to give the senderPkString some money.
	_, err = miner.MineAndProcessSingleBlock(0, mempool)
	require.NoError(err)
	_, err = miner.MineAndProcessSingleBlock(0, mempool)
	require.NoError(err)
	_, err = miner.MineAndProcessSingleBlock(0, mempool)
	require.NoError(err)
	_, err = miner.MineAndProcessSingleBlock(0, mempool)
	require.NoError(err)

	// We take the block tip to be the blockchain height rather than the header chain height.
	savedHeight := chain.blockTip().Height + 1

	// We build the testMeta obj after mining blocks so that we save the correct block height.
	testMeta := &TestMeta{
		t:           t,
		chain:       chain,
		params:      params,
		db:          db,
		mempool:     mempool,
		miner:       miner,
		savedHeight: savedHeight,
	}

	_registerOrTransferWithTestMeta(testMeta, "m0", senderPkString, m0Pub, senderPrivString, 7000)
	_registerOrTransferWithTestMeta(testMeta, "m1", senderPkString, m1Pub, senderPrivString, 4000)
	_registerOrTransferWithTestMeta(testMeta, "m2", senderPkString, m2Pub, senderPrivString, 1400)
	_registerOrTransferWithTestMeta(testMeta, "m3", senderPkString, m3Pub, senderPrivString, 210)
	_registerOrTransferWithTestMeta(testMeta, "m4", senderPkString, m4Pub, senderPrivString, 100)
	_registerOrTransferWithTestMeta(testMeta, "", senderPkString, paramUpdaterPub, senderPrivString, 100)

	params.ParamUpdaterPublicKeys[MakePkMapKey(paramUpdaterPkBytes)] = true
	// Param Updater set min fee rate to 101 nanos per KB
	{
		_updateGlobalParamsEntryWithTestMeta(
			testMeta,
			feeRateNanosPerKb,
			paramUpdaterPub,
			paramUpdaterPriv,
			-1, int64(feeRateNanosPerKb), -1, -1,
			-1, /*maxCopiesPerNFT*/
		)
	}

<<<<<<< HEAD
	m0PKID := DBGetPKIDEntryForPublicKey(db, chain.snapshot, m0PkBytes)
	m1PKID := DBGetPKIDEntryForPublicKey(db, chain.snapshot, m1PkBytes)
	m2PKID := DBGetPKIDEntryForPublicKey(db, chain.snapshot, m2PkBytes)
	m4PKID := DBGetPKIDEntryForPublicKey(db, chain.snapshot, m4PkBytes)
	_, _, _, _ = m0PKID, m1PKID, m2PKID, m4PKID // TODO: delete
=======
	m0PKID := DBGetPKIDEntryForPublicKey(db, m0PkBytes)
	m1PKID := DBGetPKIDEntryForPublicKey(db, m1PkBytes)
	m2PKID := DBGetPKIDEntryForPublicKey(db, m2PkBytes)
	m4PKID := DBGetPKIDEntryForPublicKey(db, m4PkBytes)
	_, _, _, _ = m0PKID, m1PKID, m2PKID, m4PKID
>>>>>>> e37a0826

	// -----------------------
	// Helpers
	// -----------------------

	// Helper function to print a DAOCoinLimitOrderEntry.
	// Useful for debugging.
	printOrder := func(orderEntry *DAOCoinLimitOrderEntry) string {
		transactor := utxoView.GetProfileEntryForPKID(orderEntry.TransactorPKID).Username
		buyingCoin := " $" // $DESO
		if !orderEntry.BuyingDAOCoinCreatorPKID.IsZeroPKID() {
			buyingCoin = string(utxoView.GetProfileEntryForPKID(orderEntry.BuyingDAOCoinCreatorPKID).Username)
		}

		sellingCoin := " $" // $DESO
		if !orderEntry.SellingDAOCoinCreatorPKID.IsZeroPKID() {
			sellingCoin = string(utxoView.GetProfileEntryForPKID(orderEntry.SellingDAOCoinCreatorPKID).Username)
		}

		price := Div(
			NewFloat().SetInt(orderEntry.ScaledExchangeRateCoinsToSellPerCoinToBuy.ToBig()),
			NewFloat().SetInt(OneE38.ToBig()))

		quantity := orderEntry.QuantityToFillInBaseUnits.Uint64()

		operationType := "ASK"
		if orderEntry.OperationType == DAOCoinLimitOrderOperationTypeBID {
			operationType = "BID"
		}

		return fmt.Sprintf(
			"transactor: %s, buying: %s, selling: %s, price: %s, quantity: %d, type: %s",
			transactor, buyingCoin, sellingCoin, price.String(), quantity, operationType)
	}
	_ = printOrder

	// Helper function to convert PublicKeys to PKIDs.
	toPKID := func(inputPK *PublicKey) *PKID {
		return DBGetPKIDEntryForPublicKey(db, chain.snapshot, inputPK.ToBytes()).PKID
	}

	// -----------------------
	// Tests
	// -----------------------

	// Store how many $DESO and DAO coin units will be transferred.
	daoCoinQuantityChange := uint256.NewInt().SetUint64(100)
	desoQuantityChange := uint256.NewInt().SetUint64(10)

	// Construct metadata for a m0 limit order:
	//   * Buying: 	 DAO coin
	//   * Selling:  $DESO
	//   * Price: 	 0.1 $DESO / DAO coin
	//   * Quantity: 100 DAO coins
	exchangeRate, err := CalculateScaledExchangeRate(0.1)
	require.NoError(err)
	metadataM0 := DAOCoinLimitOrderMetadata{
		BuyingDAOCoinCreatorPublicKey:             NewPublicKey(m0PkBytes),
		SellingDAOCoinCreatorPublicKey:            &ZeroPublicKey,
		ScaledExchangeRateCoinsToSellPerCoinToBuy: exchangeRate,
		QuantityToFillInBaseUnits:                 daoCoinQuantityChange,
		OperationType:                             DAOCoinLimitOrderOperationTypeBID,
	}

	// RuleErrorDAOCoinLimitOrderCannotBuyAndSellSameCoin
	{
		originalValue := metadataM0.BuyingDAOCoinCreatorPublicKey
		metadataM0.BuyingDAOCoinCreatorPublicKey = metadataM0.SellingDAOCoinCreatorPublicKey

		_, _, _, err = _doDAOCoinLimitOrderTxn(
			t, chain, db, params, feeRateNanosPerKb, m0Pub, m0Priv, metadataM0)

		require.Error(err)
		require.Contains(err.Error(), RuleErrorDAOCoinLimitOrderCannotBuyAndSellSameCoin)
		metadataM0.BuyingDAOCoinCreatorPublicKey = originalValue
	}

	// RuleErrorDAOCoinLimitOrderInvalidOperationType
	{
		originalValue := metadataM0.OperationType
		metadataM0.OperationType = 99

		_, _, _, err = _doDAOCoinLimitOrderTxn(
			t, chain, db, params, feeRateNanosPerKb, m0Pub, m0Priv, metadataM0)

		require.Error(err)
		require.Contains(err.Error(), RuleErrorDAOCoinLimitOrderInvalidOperationType)
		metadataM0.OperationType = originalValue
	}

	// RuleErrorDAOCoinLimitOrderBuyingDAOCoinCreatorMissingProfile
	{
		_, _, _, err = _doDAOCoinLimitOrderTxn(
			t, chain, db, params, feeRateNanosPerKb, m0Pub, m0Priv, metadataM0)

		require.Error(err)
		require.Contains(err.Error(), RuleErrorDAOCoinLimitOrderBuyingDAOCoinCreatorMissingProfile)
	}

	// RuleErrorDAOCoinLimitOrderSellingDAOCoinCreatorMissingProfile
	{
		originalBuyingCoin := metadataM0.BuyingDAOCoinCreatorPublicKey
		originalSellingCoin := metadataM0.SellingDAOCoinCreatorPublicKey
		metadataM0.BuyingDAOCoinCreatorPublicKey = originalSellingCoin
		metadataM0.SellingDAOCoinCreatorPublicKey = originalBuyingCoin

		_, _, _, err = _doDAOCoinLimitOrderTxn(
			t, chain, db, params, feeRateNanosPerKb, m0Pub, m0Priv, metadataM0)

		require.Error(err)
		require.Contains(err.Error(), RuleErrorDAOCoinLimitOrderSellingDAOCoinCreatorMissingProfile)
		metadataM0.BuyingDAOCoinCreatorPublicKey = originalBuyingCoin
		metadataM0.SellingDAOCoinCreatorPublicKey = originalSellingCoin
	}

	// Create a profile for m0.
	{
		_updateProfileWithTestMeta(
			testMeta,
			feeRateNanosPerKb, /*feeRateNanosPerKB*/
			m0Pub,             /*updaterPkBase58Check*/
			m0Priv,            /*updaterPrivBase58Check*/
			[]byte{},          /*profilePubKey*/
			"m0",              /*newUsername*/
			"i am the m0",     /*newDescription*/
			shortPic,          /*newProfilePic*/
			10*100,            /*newCreatorBasisPoints*/
			1.25*100*100,      /*newStakeMultipleBasisPoints*/
			false,             /*isHidden*/
		)
	}

	// RuleErrorDAOCoinLimitOrderInvalidExchangeRate: zero
	{
		originalValue := metadataM0.ScaledExchangeRateCoinsToSellPerCoinToBuy
		metadataM0.ScaledExchangeRateCoinsToSellPerCoinToBuy = uint256.NewInt()

		_, _, _, err = _doDAOCoinLimitOrderTxn(
			t, chain, db, params, feeRateNanosPerKb, m0Pub, m0Priv, metadataM0)

		require.Error(err)
		require.Contains(err.Error(), RuleErrorDAOCoinLimitOrderInvalidExchangeRate)
		metadataM0.ScaledExchangeRateCoinsToSellPerCoinToBuy = originalValue
	}

	// RuleErrorDAOCoinLimitOrderInvalidQuantity: zero
	{
		originalValue := metadataM0.QuantityToFillInBaseUnits
		metadataM0.QuantityToFillInBaseUnits = uint256.NewInt()

		_, _, _, err = _doDAOCoinLimitOrderTxn(
			t, chain, db, params, feeRateNanosPerKb, m0Pub, m0Priv, metadataM0)

		require.Error(err)
		require.Contains(err.Error(), RuleErrorDAOCoinLimitOrderInvalidQuantity)
		metadataM0.QuantityToFillInBaseUnits = originalValue
	}

	// RuleErrorDAOCoinLimitOrderTotalCostOverflowsUint256
	{
		originalPrice := metadataM0.ScaledExchangeRateCoinsToSellPerCoinToBuy
		originalQuantity := metadataM0.QuantityToFillInBaseUnits
		metadataM0.ScaledExchangeRateCoinsToSellPerCoinToBuy = MaxUint256.Clone()
		metadataM0.QuantityToFillInBaseUnits = MaxUint256.Clone()

		// Perform txn.
		_, _, _, err = _doDAOCoinLimitOrderTxn(
			t, chain, db, params, feeRateNanosPerKb, m0Pub, m0Priv, metadataM0)

		require.Error(err)
		require.Contains(err.Error(), RuleErrorDAOCoinLimitOrderTotalCostOverflowsUint256)

		metadataM0.ScaledExchangeRateCoinsToSellPerCoinToBuy = originalPrice
		metadataM0.QuantityToFillInBaseUnits = originalQuantity
	}

	// RuleErrorDAOCoinLimitOrderTotalCostOverflowsUint64
	{
		originalPrice := metadataM0.ScaledExchangeRateCoinsToSellPerCoinToBuy
		originalQuantity := metadataM0.QuantityToFillInBaseUnits
		// 100 * .009 = .9, which should truncate to 0 coins to sell
		metadataM0.ScaledExchangeRateCoinsToSellPerCoinToBuy, err = CalculateScaledExchangeRateFromString(".009")
		require.NoError(err)
		metadataM0.QuantityToFillInBaseUnits = uint256.NewInt().SetUint64(100)

		// Perform txn.
		_, _, _, err = _doDAOCoinLimitOrderTxn(
			t, chain, db, params, feeRateNanosPerKb, m0Pub, m0Priv, metadataM0)

		require.Error(err)
		require.Contains(err.Error(), RuleErrorDAOCoinLimitOrderTotalCostIsLessThanOneNano)

		metadataM0.ScaledExchangeRateCoinsToSellPerCoinToBuy = originalPrice
		metadataM0.QuantityToFillInBaseUnits = originalQuantity
	}

	// RuleErrorDAOCoinLimitOrderTotalCostIsLessThanOneNano
	{
		originalPrice := metadataM0.ScaledExchangeRateCoinsToSellPerCoinToBuy
		originalQuantity := metadataM0.QuantityToFillInBaseUnits
		metadataM0.ScaledExchangeRateCoinsToSellPerCoinToBuy = uint256.NewInt().SetUint64(1)
		metadataM0.QuantityToFillInBaseUnits = uint256.NewInt().SetUint64(1)

		// Perform txn.
		_, _, _, err = _doDAOCoinLimitOrderTxn(
			t, chain, db, params, feeRateNanosPerKb, m0Pub, m0Priv, metadataM0)

		require.Error(err)
		require.Contains(err.Error(), RuleErrorDAOCoinLimitOrderTotalCostIsLessThanOneNano)

		metadataM0.ScaledExchangeRateCoinsToSellPerCoinToBuy = originalPrice
		metadataM0.QuantityToFillInBaseUnits = originalQuantity
	}

	// RuleErrorDAOCoinLimitOrderInsufficientDESOToOpenOrder
	{
		originalPrice := metadataM0.ScaledExchangeRateCoinsToSellPerCoinToBuy
		originalQuantity := metadataM0.QuantityToFillInBaseUnits
		metadataM0.ScaledExchangeRateCoinsToSellPerCoinToBuy, err = CalculateScaledExchangeRate(1.0)
		require.NoError(err)
		metadataM0.QuantityToFillInBaseUnits = uint256.NewInt().SetUint64(math.MaxUint64)

		_, _, _, err = _doDAOCoinLimitOrderTxn(
			t, chain, db, params, feeRateNanosPerKb, m0Pub, m0Priv, metadataM0)

		require.Error(err)
		require.Contains(err.Error(), RuleErrorDAOCoinLimitOrderInsufficientDESOToOpenOrder)
		metadataM0.ScaledExchangeRateCoinsToSellPerCoinToBuy = originalPrice
		metadataM0.QuantityToFillInBaseUnits = originalQuantity
	}

	// m0 submits limit order buying 100 DAO coin units @ 0.1 $DESO / DAO coin.
	// Happy path: update quantity and resubmit. m0's order should be stored.
	{
		// Confirm no existing limit orders.
		orderEntries, err := dbAdapter.GetAllDAOCoinLimitOrders()
		require.NoError(err)
		require.Empty(orderEntries)

		// Perform txn.
		_doDAOCoinLimitOrderTxnWithTestMeta(testMeta, feeRateNanosPerKb, m0Pub, m0Priv, metadataM0)

		// Confirm 1 existing limit order, and it's from m0.
		orderEntries, err = dbAdapter.GetAllDAOCoinLimitOrders()
		require.NoError(err)
		require.Equal(len(orderEntries), 1)
		require.True(orderEntries[0].Eq(metadataM0.ToEntry(m0PKID.PKID, savedHeight, toPKID)))
	}

	// Test GetAllDAOCoinLimitOrdersForThisDAOCoinPair()
	{
		// Test database query.
		// Confirm 1 existing limit order, and it's from m0.
		orderEntries, err := dbAdapter.GetAllDAOCoinLimitOrdersForThisDAOCoinPair(
			toPKID(metadataM0.BuyingDAOCoinCreatorPublicKey),
			toPKID(metadataM0.SellingDAOCoinCreatorPublicKey))

		require.NoError(err)
		require.Equal(len(orderEntries), 1)
		require.True(orderEntries[0].Eq(metadataM0.ToEntry(m0PKID.PKID, savedHeight, toPKID)))

		// Test UTXO view query.
		// Confirm 1 existing limit order, and it's from m0.
		orderEntries, err = utxoView.GetAllDAOCoinLimitOrdersForThisDAOCoinPair(
			toPKID(metadataM0.BuyingDAOCoinCreatorPublicKey),
			toPKID(metadataM0.SellingDAOCoinCreatorPublicKey))

		require.NoError(err)
		require.Equal(len(orderEntries), 1)
		require.True(orderEntries[0].Eq(metadataM0.ToEntry(m0PKID.PKID, savedHeight, toPKID)))
	}

	// Test GetAllDAOCoinLimitOrdersForThisTransactor()
	{
		// Test database query.
		// Confirm 1 existing limit order, and it's from m0.
		orderEntries, err := dbAdapter.GetAllDAOCoinLimitOrdersForThisTransactor(m0PKID.PKID)
		require.NoError(err)
		require.Equal(len(orderEntries), 1)
		require.True(orderEntries[0].Eq(metadataM0.ToEntry(m0PKID.PKID, savedHeight, toPKID)))

		// Test UTXO view query.
		// Confirm 1 existing limit order, and it's from m0.
		orderEntries, err = utxoView.GetAllDAOCoinLimitOrdersForThisTransactor(m0PKID.PKID)
		require.NoError(err)
		require.Equal(len(orderEntries), 1)
		require.True(orderEntries[0].Eq(metadataM0.ToEntry(m0PKID.PKID, savedHeight, toPKID)))
	}

	// Construct metadata for a m1 limit order:
	//   * Buying: 	 $DESO
	//   * Selling:  DAO coins
	//   * Price: 	 10 DAO coins / $DESO
	//   * Quantity: 10 $DESO
	exchangeRate, err = CalculateScaledExchangeRate(10.0)
	require.NoError(err)
	metadataM1 := DAOCoinLimitOrderMetadata{
		BuyingDAOCoinCreatorPublicKey:             metadataM0.SellingDAOCoinCreatorPublicKey,
		SellingDAOCoinCreatorPublicKey:            metadataM0.BuyingDAOCoinCreatorPublicKey,
		ScaledExchangeRateCoinsToSellPerCoinToBuy: exchangeRate,
		QuantityToFillInBaseUnits:                 desoQuantityChange,
		OperationType:                             DAOCoinLimitOrderOperationTypeBID,
	}

	// RuleErrorDAOCoinLimitOrderInsufficientDAOCoinsToOpenOrder
	{
		_, _, _, err = _doDAOCoinLimitOrderTxn(
			t, chain, db, params, feeRateNanosPerKb, m1Pub, m1Priv, metadataM1)

		require.Error(err)
		require.Contains(err.Error(), RuleErrorDAOCoinLimitOrderInsufficientDAOCoinsToOpenOrder)
	}

	// Mint DAO coins and transfer to m1.
	{
		daoCoinMintMetadata := DAOCoinMetadata{
			ProfilePublicKey: m0PkBytes,
			OperationType:    DAOCoinOperationTypeMint,
			CoinsToMintNanos: *uint256.NewInt().SetUint64(1e4),
		}

		_daoCoinTxnWithTestMeta(testMeta, feeRateNanosPerKb, m0Pub, m0Priv, daoCoinMintMetadata)

		daoCoinTransferMetadata := DAOCoinTransferMetadata{
			ProfilePublicKey:       m0PkBytes,
			DAOCoinToTransferNanos: *uint256.NewInt().SetUint64(3000),
			ReceiverPublicKey:      m1PkBytes,
		}

		_daoCoinTransferTxnWithTestMeta(testMeta, feeRateNanosPerKb, m0Pub, m0Priv, daoCoinTransferMetadata)
	}

	// m1 submits limit order for 10 $DESO @ 10 DAO coin / $DESO.
	// Orders fulfilled for transferring 100 DAO coins <--> 10 $DESO.
	// Submit matching order and confirm matching happy path.
	{
		// Confirm 1 existing limit order, and it's from m0.
		orderEntries, err := dbAdapter.GetAllDAOCoinLimitOrders()
		require.NoError(err)
		require.Equal(len(orderEntries), 1)
		require.True(orderEntries[0].Eq(metadataM0.ToEntry(m0PKID.PKID, savedHeight, toPKID)))

		// Confirm 1 matching limit orders exists.
		orderEntryM1 := metadataM1.ToEntry(m1PKID.PKID, savedHeight, toPKID)
		orderEntries, err = dbAdapter.GetMatchingDAOCoinLimitOrders(orderEntryM1, nil)

		require.NoError(err)
		require.Equal(len(orderEntries), 1)

		// Store original $DESO balances to check diffs.
		originalM0DESOBalance := _getBalance(t, chain, mempool, m0Pub)
		originalM1DESOBalance := _getBalance(t, chain, mempool, m1Pub)

		// Store original DAO coin balances to check diffs.
		originalM0DAOCoinBalance := dbAdapter.GetBalanceEntry(m0PKID.PKID, m0PKID.PKID, true)
		originalM1DAOCoinBalance := dbAdapter.GetBalanceEntry(m1PKID.PKID, m0PKID.PKID, true)

		// Perform txn.
		_doDAOCoinLimitOrderTxnWithTestMeta(testMeta, feeRateNanosPerKb, m1Pub, m1Priv, metadataM1)

		// Both orders are deleted from the order book.
		orderEntries, err = dbAdapter.GetAllDAOCoinLimitOrders()
		require.NoError(err)
		require.Empty(orderEntries)

		// Calculate updated $DESO balances.
		updatedM0DESOBalance := _getBalance(t, chain, mempool, m0Pub)
		updatedM1DESOBalance := _getBalance(t, chain, mempool, m1Pub)

		// Calculate updated DAO coin balances.
		updatedM0DAOCoinBalance := dbAdapter.GetBalanceEntry(m0PKID.PKID, m0PKID.PKID, true)
		updatedM1DAOCoinBalance := dbAdapter.GetBalanceEntry(m1PKID.PKID, m0PKID.PKID, true)

		// m0's order buying DAO coins is fulfilled so:
		//   * His DESO balance decreases and
		//   * His DAO coin balance increases.
		require.Equal(
			originalM0DESOBalance-desoQuantityChange.Uint64(),
			updatedM0DESOBalance)

		require.Equal(
			*uint256.NewInt().Add(&originalM0DAOCoinBalance.BalanceNanos, daoCoinQuantityChange),
			updatedM0DAOCoinBalance.BalanceNanos)

		// m1's order is fulfilled buying $DESO so:
		//   * His $DESO balance increases and
		//   * His DAO coin balance decreases.
		// FIXME: I got an error here because my branch changed txn metadata encoding. Let's make this check smarter.
		require.Equal(
<<<<<<< HEAD
			int64(originalM1DESOBalance+desoQuantityChange.Uint64()-uint64(4010-3973)), // TODO: calculate gas fee instead of hard-coding.
=======
			int64(originalM1DESOBalance+desoQuantityChange.Uint64()-uint64(4010-3969)), // Hard-coded fee.
>>>>>>> e37a0826
			int64(updatedM1DESOBalance))

		require.Equal(
			*uint256.NewInt().Sub(&originalM1DAOCoinBalance.BalanceNanos, daoCoinQuantityChange),
			updatedM1DAOCoinBalance.BalanceNanos)
	}

	// Scenario: partially fulfilled orders sorting by best price
	// m1 submits order buying 20 $DESO nanos @ 11 DAO coin / $DESO.
	// m1 submits order buying 5 $DESO nanos @ 12 DAO coin / $DESO.
	// m1 submits order buying 5 $DESO nanos @ 12 DAO coin / $DESO.
	// m0 submits order buying 240 DAO coin nanos @ 1/8 $DESO / DAO coin.
	// m0's order is fully fulfilled.
	// m1's orders are partially fulfilled for:
	//   * 5 $DESO @ 12 DAO coin / $DESO (fully fulfilled)
	//   * 5 $DESO @ 12 DAO coin / $DESO (full fulfilled)
	//   * 10 $DESO @ 11 DAO coin / $DESO (partially fulfilled)
	{
		// Confirm no existing limit orders.
		orderEntries, err := dbAdapter.GetAllDAOCoinLimitOrders()
		require.NoError(err)
		require.Empty(orderEntries)

		// m1 submits order buying 20 $DESO @ 11 DAO coin / $DESO.
		metadataM1.ScaledExchangeRateCoinsToSellPerCoinToBuy, err = CalculateScaledExchangeRate(11.0)
		require.NoError(err)
		metadataM1.QuantityToFillInBaseUnits = uint256.NewInt().SetUint64(20)
		_doDAOCoinLimitOrderTxnWithTestMeta(testMeta, feeRateNanosPerKb, m1Pub, m1Priv, metadataM1)

		// m1 submits order buying 5 $DESO nanos @ 12 DAO coin / $DESO.
		metadataM1.ScaledExchangeRateCoinsToSellPerCoinToBuy, err = CalculateScaledExchangeRate(12.0)
		require.NoError(err)
		metadataM1.QuantityToFillInBaseUnits = uint256.NewInt().SetUint64(5)
		_doDAOCoinLimitOrderTxnWithTestMeta(testMeta, feeRateNanosPerKb, m1Pub, m1Priv, metadataM1)

		// Confirm 2 existing limit orders.
		orderEntries, err = dbAdapter.GetAllDAOCoinLimitOrders()
		require.NoError(err)
		require.Equal(len(orderEntries), 2)
		require.True(orderEntries[1].Eq(metadataM1.ToEntry(m1PKID.PKID, savedHeight, toPKID)))

		// m1 submits order buying 5 $DESO nanos @ 12 DAO coin / $DESO.
		_doDAOCoinLimitOrderTxnWithTestMeta(testMeta, feeRateNanosPerKb, m1Pub, m1Priv, metadataM1)

		// Confirm 3 existing limit orders.
		orderEntries, err = dbAdapter.GetAllDAOCoinLimitOrders()
		require.NoError(err)
		require.Equal(len(orderEntries), 3)

		// Store original $DESO balances to check diffs.
		originalM0DESOBalance := _getBalance(t, chain, mempool, m0Pub)
		originalM1DESOBalance := _getBalance(t, chain, mempool, m1Pub)

		// Store original DAO coin balances to check diffs.
		originalM0DAOCoinBalance := dbAdapter.GetBalanceEntry(m0PKID.PKID, m0PKID.PKID, true)
		originalM1DAOCoinBalance := dbAdapter.GetBalanceEntry(m1PKID.PKID, m0PKID.PKID, true)

		// Construct metadata for m0's order buying 240 DAO coin nanos @ 1/8 $DESO / DAO coin.
		metadataM0.ScaledExchangeRateCoinsToSellPerCoinToBuy, err = CalculateScaledExchangeRate(0.125) // 1.0 / 8.0 = 0.125
		require.NoError(err)
		metadataM0.QuantityToFillInBaseUnits = uint256.NewInt().SetUint64(240)

		// Confirm matching limit orders exist.
		orderEntries, err = dbAdapter.GetMatchingDAOCoinLimitOrders(
			metadataM0.ToEntry(m0PKID.PKID, savedHeight, toPKID), nil)

		require.NoError(err)
		require.Equal(len(orderEntries), 3)

		// m0 submits order buying 240 DAO coin nanos @ 1/8 $DESO / DAO coin.
		_doDAOCoinLimitOrderTxnWithTestMeta(testMeta, feeRateNanosPerKb, m0Pub, m0Priv, metadataM0)

		// The correct orders are removed from the order book.
		// m1's order for 10 $DESO nanos @ 12 DAO coin / $DESO is fulfilled.
		// m1's order for 20 $DESO nanos @ 11 DAO coin / $DESO is partially fulfilled with 10 $DESO nanos remaining.
		// m0's order for 240 DAO coin nanos @ 1/8 $DESO / DAO coin is fulfilled.
		orderEntries, err = dbAdapter.GetAllDAOCoinLimitOrders()
		require.NoError(err)
		require.Equal(len(orderEntries), 1)
		metadataM1.ScaledExchangeRateCoinsToSellPerCoinToBuy, err = CalculateScaledExchangeRate(11.0)
		require.NoError(err)
		metadataM1.QuantityToFillInBaseUnits = uint256.NewInt().SetUint64(10)
		require.True(orderEntries[0].Eq(metadataM1.ToEntry(m1PKID.PKID, savedHeight, toPKID)))

		// Calculate updated $DESO balances.
		updatedM0DESOBalance := _getBalance(t, chain, mempool, m0Pub)
		updatedM1DESOBalance := _getBalance(t, chain, mempool, m1Pub)

		// Calculate updated DAO coin balances.
		updatedM0DAOCoinBalance := dbAdapter.GetBalanceEntry(m0PKID.PKID, m0PKID.PKID, true)
		updatedM1DAOCoinBalance := dbAdapter.GetBalanceEntry(m1PKID.PKID, m0PKID.PKID, true)

		// Calculate changes in $DESO and DAO coins.
		daoCoinQuantityChange = uint256.NewInt().SetUint64(240)
		desoQuantityChange := uint256.NewInt().SetUint64(20)

		// m0's order to buy DAO coins is fulfilled so:
		//   * His $DESO balance decreases and
		//   * His DAO coin balance increases.
		// FIXME: I got an error here because my branch changed txn metadata encoding. Let's make this check smarter.
		require.Equal(
<<<<<<< HEAD
			int64(originalM0DESOBalance-desoQuantityChange.Uint64()-uint64(6485-6455)), // TODO: calculate gas fee instead of hard-coding.
=======
			int64(originalM0DESOBalance-desoQuantityChange.Uint64()-uint64(6485-6451)), // Hard-coded fee.
>>>>>>> e37a0826
			int64(updatedM0DESOBalance))

		require.Equal(
			*uint256.NewInt().Add(&originalM0DAOCoinBalance.BalanceNanos, daoCoinQuantityChange),
			updatedM0DAOCoinBalance.BalanceNanos)

		// m1's orders to buy $DESO are fulfilled so:
		//   * His $DESO balance increases and
		//   * His DAO coin balance decreases.
		require.Equal(
			originalM1DESOBalance+desoQuantityChange.Uint64(), updatedM1DESOBalance)

		require.Equal(
			*uint256.NewInt().Sub(&originalM1DAOCoinBalance.BalanceNanos, daoCoinQuantityChange),
			updatedM1DAOCoinBalance.BalanceNanos)
	}

	// Scenario: cancel an open order.
	// m1 tries to cancel non-existent order. Fails.
	// m0 tries to cancel m1's order. Fails.
	// m1 cancels their open order. Succeeds.
	{
		// Confirm 1 existing limit order from m1.
		orderEntries, err := dbAdapter.GetAllDAOCoinLimitOrders()
		require.NoError(err)
		require.Equal(len(orderEntries), 1)
		require.True(orderEntries[0].TransactorPKID.Eq(m1PKID.PKID))

		// m1 tries to cancel non-existent order.
		cancelMetadataM1 := DAOCoinLimitOrderMetadata{
			CancelOrderID: NewBlockHash(uint256.NewInt().SetUint64(1).Bytes()),
		}

		_, _, _, err = _doDAOCoinLimitOrderTxn(
			t, chain, db, params, feeRateNanosPerKb, m1Pub, m1Priv, cancelMetadataM1)

		require.Error(err)
		require.Contains(err.Error(), RuleErrorDAOCoinLimitOrderToCancelNotFound)

		// m0 tries to cancel m1's order.
		cancelMetadataM1 = DAOCoinLimitOrderMetadata{CancelOrderID: orderEntries[0].OrderID}

		_, _, _, err = _doDAOCoinLimitOrderTxn(
			t, chain, db, params, feeRateNanosPerKb, m0Pub, m0Priv, cancelMetadataM1)

		require.Error(err)
		require.Contains(err.Error(), RuleErrorDAOCoinLimitOrderToCancelNotYours)

		// m1 cancels their open order.
		_doDAOCoinLimitOrderTxnWithTestMeta(testMeta, feeRateNanosPerKb, m1Pub, m1Priv, cancelMetadataM1)

		// Confirm no existing limit orders.
		orderEntries, err = dbAdapter.GetAllDAOCoinLimitOrders()
		require.NoError(err)
		require.Empty(orderEntries)
	}

	// Scenario: user sells DAO coins for $DESO, but is able to find a good matching
	// order such that they receive/buy the same amount of $DESO by selling a lower
	// quantity of DAO coins than they intended. This is expected behavior.
	{
		// Confirm no existing orders.
		orderEntries, err := dbAdapter.GetAllDAOCoinLimitOrders()
		require.NoError(err)
		require.Equal(len(orderEntries), 0)

		// m0 submits order buying 100 DAO coin units @ 10 $DESO / DAO coin.
		metadataM0.ScaledExchangeRateCoinsToSellPerCoinToBuy, err = CalculateScaledExchangeRate(10.0)
		require.NoError(err)
		metadataM0.QuantityToFillInBaseUnits = uint256.NewInt().SetUint64(100)
		_doDAOCoinLimitOrderTxnWithTestMeta(testMeta, feeRateNanosPerKb, m0Pub, m0Priv, metadataM0)

		// Confirm order is stored.
		orderEntries, err = dbAdapter.GetAllDAOCoinLimitOrders()
		require.NoError(err)
		require.Equal(len(orderEntries), 1)
		require.True(orderEntries[0].Eq(metadataM0.ToEntry(m0PKID.PKID, savedHeight, toPKID)))

		// Store original $DESO balances to check diffs.
		originalM0DESOBalance := _getBalance(t, chain, mempool, m0Pub)
		originalM1DESOBalance := _getBalance(t, chain, mempool, m1Pub)

		// Store original DAO coin balances to check diffs.
		originalM0DAOCoinBalance := dbAdapter.GetBalanceEntry(m0PKID.PKID, m0PKID.PKID, true)
		originalM1DAOCoinBalance := dbAdapter.GetBalanceEntry(m1PKID.PKID, m0PKID.PKID, true)

		// m1 submits order selling 50 DAO coin units @ 5 $DESO / DAO coin.
		metadataM1.ScaledExchangeRateCoinsToSellPerCoinToBuy, err = CalculateScaledExchangeRate(0.2)
		require.NoError(err)
		metadataM1.QuantityToFillInBaseUnits = uint256.NewInt().SetUint64(250)
		_doDAOCoinLimitOrderTxnWithTestMeta(testMeta, feeRateNanosPerKb, m1Pub, m1Priv, metadataM1)

		// m0's order is partially fulfilled with 75 coins remaining. m1's order is fully
		// fulfilled. Note that he gets his full amount of $DESO but sells only 25 of the
		// 50 DAO coin units he intended to. This is expected behavior at the moment. We
		// specify a buying quantity but allow the selling quantity to vary depending on
		// the best offer(s) available.
		orderEntries, err = dbAdapter.GetAllDAOCoinLimitOrders()
		require.NoError(err)
		require.Equal(len(orderEntries), 1)
		metadataM0.QuantityToFillInBaseUnits = uint256.NewInt().SetUint64(75)
		require.True(orderEntries[0].Eq(metadataM0.ToEntry(m0PKID.PKID, savedHeight, toPKID)))

		// Calculate updated $DESO balances.
		updatedM0DESOBalance := _getBalance(t, chain, mempool, m0Pub)
		updatedM1DESOBalance := _getBalance(t, chain, mempool, m1Pub)

		// Calculate updated DAO coin balances.
		updatedM0DAOCoinBalance := dbAdapter.GetBalanceEntry(m0PKID.PKID, m0PKID.PKID, true)
		updatedM1DAOCoinBalance := dbAdapter.GetBalanceEntry(m1PKID.PKID, m0PKID.PKID, true)

		// Calculate changes in $DESO and DAO coins.
		daoCoinQuantityChange = uint256.NewInt().SetUint64(25)
		desoQuantityChange := uint256.NewInt().SetUint64(250)

		// m0's order buying DAO coins is partially fulfilled so:
		//   * His $DESO balance decreases and
		//   * His DAO coin balance increases.
		require.Equal(
			originalM0DESOBalance-desoQuantityChange.Uint64(),
			updatedM0DESOBalance)

		require.Equal(
			*uint256.NewInt().Add(&originalM0DAOCoinBalance.BalanceNanos, daoCoinQuantityChange),
			updatedM0DAOCoinBalance.BalanceNanos)

		// m1's order selling DAO coins is fulfilled so:
		//   * His $DESO balance increases and
		//   * His DAO coin balance decreases.
		// FIXME: I got an error here because my branch changed txn metadata encoding. Let's make this check smarter.
		require.Equal(
<<<<<<< HEAD
			int64(originalM1DESOBalance+desoQuantityChange.Uint64()-uint64(4097-4061)),
			int64(updatedM1DESOBalance)) // TODO: calculate gas fee instead of hard-coding.
=======
			int64(originalM1DESOBalance+desoQuantityChange.Uint64()-uint64(4097-4056)), // Hard-coded fee.
			int64(updatedM1DESOBalance))
>>>>>>> e37a0826

		require.Equal(
			*uint256.NewInt().Sub(&originalM1DAOCoinBalance.BalanceNanos, daoCoinQuantityChange),
			updatedM1DAOCoinBalance.BalanceNanos)

		// m0 cancels the remainder of his order.
		cancelMetadataM0 := DAOCoinLimitOrderMetadata{CancelOrderID: orderEntries[0].OrderID}
		_doDAOCoinLimitOrderTxnWithTestMeta(testMeta, feeRateNanosPerKb, m0Pub, m0Priv, cancelMetadataM0)

		// Confirm no existing limit orders.
		orderEntries, err = dbAdapter.GetAllDAOCoinLimitOrders()
		require.NoError(err)
		require.Empty(orderEntries)
	}

	// Scenario: m0 and m1 both submit identical orders. Both orders are stored.
	{
		// Confirm no existing limit orders.
		orderEntries, err := dbAdapter.GetAllDAOCoinLimitOrders()
		require.NoError(err)
		require.Empty(orderEntries)

		// m0 submits order buying 100 DAO coins @ 0.1 $DESO / DAO coin.
		metadataM0.ScaledExchangeRateCoinsToSellPerCoinToBuy, err = CalculateScaledExchangeRate(0.1)
		require.NoError(err)
		metadataM0.QuantityToFillInBaseUnits = uint256.NewInt().SetUint64(100)
		_doDAOCoinLimitOrderTxnWithTestMeta(testMeta, feeRateNanosPerKb, m0Pub, m0Priv, metadataM0)

		// Confirm 1 existing limit order from m0.
		orderEntries, err = dbAdapter.GetAllDAOCoinLimitOrders()
		require.NoError(err)
		require.Equal(len(orderEntries), 1)
		require.True(orderEntries[0].Eq(metadataM0.ToEntry(m0PKID.PKID, savedHeight, toPKID)))

		// m1 submits order buying 100 DAO coins @ 0.1 $DESO / DAO coin.
		metadataM1.BuyingDAOCoinCreatorPublicKey = metadataM0.BuyingDAOCoinCreatorPublicKey
		metadataM1.SellingDAOCoinCreatorPublicKey = metadataM0.SellingDAOCoinCreatorPublicKey
		metadataM1.ScaledExchangeRateCoinsToSellPerCoinToBuy = metadataM0.ScaledExchangeRateCoinsToSellPerCoinToBuy
		metadataM1.QuantityToFillInBaseUnits = metadataM0.QuantityToFillInBaseUnits
		_doDAOCoinLimitOrderTxnWithTestMeta(testMeta, feeRateNanosPerKb, m1Pub, m1Priv, metadataM1)

		// Confirm 2 existing limit orders @ 0.1 $DESO / DAO coin.
		orderEntries, err = dbAdapter.GetAllDAOCoinLimitOrders()
		require.NoError(err)
		require.Equal(len(orderEntries), 2)
		require.True(orderEntries[0].Eq(metadataM0.ToEntry(m0PKID.PKID, savedHeight, toPKID)))
		require.True(orderEntries[1].Eq(metadataM1.ToEntry(m1PKID.PKID, savedHeight, toPKID)))
	}

	// Scenario: non-matching order.
	{
		// Confirm 2 existing limit orders.
		orderEntries, err := dbAdapter.GetAllDAOCoinLimitOrders()
		require.NoError(err)
		require.Equal(len(orderEntries), 2)
		require.True(orderEntries[0].Eq(metadataM0.ToEntry(m0PKID.PKID, savedHeight, toPKID)))
		require.True(orderEntries[1].Eq(metadataM1.ToEntry(m1PKID.PKID, savedHeight, toPKID)))

		// m0 cancels their order.
		cancelMetadataM0 := DAOCoinLimitOrderMetadata{CancelOrderID: orderEntries[0].OrderID}
		_doDAOCoinLimitOrderTxnWithTestMeta(testMeta, feeRateNanosPerKb, m0Pub, m0Priv, cancelMetadataM0)

		// Confirm 1 existing order from m1.
		orderEntries, err = dbAdapter.GetAllDAOCoinLimitOrders()
		require.NoError(err)
		require.Equal(len(orderEntries), 1)
		require.True(orderEntries[0].Eq(metadataM1.ToEntry(m1PKID.PKID, savedHeight, toPKID)))

		// m0 submits order for a worse exchange rate than m1 is willing to accept.
		// Doesn't match m1's order. Stored instead.
		metadataM0.BuyingDAOCoinCreatorPublicKey = metadataM1.SellingDAOCoinCreatorPublicKey
		metadataM0.SellingDAOCoinCreatorPublicKey = metadataM1.BuyingDAOCoinCreatorPublicKey
		metadataM0.ScaledExchangeRateCoinsToSellPerCoinToBuy, err = CalculateScaledExchangeRate(9)
		require.NoError(err)
		_doDAOCoinLimitOrderTxnWithTestMeta(testMeta, feeRateNanosPerKb, m0Pub, m0Priv, metadataM0)

		// Confirm 2 existing orders.
		orderEntries, err = dbAdapter.GetAllDAOCoinLimitOrders()
		require.NoError(err)
		require.Equal(len(orderEntries), 2)
		require.True(orderEntries[0].Eq(metadataM0.ToEntry(m0PKID.PKID, savedHeight, toPKID)))
		require.True(orderEntries[1].Eq(metadataM1.ToEntry(m1PKID.PKID, savedHeight, toPKID)))

		// m1 submits order matching their own order. Fails.
		metadataM1.BuyingDAOCoinCreatorPublicKey = metadataM0.BuyingDAOCoinCreatorPublicKey
		metadataM1.SellingDAOCoinCreatorPublicKey = metadataM0.SellingDAOCoinCreatorPublicKey
		metadataM1.ScaledExchangeRateCoinsToSellPerCoinToBuy, err = CalculateScaledExchangeRate(10.0)
		require.NoError(err)
		_, _, _, err = _doDAOCoinLimitOrderTxn(
			t, chain, db, params, feeRateNanosPerKb, m1Pub, m1Priv, metadataM1)
		require.Error(err)
		require.Contains(err.Error(), RuleErrorDAOCoinLimitOrderMatchingOwnOrder)

		// Confirm 2 existing orders.
		orderEntries, err = dbAdapter.GetAllDAOCoinLimitOrders()
		require.NoError(err)
		require.Equal(len(orderEntries), 2)
	}

	// Cancel order with insufficient funds to cover the order.
	{
		m0BalanceEntry := dbAdapter.GetBalanceEntry(m0PKID.PKID, m0PKID.PKID, true)
		// Just a reminder of m0's current balance of their own DAO Coins
		require.Equal(m0BalanceEntry.BalanceNanos.Uint64(), uint64(7365))
		// M0 transfers away some of their DAO coin such that they no longer have 100 nanos (to cover their order).
		_daoCoinTransferTxnWithTestMeta(
			testMeta,
			feeRateNanosPerKb,
			m0Pub,
			m0Priv,
			DAOCoinTransferMetadata{
				ProfilePublicKey:       m0PkBytes,
				ReceiverPublicKey:      m2PkBytes,
				DAOCoinToTransferNanos: *uint256.NewInt().SetUint64(m0BalanceEntry.BalanceNanos.Uint64() - 1),
			},
		)

		orderEntries, err := dbAdapter.GetAllDAOCoinLimitOrders()
		require.NoError(err)
		require.Len(orderEntries, 2)
		require.True(orderEntries[0].TransactorPKID.Eq(m0PKID.PKID))
		require.True(orderEntries[1].TransactorPKID.Eq(m1PKID.PKID))

		metadataM0.CancelOrderID = orderEntries[0].OrderID
		_doDAOCoinLimitOrderTxnWithTestMeta(
			testMeta,
			feeRateNanosPerKb,
			m0Pub,
			m0Priv,
			metadataM0,
		)

		orderEntries, err = dbAdapter.GetAllDAOCoinLimitOrders()
		require.NoError(err)
		require.Len(orderEntries, 1)
		require.True(orderEntries[0].TransactorPKID.Eq(m1PKID.PKID))

		// Before we transfer the DAO coins back to m0, let's create an order for m2 that is slightly better
		// than m0's order. We'll have m1 submit an order that matches this later.
		exchangeRate, err := CalculateScaledExchangeRate(9.5)
		require.NoError(err)
		metadataM2 := DAOCoinLimitOrderMetadata{
			BuyingDAOCoinCreatorPublicKey:             metadataM0.BuyingDAOCoinCreatorPublicKey,
			SellingDAOCoinCreatorPublicKey:            metadataM0.SellingDAOCoinCreatorPublicKey,
			ScaledExchangeRateCoinsToSellPerCoinToBuy: exchangeRate,
			QuantityToFillInBaseUnits:                 metadataM0.QuantityToFillInBaseUnits,
			OperationType:                             DAOCoinLimitOrderOperationTypeBID,
		}

		_doDAOCoinLimitOrderTxnWithTestMeta(
			testMeta,
			feeRateNanosPerKb,
			m2Pub,
			m2Priv,
			metadataM2,
		)

		// Okay let's transfer the DAO coins back to m0 and recreate the order
		_daoCoinTransferTxnWithTestMeta(
			testMeta,
			feeRateNanosPerKb,
			m2Pub,
			m2Priv,
			DAOCoinTransferMetadata{
				ProfilePublicKey:       m0PkBytes,
				ReceiverPublicKey:      m0PkBytes,
				DAOCoinToTransferNanos: *uint256.NewInt().SetUint64(7339),
			},
		)
		metadataM0.CancelOrderID = nil
		_doDAOCoinLimitOrderTxnWithTestMeta(
			testMeta,
			feeRateNanosPerKb,
			m0Pub,
			m0Priv,
			metadataM0,
		)
		orderEntries, err = dbAdapter.GetAllDAOCoinLimitOrders()
		require.NoError(err)
		require.Len(orderEntries, 3)
	}

	// M1 submits an order that would match both m0 and m2's order. We expect to see m2's order cancelled
	// and m0's order filled as m2 doesn't have sufficient DAO coins to cover the order they placed.
	{
		metadataM1.ScaledExchangeRateCoinsToSellPerCoinToBuy, err = CalculateScaledExchangeRate(float64(1) / float64(8))
		require.NoError(err)
		metadataM1.SellingDAOCoinCreatorPublicKey = metadataM0.BuyingDAOCoinCreatorPublicKey
		metadataM1.BuyingDAOCoinCreatorPublicKey = metadataM0.SellingDAOCoinCreatorPublicKey

		// 27
		_doDAOCoinLimitOrderTxnWithTestMeta(
			testMeta,
			feeRateNanosPerKb,
			m1Pub,
			m1Priv,
			metadataM1,
		)

		m2Orders, err := dbAdapter.GetAllDAOCoinLimitOrdersForThisTransactor(m2PKID.PKID)
		require.NoError(err)
		require.Len(m2Orders, 0)
	}

	// Let's start fresh and mint some DAO coins for M1
	{
		// 28
		_updateProfileWithTestMeta(
			testMeta,
			feeRateNanosPerKb, /*feeRateNanosPerKB*/
			m1Pub,             /*updaterPkBase58Check*/
			m1Priv,            /*updaterPrivBase58Check*/
			[]byte{},          /*profilePubKey*/
			"m1",              /*newUsername*/
			"i am the m1",     /*newDescription*/
			shortPic,          /*newProfilePic*/
			10*100,            /*newCreatorBasisPoints*/
			1.25*100*100,      /*newStakeMultipleBasisPoints*/
			false,             /*isHidden*/
		)

		// Mint 100k nanos for M1 DAO coin
		daoCoinMintMetadata := DAOCoinMetadata{
			ProfilePublicKey: m1PkBytes,
			OperationType:    DAOCoinOperationTypeMint,
			CoinsToMintNanos: *uint256.NewInt().SetUint64(1e5),
		}

		// 29
		_daoCoinTxnWithTestMeta(testMeta, feeRateNanosPerKb, m1Pub, m1Priv, daoCoinMintMetadata)

		// Transfer 10K nanos to M2
		daoCoinTransferMetadata := DAOCoinTransferMetadata{
			ProfilePublicKey:       m1PkBytes,
			DAOCoinToTransferNanos: *uint256.NewInt().SetUint64(1e4),
			ReceiverPublicKey:      m2PkBytes,
		}

		// 30
		_daoCoinTransferTxnWithTestMeta(testMeta, feeRateNanosPerKb, m1Pub, m1Priv, daoCoinTransferMetadata)
	}

	// M1 and M2 submit orders to SELL M1 DAO Coin
	{
		// Sell DAO @ 5 DAO / DESO, up to 10 DESO. Max DAO = 50
		exchangeRate, err = CalculateScaledExchangeRate(5)
		require.NoError(err)
		m1OrderMetadata := DAOCoinLimitOrderMetadata{
			SellingDAOCoinCreatorPublicKey:            NewPublicKey(m1PkBytes),
			BuyingDAOCoinCreatorPublicKey:             &ZeroPublicKey,
			ScaledExchangeRateCoinsToSellPerCoinToBuy: exchangeRate,
			QuantityToFillInBaseUnits:                 uint256.NewInt().SetUint64(10),
			OperationType:                             DAOCoinLimitOrderOperationTypeBID,
		}

		// 31
		_doDAOCoinLimitOrderTxnWithTestMeta(
			testMeta,
			feeRateNanosPerKb,
			m1Pub,
			m1Priv,
			m1OrderMetadata,
		)

		// Sell DAO @ 2 DAO / DESO, up to 5 DESO. Max DAO = 10
		exchangeRate, err = CalculateScaledExchangeRate(2)
		require.NoError(err)
		m2OrderMetadata := DAOCoinLimitOrderMetadata{
			SellingDAOCoinCreatorPublicKey:            NewPublicKey(m1PkBytes),
			BuyingDAOCoinCreatorPublicKey:             &ZeroPublicKey,
			ScaledExchangeRateCoinsToSellPerCoinToBuy: exchangeRate,
			QuantityToFillInBaseUnits:                 uint256.NewInt().SetUint64(5),
			OperationType:                             DAOCoinLimitOrderOperationTypeBID,
		}

		// 32
		_doDAOCoinLimitOrderTxnWithTestMeta(
			testMeta,
			feeRateNanosPerKb,
			m2Pub,
			m2Priv,
			m2OrderMetadata,
		)

		orders, err := dbAdapter.GetAllDAOCoinLimitOrdersForThisDAOCoinPair(&ZeroPKID, m1PKID.PKID)
		require.NoError(err)
		require.Len(orders, 2)
	}

	// M0 submits order to buy M1 DAO Coin that matches
	{
		m0DESOBalanceBefore := _getBalance(t, chain, mempool, m0Pub)
		m1DESOBalanceBefore := _getBalance(t, chain, mempool, m1Pub)
		m2DESOBalanceBefore := _getBalance(t, chain, mempool, m2Pub)
		m1BalanceEntryBefore := dbAdapter.GetBalanceEntry(m1PKID.PKID, m1PKID.PKID, true)
		m2BalanceEntryBefore := dbAdapter.GetBalanceEntry(m2PKID.PKID, m1PKID.PKID, true)

		// Sell DESO @ 1 DESO / DAO for up to 100 DAO coins. Max DESO: 100 DESO
		exchangeRate, err = CalculateScaledExchangeRate(1)
		require.NoError(err)
		m0OrderMetadata := DAOCoinLimitOrderMetadata{
			SellingDAOCoinCreatorPublicKey:            &ZeroPublicKey,
			BuyingDAOCoinCreatorPublicKey:             NewPublicKey(m1PkBytes),
			ScaledExchangeRateCoinsToSellPerCoinToBuy: exchangeRate,
			QuantityToFillInBaseUnits:                 uint256.NewInt().SetUint64(300),
			OperationType:                             DAOCoinLimitOrderOperationTypeBID,
		}

		// 33
		_doDAOCoinLimitOrderTxnWithTestMeta(
			testMeta,
			feeRateNanosPerKb,
			m0Pub,
			m0Priv,
			m0OrderMetadata,
		)

		orders, err := dbAdapter.GetAllDAOCoinLimitOrdersForThisDAOCoinPair(&ZeroPKID, m1PKID.PKID)
		require.NoError(err)
		require.Len(orders, 0)

		orders, err = dbAdapter.GetAllDAOCoinLimitOrdersForThisDAOCoinPair(m1PKID.PKID, &ZeroPKID)
		require.NoError(err)
		require.Len(orders, 1)
		require.True(orders[0].QuantityToFillInBaseUnits.Eq(uint256.NewInt().SetUint64(240)))

		// Get balance entries for all users.
		m0BalanceEntryAfter := dbAdapter.GetBalanceEntry(m0PKID.PKID, m1PKID.PKID, true)
		m1BalanceEntryAfter := dbAdapter.GetBalanceEntry(m1PKID.PKID, m1PKID.PKID, true)
		m2BalanceEntryAfter := dbAdapter.GetBalanceEntry(m2PKID.PKID, m1PKID.PKID, true)

		m2Decrease, err := SafeUint256().Sub(&m2BalanceEntryBefore.BalanceNanos, &m2BalanceEntryAfter.BalanceNanos)
		require.NoError(err)
		require.True(m2Decrease.Eq(uint256.NewInt().SetUint64(10)))

		m1Decrease, err := SafeUint256().Sub(&m1BalanceEntryBefore.BalanceNanos, &m1BalanceEntryAfter.BalanceNanos)
		require.NoError(err)
		require.True(m1Decrease.Eq(uint256.NewInt().SetUint64(50)))

		require.True(m0BalanceEntryAfter.BalanceNanos.Eq(uint256.NewInt().SetUint64(60)))

		m0DESOBalanceAfter := _getBalance(t, chain, mempool, m0Pub)
		m1DESOBalanceAfter := _getBalance(t, chain, mempool, m1Pub)
		m2DESOBalanceAfter := _getBalance(t, chain, mempool, m2Pub)

<<<<<<< HEAD
		// FIXME: I got an error here because my branch changed txn metadata encoding. Let's make this check smarter.
		require.Equal(int64(m0DESOBalanceBefore-15-uint64(5864-5831)), int64(m0DESOBalanceAfter)) // Fee is 3 nanos
=======
		require.Equal(int64(m0DESOBalanceBefore-15-uint64(5864-5826)), int64(m0DESOBalanceAfter)) // Fee is 3 nanos
>>>>>>> e37a0826
		require.Equal(m1DESOBalanceBefore+10, m1DESOBalanceAfter)
		require.Equal(m2DESOBalanceBefore+5, m2DESOBalanceAfter)
	}

	{
		// Current Order Book:
		//   Transactor: m0
		//   Buying:     m0 DAO coin
		//   Selling:    $DESO
		//   Price:      0.1 $DESO / DAO coin
		//   Quantity:   100 DAO coin units
		//
		//   Transactor: m0
		//   Buying:     $DESO
		//   Selling:    m0 DAO coin
		//   Price:      9 DAO coins / $DESO
		//   Quantity:   89 $DESO nanos
		//
		//   Transactor: m1
		//   Buying:     m0 DAO coin
		//   Selling:    $DESO
		//   Price:      0.1 $DESO / DAO coin
		//   Quantity:   100 DAO coin units
		//
		//   Transactor: m0
		//   Buying:     m1 DAO coin
		//   Selling:    $DESO
		//   Price:      1 $DESO / DAO coin
		//   Quantity:   240 DAO coin units

		// Test get all DAO coin limit orders.
		orderEntries, err := utxoView._getAllDAOCoinLimitOrders()
		require.NoError(err)
		require.Equal(len(orderEntries), 4)

		// Test get all DAO coin limit orders for this DAO coin pair.
		orderEntries, err = utxoView.GetAllDAOCoinLimitOrdersForThisDAOCoinPair(m0PKID.PKID, &ZeroPKID)
		require.NoError(err)
		require.Equal(len(orderEntries), 2)

		// Test get all DAO coin limit orders for this transactor.
		// Target order:
		//   Transactor: m1
		//   Buying:     m0 DAO coin
		//   Selling:    $DESO
		//   Price:      0.1 $DESO / DAO coin
		//   Quantity:   100 DAO coin units
		orderEntries, err = utxoView.GetAllDAOCoinLimitOrdersForThisTransactor(m1PKID.PKID)
		require.NoError(err)
		require.Equal(len(orderEntries), 1)
		exchangeRate, err = CalculateScaledExchangeRate(0.1)
		require.NoError(err)
		require.Equal(orderEntries[0].ScaledExchangeRateCoinsToSellPerCoinToBuy, exchangeRate)

		// Test get matching DAO coin limit orders.
		// Target order:
		//   Transactor: m0
		//   Buying:     m1 DAO coin
		//   Selling:    $DESO
		//   Price:      1 $DESO / DAO coin
		//   Quantity:   240 DAO coin units
		exchangeRate, err = CalculateScaledExchangeRate(0.9)
		require.NoError(err)
		queryEntry := &DAOCoinLimitOrderEntry{
			OrderID:                   NewBlockHash(uint256.NewInt().SetUint64(1).Bytes()), // Not used
			TransactorPKID:            m1PKID.PKID,
			BuyingDAOCoinCreatorPKID:  &ZeroPKID,
			SellingDAOCoinCreatorPKID: m1PKID.PKID,
			ScaledExchangeRateCoinsToSellPerCoinToBuy: exchangeRate,
			QuantityToFillInBaseUnits:                 uint256.NewInt().SetUint64(100),
		}

		orderEntries, err = utxoView._getNextLimitOrdersToFill(queryEntry, nil)
		require.NoError(err)
		require.Empty(orderEntries)

		queryEntry.ScaledExchangeRateCoinsToSellPerCoinToBuy, err = CalculateScaledExchangeRate(1.1)
		require.NoError(err)
		orderEntries, err = utxoView._getNextLimitOrdersToFill(queryEntry, nil)
		require.NoError(err)
		require.Equal(len(orderEntries), 1)
		exchangeRate, err = CalculateScaledExchangeRate(1.0)
		require.NoError(err)
		require.Equal(orderEntries[0].ScaledExchangeRateCoinsToSellPerCoinToBuy, exchangeRate)
		require.Equal(orderEntries[0].QuantityToFillInBaseUnits, uint256.NewInt().SetUint64(240))

		// m0 submits another order slightly better than previous.
		//   Transactor: m0
		//   Buying:     m1 DAO coin
		//   Selling:    $DESO
		//   Price:      1.05 $DESO / DAO coin
		//   Quantity:   110 DAO coin units
		metadataM0.BuyingDAOCoinCreatorPublicKey = NewPublicKey(m1PkBytes)
		metadataM0.SellingDAOCoinCreatorPublicKey = &ZeroPublicKey
		metadataM0.ScaledExchangeRateCoinsToSellPerCoinToBuy, err = CalculateScaledExchangeRate(1.05)
		require.NoError(err)
		metadataM0.QuantityToFillInBaseUnits = uint256.NewInt().SetUint64(110)
		_doDAOCoinLimitOrderTxnWithTestMeta(testMeta, feeRateNanosPerKb, m0Pub, m0Priv, metadataM0)
		orderEntries, err = utxoView._getAllDAOCoinLimitOrders()
		require.NoError(err)
		require.Equal(len(orderEntries), 5)

		// Test get matching DAO coin limit orders.
		// Query with identical order as before. Should match m0's new + better order.
		// Target order:
		//   Transactor: m0
		//   Buying:     m1 DAO coin
		//   Selling:    $DESO
		//   Price:      1.05 $DESO / DAO coin
		//   Quantity:   110 DAO coin units
		orderEntries, err = utxoView._getNextLimitOrdersToFill(queryEntry, nil)
		require.NoError(err)
		require.Equal(len(orderEntries), 1)
		exchangeRate, err = CalculateScaledExchangeRate(1.05)
		require.NoError(err)
		require.Equal(orderEntries[0].ScaledExchangeRateCoinsToSellPerCoinToBuy, exchangeRate)
		require.Equal(orderEntries[0].QuantityToFillInBaseUnits, uint256.NewInt().SetUint64(110))

		// Test get matching DAO coin limit orders.
		// Query with identical order as before but higher quantity.
		// Should match both of m0's orders with better listed first.
		queryEntry.QuantityToFillInBaseUnits = uint256.NewInt().SetUint64(150)
		orderEntries, err = utxoView._getNextLimitOrdersToFill(queryEntry, nil)
		require.NoError(err)
		require.Equal(len(orderEntries), 2)
		exchangeRate, err = CalculateScaledExchangeRate(1.05)
		require.NoError(err)
		require.Equal(orderEntries[0].ScaledExchangeRateCoinsToSellPerCoinToBuy, exchangeRate)
		require.Equal(orderEntries[0].QuantityToFillInBaseUnits, uint256.NewInt().SetUint64(110))
		exchangeRate, err = CalculateScaledExchangeRate(1.0)
		require.NoError(err)
		require.Equal(orderEntries[1].ScaledExchangeRateCoinsToSellPerCoinToBuy, exchangeRate)
		require.Equal(orderEntries[1].QuantityToFillInBaseUnits, uint256.NewInt().SetUint64(240))
	}

	{
		// Check what open DAO coin limit orders are in the order book.
		// transactor: m0, buying:  $, selling: m0, price: 9, quantity: 89, type: BID
		// transactor: m1, buying: m0, selling:  $, price: 0.1, quantity: 100, type: BID
		// transactor: m0, buying: m1, selling:  $, price: 1, quantity: 240, type: BID
		// transactor: m0, buying: m1, selling:  $, price: 1.05, quantity: 110, type: BID
		orderEntries, err := dbAdapter.GetAllDAOCoinLimitOrders()
		require.NoError(err)
		require.Equal(len(orderEntries), 4)

		// m1 cancels open order.
		exchangeRate, err := CalculateScaledExchangeRate(0.1)
		require.NoError(err)

		metadataM1 := DAOCoinLimitOrderMetadata{
			BuyingDAOCoinCreatorPublicKey:             NewPublicKey(m0PkBytes),
			SellingDAOCoinCreatorPublicKey:            &ZeroPublicKey,
			ScaledExchangeRateCoinsToSellPerCoinToBuy: exchangeRate,
			QuantityToFillInBaseUnits:                 uint256.NewInt().SetUint64(100),
			OperationType:                             DAOCoinLimitOrderOperationTypeBID,
			CancelOrderID:                             orderEntries[1].OrderID,
		}

		_doDAOCoinLimitOrderTxnWithTestMeta(testMeta, feeRateNanosPerKb, m1Pub, m1Priv, metadataM1)

		// Total # of orders decreases by 1.
		orderEntries, err = dbAdapter.GetAllDAOCoinLimitOrders()
		require.NoError(err)
		require.Equal(len(orderEntries), 3)

		// m0 has 3 open orders.
		orderEntries, err = dbAdapter.GetAllDAOCoinLimitOrdersForThisTransactor(m0PKID.PKID)
		require.NoError(err)
		require.Equal(len(orderEntries), 3)

		// No open orders for m1.
		orderEntries, err = dbAdapter.GetAllDAOCoinLimitOrdersForThisTransactor(m1PKID.PKID)
		require.NoError(err)
		require.Empty(orderEntries)

		// m1 submits ASK order selling m1 DAO coins that is fulfilled by m0's open limit orders.
		// transactor: m0, buying: m1, selling:  $, price: 1, quantity: 240, type: BID
		// transactor: m0, buying: m1, selling:  $, price: 1.05, quantity: 110, type: BID
		m0DESOBalanceBefore := _getBalance(t, chain, mempool, m0Pub)
		m1DESOBalanceBefore := _getBalance(t, chain, mempool, m1Pub)
		m0DAOCoinBalanceBefore := dbAdapter.GetBalanceEntry(m0PKID.PKID, m1PKID.PKID, true).BalanceNanos
		m1DAOCoinBalanceBefore := dbAdapter.GetBalanceEntry(m1PKID.PKID, m1PKID.PKID, true).BalanceNanos

		exchangeRate, err = CalculateScaledExchangeRate(1.0)
		require.NoError(err)

		// transactor: m1, buying:  $, selling: m1, price: 1.0, quantity: 160, type: ASK
		metadataM1 = DAOCoinLimitOrderMetadata{
			BuyingDAOCoinCreatorPublicKey:             &ZeroPublicKey,
			SellingDAOCoinCreatorPublicKey:            NewPublicKey(m1PkBytes),
			ScaledExchangeRateCoinsToSellPerCoinToBuy: exchangeRate,
			QuantityToFillInBaseUnits:                 uint256.NewInt().SetUint64(160),
			OperationType:                             DAOCoinLimitOrderOperationTypeASK,
		}

		_doDAOCoinLimitOrderTxnWithTestMeta(testMeta, feeRateNanosPerKb, m1Pub, m1Priv, metadataM1)

		m0DESOBalanceAfter := _getBalance(t, chain, mempool, m0Pub)
		m1DESOBalanceAfter := _getBalance(t, chain, mempool, m1Pub)
		m0DAOCoinBalanceAfter := dbAdapter.GetBalanceEntry(m0PKID.PKID, m1PKID.PKID, true).BalanceNanos
		m1DAOCoinBalanceAfter := dbAdapter.GetBalanceEntry(m1PKID.PKID, m1PKID.PKID, true).BalanceNanos

		// 110 DAO coin base units transferred @ 1.05 $DESO per DAO coin.
		//  50 DAO coin base units transferred @ 1.0  $DESO per DAO coin.
		// TOTAL = 160 DAO coin base units transferred, 165 $DESO transferred.
		require.Equal(m0DAOCoinBalanceBefore.Uint64()+uint64(160), m0DAOCoinBalanceAfter.Uint64())
		require.Equal(m0DESOBalanceBefore-uint64(165), m0DESOBalanceAfter)
		require.Equal(m1DAOCoinBalanceBefore.Uint64()-uint64(160), m1DAOCoinBalanceAfter.Uint64())
		// FIXME: I got an error here because my branch changed txn metadata encoding. Let's make this check smarter.
		require.Equal(m1DESOBalanceBefore+uint64(165)-uint64(36), m1DESOBalanceAfter) // Hard-coded fees.

		// Total # of orders decreases by 1.
		orderEntries, err = dbAdapter.GetAllDAOCoinLimitOrders()
		require.NoError(err)
		require.Equal(len(orderEntries), 2)

		// m0 has 2 remaining open orders.
		orderEntries, err = dbAdapter.GetAllDAOCoinLimitOrdersForThisTransactor(m0PKID.PKID)
		require.NoError(err)
		require.Equal(len(orderEntries), 2)

		// m1 submits ASK order selling m1 DAO coins that fulfills m0's open limit order.
		// transactor: m0, buying: m1, selling:  $, price: 1, quantity: 200, type: BID
		m0DESOBalanceBefore = m0DESOBalanceAfter
		m1DESOBalanceBefore = m1DESOBalanceAfter
		m0DAOCoinBalanceBefore = m0DAOCoinBalanceAfter
		m1DAOCoinBalanceBefore = m1DAOCoinBalanceAfter

		// m1 would be ok selling 1.2 DAO coins / $DESO.
		// m0 has a better offer willing to buy 1.0 DAO coins / $DESO.
		exchangeRate, err = CalculateScaledExchangeRate(1.2)
		require.NoError(err)

		// transactor: m1, buying:  $, selling: m1, price: 0.9, quantity: 250, type: ASK
		metadataM1 = DAOCoinLimitOrderMetadata{
			BuyingDAOCoinCreatorPublicKey:             &ZeroPublicKey,
			SellingDAOCoinCreatorPublicKey:            NewPublicKey(m1PkBytes),
			ScaledExchangeRateCoinsToSellPerCoinToBuy: exchangeRate,
			QuantityToFillInBaseUnits:                 uint256.NewInt().SetUint64(250),
			OperationType:                             DAOCoinLimitOrderOperationTypeASK,
		}

		_doDAOCoinLimitOrderTxnWithTestMeta(testMeta, feeRateNanosPerKb, m1Pub, m1Priv, metadataM1)

		m0DESOBalanceAfter = _getBalance(t, chain, mempool, m0Pub)
		m1DESOBalanceAfter = _getBalance(t, chain, mempool, m1Pub)
		m0DAOCoinBalanceAfter = dbAdapter.GetBalanceEntry(m0PKID.PKID, m1PKID.PKID, true).BalanceNanos
		m1DAOCoinBalanceAfter = dbAdapter.GetBalanceEntry(m1PKID.PKID, m1PKID.PKID, true).BalanceNanos

		// 190 DAO coin base units transferred @ 1.0  $DESO per DAO coin.
		// TOTAL = 190 DAO coin base units transferred, 190 $DESO transferred.
		require.Equal(m0DAOCoinBalanceBefore.Uint64()+uint64(190), m0DAOCoinBalanceAfter.Uint64())
		require.Equal(m0DESOBalanceBefore-uint64(190), m0DESOBalanceAfter)
		require.Equal(m1DAOCoinBalanceBefore.Uint64()-uint64(190), m1DAOCoinBalanceAfter.Uint64())
		// FIXME: I got an error here because my branch changed txn metadata encoding. Let's make this check smarter.
		require.Equal(m1DESOBalanceBefore+uint64(190)-uint64(36), m1DESOBalanceAfter) // Hard-coded fees.

		// m1's limit order is left open with 60 DAO coin base units left to be fulfilled.
		orderEntries, err = dbAdapter.GetAllDAOCoinLimitOrders()
		require.NoError(err)
		require.Equal(len(orderEntries), 2)
		metadataM1.QuantityToFillInBaseUnits = uint256.NewInt().SetUint64(60)
		require.True(orderEntries[1].Eq(metadataM1.ToEntry(m1PKID.PKID, savedHeight, toPKID)))

		// m0 has 1 remaining open orders.
		orderEntries, err = dbAdapter.GetAllDAOCoinLimitOrdersForThisTransactor(m0PKID.PKID)
		require.NoError(err)
		require.Equal(len(orderEntries), 1)
	}

	{
		// Scenario: matching orders buying/selling m0 DAO coin <--> m1 DAO coin
		// Confirm no existing orders for m0 DAO coin <--> m1 DAO coin.
		orderEntries, err := dbAdapter.GetAllDAOCoinLimitOrdersForThisDAOCoinPair(m0PKID.PKID, m1PKID.PKID)
		require.NoError(err)
		require.Empty(orderEntries)
		orderEntries, err = dbAdapter.GetAllDAOCoinLimitOrdersForThisDAOCoinPair(m1PKID.PKID, m0PKID.PKID)
		require.NoError(err)
		require.Empty(orderEntries)

		// m0 submits BID order buying m1 coins and selling m0 coins.
		m0DESOBalanceNanosBefore := _getBalance(t, chain, mempool, m0Pub)

		exchangeRate, err := CalculateScaledExchangeRate(0.5)
		require.NoError(err)

		metadataM0 := DAOCoinLimitOrderMetadata{
			BuyingDAOCoinCreatorPublicKey:             NewPublicKey(m1PkBytes),
			SellingDAOCoinCreatorPublicKey:            NewPublicKey(m0PkBytes),
			ScaledExchangeRateCoinsToSellPerCoinToBuy: exchangeRate,
			QuantityToFillInBaseUnits:                 uint256.NewInt().SetUint64(200),
			OperationType:                             DAOCoinLimitOrderOperationTypeBID,
		}

		_doDAOCoinLimitOrderTxnWithTestMeta(testMeta, feeRateNanosPerKb, m0Pub, m0Priv, metadataM0)

		// Order is stored.
		orderEntries, err = dbAdapter.GetAllDAOCoinLimitOrdersForThisDAOCoinPair(m1PKID.PKID, m0PKID.PKID)
		require.NoError(err)
		require.Equal(len(orderEntries), 1)
		require.True(orderEntries[0].Eq(metadataM0.ToEntry(m0PKID.PKID, savedHeight, toPKID)))

		// m0 is charged a txn fee in $DESO.
		m0DESOBalanceNanosAfter := _getBalance(t, chain, mempool, m0Pub)
		require.Equal(m0DESOBalanceNanosBefore-uint64(34), m0DESOBalanceNanosAfter) // Hard-coded fee.

		// m1 submits BID order buying m0 coins and selling m1 coins.
		// Orders match for 100 m0 DAO coin units <--> 200 m1 DAO coin units.
		m0DESOBalanceNanosBefore = m0DESOBalanceNanosAfter
		m1DESOBalanceNanosBefore := _getBalance(t, chain, mempool, m1Pub)

		m0DAOCoinBalanceM0Before := dbAdapter.GetBalanceEntry(m0PKID.PKID, m0PKID.PKID, true).BalanceNanos
		m0DAOCoinBalanceM1Before := dbAdapter.GetBalanceEntry(m0PKID.PKID, m1PKID.PKID, true).BalanceNanos
		m1DAOCoinBalanceM0Before := dbAdapter.GetBalanceEntry(m1PKID.PKID, m0PKID.PKID, true).BalanceNanos
		m1DAOCoinBalanceM1Before := dbAdapter.GetBalanceEntry(m1PKID.PKID, m1PKID.PKID, true).BalanceNanos

		exchangeRate, err = CalculateScaledExchangeRate(2.0)
		require.NoError(err)

		metadataM1 := DAOCoinLimitOrderMetadata{
			BuyingDAOCoinCreatorPublicKey:             NewPublicKey(m0PkBytes),
			SellingDAOCoinCreatorPublicKey:            NewPublicKey(m1PkBytes),
			ScaledExchangeRateCoinsToSellPerCoinToBuy: exchangeRate,
			QuantityToFillInBaseUnits:                 uint256.NewInt().SetUint64(100),
			OperationType:                             DAOCoinLimitOrderOperationTypeBID,
		}

		_doDAOCoinLimitOrderTxnWithTestMeta(testMeta, feeRateNanosPerKb, m1Pub, m1Priv, metadataM1)

		// Orders match so are removed from the order book.
		orderEntries, err = dbAdapter.GetAllDAOCoinLimitOrdersForThisDAOCoinPair(m0PKID.PKID, m1PKID.PKID)
		require.NoError(err)
		require.Empty(orderEntries)
		orderEntries, err = dbAdapter.GetAllDAOCoinLimitOrdersForThisDAOCoinPair(m1PKID.PKID, m0PKID.PKID)
		require.NoError(err)
		require.Empty(orderEntries)

		// 100 m0 DAO coin units are transferred in exchange for 200 m1 DAO coin units.
		m0DAOCoinBalanceM0After := dbAdapter.GetBalanceEntry(m0PKID.PKID, m0PKID.PKID, true).BalanceNanos
		m0DAOCoinBalanceM1After := dbAdapter.GetBalanceEntry(m0PKID.PKID, m1PKID.PKID, true).BalanceNanos
		m1DAOCoinBalanceM0After := dbAdapter.GetBalanceEntry(m1PKID.PKID, m0PKID.PKID, true).BalanceNanos
		m1DAOCoinBalanceM1After := dbAdapter.GetBalanceEntry(m1PKID.PKID, m1PKID.PKID, true).BalanceNanos

		daoCoinM0UnitsTransferred := uint256.NewInt().SetUint64(100)
		daoCoinM1UnitsTransferred := uint256.NewInt().SetUint64(200)

		m0DAOCoinM0Decrease, err := SafeUint256().Sub(&m0DAOCoinBalanceM0Before, &m0DAOCoinBalanceM0After)
		require.NoError(err)
		require.Equal(m0DAOCoinM0Decrease, daoCoinM0UnitsTransferred)

		m0DAOCoinM1Increase, err := SafeUint256().Sub(&m0DAOCoinBalanceM1After, &m0DAOCoinBalanceM1Before)
		require.NoError(err)
		require.Equal(m0DAOCoinM1Increase, daoCoinM1UnitsTransferred)

		m1DAOCoinM0Increase, err := SafeUint256().Sub(&m1DAOCoinBalanceM0After, &m1DAOCoinBalanceM0Before)
		require.NoError(err)
		require.Equal(m1DAOCoinM0Increase, daoCoinM0UnitsTransferred)

		m1DAOCoinM1Decrease, err := SafeUint256().Sub(&m1DAOCoinBalanceM1Before, &m1DAOCoinBalanceM1After)
		require.NoError(err)
		require.Equal(m1DAOCoinM1Decrease, daoCoinM1UnitsTransferred)

		// m1 is charged a txn fee in $DESO.
		m0DESOBalanceNanosAfter = _getBalance(t, chain, mempool, m0Pub)
		m1DESOBalanceNanosAfter := _getBalance(t, chain, mempool, m1Pub)
		require.Equal(m0DESOBalanceNanosBefore, m0DESOBalanceNanosAfter)
		require.Equal(m1DESOBalanceNanosBefore-uint64(34), m1DESOBalanceNanosAfter) // Hard-coded fee.
	}

	{
		// Scenario: matching 2 orders from 2 different users selling DAO coins.

		// Confirm existing orders in order book.
		// transactor: m0, buying:  $, selling: m0, price: 9, quantity: 89, type: BID
		// transactor: m1, buying:  $, selling: m1, price: 1.2, quantity: 60, type: ASK
		orderEntries, err := dbAdapter.GetAllDAOCoinLimitOrders()
		require.NoError(err)
		require.Equal(len(orderEntries), 2)

		// m0 submits an order selling m1 DAO coins.
		exchangeRate, err := CalculateScaledExchangeRate(1.1)
		require.NoError(err)

		metadataM0 := DAOCoinLimitOrderMetadata{
			BuyingDAOCoinCreatorPublicKey:             &ZeroPublicKey,
			SellingDAOCoinCreatorPublicKey:            NewPublicKey(m1PkBytes),
			ScaledExchangeRateCoinsToSellPerCoinToBuy: exchangeRate,
			QuantityToFillInBaseUnits:                 uint256.NewInt().SetUint64(50),
			OperationType:                             DAOCoinLimitOrderOperationTypeASK,
		}

		_doDAOCoinLimitOrderTxnWithTestMeta(testMeta, feeRateNanosPerKb, m0Pub, m0Priv, metadataM0)

		// Confirm order is stored.
		// transactor: m0, buying:  $, selling: m1, price: 1.1, quantity: 50, type: ASK
		orderEntries, err = dbAdapter.GetAllDAOCoinLimitOrders()
		require.NoError(err)
		require.Equal(len(orderEntries), 3)

		// m2 submits an order buying m1 DAO coins
		// fulfilled by m0 and m1's open ASK orders.
		exchangeRate, err = CalculateScaledExchangeRate(1.0)
		require.NoError(err)

		metadataM2 := DAOCoinLimitOrderMetadata{
			BuyingDAOCoinCreatorPublicKey:             NewPublicKey(m1PkBytes),
			SellingDAOCoinCreatorPublicKey:            &ZeroPublicKey,
			ScaledExchangeRateCoinsToSellPerCoinToBuy: exchangeRate,
			QuantityToFillInBaseUnits:                 uint256.NewInt().SetUint64(110),
			OperationType:                             DAOCoinLimitOrderOperationTypeBID,
		}

		m0DESOBalanceNanosBefore := _getBalance(t, chain, mempool, m0Pub)
		m1DESOBalanceNanosBefore := _getBalance(t, chain, mempool, m1Pub)
		m2DESOBalanceNanosBefore := _getBalance(t, chain, mempool, m2Pub)
		m0DAOCoinBalanceUnitsBefore := dbAdapter.GetBalanceEntry(m0PKID.PKID, m1PKID.PKID, true).BalanceNanos
		m1DAOCoinBalanceUnitsBefore := dbAdapter.GetBalanceEntry(m1PKID.PKID, m1PKID.PKID, true).BalanceNanos
		m2DAOCoinBalanceUnitsBefore := dbAdapter.GetBalanceEntry(m2PKID.PKID, m1PKID.PKID, true).BalanceNanos

		_doDAOCoinLimitOrderTxnWithTestMeta(testMeta, feeRateNanosPerKb, m2Pub, m2Priv, metadataM2)

		// Orders are fulfilled and removed from the order book.
		orderEntries, err = dbAdapter.GetAllDAOCoinLimitOrders()
		require.NoError(err)
		require.Equal(len(orderEntries), 1)

		// 60 DAO coin units were transferred from m1 to m2 in exchange for 50 $DESO nanos.
		// 50 DAO coin units were transferred from m0 to m2 in exchange for 45 $DESO nanos.
		m0DESOBalanceNanosAfter := _getBalance(t, chain, mempool, m0Pub)
		m1DESOBalanceNanosAfter := _getBalance(t, chain, mempool, m1Pub)
		m2DESOBalanceNanosAfter := _getBalance(t, chain, mempool, m2Pub)
		m0DAOCoinBalanceUnitsAfter := dbAdapter.GetBalanceEntry(m0PKID.PKID, m1PKID.PKID, true).BalanceNanos
		m1DAOCoinBalanceUnitsAfter := dbAdapter.GetBalanceEntry(m1PKID.PKID, m1PKID.PKID, true).BalanceNanos
		m2DAOCoinBalanceUnitsAfter := dbAdapter.GetBalanceEntry(m2PKID.PKID, m1PKID.PKID, true).BalanceNanos

		// m0's accounting
		m0DESONanosIncrease := m0DESOBalanceNanosAfter - m0DESOBalanceNanosBefore
		require.Equal(m0DESONanosIncrease, uint64(45))
		m0DAOCoinUnitsDecrease, err := SafeUint256().Sub(&m0DAOCoinBalanceUnitsBefore, &m0DAOCoinBalanceUnitsAfter)
		require.NoError(err)
		require.Equal(m0DAOCoinUnitsDecrease, uint256.NewInt().SetUint64(50))

		// m1's accounting
		m1DESONanosIncrease := m1DESOBalanceNanosAfter - m1DESOBalanceNanosBefore
		require.Equal(m1DESONanosIncrease, uint64(50))
		m1DAOCoinUnitsDecrease, err := SafeUint256().Sub(&m1DAOCoinBalanceUnitsBefore, &m1DAOCoinBalanceUnitsAfter)
		require.NoError(err)
		require.Equal(m1DAOCoinUnitsDecrease, uint256.NewInt().SetUint64(60))

		// m2's accounting
		m2DESONanosDecrease := m2DESOBalanceNanosBefore - m2DESOBalanceNanosAfter
		require.Equal(m2DESONanosDecrease, uint64(95)+uint64(38)) // 95: cost of coins, 38: hard-coded fees.
		m2DAOCoinUnitsIncrease, err := SafeUint256().Sub(&m2DAOCoinBalanceUnitsAfter, &m2DAOCoinBalanceUnitsBefore)
		require.NoError(err)
		require.Equal(m2DAOCoinUnitsIncrease, uint256.NewInt().SetUint64(110))
	}

	{
		// Scenario: matching 2 orders from 2 different users buying DAO coins.

		// Confirm existing orders in order book.
		// transactor: m0, buying:  $, selling: m0, price: 9, quantity: 89, type: BID
		orderEntries, err := dbAdapter.GetAllDAOCoinLimitOrders()
		require.NoError(err)
		require.Equal(len(orderEntries), 1)

		// m0 submits an order buying m1 DAO coins.
		exchangeRate, err := CalculateScaledExchangeRate(0.1)
		require.NoError(err)

		metadataM0 := DAOCoinLimitOrderMetadata{
			BuyingDAOCoinCreatorPublicKey:             NewPublicKey(m1PkBytes),
			SellingDAOCoinCreatorPublicKey:            &ZeroPublicKey,
			ScaledExchangeRateCoinsToSellPerCoinToBuy: exchangeRate,
			QuantityToFillInBaseUnits:                 uint256.NewInt().SetUint64(300),
			OperationType:                             DAOCoinLimitOrderOperationTypeBID,
		}

		_doDAOCoinLimitOrderTxnWithTestMeta(testMeta, feeRateNanosPerKb, m0Pub, m0Priv, metadataM0)

		// Order is stored.
		// transactor: m0, buying: m1, selling:  $, price: 0.1, quantity: 300, type: BID
		orderEntries, err = dbAdapter.GetAllDAOCoinLimitOrders()
		require.NoError(err)
		require.Equal(len(orderEntries), 2)

		// m1 submits an order buying m1 DAO coins.
		exchangeRate, err = CalculateScaledExchangeRate(0.2)
		require.NoError(err)

		metadataM1 = DAOCoinLimitOrderMetadata{
			BuyingDAOCoinCreatorPublicKey:             NewPublicKey(m1PkBytes),
			SellingDAOCoinCreatorPublicKey:            &ZeroPublicKey,
			ScaledExchangeRateCoinsToSellPerCoinToBuy: exchangeRate,
			QuantityToFillInBaseUnits:                 uint256.NewInt().SetUint64(600),
			OperationType:                             DAOCoinLimitOrderOperationTypeBID,
		}

		_doDAOCoinLimitOrderTxnWithTestMeta(testMeta, feeRateNanosPerKb, m1Pub, m1Priv, metadataM1)

		// Order is stored.
		// transactor: m1, buying: m1, selling:  $, price: 0.2, quantity: 600, type: BID
		orderEntries, err = dbAdapter.GetAllDAOCoinLimitOrders()
		require.NoError(err)
		require.Equal(len(orderEntries), 3)

		// m2 submits an order selling m1 DAO coins.
		m0DESOBalanceNanosBefore := _getBalance(t, chain, mempool, m0Pub)
		m1DESOBalanceNanosBefore := _getBalance(t, chain, mempool, m1Pub)
		m2DESOBalanceNanosBefore := _getBalance(t, chain, mempool, m2Pub)
		m0DAOCoinBalanceUnitsBefore := dbAdapter.GetBalanceEntry(m0PKID.PKID, m1PKID.PKID, true).BalanceNanos
		m1DAOCoinBalanceUnitsBefore := dbAdapter.GetBalanceEntry(m1PKID.PKID, m1PKID.PKID, true).BalanceNanos
		m2DAOCoinBalanceUnitsBefore := dbAdapter.GetBalanceEntry(m2PKID.PKID, m1PKID.PKID, true).BalanceNanos

		exchangeRate, err = CalculateScaledExchangeRate(12.0)
		require.NoError(err)

		metadataM2 := DAOCoinLimitOrderMetadata{
			BuyingDAOCoinCreatorPublicKey:             &ZeroPublicKey,
			SellingDAOCoinCreatorPublicKey:            NewPublicKey(m1PkBytes),
			ScaledExchangeRateCoinsToSellPerCoinToBuy: exchangeRate,
			QuantityToFillInBaseUnits:                 uint256.NewInt().SetUint64(900),
			OperationType:                             DAOCoinLimitOrderOperationTypeASK,
		}

		_doDAOCoinLimitOrderTxnWithTestMeta(testMeta, feeRateNanosPerKb, m2Pub, m2Priv, metadataM2)

		// Orders are fulfilled and removed from the order book.
		orderEntries, err = dbAdapter.GetAllDAOCoinLimitOrders()
		require.NoError(err)
		require.Equal(len(orderEntries), 1)

		// 600 DAO coin units were transferred from m2 to m1 in exchange for 120 $DESO nanos.
		// 300 DAO coin units were transferred from m2 to m0 in exchange for 30 $DESO nanos.
		m0DESOBalanceNanosAfter := _getBalance(t, chain, mempool, m0Pub)
		m1DESOBalanceNanosAfter := _getBalance(t, chain, mempool, m1Pub)
		m2DESOBalanceNanosAfter := _getBalance(t, chain, mempool, m2Pub)
		m0DAOCoinBalanceUnitsAfter := dbAdapter.GetBalanceEntry(m0PKID.PKID, m1PKID.PKID, true).BalanceNanos
		m1DAOCoinBalanceUnitsAfter := dbAdapter.GetBalanceEntry(m1PKID.PKID, m1PKID.PKID, true).BalanceNanos
		m2DAOCoinBalanceUnitsAfter := dbAdapter.GetBalanceEntry(m2PKID.PKID, m1PKID.PKID, true).BalanceNanos

		// m0's accounting
		m0DESONanosDecrease := m0DESOBalanceNanosBefore - m0DESOBalanceNanosAfter
		require.Equal(m0DESONanosDecrease, uint64(30))
		m0DAOCoinUnitsIncrease, err := SafeUint256().Sub(&m0DAOCoinBalanceUnitsAfter, &m0DAOCoinBalanceUnitsBefore)
		require.NoError(err)
		require.Equal(m0DAOCoinUnitsIncrease, uint256.NewInt().SetUint64(300))

		// m1's accounting
		m1DESONanosDecrease := m1DESOBalanceNanosBefore - m1DESOBalanceNanosAfter
		require.Equal(m1DESONanosDecrease, uint64(120))
		m1DAOCoinUnitsIncrease, err := SafeUint256().Sub(&m1DAOCoinBalanceUnitsAfter, &m1DAOCoinBalanceUnitsBefore)
		require.NoError(err)
		require.Equal(m1DAOCoinUnitsIncrease, uint256.NewInt().SetUint64(600))

		// m2's accounting
		m2DESONanosIncrease := m2DESOBalanceNanosAfter - m2DESOBalanceNanosBefore
		require.Equal(m2DESONanosIncrease, uint64(150)-uint64(58)) // 150: value of coins, 58: hard-coded fees.
		m2DAOCoinUnitsDecrease, err := SafeUint256().Sub(&m2DAOCoinBalanceUnitsBefore, &m2DAOCoinBalanceUnitsAfter)
		require.NoError(err)
		require.Equal(m2DAOCoinUnitsDecrease, uint256.NewInt().SetUint64(900))
	}

	_rollBackTestMetaTxnsAndFlush(testMeta)
	_applyTestMetaTxnsToMempool(testMeta)
	_applyTestMetaTxnsToViewAndFlush(testMeta)
	_disconnectTestMetaTxnsFromViewAndFlush(testMeta)
	_connectBlockThenDisconnectBlockAndFlush(testMeta)
}

func TestCalculateDAOCoinsTransferredInLimitOrderMatch(t *testing.T) {
	require := require.New(t)
	m0PKID := NewPKID(m0PkBytes)
	m1PKID := NewPKID(m1PkBytes)

	// Scenario 1: one ASK, one BID, exactly matching orders
	{
		// m0 sells 1000 DAO coin base units @ 0.1 $DESO / DAO coin.
		exchangeRate, err := CalculateScaledExchangeRate(10.0)
		require.NoError(err)
		m0Order := &DAOCoinLimitOrderEntry{
			OrderID:                   NewBlockHash(uint256.NewInt().SetUint64(1).Bytes()), // Not used
			TransactorPKID:            m0PKID,
			BuyingDAOCoinCreatorPKID:  &ZeroPKID,
			SellingDAOCoinCreatorPKID: m0PKID,
			ScaledExchangeRateCoinsToSellPerCoinToBuy: exchangeRate,
			QuantityToFillInBaseUnits:                 uint256.NewInt().SetUint64(1000),
			OperationType:                             DAOCoinLimitOrderOperationTypeASK,
		}

		// m1 buys 1000 DAO coin base units @ 0.1 $DESO / DAO coin.
		exchangeRate, err = CalculateScaledExchangeRate(0.1)
		require.NoError(err)
		m1Order := &DAOCoinLimitOrderEntry{
			OrderID:                   NewBlockHash(uint256.NewInt().SetUint64(1).Bytes()), // Not used
			TransactorPKID:            m1PKID,
			BuyingDAOCoinCreatorPKID:  m0PKID,
			SellingDAOCoinCreatorPKID: &ZeroPKID,
			ScaledExchangeRateCoinsToSellPerCoinToBuy: exchangeRate,
			QuantityToFillInBaseUnits:                 uint256.NewInt().SetUint64(1000),
			OperationType:                             DAOCoinLimitOrderOperationTypeBID,
		}

		// m0 = transactor, m1 = matching order
		updatedTransactorQuantityToFillInBaseUnits,
			updatedMatchingQuantityToFillInBaseUnits,
			transactorBuyingCoinBaseUnitsTransferred,
			transactorSellingCoinBaseUnitsTransferred,
			err := _calculateDAOCoinsTransferredInLimitOrderMatch(m1Order, m0Order.OperationType, m0Order.QuantityToFillInBaseUnits)
		require.NoError(err)
		require.Equal(updatedTransactorQuantityToFillInBaseUnits, uint256.NewInt())
		require.Equal(updatedMatchingQuantityToFillInBaseUnits, uint256.NewInt())
		require.Equal(transactorBuyingCoinBaseUnitsTransferred, uint256.NewInt().SetUint64(100))
		require.Equal(transactorSellingCoinBaseUnitsTransferred, uint256.NewInt().SetUint64(1000))

		// m1 = transactor, m0 = matching order
		updatedTransactorQuantityToFillInBaseUnits,
			updatedMatchingQuantityToFillInBaseUnits,
			transactorBuyingCoinBaseUnitsTransferred,
			transactorSellingCoinBaseUnitsTransferred,
			err = _calculateDAOCoinsTransferredInLimitOrderMatch(m0Order, m1Order.OperationType, m1Order.QuantityToFillInBaseUnits)
		require.NoError(err)
		require.Equal(updatedTransactorQuantityToFillInBaseUnits, uint256.NewInt())
		require.Equal(updatedMatchingQuantityToFillInBaseUnits, uint256.NewInt())
		require.Equal(transactorBuyingCoinBaseUnitsTransferred, uint256.NewInt().SetUint64(1000))
		require.Equal(transactorSellingCoinBaseUnitsTransferred, uint256.NewInt().SetUint64(100))
	}

	// Scenario 2: one BID, one ASK, matching orders w/ mismatched prices
	{
		// m0 buys 1000 DAO coin base units @ 10 $DESO / DAO coin.
		exchangeRate, err := CalculateScaledExchangeRate(10.0)
		require.NoError(err)
		m0Order := &DAOCoinLimitOrderEntry{
			OrderID:                   NewBlockHash(uint256.NewInt().SetUint64(1).Bytes()), // Not used
			TransactorPKID:            m0PKID,
			BuyingDAOCoinCreatorPKID:  m0PKID,
			SellingDAOCoinCreatorPKID: &ZeroPKID,
			ScaledExchangeRateCoinsToSellPerCoinToBuy: exchangeRate,
			QuantityToFillInBaseUnits:                 uint256.NewInt().SetUint64(1000),
			OperationType:                             DAOCoinLimitOrderOperationTypeBID,
		}

		// m1 sells 500 DAO coin base units @ 5 $DESO / DAO coin.
		exchangeRate, err = CalculateScaledExchangeRate(0.2)
		require.NoError(err)
		m1Order := &DAOCoinLimitOrderEntry{
			OrderID:                   NewBlockHash(uint256.NewInt().SetUint64(1).Bytes()), // Not used
			TransactorPKID:            m1PKID,
			BuyingDAOCoinCreatorPKID:  &ZeroPKID,
			SellingDAOCoinCreatorPKID: m0PKID,
			ScaledExchangeRateCoinsToSellPerCoinToBuy: exchangeRate,
			QuantityToFillInBaseUnits:                 uint256.NewInt().SetUint64(500),
			OperationType:                             DAOCoinLimitOrderOperationTypeASK,
		}

		// m0 = transactor, m1 = matching order
		// m0 buys 500 DAO coin base units @ 5 $DESO / DAO coin.
		updatedTransactorQuantityToFillInBaseUnits,
			updatedMatchingQuantityToFillInBaseUnits,
			transactorBuyingCoinBaseUnitsTransferred,
			transactorSellingCoinBaseUnitsTransferred,
			err := _calculateDAOCoinsTransferredInLimitOrderMatch(m1Order, m0Order.OperationType, m0Order.QuantityToFillInBaseUnits)
		require.NoError(err)
		require.Equal(updatedTransactorQuantityToFillInBaseUnits, uint256.NewInt().SetUint64(500))
		require.Equal(updatedMatchingQuantityToFillInBaseUnits, uint256.NewInt())
		require.Equal(transactorBuyingCoinBaseUnitsTransferred, uint256.NewInt().SetUint64(500))
		require.Equal(transactorSellingCoinBaseUnitsTransferred, uint256.NewInt().SetUint64(2500))

		// m1 = transactor, m0 = matching order
		// m1 sells 500 DAO coin base units @ 10 $DESO / DAO coin.
		updatedTransactorQuantityToFillInBaseUnits,
			updatedMatchingQuantityToFillInBaseUnits,
			transactorBuyingCoinBaseUnitsTransferred,
			transactorSellingCoinBaseUnitsTransferred,
			err = _calculateDAOCoinsTransferredInLimitOrderMatch(m0Order, m1Order.OperationType, m1Order.QuantityToFillInBaseUnits)
		require.NoError(err)
		require.Equal(updatedTransactorQuantityToFillInBaseUnits, uint256.NewInt())
		require.Equal(updatedMatchingQuantityToFillInBaseUnits, uint256.NewInt().SetUint64(500))
		require.Equal(transactorBuyingCoinBaseUnitsTransferred, uint256.NewInt().SetUint64(5000))
		require.Equal(transactorSellingCoinBaseUnitsTransferred, uint256.NewInt().SetUint64(500))
	}

	// Scenario 3: m0 and m1 both submit BIDs that should match
	{
		// m0 buys 100 DAO coin base units @ 10 $DESO / DAO coin.
		exchangeRate, err := CalculateScaledExchangeRate(10.0)
		require.NoError(err)
		m0Order := &DAOCoinLimitOrderEntry{
			OrderID:                   NewBlockHash(uint256.NewInt().SetUint64(1).Bytes()), // Not used
			TransactorPKID:            m0PKID,
			BuyingDAOCoinCreatorPKID:  m0PKID,
			SellingDAOCoinCreatorPKID: &ZeroPKID,
			ScaledExchangeRateCoinsToSellPerCoinToBuy: exchangeRate,
			QuantityToFillInBaseUnits:                 uint256.NewInt().SetUint64(100),
			OperationType:                             DAOCoinLimitOrderOperationTypeBID,
		}

		// m1 buys 1000 $DESO @ 0.1 DAO coin / $DESO.
		exchangeRate, err = CalculateScaledExchangeRate(0.1)
		require.NoError(err)
		m1Order := &DAOCoinLimitOrderEntry{
			OrderID:                   NewBlockHash(uint256.NewInt().SetUint64(1).Bytes()), // Not used
			TransactorPKID:            m1PKID,
			BuyingDAOCoinCreatorPKID:  &ZeroPKID,
			SellingDAOCoinCreatorPKID: m0PKID,
			ScaledExchangeRateCoinsToSellPerCoinToBuy: exchangeRate,
			QuantityToFillInBaseUnits:                 uint256.NewInt().SetUint64(1000),
			OperationType:                             DAOCoinLimitOrderOperationTypeBID,
		}

		// m0 = transactor, m1 = matching order
		// m0 buys 100 DAO coin base units @ 10 $DESO / DAO coin.
		updatedTransactorQuantityToFillInBaseUnits,
			updatedMatchingQuantityToFillInBaseUnits,
			transactorBuyingCoinBaseUnitsTransferred,
			transactorSellingCoinBaseUnitsTransferred,
			err := _calculateDAOCoinsTransferredInLimitOrderMatch(m1Order, m0Order.OperationType, m0Order.QuantityToFillInBaseUnits)
		require.NoError(err)
		require.Equal(updatedTransactorQuantityToFillInBaseUnits, uint256.NewInt())
		require.Equal(updatedMatchingQuantityToFillInBaseUnits, uint256.NewInt())
		require.Equal(transactorBuyingCoinBaseUnitsTransferred, uint256.NewInt().SetUint64(100))
		require.Equal(transactorSellingCoinBaseUnitsTransferred, uint256.NewInt().SetUint64(1000))

		// m1 = transactor, m0 = matching order
		// m1 buys 1000 $DESO @ 0.1 DAO coin / $DESO.
		updatedTransactorQuantityToFillInBaseUnits,
			updatedMatchingQuantityToFillInBaseUnits,
			transactorBuyingCoinBaseUnitsTransferred,
			transactorSellingCoinBaseUnitsTransferred,
			err = _calculateDAOCoinsTransferredInLimitOrderMatch(m0Order, m1Order.OperationType, m1Order.QuantityToFillInBaseUnits)
		require.NoError(err)
		require.Equal(updatedTransactorQuantityToFillInBaseUnits, uint256.NewInt())
		require.Equal(updatedMatchingQuantityToFillInBaseUnits, uint256.NewInt())
		require.Equal(transactorBuyingCoinBaseUnitsTransferred, uint256.NewInt().SetUint64(1000))
		require.Equal(transactorSellingCoinBaseUnitsTransferred, uint256.NewInt().SetUint64(100))
	}

	// Scenario 4: m0 and m1 both submit BIDs that match, m1 gets a better price than expected
	{
		// m0 buys 100 DAO coin base units @ 10 $DESO / DAO coin.
		exchangeRate, err := CalculateScaledExchangeRate(10.0)
		require.NoError(err)
		m0Order := &DAOCoinLimitOrderEntry{
			OrderID:                   NewBlockHash(uint256.NewInt().SetUint64(1).Bytes()), // Not used
			TransactorPKID:            m0PKID,
			BuyingDAOCoinCreatorPKID:  m0PKID,
			SellingDAOCoinCreatorPKID: &ZeroPKID,
			ScaledExchangeRateCoinsToSellPerCoinToBuy: exchangeRate,
			QuantityToFillInBaseUnits:                 uint256.NewInt().SetUint64(100),
			OperationType:                             DAOCoinLimitOrderOperationTypeBID,
		}

		// m1 buys 250 $DESO @ 0.2 DAO coin / $DESO.
		exchangeRate, err = CalculateScaledExchangeRate(0.2)
		require.NoError(err)
		m1Order := &DAOCoinLimitOrderEntry{
			OrderID:                   NewBlockHash(uint256.NewInt().SetUint64(1).Bytes()), // Not used
			TransactorPKID:            m1PKID,
			BuyingDAOCoinCreatorPKID:  &ZeroPKID,
			SellingDAOCoinCreatorPKID: m0PKID,
			ScaledExchangeRateCoinsToSellPerCoinToBuy: exchangeRate,
			QuantityToFillInBaseUnits:                 uint256.NewInt().SetUint64(250),
			OperationType:                             DAOCoinLimitOrderOperationTypeBID,
		}

		// m0 = transactor, m1 = matching order
		// m0 buys 50 DAO coin base units @ 5 $DESO / DAO coin.
		updatedTransactorQuantityToFillInBaseUnits,
			updatedMatchingQuantityToFillInBaseUnits,
			transactorBuyingCoinBaseUnitsTransferred,
			transactorSellingCoinBaseUnitsTransferred,
			err := _calculateDAOCoinsTransferredInLimitOrderMatch(m1Order, m0Order.OperationType, m0Order.QuantityToFillInBaseUnits)
		require.NoError(err)
		require.Equal(updatedTransactorQuantityToFillInBaseUnits, uint256.NewInt().SetUint64(50))
		require.Equal(updatedMatchingQuantityToFillInBaseUnits, uint256.NewInt())
		require.Equal(transactorBuyingCoinBaseUnitsTransferred, uint256.NewInt().SetUint64(50))
		require.Equal(transactorSellingCoinBaseUnitsTransferred, uint256.NewInt().SetUint64(250))

		// m1 = transactor, m0 = matching order
		// m1 buys 250 $DESO @ 0.1 DAO coins / $DESO.
		updatedTransactorQuantityToFillInBaseUnits,
			updatedMatchingQuantityToFillInBaseUnits,
			transactorBuyingCoinBaseUnitsTransferred,
			transactorSellingCoinBaseUnitsTransferred,
			err = _calculateDAOCoinsTransferredInLimitOrderMatch(m0Order, m1Order.OperationType, m1Order.QuantityToFillInBaseUnits)
		require.NoError(err)
		require.Equal(updatedTransactorQuantityToFillInBaseUnits, uint256.NewInt())
		require.Equal(updatedMatchingQuantityToFillInBaseUnits, uint256.NewInt().SetUint64(75))
		require.Equal(transactorBuyingCoinBaseUnitsTransferred, uint256.NewInt().SetUint64(250))
		require.Equal(transactorSellingCoinBaseUnitsTransferred, uint256.NewInt().SetUint64(25))
	}

	// Scenario 5: m0 and m1 both submit ASKs that should match
	{
		// m0 sells 1000 $DESO @ 10 $DESO / DAO coin.
		exchangeRate, err := CalculateScaledExchangeRate(10.0)
		require.NoError(err)
		m0Order := &DAOCoinLimitOrderEntry{
			OrderID:                   NewBlockHash(uint256.NewInt().SetUint64(1).Bytes()), // Not used
			TransactorPKID:            m0PKID,
			BuyingDAOCoinCreatorPKID:  m0PKID,
			SellingDAOCoinCreatorPKID: &ZeroPKID,
			ScaledExchangeRateCoinsToSellPerCoinToBuy: exchangeRate,
			QuantityToFillInBaseUnits:                 uint256.NewInt().SetUint64(1000),
			OperationType:                             DAOCoinLimitOrderOperationTypeASK,
		}

		// m1 sells 100 DAO coin base units @ 0.1 DAO coin / $DESO.
		exchangeRate, err = CalculateScaledExchangeRate(0.1)
		require.NoError(err)
		m1Order := &DAOCoinLimitOrderEntry{
			OrderID:                   NewBlockHash(uint256.NewInt().SetUint64(1).Bytes()), // Not used
			TransactorPKID:            m1PKID,
			BuyingDAOCoinCreatorPKID:  &ZeroPKID,
			SellingDAOCoinCreatorPKID: m0PKID,
			ScaledExchangeRateCoinsToSellPerCoinToBuy: exchangeRate,
			QuantityToFillInBaseUnits:                 uint256.NewInt().SetUint64(100),
			OperationType:                             DAOCoinLimitOrderOperationTypeASK,
		}

		// m0 = transactor, m1 = matching order
		// m0 sells 1000 $DESO @ 10 $DESO / DAO coin.
		updatedTransactorQuantityToFillInBaseUnits,
			updatedMatchingQuantityToFillInBaseUnits,
			transactorBuyingCoinBaseUnitsTransferred,
			transactorSellingCoinBaseUnitsTransferred,
			err := _calculateDAOCoinsTransferredInLimitOrderMatch(m1Order, m0Order.OperationType, m0Order.QuantityToFillInBaseUnits)
		require.NoError(err)
		require.Equal(updatedTransactorQuantityToFillInBaseUnits, uint256.NewInt())
		require.Equal(updatedMatchingQuantityToFillInBaseUnits, uint256.NewInt())
		require.Equal(transactorBuyingCoinBaseUnitsTransferred, uint256.NewInt().SetUint64(100))
		require.Equal(transactorSellingCoinBaseUnitsTransferred, uint256.NewInt().SetUint64(1000))

		// m1 = transactor, m0 = matching order
		// m1 sells 100 DAO coin base units @ 0.1 DAO coin / $DESO.
		updatedTransactorQuantityToFillInBaseUnits,
			updatedMatchingQuantityToFillInBaseUnits,
			transactorBuyingCoinBaseUnitsTransferred,
			transactorSellingCoinBaseUnitsTransferred,
			err = _calculateDAOCoinsTransferredInLimitOrderMatch(m0Order, m1Order.OperationType, m1Order.QuantityToFillInBaseUnits)
		require.NoError(err)
		require.Equal(updatedTransactorQuantityToFillInBaseUnits, uint256.NewInt())
		require.Equal(updatedMatchingQuantityToFillInBaseUnits, uint256.NewInt())
		require.Equal(transactorBuyingCoinBaseUnitsTransferred, uint256.NewInt().SetUint64(1000))
		require.Equal(transactorSellingCoinBaseUnitsTransferred, uint256.NewInt().SetUint64(100))
	}

	// Scenario 6: m0 and m1 both submit ASKs that match, m1 gets a better price than expected
	{
		// m0 sells 1000 $DESO @ 10 $DESO / DAO coin.
		exchangeRate, err := CalculateScaledExchangeRate(10.0)
		require.NoError(err)
		m0Order := &DAOCoinLimitOrderEntry{
			OrderID:                   NewBlockHash(uint256.NewInt().SetUint64(1).Bytes()), // Not used
			TransactorPKID:            m0PKID,
			BuyingDAOCoinCreatorPKID:  m0PKID,
			SellingDAOCoinCreatorPKID: &ZeroPKID,
			ScaledExchangeRateCoinsToSellPerCoinToBuy: exchangeRate,
			QuantityToFillInBaseUnits:                 uint256.NewInt().SetUint64(1000),
			OperationType:                             DAOCoinLimitOrderOperationTypeASK,
		}

		// m1 sells 50 DAO coin units for 0.2 DAO coin / $DESO.
		exchangeRate, err = CalculateScaledExchangeRate(0.2)
		require.NoError(err)
		m1Order := &DAOCoinLimitOrderEntry{
			OrderID:                   NewBlockHash(uint256.NewInt().SetUint64(1).Bytes()), // Not used
			TransactorPKID:            m1PKID,
			BuyingDAOCoinCreatorPKID:  &ZeroPKID,
			SellingDAOCoinCreatorPKID: m0PKID,
			ScaledExchangeRateCoinsToSellPerCoinToBuy: exchangeRate,
			QuantityToFillInBaseUnits:                 uint256.NewInt().SetUint64(50),
			OperationType:                             DAOCoinLimitOrderOperationTypeASK,
		}

		// m0 = transactor, m1 = matching order
		// m0 sells 250 $DESO @ 5 $DESO / DAO coin.
		updatedTransactorQuantityToFillInBaseUnits,
			updatedMatchingQuantityToFillInBaseUnits,
			transactorBuyingCoinBaseUnitsTransferred,
			transactorSellingCoinBaseUnitsTransferred,
			err := _calculateDAOCoinsTransferredInLimitOrderMatch(m1Order, m0Order.OperationType, m0Order.QuantityToFillInBaseUnits)
		require.NoError(err)
		require.Equal(updatedTransactorQuantityToFillInBaseUnits, uint256.NewInt().SetUint64(750))
		require.Equal(updatedMatchingQuantityToFillInBaseUnits, uint256.NewInt())
		require.Equal(transactorBuyingCoinBaseUnitsTransferred, uint256.NewInt().SetUint64(50))
		require.Equal(transactorSellingCoinBaseUnitsTransferred, uint256.NewInt().SetUint64(250))

		// m1 = transactor, m0 = matching order
		// m1 sells 50 DAO coin units for 0.1 DAO coin / $DESO.
		updatedTransactorQuantityToFillInBaseUnits,
			updatedMatchingQuantityToFillInBaseUnits,
			transactorBuyingCoinBaseUnitsTransferred,
			transactorSellingCoinBaseUnitsTransferred,
			err = _calculateDAOCoinsTransferredInLimitOrderMatch(m0Order, m1Order.OperationType, m1Order.QuantityToFillInBaseUnits)
		require.NoError(err)
		require.Equal(updatedTransactorQuantityToFillInBaseUnits, uint256.NewInt())
		require.Equal(updatedMatchingQuantityToFillInBaseUnits, uint256.NewInt().SetUint64(500))
		require.Equal(transactorBuyingCoinBaseUnitsTransferred, uint256.NewInt().SetUint64(500))
		require.Equal(transactorSellingCoinBaseUnitsTransferred, uint256.NewInt().SetUint64(50))
	}

	// Scenario 7:
	//   * Transactor submits ASK matching existing BID.
	//   * Transactor order quantity is greater than matching order's quantity.
	{
		// m0 sells 1000 DAO coin units @ 10 DAO coin / $DESO.
		exchangeRate, err := CalculateScaledExchangeRate(10.0)
		require.NoError(err)
		m0Order := &DAOCoinLimitOrderEntry{
			OrderID:                   NewBlockHash(uint256.NewInt().SetUint64(1).Bytes()), // Not used
			TransactorPKID:            m0PKID,
			BuyingDAOCoinCreatorPKID:  &ZeroPKID,
			SellingDAOCoinCreatorPKID: m0PKID,
			ScaledExchangeRateCoinsToSellPerCoinToBuy: exchangeRate,
			QuantityToFillInBaseUnits:                 uint256.NewInt().SetUint64(1000),
			OperationType:                             DAOCoinLimitOrderOperationTypeASK,
		}

		// m1 buys 500 DAO coin units for 0.2 $DESO / DAO coin.
		exchangeRate, err = CalculateScaledExchangeRate(0.2)
		require.NoError(err)
		m1Order := &DAOCoinLimitOrderEntry{
			OrderID:                   NewBlockHash(uint256.NewInt().SetUint64(1).Bytes()), // Not used
			TransactorPKID:            m1PKID,
			BuyingDAOCoinCreatorPKID:  m0PKID,
			SellingDAOCoinCreatorPKID: &ZeroPKID,
			ScaledExchangeRateCoinsToSellPerCoinToBuy: exchangeRate,
			QuantityToFillInBaseUnits:                 uint256.NewInt().SetUint64(500),
			OperationType:                             DAOCoinLimitOrderOperationTypeBID,
		}

		// m0 = transactor, m1 = matching order
		// m0 sells 500 DAO coin units @ 0.2 $DESO / DAO coin.
		updatedTransactorQuantityToFillInBaseUnits,
			updatedMatchingQuantityToFillInBaseUnits,
			transactorBuyingCoinBaseUnitsTransferred,
			transactorSellingCoinBaseUnitsTransferred,
			err := _calculateDAOCoinsTransferredInLimitOrderMatch(m1Order, m0Order.OperationType, m0Order.QuantityToFillInBaseUnits)
		require.NoError(err)
		require.Equal(updatedTransactorQuantityToFillInBaseUnits, uint256.NewInt().SetUint64(500))
		require.Equal(updatedMatchingQuantityToFillInBaseUnits, uint256.NewInt())
		require.Equal(transactorBuyingCoinBaseUnitsTransferred, uint256.NewInt().SetUint64(100))
		require.Equal(transactorSellingCoinBaseUnitsTransferred, uint256.NewInt().SetUint64(500))

		// m1 = transactor, m0 = matching order
		// m1 buys 500 DAO coin units @ 10 DAO coin / $DESO.
		updatedTransactorQuantityToFillInBaseUnits,
			updatedMatchingQuantityToFillInBaseUnits,
			transactorBuyingCoinBaseUnitsTransferred,
			transactorSellingCoinBaseUnitsTransferred,
			err = _calculateDAOCoinsTransferredInLimitOrderMatch(m0Order, m1Order.OperationType, m1Order.QuantityToFillInBaseUnits)
		require.NoError(err)
		require.Equal(updatedTransactorQuantityToFillInBaseUnits, uint256.NewInt())
		require.Equal(updatedMatchingQuantityToFillInBaseUnits, uint256.NewInt().SetUint64(500))
		require.Equal(transactorBuyingCoinBaseUnitsTransferred, uint256.NewInt().SetUint64(500))
		require.Equal(transactorSellingCoinBaseUnitsTransferred, uint256.NewInt().SetUint64(50))
	}
}

func TestComputeBaseUnitsToBuyUint256(t *testing.T) {
	require := require.New(t)

	assertEqualStr := func(exchangeRateStr string, quantityToSellStr string, quantityToBuyStr string) {
		exchangeRate, err := CalculateScaledExchangeRateFromString(exchangeRateStr)
		require.NoError(err)
		sellValBig, worked := big.NewInt(0).SetString(quantityToSellStr, 10)
		if !worked {
			panic(fmt.Sprintf("Failed to convert sell quantity %v into bigint", quantityToSellStr))
		}
		selLValUint256 := uint256.NewInt()
		overflow := selLValUint256.SetFromBig(sellValBig)
		if overflow {
			panic(fmt.Sprintf("Failed to convert sell quantity %v into uint256 because of overflow", quantityToSellStr))
		}
		quantityToBuy, err := ComputeBaseUnitsToBuyUint256(exchangeRate, selLValUint256)
		require.NoError(err)

		buyValBig, worked := big.NewInt(0).SetString(quantityToBuyStr, 10)
		if !worked {
			panic(fmt.Sprintf("Failed to convert buy quantity %v into bigint", quantityToBuyStr))
		}
		buyValUint256 := uint256.NewInt()
		overflow = buyValUint256.SetFromBig(buyValBig)
		if overflow {
			panic(fmt.Sprintf("Failed to convert buy quantity %v into uint256 because of overflow", quantityToBuyStr))
		}

		require.Equal(quantityToBuy, buyValUint256)
	}
	assertEqual := func(exchangeRateFloat float64, quantityToSellInt int, quantityToBuyInt int) {
		exchangeRate, err := CalculateScaledExchangeRate(exchangeRateFloat)
		require.NoError(err)
		quantityToSell := uint256.NewInt().SetUint64(uint64(quantityToSellInt))
		quantityToBuy, err := ComputeBaseUnitsToBuyUint256(exchangeRate, quantityToSell)
		require.NoError(err)
		require.Equal(quantityToBuy, uint256.NewInt().SetUint64(uint64(quantityToBuyInt)))

		// We also call assertEqualStr when this function is used
		assertEqualStr(
			fmt.Sprintf("%v", exchangeRateFloat),
			fmt.Sprintf("%v", quantityToSellInt),
			fmt.Sprintf("%v", quantityToBuyInt))
	}

	// Math to verify:
	// exchange rate = # coins to sell / # coins to buy
	//   => exchange rate * # coins to buy = # coins to sell
	//   => # coins to buy = # coins to sell / exchange rate
	assertEqual(0.001, 100, 100000)
	assertEqual(0.002, 100, 50000)
	assertEqual(0.1, 100, 1000)
	assertEqual(0.15, 100, 666)
	assertEqual(0.16, 100, 625)
	assertEqual(0.2, 100, 500)
	assertEqual(0.3, 100, 333)
	assertEqual(0.32, 100, 312)
	assertEqual(0.4, 100, 250)
	assertEqual(0.5, 100, 200)
	assertEqual(0.6, 100, 166)
	assertEqual(0.64, 100, 156)
	assertEqual(0.7, 100, 142)
	assertEqual(0.8, 100, 125)
	assertEqual(0.9, 100, 111)
	assertEqual(1.0, 100, 100)
	assertEqual(1.1, 100, 90)
	assertEqual(1.2, 100, 83)
	assertEqual(1.3, 100, 76)
	assertEqual(1.6, 100, 62)
	assertEqual(2.0, 100, 50)
	assertEqual(4.0, 100, 25)
	assertEqual(10.0, 100, 10)
	assertEqual(0.25, 100, 400)
	assertEqual(3.0, 100, 33)
	assertEqual(0.2, 25000, 125000)
	assertEqual(1.75, 100, 57)
	assertEqual(0.6, 115, 191)
	assertEqual(2.3, 250, 108)
	assertEqual(0.01, 100, 10000)
	assertEqual(0.01, 37, 3700)
	assertEqual(0.3, 100, 333)
	assertEqual(0.115, 259, 2252)

	// Note: integer division isn't exact if the numbers don't divide evenly.
	// 120 / 12.0 is 10 exact.
	assertEqual(12.0, 120, 10)
	// 120 / 11.0 is about 10.9. This becomes 10 in integer division.
	assertEqual(11.0, 120, 10)

	assertEqualStr("0.115", "259", "2252")

	// Test extreme values to make sure everything holds up.
	assertEqualStr("0.00000000000000000000000000000000000002", "300000000000000000000000000000000000004", "15000000000000000000000000000000000000200000000000000000000000000000000000000")
	assertEqualStr("0.0123456", "3123000000000000000000000000000001234541234567", "252964618973561430793157076205287813839848574957")
	assertEqualStr("1234578901234578901234578901234578.09876543210987654321098765432109876543", "3123000000000000000000000000000001234541234567", "2529607461197")
	assertEqualStr("1234578901234578901234578901234578.09876543210987654321098765432109876543", "312300000000000000000000000000000123454123456712345412345671234541234567", "252960746119749819148861202795544558915")
	assertEqualStr("50000000000000000000000000000000000000.000000000000000000000000000000000000002", "400000000000000000000000000000000000000", "8")

	// Test an overflow of the buy amount
	assertErrorStr := func(exchangeRateStr string, quantityToSellStr string) error {
		exchangeRate, err := CalculateScaledExchangeRateFromString(exchangeRateStr)
		require.NoError(err)
		sellValBig, worked := big.NewInt(0).SetString(quantityToSellStr, 10)
		if !worked {
			panic(fmt.Sprintf("Failed to convert sell quantity %v into bigint", quantityToSellStr))
		}
		selLValUint256 := uint256.NewInt()
		overflow := selLValUint256.SetFromBig(sellValBig)
		if overflow {
			panic(fmt.Sprintf("Failed to convert sell quantity %v into uint256 because of overflow", quantityToSellStr))
		}
		_, err = ComputeBaseUnitsToBuyUint256(exchangeRate, selLValUint256)
		require.Error(err)
		return err
	}
	{
		err := assertErrorStr("0.00000000000000000000000000000000000002", "10000000000000000000000000000000000000000")
		require.Contains(err.Error(), "RuleErrorDAOCoinLimitOrderTotalCostOverflowsUint256")
	}
	{
		err := assertErrorStr("0.000000000000000000000000000000000000002", "10000000000000000000000000000000000000000")
		require.Contains(err.Error(), "invalid exchange rate")
	}
	{
		err := assertErrorStr("500000000000000000000000000000000000000.000000000000000000000000000000000000002", "400000000000000000000000000000000000000")
		require.Contains(err.Error(), "RuleErrorDAOCoinLimitOrderTotalCostIsLessThanOneNano")
	}
}

func TestCalculateScaledExchangeRate(t *testing.T) {
	require := require.New(t)
	{
		exchangeRate, err := CalculateScaledExchangeRateFromString(".1234567890123456789012345678901234567890")
		require.NoError(err)
		bigintExpected, _ := big.NewInt(0).SetString("12345678901234567890123456789012345678", 10)
		uint256Expected, _ := uint256.FromBig(bigintExpected)
		require.Equal(exchangeRate, uint256Expected)
	}
	{
		_, err := CalculateScaledExchangeRateFromString("1234567890123456789012345678901234567890.")
		require.Error(err)
	}
	{
		exchangeRate, err := CalculateScaledExchangeRateFromString("12345678901234567890123456789012345678")
		require.NoError(err)
		bigintExpected, _ := big.NewInt(0).SetString("1234567890123456789012345678901234567800000000000000000000000000000000000000", 10)
		uint256Expected, _ := uint256.FromBig(bigintExpected)
		require.Equal(exchangeRate, uint256Expected)
	}
	{
		exchangeRate, err := CalculateScaledExchangeRateFromString("12345678901234567890123456789012345678")
		require.NoError(err)
		bigintExpected, _ := big.NewInt(0).SetString("1234567890123456789012345678901234567800000000000000000000000000000000000000", 10)
		uint256Expected, _ := uint256.FromBig(bigintExpected)
		require.Equal(exchangeRate, uint256Expected)
	}
	{
		exchangeRate, err := CalculateScaledExchangeRateFromString("12345678901234567890123456789012345678.")
		require.NoError(err)
		bigintExpected, _ := big.NewInt(0).SetString("1234567890123456789012345678901234567800000000000000000000000000000000000000", 10)
		uint256Expected, _ := uint256.FromBig(bigintExpected)
		require.Equal(exchangeRate, uint256Expected)
	}
	{
		exchangeRate, err := CalculateScaledExchangeRateFromString("")
		require.NoError(err)
		bigintExpected, _ := big.NewInt(0).SetString("0", 10)
		uint256Expected, _ := uint256.FromBig(bigintExpected)
		require.Equal(exchangeRate, uint256Expected)
	}
}

//
// ----- HELPERS
//

// No error expected.
func _doDAOCoinLimitOrderTxnWithTestMeta(
	testMeta *TestMeta,
	feeRateNanosPerKB uint64,
	TransactorPublicKeyBase58Check string,
	TransactorPrivateKeyBase58Check string,
	metadata DAOCoinLimitOrderMetadata) {

	testMeta.expectedSenderBalances = append(
		testMeta.expectedSenderBalances, _getBalance(testMeta.t, testMeta.chain, nil, TransactorPublicKeyBase58Check))

	currentOps, currentTxn, _, err := _doDAOCoinLimitOrderTxn(testMeta.t, testMeta.chain, testMeta.db, testMeta.params,
		feeRateNanosPerKB, TransactorPublicKeyBase58Check, TransactorPrivateKeyBase58Check, metadata)

	require.NoError(testMeta.t, err)
	testMeta.txnOps = append(testMeta.txnOps, currentOps)
	testMeta.txns = append(testMeta.txns, currentTxn)
}

// Error expected.
func _doDAOCoinLimitOrderTxn(t *testing.T, chain *Blockchain, db *badger.DB,
	params *DeSoParams, feeRateNanosPerKB uint64,
	TransactorPublicKeyBase58Check string,
	TransactorPrivateKeyBase58Check string,
	metadata DAOCoinLimitOrderMetadata,
) (_utxoOps []*UtxoOperation, _txn *MsgDeSoTxn, _height uint32, _err error) {
	require := require.New(t)

	updaterPkBytes, _, err := Base58CheckDecode(TransactorPublicKeyBase58Check)
	require.NoError(err)

	utxoView, err := NewUtxoView(db, params, chain.postgres, chain.snapshot)
	require.NoError(err)

	txn, totalInputMake, changeAmountMake, feesMake, err := chain.CreateDAOCoinLimitOrderTxn(
		updaterPkBytes,
		&metadata,
		feeRateNanosPerKB,
		nil,
		[]*DeSoOutput{})

	if err != nil {
		return nil, nil, 0, err
	}

	// There is some spend amount that may go to matching orders.
	// That is why these are not always exactly equal.
	require.True(totalInputMake >= changeAmountMake+feesMake)

	// Sign the transaction now that its inputs are set up.
	_signTxn(t, txn, TransactorPrivateKeyBase58Check)

	txHash := txn.Hash()
	// Always use height+1 for validation since it's assumed the transaction will
	// get mined into the next block.
	blockHeight := chain.blockTip().Height + 1
	utxoOps, totalInput, totalOutput, fees, err :=
		utxoView.ConnectTransaction(txn, txHash, getTxnSize(*txn), blockHeight, true /*verifySignature*/, false /*ignoreUtxos*/)
	if err != nil {
		return nil, nil, 0, err
	}
	require.Equal(totalInput, totalOutput+fees)
	// Total input will be greater than totalInputMake since we add bidder inputs to totalInput
	require.True(totalInput >= totalInputMake)

	// We should have one SPEND UtxoOperation for each input, one ADD operation
	// for each output, and one OperationTypeDAOCoin operation at the end.
	// TODO: update utxo comparison logic to account for outputs to matching orders
	//require.Equal(len(txn.TxInputs)+len(txn.TxOutputs)+1, len(utxoOps))
	//for ii := 0; ii < len(txn.TxInputs); ii++ {
	//	require.Equal(OperationTypeSpendUtxo, utxoOps[ii].Type)
	//}
	require.Equal(OperationTypeDAOCoinLimitOrder, utxoOps[len(utxoOps)-1].Type)

	require.NoError(utxoView.FlushToDb(0))

	return utxoOps, txn, blockHeight, nil
}

<<<<<<< HEAD
func (order *DAOCoinLimitOrderEntry) Eq(other *DAOCoinLimitOrderEntry) bool {
=======
func (order *DAOCoinLimitOrderEntry) Eq(other *DAOCoinLimitOrderEntry) (bool, error) {
	// Skip comparing OrderID values as those
	// aren't known before submitting the txn.
	other.OrderID = order.OrderID

>>>>>>> e37a0826
	// Convert both order entries to bytes and compare bytes.
	orderBytes := EncodeToBytes(0, order)
	otherBytes := EncodeToBytes(0, other)

	return bytes.Equal(orderBytes, otherBytes)
}

func (txnData *DAOCoinLimitOrderMetadata) ToEntry(
	transactorPKID *PKID, blockHeight uint32, toPKID func(*PublicKey) *PKID) *DAOCoinLimitOrderEntry {

	// Convert *DAOCoinLimitOrderMetadata to *DAOCoinLimitOrderEntry.
	return &DAOCoinLimitOrderEntry{
		// We don't know which OrderId BlockHash will be generated
		// from this metadata, so we generate an arbitrary non-zero
		// one here for testing purposes as OrderID can't be nil.
		// Note: the OrderID is skipped when we compare if two
		// order entries are equal in these tests for this reason.
		OrderID:                   NewBlockHash(uint256.NewInt().SetUint64(1).Bytes()),
		TransactorPKID:            transactorPKID,
		BuyingDAOCoinCreatorPKID:  toPKID(txnData.BuyingDAOCoinCreatorPublicKey),
		SellingDAOCoinCreatorPKID: toPKID(txnData.SellingDAOCoinCreatorPublicKey),
		ScaledExchangeRateCoinsToSellPerCoinToBuy: txnData.ScaledExchangeRateCoinsToSellPerCoinToBuy,
		QuantityToFillInBaseUnits:                 txnData.QuantityToFillInBaseUnits,
		OperationType:                             txnData.OperationType,
		BlockHeight:                               blockHeight,
	}
}<|MERGE_RESOLUTION|>--- conflicted
+++ resolved
@@ -77,19 +77,11 @@
 		)
 	}
 
-<<<<<<< HEAD
 	m0PKID := DBGetPKIDEntryForPublicKey(db, chain.snapshot, m0PkBytes)
 	m1PKID := DBGetPKIDEntryForPublicKey(db, chain.snapshot, m1PkBytes)
 	m2PKID := DBGetPKIDEntryForPublicKey(db, chain.snapshot, m2PkBytes)
 	m4PKID := DBGetPKIDEntryForPublicKey(db, chain.snapshot, m4PkBytes)
-	_, _, _, _ = m0PKID, m1PKID, m2PKID, m4PKID // TODO: delete
-=======
-	m0PKID := DBGetPKIDEntryForPublicKey(db, m0PkBytes)
-	m1PKID := DBGetPKIDEntryForPublicKey(db, m1PkBytes)
-	m2PKID := DBGetPKIDEntryForPublicKey(db, m2PkBytes)
-	m4PKID := DBGetPKIDEntryForPublicKey(db, m4PkBytes)
 	_, _, _, _ = m0PKID, m1PKID, m2PKID, m4PKID
->>>>>>> e37a0826
 
 	// -----------------------
 	// Helpers
@@ -479,11 +471,7 @@
 		//   * His DAO coin balance decreases.
 		// FIXME: I got an error here because my branch changed txn metadata encoding. Let's make this check smarter.
 		require.Equal(
-<<<<<<< HEAD
-			int64(originalM1DESOBalance+desoQuantityChange.Uint64()-uint64(4010-3973)), // TODO: calculate gas fee instead of hard-coding.
-=======
-			int64(originalM1DESOBalance+desoQuantityChange.Uint64()-uint64(4010-3969)), // Hard-coded fee.
->>>>>>> e37a0826
+			int64(originalM1DESOBalance+desoQuantityChange.Uint64()-uint64(4010-3973)), // Hard-coded fee.
 			int64(updatedM1DESOBalance))
 
 		require.Equal(
@@ -585,11 +573,7 @@
 		//   * His DAO coin balance increases.
 		// FIXME: I got an error here because my branch changed txn metadata encoding. Let's make this check smarter.
 		require.Equal(
-<<<<<<< HEAD
-			int64(originalM0DESOBalance-desoQuantityChange.Uint64()-uint64(6485-6455)), // TODO: calculate gas fee instead of hard-coding.
-=======
-			int64(originalM0DESOBalance-desoQuantityChange.Uint64()-uint64(6485-6451)), // Hard-coded fee.
->>>>>>> e37a0826
+			int64(originalM0DESOBalance-desoQuantityChange.Uint64()-uint64(6485-6455)), // Hard-coded fee.
 			int64(updatedM0DESOBalance))
 
 		require.Equal(
@@ -721,13 +705,8 @@
 		//   * His DAO coin balance decreases.
 		// FIXME: I got an error here because my branch changed txn metadata encoding. Let's make this check smarter.
 		require.Equal(
-<<<<<<< HEAD
-			int64(originalM1DESOBalance+desoQuantityChange.Uint64()-uint64(4097-4061)),
-			int64(updatedM1DESOBalance)) // TODO: calculate gas fee instead of hard-coding.
-=======
-			int64(originalM1DESOBalance+desoQuantityChange.Uint64()-uint64(4097-4056)), // Hard-coded fee.
+			int64(originalM1DESOBalance+desoQuantityChange.Uint64()-uint64(4098-4061)),
 			int64(updatedM1DESOBalance))
->>>>>>> e37a0826
 
 		require.Equal(
 			*uint256.NewInt().Sub(&originalM1DAOCoinBalance.BalanceNanos, daoCoinQuantityChange),
@@ -1073,12 +1052,8 @@
 		m1DESOBalanceAfter := _getBalance(t, chain, mempool, m1Pub)
 		m2DESOBalanceAfter := _getBalance(t, chain, mempool, m2Pub)
 
-<<<<<<< HEAD
 		// FIXME: I got an error here because my branch changed txn metadata encoding. Let's make this check smarter.
 		require.Equal(int64(m0DESOBalanceBefore-15-uint64(5864-5831)), int64(m0DESOBalanceAfter)) // Fee is 3 nanos
-=======
-		require.Equal(int64(m0DESOBalanceBefore-15-uint64(5864-5826)), int64(m0DESOBalanceAfter)) // Fee is 3 nanos
->>>>>>> e37a0826
 		require.Equal(m1DESOBalanceBefore+10, m1DESOBalanceAfter)
 		require.Equal(m2DESOBalanceBefore+5, m2DESOBalanceAfter)
 	}
@@ -1288,7 +1263,7 @@
 		require.Equal(m0DESOBalanceBefore-uint64(165), m0DESOBalanceAfter)
 		require.Equal(m1DAOCoinBalanceBefore.Uint64()-uint64(160), m1DAOCoinBalanceAfter.Uint64())
 		// FIXME: I got an error here because my branch changed txn metadata encoding. Let's make this check smarter.
-		require.Equal(m1DESOBalanceBefore+uint64(165)-uint64(36), m1DESOBalanceAfter) // Hard-coded fees.
+		require.Equal(m1DESOBalanceBefore+uint64(165)-uint64(37), m1DESOBalanceAfter) // Hard-coded fees.
 
 		// Total # of orders decreases by 1.
 		orderEntries, err = dbAdapter.GetAllDAOCoinLimitOrders()
@@ -1334,7 +1309,7 @@
 		require.Equal(m0DESOBalanceBefore-uint64(190), m0DESOBalanceAfter)
 		require.Equal(m1DAOCoinBalanceBefore.Uint64()-uint64(190), m1DAOCoinBalanceAfter.Uint64())
 		// FIXME: I got an error here because my branch changed txn metadata encoding. Let's make this check smarter.
-		require.Equal(m1DESOBalanceBefore+uint64(190)-uint64(36), m1DESOBalanceAfter) // Hard-coded fees.
+		require.Equal(m1DESOBalanceBefore+uint64(190)-uint64(37), m1DESOBalanceAfter) // Hard-coded fees.
 
 		// m1's limit order is left open with 60 DAO coin base units left to be fulfilled.
 		orderEntries, err = dbAdapter.GetAllDAOCoinLimitOrders()
@@ -1383,7 +1358,7 @@
 
 		// m0 is charged a txn fee in $DESO.
 		m0DESOBalanceNanosAfter := _getBalance(t, chain, mempool, m0Pub)
-		require.Equal(m0DESOBalanceNanosBefore-uint64(34), m0DESOBalanceNanosAfter) // Hard-coded fee.
+		require.Equal(m0DESOBalanceNanosBefore-uint64(30), m0DESOBalanceNanosAfter) // Hard-coded fee.
 
 		// m1 submits BID order buying m0 coins and selling m1 coins.
 		// Orders match for 100 m0 DAO coin units <--> 200 m1 DAO coin units.
@@ -1445,7 +1420,7 @@
 		m0DESOBalanceNanosAfter = _getBalance(t, chain, mempool, m0Pub)
 		m1DESOBalanceNanosAfter := _getBalance(t, chain, mempool, m1Pub)
 		require.Equal(m0DESOBalanceNanosBefore, m0DESOBalanceNanosAfter)
-		require.Equal(m1DESOBalanceNanosBefore-uint64(34), m1DESOBalanceNanosAfter) // Hard-coded fee.
+		require.Equal(m1DESOBalanceNanosBefore-uint64(30), m1DESOBalanceNanosAfter) // Hard-coded fee.
 	}
 
 	{
@@ -1530,7 +1505,7 @@
 
 		// m2's accounting
 		m2DESONanosDecrease := m2DESOBalanceNanosBefore - m2DESOBalanceNanosAfter
-		require.Equal(m2DESONanosDecrease, uint64(95)+uint64(38)) // 95: cost of coins, 38: hard-coded fees.
+		require.Equal(m2DESONanosDecrease, uint64(95)+uint64(33)) // 95: cost of coins, 33: hard-coded fees.
 		m2DAOCoinUnitsIncrease, err := SafeUint256().Sub(&m2DAOCoinBalanceUnitsAfter, &m2DAOCoinBalanceUnitsBefore)
 		require.NoError(err)
 		require.Equal(m2DAOCoinUnitsIncrease, uint256.NewInt().SetUint64(110))
@@ -1636,7 +1611,7 @@
 
 		// m2's accounting
 		m2DESONanosIncrease := m2DESOBalanceNanosAfter - m2DESOBalanceNanosBefore
-		require.Equal(m2DESONanosIncrease, uint64(150)-uint64(58)) // 150: value of coins, 58: hard-coded fees.
+		require.Equal(m2DESONanosIncrease, uint64(150)-uint64(54)) // 150: value of coins, 54: hard-coded fees.
 		m2DAOCoinUnitsDecrease, err := SafeUint256().Sub(&m2DAOCoinBalanceUnitsBefore, &m2DAOCoinBalanceUnitsAfter)
 		require.NoError(err)
 		require.Equal(m2DAOCoinUnitsDecrease, uint256.NewInt().SetUint64(900))
@@ -2295,15 +2270,11 @@
 	return utxoOps, txn, blockHeight, nil
 }
 
-<<<<<<< HEAD
 func (order *DAOCoinLimitOrderEntry) Eq(other *DAOCoinLimitOrderEntry) bool {
-=======
-func (order *DAOCoinLimitOrderEntry) Eq(other *DAOCoinLimitOrderEntry) (bool, error) {
 	// Skip comparing OrderID values as those
 	// aren't known before submitting the txn.
 	other.OrderID = order.OrderID
 
->>>>>>> e37a0826
 	// Convert both order entries to bytes and compare bytes.
 	orderBytes := EncodeToBytes(0, order)
 	otherBytes := EncodeToBytes(0, other)
