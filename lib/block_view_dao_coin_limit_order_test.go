package lib

import (
	"bytes"
	"fmt"
	"github.com/holiman/uint256"
	"github.com/stretchr/testify/require"
	"math"
	"math/big"
	"testing"
)

func TestDAOCoinLimitOrder(t *testing.T) {
	require := require.New(t)
<<<<<<< HEAD
	testHelper := NewDAOCoinLimitOrderTestHelper(t)
	deso := testHelper.GetUser("$DESO")
	m0 := testHelper.GetUser("m0")
	m1 := testHelper.GetUser("m1")
	m2 := testHelper.GetUser("m2")
	m3 := testHelper.GetUser("m3")
	m4 := testHelper.GetUser("m4")
=======
	chain, params, db := NewLowDifficultyBlockchain()
	mempool, miner := NewTestMiner(t, chain, params, true)

	params.ForkHeights.DAOCoinBlockHeight = uint32(0)
	params.ForkHeights.DAOCoinLimitOrderBlockHeight = uint32(0)

	utxoView, err := NewUtxoView(db, params, chain.postgres, chain.snapshot)
	require.NoError(err)
	dbAdapter := utxoView.GetDbAdapter()

	// Mine a few blocks to give the senderPkString some money.
	_, err = miner.MineAndProcessSingleBlock(0, mempool)
	require.NoError(err)
	_, err = miner.MineAndProcessSingleBlock(0, mempool)
	require.NoError(err)
	_, err = miner.MineAndProcessSingleBlock(0, mempool)
	require.NoError(err)
	_, err = miner.MineAndProcessSingleBlock(0, mempool)
	require.NoError(err)

	// We take the block tip to be the blockchain height rather than the header chain height.
	savedHeight := chain.blockTip().Height + 1

	// We build the testMeta obj after mining blocks so that we save the correct block height.
	testMeta := &TestMeta{
		t:           t,
		chain:       chain,
		params:      params,
		db:          db,
		mempool:     mempool,
		miner:       miner,
		savedHeight: savedHeight,
	}

	_registerOrTransferWithTestMeta(testMeta, "m0", senderPkString, m0Pub, senderPrivString, 7000)
	_registerOrTransferWithTestMeta(testMeta, "m1", senderPkString, m1Pub, senderPrivString, 4000)
	_registerOrTransferWithTestMeta(testMeta, "m2", senderPkString, m2Pub, senderPrivString, 1400)
	_registerOrTransferWithTestMeta(testMeta, "m3", senderPkString, m3Pub, senderPrivString, 210)
	_registerOrTransferWithTestMeta(testMeta, "m4", senderPkString, m4Pub, senderPrivString, 100)
	_registerOrTransferWithTestMeta(testMeta, "", senderPkString, paramUpdaterPub, senderPrivString, 100)

	params.ParamUpdaterPublicKeys[MakePkMapKey(paramUpdaterPkBytes)] = true
	// Param Updater set min fee rate to 101 nanos per KB
	{
		_updateGlobalParamsEntryWithTestMeta(
			testMeta,
			feeRateNanosPerKb,
			paramUpdaterPub,
			paramUpdaterPriv,
			-1, int64(feeRateNanosPerKb), -1, -1,
			-1, /*maxCopiesPerNFT*/
		)
	}

	m0PKID := DBGetPKIDEntryForPublicKey(db, chain.snapshot, m0PkBytes)
	m1PKID := DBGetPKIDEntryForPublicKey(db, chain.snapshot, m1PkBytes)
	m2PKID := DBGetPKIDEntryForPublicKey(db, chain.snapshot, m2PkBytes)
	m4PKID := DBGetPKIDEntryForPublicKey(db, chain.snapshot, m4PkBytes)
	_, _, _, _ = m0PKID, m1PKID, m2PKID, m4PKID

	// -----------------------
	// Helpers
	// -----------------------

	// Helper function to print a DAOCoinLimitOrderEntry.
	// Useful for debugging.
	printOrder := func(orderEntry *DAOCoinLimitOrderEntry) string {
		transactor := utxoView.GetProfileEntryForPKID(orderEntry.TransactorPKID).Username
		buyingCoin := " $" // $DESO
		if !orderEntry.BuyingDAOCoinCreatorPKID.IsZeroPKID() {
			buyingCoin = string(utxoView.GetProfileEntryForPKID(orderEntry.BuyingDAOCoinCreatorPKID).Username)
		}

		sellingCoin := " $" // $DESO
		if !orderEntry.SellingDAOCoinCreatorPKID.IsZeroPKID() {
			sellingCoin = string(utxoView.GetProfileEntryForPKID(orderEntry.SellingDAOCoinCreatorPKID).Username)
		}

		price := Div(
			NewFloat().SetInt(orderEntry.ScaledExchangeRateCoinsToSellPerCoinToBuy.ToBig()),
			NewFloat().SetInt(OneE38.ToBig()))

		quantity := orderEntry.QuantityToFillInBaseUnits.Uint64()

		operationType := "ASK"
		if orderEntry.OperationType == DAOCoinLimitOrderOperationTypeBID {
			operationType = "BID"
		}

		return fmt.Sprintf(
			"transactor: %s, buying: %s, selling: %s, price: %s, quantity: %d, type: %s",
			transactor, buyingCoin, sellingCoin, price.String(), quantity, operationType)
	}
	_ = printOrder

	// Helper function to convert PublicKeys to PKIDs.
	toPKID := func(inputPK *PublicKey) *PKID {
		return DBGetPKIDEntryForPublicKey(db, chain.snapshot, inputPK.ToBytes()).PKID
	}

	// Calculate FeeNanos from most recent txn.
	_feeNanos := func() uint64 {
		return testMeta.txns[len(testMeta.txns)-1].TxnMeta.(*DAOCoinLimitOrderMetadata).FeeNanos
	}
>>>>>>> 37feba0c

	{
		// RuleErrorDAOCoinLimitOrderCannotBuyAndSellSameCoin
		err := testHelper.SubmitOrder(DAOCoinLimitOrderTestInput{
			Transactor: m0, Buying: deso, Selling: deso, Price: 0.1, Quantity: 100,
		})
		require.Error(err)
		require.Contains(err.Error(), RuleErrorDAOCoinLimitOrderCannotBuyAndSellSameCoin)
	}
	{
		// RuleErrorDAOCoinLimitOrderInvalidOperationType
		err := testHelper.SubmitOrder(DAOCoinLimitOrderTestInput{
			Transactor: m0, Buying: m0, Selling: deso, Price: 0.1, Quantity: 100, OperationType: 99,
		})
		require.Error(err)
		require.Contains(err.Error(), RuleErrorDAOCoinLimitOrderInvalidOperationType)
	}
	{
		// RuleErrorDAOCoinLimitOrderInvalidFillType
		err := testHelper.SubmitOrder(DAOCoinLimitOrderTestInput{
			Transactor: m0, Buying: m0, Selling: deso, Price: 0.1, Quantity: 100, FillType: 99,
		})
		require.Error(err)
		require.Contains(err.Error(), RuleErrorDAOCoinLimitOrderInvalidFillType)
	}
	{
		// RuleErrorDAOCoinLimitOrderBuyingDAOCoinCreatorMissingProfile
		err := testHelper.SubmitOrder(DAOCoinLimitOrderTestInput{
			Transactor: m0, Buying: m0, Selling: deso, Price: 0.1, Quantity: 100,
		})
		require.Error(err)
		require.Contains(err.Error(), RuleErrorDAOCoinLimitOrderBuyingDAOCoinCreatorMissingProfile)
	}
	{
		// Create a profile for m0.
		testHelper.CreateProfile(m0)
	}
	{
		// RuleErrorDAOCoinLimitOrderInvalidExchangeRate: zero
		err := testHelper.SubmitOrder(DAOCoinLimitOrderTestInput{
			Transactor: m0, Buying: m0, Selling: deso, Price: 0, Quantity: 100,
		})
		require.Error(err)
		require.Contains(err.Error(), RuleErrorDAOCoinLimitOrderInvalidExchangeRate)
	}
	{
		// RuleErrorDAOCoinLimitOrderInvalidQuantity: zero
		err := testHelper.SubmitOrder(DAOCoinLimitOrderTestInput{
			Transactor: m0, Buying: m0, Selling: deso, Price: 0.1, Quantity: 0,
		})
		require.Error(err)
		require.Contains(err.Error(), RuleErrorDAOCoinLimitOrderInvalidQuantity)
	}
	{
		// RuleErrorDAOCoinLimitOrderTotalCostOverflowsUint256
		err := testHelper.SubmitOrder(DAOCoinLimitOrderTestInput{
			Transactor: m0,
			Buying:     m0,
			Selling:    deso,
			ScaledExchangeRateCoinsToSellPerCoinToBuy: MaxUint256.Clone(),
			QuantityToFillInBaseUints:                 MaxUint256.Clone(),
		})
		require.Error(err)
		require.Contains(err.Error(), RuleErrorDAOCoinLimitOrderTotalCostOverflowsUint256)
	}
	{
		// RuleErrorDAOCoinLimitOrderTotalCostIsLessThanOneNano
		// 100 * .009 = .9 should truncate to 0 coins to sell
		err := testHelper.SubmitOrder(DAOCoinLimitOrderTestInput{
			Transactor: m0, Buying: m0, Selling: deso, Price: 0.009, Quantity: 100,
		})
		require.Error(err)
		require.Contains(err.Error(), RuleErrorDAOCoinLimitOrderTotalCostIsLessThanOneNano)
	}
	{
		// RuleErrorDAOCoinLimitOrderTotalCostIsLessThanOneNano
		err := testHelper.SubmitOrder(DAOCoinLimitOrderTestInput{
			Transactor: m0,
			Buying:     m0,
			Selling:    deso,
			ScaledExchangeRateCoinsToSellPerCoinToBuy: uint256.NewInt().SetUint64(1),
			Quantity: 1,
		})
		require.Error(err)
		require.Contains(err.Error(), RuleErrorDAOCoinLimitOrderTotalCostIsLessThanOneNano)
	}
	{
		// RuleErrorDAOCoinLimitOrderInsufficientDESOToOpenOrder
		err := testHelper.SubmitOrder(DAOCoinLimitOrderTestInput{
			Transactor: m0, Buying: m0, Selling: deso, Price: 1, Quantity: math.MaxUint64,
		})
		require.Error(err)
		require.Contains(err.Error(), RuleErrorDAOCoinLimitOrderInsufficientDESOToOpenOrder)
	}
	{
		// Happy path: m0 submits limit order which is stored.
		err := testHelper.SubmitOrder(DAOCoinLimitOrderTestInput{
			Transactor:     m0,
			Buying:         m0,
			Selling:        deso,
			Price:          0.1,
			Quantity:       100,
			OrderBookDelta: 1, // Order is stored.
		})
		require.NoError(err)
	}
	{
		// Test GetAllDAOCoinLimitOrdersForThisDAOCoinPair()
		expectedOrder := DAOCoinLimitOrderTestInput{
			Transactor: m0, Buying: m0, Selling: deso, Price: 0.1, Quantity: 100,
		}

		// Test database query.
		// Confirm 1 existing limit order, and it's from m0.
		orderEntries, err := testHelper.DbAdapter.GetAllDAOCoinLimitOrdersForThisDAOCoinPair(
			m0.PKID, deso.PKID)
		require.NoError(err)
		require.Len(orderEntries, 1)
		require.True(orderEntries[0].Eq(expectedOrder))

		// Test UTXO view query.
		// Confirm 1 existing limit order, and it's from m0.
		orderEntries, err = testHelper.UtxoView.GetAllDAOCoinLimitOrdersForThisDAOCoinPair(
			m0.PKID, deso.PKID)
		require.NoError(err)
		require.Len(orderEntries, 1)
		require.True(orderEntries[0].Eq(expectedOrder))
	}
	{
		// Test GetAllDAOCoinLimitOrdersForThisTransactor()
		expectedOrder := DAOCoinLimitOrderTestInput{
			Transactor: m0, Buying: m0, Selling: deso, Price: 0.1, Quantity: 100,
		}

		// Test database query.
		// Confirm 1 existing limit order, and it's from m0.
		orderEntries, err := testHelper.DbAdapter.GetAllDAOCoinLimitOrdersForThisTransactor(m0.PKID)
		require.NoError(err)
		require.Len(orderEntries, 1)
		require.True(orderEntries[0].Eq(expectedOrder))

		// Test UTXO view query.
		// Confirm 1 existing limit order, and it's from m0.
		orderEntries, err = testHelper.UtxoView.GetAllDAOCoinLimitOrdersForThisTransactor(m0.PKID)
		require.NoError(err)
		require.Len(orderEntries, 1)
		require.True(orderEntries[0].Eq(expectedOrder))
	}
	{
		// RuleErrorDAOCoinLimitOrderInsufficientDAOCoinsToOpenOrder
		err := testHelper.SubmitOrder(DAOCoinLimitOrderTestInput{
			Transactor: m1, Buying: deso, Selling: m0, Price: 10, Quantity: 10,
		})
		require.Error(err)
		require.Contains(err.Error(), RuleErrorDAOCoinLimitOrderInsufficientDAOCoinsToOpenOrder)
	}
	{
		// Mint m0 DAO coins and transfer to m1.
		testHelper.MintDAOCoins(m0, 1e4)
		testHelper.TransferDAOCoins(m0, m0, m1, 3000)
	}
	{
<<<<<<< HEAD
		// m1 submits limit order for 10 $DESO @ 10 DAO coin / $DESO.
		// Orders fulfilled for transferring 100 DAO coins <--> 10 $DESO.
		// Submit matching order and confirm matching happy path.

		// m1 submits order that matches m0's.
		err := testHelper.SubmitOrder(DAOCoinLimitOrderTestInput{
			Transactor:     m1,
			Buying:         deso,
			Selling:        m0,
			Price:          10,
			Quantity:       10,
			OrderBookDelta: -1,
			CoinDeltas: map[string]map[string]int{
				m0.Name: {deso.Name: -10, m0.Name: 100},
				m1.Name: {deso.Name: 10, m0.Name: -100},
			},
		})
=======
		// Confirm 1 existing limit order, and it's from m0.
		orderEntries, err := dbAdapter.GetAllDAOCoinLimitOrders()
		require.NoError(err)
		require.Equal(len(orderEntries), 1)
		require.True(orderEntries[0].Eq(metadataM0.ToEntry(m0PKID.PKID, savedHeight, toPKID)))

		// Confirm 1 matching limit orders exists.
		orderEntryM1 := metadataM1.ToEntry(m1PKID.PKID, savedHeight, toPKID)
		orderEntries, err = dbAdapter.GetMatchingDAOCoinLimitOrders(orderEntryM1, nil)

		require.NoError(err)
		require.Equal(len(orderEntries), 1)

		// Store original $DESO balances to check diffs.
		originalM0DESOBalance := _getBalance(t, chain, mempool, m0Pub)
		originalM1DESOBalance := _getBalance(t, chain, mempool, m1Pub)

		// Store original DAO coin balances to check diffs.
		originalM0DAOCoinBalance := dbAdapter.GetBalanceEntry(m0PKID.PKID, m0PKID.PKID, true)
		originalM1DAOCoinBalance := dbAdapter.GetBalanceEntry(m1PKID.PKID, m0PKID.PKID, true)

		// Perform txn.
		_doDAOCoinLimitOrderTxnWithTestMeta(testMeta, feeRateNanosPerKb, m1Pub, m1Priv, metadataM1)

		// Both orders are deleted from the order book.
		orderEntries, err = dbAdapter.GetAllDAOCoinLimitOrders()
		require.NoError(err)
		require.Empty(orderEntries)

		// Calculate updated $DESO balances.
		updatedM0DESOBalance := _getBalance(t, chain, mempool, m0Pub)
		updatedM1DESOBalance := _getBalance(t, chain, mempool, m1Pub)

		// Calculate updated DAO coin balances.
		updatedM0DAOCoinBalance := dbAdapter.GetBalanceEntry(m0PKID.PKID, m0PKID.PKID, true)
		updatedM1DAOCoinBalance := dbAdapter.GetBalanceEntry(m1PKID.PKID, m0PKID.PKID, true)

		// m0's order buying DAO coins is fulfilled so:
		//   * His DESO balance decreases and
		//   * His DAO coin balance increases.
		require.Equal(
			originalM0DESOBalance-desoQuantityChange.Uint64(),
			updatedM0DESOBalance)

		require.Equal(
			*uint256.NewInt().Add(&originalM0DAOCoinBalance.BalanceNanos, daoCoinQuantityChange),
			updatedM0DAOCoinBalance.BalanceNanos)

		// m1's order is fulfilled buying $DESO so:
		//   * His $DESO balance increases and
		//   * His DAO coin balance decreases.
		// FIXME: I got an error here because my branch changed txn metadata encoding. Let's make this check smarter.
		require.Equal(
			int64(originalM1DESOBalance+desoQuantityChange.Uint64()-_feeNanos()),
			int64(updatedM1DESOBalance))

		require.Equal(
			*uint256.NewInt().Sub(&originalM1DAOCoinBalance.BalanceNanos, daoCoinQuantityChange),
			updatedM1DAOCoinBalance.BalanceNanos)
	}

	// Scenario: partially fulfilled orders sorting by best price
	// m1 submits order buying 20 $DESO nanos @ 11 DAO coin / $DESO.
	// m1 submits order buying 5 $DESO nanos @ 12 DAO coin / $DESO.
	// m1 submits order buying 5 $DESO nanos @ 12 DAO coin / $DESO.
	// m0 submits order buying 240 DAO coin nanos @ 1/8 $DESO / DAO coin.
	// m0's order is fully fulfilled.
	// m1's orders are partially fulfilled for:
	//   * 5 $DESO @ 12 DAO coin / $DESO (fully fulfilled)
	//   * 5 $DESO @ 12 DAO coin / $DESO (full fulfilled)
	//   * 10 $DESO @ 11 DAO coin / $DESO (partially fulfilled)
	{
		// Confirm no existing limit orders.
		orderEntries, err := dbAdapter.GetAllDAOCoinLimitOrders()
>>>>>>> 37feba0c
		require.NoError(err)
	}
	{
		// Scenario: partially fulfilled orders sorting by best price
		// m1 submits order buying 20 $DESO nanos @ 11 DAO coin / $DESO.
		// m1 submits order buying 5 $DESO nanos @ 12 DAO coin / $DESO.
		// m1 submits order buying 5 $DESO nanos @ 12 DAO coin / $DESO.
		// m0 submits order buying 240 DAO coin nanos @ 1/8 $DESO / DAO coin.
		// m0's order is fully fulfilled.
		// m1's orders are partially fulfilled for:
		//   * 5 $DESO @ 12 DAO coin / $DESO (fully fulfilled)
		//   * 5 $DESO @ 12 DAO coin / $DESO (full fulfilled)
		//   * 10 $DESO @ 11 DAO coin / $DESO (partially fulfilled)

		// m1 submits order buying 20 $DESO @ 11 DAO coin / $DESO.
		err := testHelper.SubmitOrder(DAOCoinLimitOrderTestInput{
			Transactor:     m1,
			Buying:         deso,
			Selling:        m0,
			Price:          11,
			Quantity:       20,
			OrderBookDelta: 1,
		})
		require.NoError(err)

		// m1 submits order buying 5 $DESO nanos @ 12 DAO coin / $DESO.
		err = testHelper.SubmitOrder(DAOCoinLimitOrderTestInput{
			Transactor:     m1,
			Buying:         deso,
			Selling:        m0,
			Price:          12,
			Quantity:       5,
			OrderBookDelta: 1,
		})
		require.NoError(err)

		// m1 submits order buying 5 $DESO nanos @ 12 DAO coin / $DESO.
		err = testHelper.SubmitOrder(DAOCoinLimitOrderTestInput{
			Transactor:     m1,
			Buying:         deso,
			Selling:        m0,
			Price:          12,
			Quantity:       5,
			OrderBookDelta: 1,
		})
		require.NoError(err)

		// m0 submits order buying 240 DAO coin units @ 1/8 $DESO / DAO coin.
		err = testHelper.SubmitOrder(DAOCoinLimitOrderTestInput{
			Transactor:     m0,
			Buying:         m0,
			Selling:        deso,
			Price:          float64(1) / float64(8),
			Quantity:       240,
			OrderBookDelta: -2,
			CoinDeltas: map[string]map[string]int{
				m0.Name: {deso.Name: -20, m0.Name: 240},
				m1.Name: {deso.Name: 20, m0.Name: -240},
			},
		})
		require.NoError(err)
<<<<<<< HEAD
=======
		metadataM1.QuantityToFillInBaseUnits = uint256.NewInt().SetUint64(10)
		require.True(orderEntries[0].Eq(metadataM1.ToEntry(m1PKID.PKID, savedHeight, toPKID)))

		// Calculate updated $DESO balances.
		updatedM0DESOBalance := _getBalance(t, chain, mempool, m0Pub)
		updatedM1DESOBalance := _getBalance(t, chain, mempool, m1Pub)

		// Calculate updated DAO coin balances.
		updatedM0DAOCoinBalance := dbAdapter.GetBalanceEntry(m0PKID.PKID, m0PKID.PKID, true)
		updatedM1DAOCoinBalance := dbAdapter.GetBalanceEntry(m1PKID.PKID, m0PKID.PKID, true)

		// Calculate changes in $DESO and DAO coins.
		daoCoinQuantityChange = uint256.NewInt().SetUint64(240)
		desoQuantityChange := uint256.NewInt().SetUint64(20)

		// m0's order to buy DAO coins is fulfilled so:
		//   * His $DESO balance decreases and
		//   * His DAO coin balance increases.
		// FIXME: I got an error here because my branch changed txn metadata encoding. Let's make this check smarter.
		require.Equal(
			int64(originalM0DESOBalance-desoQuantityChange.Uint64()-_feeNanos()),
			int64(updatedM0DESOBalance))

		require.Equal(
			*uint256.NewInt().Add(&originalM0DAOCoinBalance.BalanceNanos, daoCoinQuantityChange),
			updatedM0DAOCoinBalance.BalanceNanos)

		// m1's orders to buy $DESO are fulfilled so:
		//   * His $DESO balance increases and
		//   * His DAO coin balance decreases.
		require.Equal(
			originalM1DESOBalance+desoQuantityChange.Uint64(), updatedM1DESOBalance)

		require.Equal(
			*uint256.NewInt().Sub(&originalM1DAOCoinBalance.BalanceNanos, daoCoinQuantityChange),
			updatedM1DAOCoinBalance.BalanceNanos)
>>>>>>> 37feba0c
	}
	{
		// Scenario: cancel an open order.
		// m1 tries to cancel non-existent order. Fails.
		// m0 tries to cancel m1's order. Fails.
		// m1 cancels their open order. Succeeds.

		// m1 tries to cancel non-existent order.
		err := testHelper.SubmitOrder(DAOCoinLimitOrderTestInput{
			Transactor:    m1,
			CancelOrderID: NewBlockHash(uint256.NewInt().SetUint64(1).Bytes()),
		})
		require.Error(err)
		require.Contains(err.Error(), RuleErrorDAOCoinLimitOrderToCancelNotFound)

		// m0 tries to cancel m1's order.
		err = testHelper.SubmitOrder(DAOCoinLimitOrderTestInput{
			Transactor:    m0,
			CancelOrderID: testHelper.GetOrderBook()[0].OrderID,
		})
		require.Error(err)
		require.Contains(err.Error(), RuleErrorDAOCoinLimitOrderToCancelNotYours)

		// m1 cancels their open order.
		err = testHelper.SubmitOrder(DAOCoinLimitOrderTestInput{
			Transactor:     m1,
			CancelOrderID:  testHelper.GetOrderBook()[0].OrderID,
			OrderBookDelta: -1,
		})
		require.NoError(err)
	}
	{
		// Scenario: user sells DAO coins for $DESO, but is able to find a good matching
		// order such that they receive/buy the same amount of $DESO by selling a lower
		// quantity of DAO coins than they intended. This is expected behavior.

		// m0 submits order buying 100 DAO coin units @ 10 $DESO / DAO coin.
		err := testHelper.SubmitOrder(DAOCoinLimitOrderTestInput{
			Transactor:     m0,
			Buying:         m0,
			Selling:        deso,
			Price:          10,
			Quantity:       100,
			OrderBookDelta: 1,
		})
		require.NoError(err)

		// m1 submits order selling 50 DAO coin units @ 5 $DESO / DAO coin.
		// m0's order is partially fulfilled with 75 coins remaining. m1's order is fully
		// fulfilled. Note that he gets his full amount of $DESO but sells only 25 of the
		// 50 DAO coin units he intended to. This is expected behavior at the moment. We
		// specify a buying quantity but allow the selling quantity to vary depending on
		// the best offer(s) available.
<<<<<<< HEAD
		err = testHelper.SubmitOrder(DAOCoinLimitOrderTestInput{
			Transactor: m1,
			Buying:     deso,
			Selling:    m0,
			Price:      0.2,
			Quantity:   250,
			CoinDeltas: map[string]map[string]int{
				m0.Name: {deso.Name: -250, m0.Name: 25},
				m1.Name: {deso.Name: 250, m0.Name: -25},
			},
		})
		require.NoError(err)
=======
		orderEntries, err = dbAdapter.GetAllDAOCoinLimitOrders()
		require.NoError(err)
		require.Equal(len(orderEntries), 1)
		metadataM0.QuantityToFillInBaseUnits = uint256.NewInt().SetUint64(75)
		require.True(orderEntries[0].Eq(metadataM0.ToEntry(m0PKID.PKID, savedHeight, toPKID)))

		// Calculate updated $DESO balances.
		updatedM0DESOBalance := _getBalance(t, chain, mempool, m0Pub)
		updatedM1DESOBalance := _getBalance(t, chain, mempool, m1Pub)

		// Calculate updated DAO coin balances.
		updatedM0DAOCoinBalance := dbAdapter.GetBalanceEntry(m0PKID.PKID, m0PKID.PKID, true)
		updatedM1DAOCoinBalance := dbAdapter.GetBalanceEntry(m1PKID.PKID, m0PKID.PKID, true)

		// Calculate changes in $DESO and DAO coins.
		daoCoinQuantityChange = uint256.NewInt().SetUint64(25)
		desoQuantityChange := uint256.NewInt().SetUint64(250)

		// m0's order buying DAO coins is partially fulfilled so:
		//   * His $DESO balance decreases and
		//   * His DAO coin balance increases.
		require.Equal(
			originalM0DESOBalance-desoQuantityChange.Uint64(),
			updatedM0DESOBalance)

		require.Equal(
			*uint256.NewInt().Add(&originalM0DAOCoinBalance.BalanceNanos, daoCoinQuantityChange),
			updatedM0DAOCoinBalance.BalanceNanos)

		// m1's order selling DAO coins is fulfilled so:
		//   * His $DESO balance increases and
		//   * His DAO coin balance decreases.
		// FIXME: I got an error here because my branch changed txn metadata encoding. Let's make this check smarter.
		require.Equal(
			int64(originalM1DESOBalance+desoQuantityChange.Uint64()-_feeNanos()),
			int64(updatedM1DESOBalance))

		require.Equal(
			*uint256.NewInt().Sub(&originalM1DAOCoinBalance.BalanceNanos, daoCoinQuantityChange),
			updatedM1DAOCoinBalance.BalanceNanos)
>>>>>>> 37feba0c

		// m0 cancels the remainder of his order.
		err = testHelper.SubmitOrder(DAOCoinLimitOrderTestInput{
			Transactor:     m0,
			CancelOrderID:  testHelper.GetOrderBook()[0].OrderID,
			OrderBookDelta: -1,
		})
		require.NoError(err)
	}
	{
		// Scenario: m0 and m1 both submit identical orders. Both orders are stored.

		// m0 submits order buying 100 DAO coin units @ 0.1 $DESO / DAO coin.
		err := testHelper.SubmitOrder(DAOCoinLimitOrderTestInput{
			Transactor:     m0,
			Buying:         m0,
			Selling:        deso,
			Price:          0.1,
			Quantity:       100,
			OrderBookDelta: 1,
		})
		require.NoError(err)

		// m1 submits order buying 100 DAO coins @ 0.1 $DESO / DAO coin.
		err = testHelper.SubmitOrder(DAOCoinLimitOrderTestInput{
			Transactor:     m1,
			Buying:         m0,
			Selling:        deso,
			Price:          0.1,
			Quantity:       100,
			OrderBookDelta: 1,
		})
		require.NoError(err)
	}
	{
		// Scenario: non-matching order.

		// m0 cancels their order.
		orderEntries, err := testHelper.DbAdapter.GetAllDAOCoinLimitOrdersForThisTransactor(m0.PKID)
		require.NoError(err)
		require.Len(orderEntries, 1)
		err = testHelper.SubmitOrder(DAOCoinLimitOrderTestInput{
			Transactor:     m0,
			CancelOrderID:  orderEntries[0].OrderID,
			OrderBookDelta: -1,
		})
		require.NoError(err)

		// Confirm 1 existing order from m1.
		require.Len(testHelper.GetOrderBook(), 1)
		require.True(testHelper.GetOrderBook()[0].Eq(DAOCoinLimitOrderTestInput{
			Transactor: m1, Buying: m0, Selling: deso, Price: 0.1, Quantity: 100,
		}))

		// m0 submits order for a worse exchange rate than m1 is willing to accept.
		// Doesn't match m1's order. Stored instead.
		err = testHelper.SubmitOrder(DAOCoinLimitOrderTestInput{
			Transactor:     m0,
			Buying:         deso,
			Selling:        m0,
			Price:          9,
			Quantity:       100,
			OrderBookDelta: 1,
		})
		require.NoError(err)
	}
	{
		// Scenario: m1 submits order matching their own order. Fails.
		err := testHelper.SubmitOrder(DAOCoinLimitOrderTestInput{
			Transactor: m1, Buying: deso, Selling: m0, Price: 10, Quantity: 100,
		})
		require.Error(err)
		require.Contains(err.Error(), RuleErrorDAOCoinLimitOrderMatchingOwnOrder)
	}
	{
		// Cancel order with insufficient funds to cover the order.

		// Just a reminder of m0's current balance of their own DAO Coins
		m0BalanceNanos := testHelper.GetDAOCoinBalanceNanos(m0, m0)
		require.Equal(m0BalanceNanos.Uint64(), uint64(7365))

		// m0 transfers away some of their DAO coin such that they no longer have 100 nanos (to cover their order).
		testHelper.TransferDAOCoins(m0, m0, m2, m0BalanceNanos.Uint64()-1)
		require.Equal(testHelper.GetDAOCoinBalanceNanos(m0, m0).Uint64(), uint64(1))

		orderEntries := testHelper.GetOrderBook()
		require.Len(orderEntries, 2)
		require.True(orderEntries[0].Eq(DAOCoinLimitOrderTestInput{
			Transactor: m0, Buying: deso, Selling: m0, Price: 9, Quantity: 100,
		}))
		require.True(orderEntries[1].Eq(DAOCoinLimitOrderTestInput{
			Transactor: m1, Buying: m0, Selling: deso, Price: 0.1, Quantity: 100,
		}))

		// m0 cancels their order.
		err := testHelper.SubmitOrder(DAOCoinLimitOrderTestInput{
			Transactor:     m0,
			CancelOrderID:  orderEntries[0].OrderID,
			OrderBookDelta: -1,
		})
		require.NoError(err)

		// Before we transfer the DAO coins back to m0, let's create an order for m2 that is slightly better
		// than m0's order. We'll have m1 submit an order that matches this later.
		err = testHelper.SubmitOrder(DAOCoinLimitOrderTestInput{
			Transactor:     m2,
			Buying:         deso,
			Selling:        m0,
			Price:          9.5,
			Quantity:       100,
			OrderBookDelta: 1,
		})
		require.NoError(err)

		// Okay let's transfer the DAO coins back to m0 and recreate the order
		testHelper.TransferDAOCoins(m0, m2, m0, 7339)

		// m0 resubmits their order.
		err = testHelper.SubmitOrder(DAOCoinLimitOrderTestInput{
			Transactor:     m0,
			Buying:         deso,
			Selling:        m0,
			Price:          9,
			Quantity:       100,
			OrderBookDelta: 1,
		})
		require.NoError(err)
	}
	{
		// m1 submits an order that would match both m0 and m2's order. We expect to see m2's order cancelled
		// and m0's order filled as m2 doesn't have sufficient DAO coins to cover the order they placed.
		err := testHelper.SubmitOrder(DAOCoinLimitOrderTestInput{
			Transactor:     m1,
			Buying:         m0,
			Selling:        deso,
			Price:          float64(1) / float64(8),
			Quantity:       100,
			OrderBookDelta: -1,
			CoinDeltas: map[string]map[string]int{
				m0.Name: {deso.Name: 11, m0.Name: -100},
				m1.Name: {deso.Name: -11, m0.Name: 100},
			},
		})
		require.NoError(err)

		// Confirm m2's order was deleted.
		orderEntries, err := testHelper.DbAdapter.GetAllDAOCoinLimitOrdersForThisTransactor(m2.PKID)
		require.NoError(err)
		require.Empty(orderEntries)
	}
	{
		// Let's start fresh and mint some DAO coins for m1
		testHelper.CreateProfile(m1)
		testHelper.MintDAOCoins(m1, 1e15)            // Mint 1e15 nanos for m1 DAO coin
		testHelper.TransferDAOCoins(m1, m1, m2, 1e4) // Transfer 10K nanos to m2
	}
	{
		// m1 and m2 submit orders to SELL m1 DAO Coin
		// Sell DAO @ 5 DAO / DESO, up to 10 DESO. Max DAO = 50
		err := testHelper.SubmitOrder(DAOCoinLimitOrderTestInput{
			Transactor:     m1,
			Buying:         deso,
			Selling:        m1,
			Price:          5,
			Quantity:       10,
			OrderBookDelta: 1,
		})
		require.NoError(err)

		// Sell DAO @ 2 DAO / DESO, up to 5 DESO. Max DAO = 10
		err = testHelper.SubmitOrder(DAOCoinLimitOrderTestInput{
			Transactor:     m2,
			Buying:         deso,
			Selling:        m1,
			Price:          2,
			Quantity:       5,
			OrderBookDelta: 1,
		})
		require.NoError(err)

		orders, err := testHelper.DbAdapter.GetAllDAOCoinLimitOrdersForThisDAOCoinPair(
			deso.PKID, m1.PKID)
		require.NoError(err)
		require.Len(orders, 2)
	}
	{
		// m0 submits order to buy m1 DAO Coin that matches

		// Sell DESO @ 1 DESO / DAO for up to 100 DAO coins. Max DESO: 100 DESO
		err := testHelper.SubmitOrder(DAOCoinLimitOrderTestInput{
			Transactor:     m0,
			Buying:         m1,
			Selling:        deso,
			Price:          1,
			Quantity:       300,
			OrderBookDelta: -1,
			CoinDeltas: map[string]map[string]int{
				m0.Name: {deso.Name: -15, m1.Name: 60},
				m1.Name: {deso.Name: 10, m1.Name: -50},
				m2.Name: {deso.Name: 5, m1.Name: -10},
			},
		})
		require.NoError(err)

		orderEntries, err := testHelper.DbAdapter.GetAllDAOCoinLimitOrdersForThisDAOCoinPair(
			&ZeroPKID, m1.PKID)
		require.NoError(err)
		require.Empty(orderEntries)

		orderEntries, err = testHelper.DbAdapter.GetAllDAOCoinLimitOrdersForThisDAOCoinPair(
			m1.PKID, &ZeroPKID)
		require.NoError(err)
		require.Len(orderEntries, 1)
		require.True(orderEntries[0].Eq(DAOCoinLimitOrderTestInput{
			Transactor: m0, Buying: m1, Selling: deso, Price: 1, Quantity: 240,
		}))
	}
	{
		// Test get all DAO coin limit orders.
		// TODO: y is this weird?
		orderEntries, err := testHelper.UtxoView._getAllDAOCoinLimitOrders()
		require.NoError(err)
		require.Len(orderEntries, 4)

		// Test get all DAO coin limit orders for this DAO coin pair.
		orderEntries, err = testHelper.UtxoView.GetAllDAOCoinLimitOrdersForThisDAOCoinPair(
			m0.PKID, deso.PKID)
		require.NoError(err)
		require.Len(orderEntries, 2)

		// Test get all DAO coin limit orders for this transactor.
		orderEntries, err = testHelper.UtxoView.GetAllDAOCoinLimitOrdersForThisTransactor(m1.PKID)
		require.NoError(err)
		require.Len(orderEntries, 1)
		require.True(orderEntries[0].Eq(DAOCoinLimitOrderTestInput{
			Transactor: m1, Buying: m0, Selling: deso, Price: 0.1, Quantity: 100,
		}))

		// Test get matching DAO coin limit orders.
		queryEntry := testHelper.ToOrderEntry(DAOCoinLimitOrderTestInput{
			Transactor: m1, Buying: deso, Selling: m1, Price: 0.9, Quantity: 100,
		})
		orderEntries, err = testHelper.UtxoView._getNextLimitOrdersToFill(queryEntry, nil)
		require.NoError(err)
		require.Empty(orderEntries)
		queryEntry.ScaledExchangeRateCoinsToSellPerCoinToBuy, err = CalculateScaledExchangeRate(1.1)
		require.NoError(err)
		orderEntries, err = testHelper.UtxoView._getNextLimitOrdersToFill(queryEntry, nil)
		require.NoError(err)
		require.Len(orderEntries, 1)
		require.True(orderEntries[0].Eq(DAOCoinLimitOrderTestInput{
			Transactor: m0, Buying: m1, Selling: deso, Price: 1, Quantity: 240,
		}))

		// m0 submits another order slightly better than previous.
		err = testHelper.SubmitOrder(DAOCoinLimitOrderTestInput{
			Transactor:     m0,
			Buying:         m1,
			Selling:        deso,
			Price:          1.05,
			Quantity:       110,
			OrderBookDelta: 1,
		})
		require.NoError(err)

		// Test get matching DAO coin limit orders.
		// Query with identical order as before. Should match m0's new + better order.
		orderEntries, err = testHelper.UtxoView._getNextLimitOrdersToFill(queryEntry, nil)
		require.NoError(err)
		require.Len(orderEntries, 1)
		require.True(orderEntries[0].Eq(DAOCoinLimitOrderTestInput{
			Transactor: m0, Buying: m1, Selling: deso, Price: 1.05, Quantity: 110,
		}))

		// Test get matching DAO coin limit orders.
		// Query with identical order as before but higher quantity.
		// Should match both of m0's orders with better listed first.
		queryEntry.QuantityToFillInBaseUnits = uint256.NewInt().SetUint64(150)
		orderEntries, err = testHelper.UtxoView._getNextLimitOrdersToFill(queryEntry, nil)
		require.NoError(err)
		require.Len(orderEntries, 2)
		require.True(orderEntries[0].Eq(DAOCoinLimitOrderTestInput{
			Transactor: m0, Buying: m1, Selling: deso, Price: 1.05, Quantity: 110,
		}))
		require.True(orderEntries[1].Eq(DAOCoinLimitOrderTestInput{
			Transactor: m0, Buying: m1, Selling: deso, Price: 1, Quantity: 240,
		}))
	}
	{
		// Scenario: ASK orders

		// Check what open DAO coin limit orders are in the order book.
		orderEntries := testHelper.GetOrderBook()
		require.Len(orderEntries, 4)
		require.True(orderEntries[0].Eq(DAOCoinLimitOrderTestInput{
			Transactor: m0, Buying: deso, Selling: m0, Price: 9, Quantity: 89,
		}))
		require.True(orderEntries[1].Eq(DAOCoinLimitOrderTestInput{
			Transactor: m1, Buying: m0, Selling: deso, Price: 0.1, Quantity: 100,
		}))
		require.True(orderEntries[2].Eq(DAOCoinLimitOrderTestInput{
			Transactor: m0, Buying: m1, Selling: deso, Price: 1, Quantity: 240,
		}))
		require.True(orderEntries[3].Eq(DAOCoinLimitOrderTestInput{
			Transactor: m0, Buying: m1, Selling: deso, Price: 1.05, Quantity: 110,
		}))

		// m1 cancels open order.
		err := testHelper.SubmitOrder(DAOCoinLimitOrderTestInput{
			Transactor:     m1,
			CancelOrderID:  orderEntries[1].OrderID,
			OrderBookDelta: -1,
		})
		require.NoError(err)

		// m0 has 3 open orders.
		orderEntries, err = testHelper.DbAdapter.GetAllDAOCoinLimitOrdersForThisTransactor(m0.PKID)
		require.NoError(err)
		require.Len(orderEntries, 3)

		// m1 has zero open orders.
		orderEntries, err = testHelper.DbAdapter.GetAllDAOCoinLimitOrdersForThisTransactor(m1.PKID)
		require.NoError(err)
		require.Empty(orderEntries)

		// m1 submits ASK order selling m1 DAO coins that is fulfilled by m0's open limit orders.
		// Transactor: m0, Buying: m1, Selling: deso, Price: 1, Quantity: 240
		// Transactor: m0, Buying: m1, Selling: deso, Price: 1.05, Quantity: 110
		// 110 DAO coin base units transferred @ 1.05 $DESO per DAO coin.
		//  50 DAO coin base units transferred @ 1.0  $DESO per DAO coin.
		// TOTAL = 160 DAO coin base units transferred, 165 $DESO transferred.
		err = testHelper.SubmitOrder(DAOCoinLimitOrderTestInput{
			Transactor:     m1,
			Buying:         deso,
			Selling:        m1,
			Price:          1,
			Quantity:       160,
			OperationType:  DAOCoinLimitOrderOperationTypeASK,
			OrderBookDelta: -1,
			CoinDeltas: map[string]map[string]int{
				m0.Name: {deso.Name: -165, m1.Name: 160},
				m1.Name: {deso.Name: 165, m1.Name: -160},
			},
		})
		require.NoError(err)

		// m0 has 2 remaining open orders.
		orderEntries, err = testHelper.DbAdapter.GetAllDAOCoinLimitOrdersForThisTransactor(m0.PKID)
		require.NoError(err)
		require.Len(orderEntries, 2)

		// m1 submits ASK order selling m1 DAO coins that fulfills m0's open limit order.
		// Transactor: m0, Buying: m1, Selling:  $, Price: 1, Quantity: 200
		// m1 would be ok selling 1.2 DAO coins / $DESO.
		// m0 has a better offer willing to buy 1.0 DAO coins / $DESO.
		// 190 DAO coin base units transferred @ 1.0  $DESO per DAO coin.
		// TOTAL = 190 DAO coin base units transferred, 190 $DESO transferred.
		err = testHelper.SubmitOrder(DAOCoinLimitOrderTestInput{
			Transactor:    m1,
			Buying:        deso,
			Selling:       m1,
			Price:         1.2,
			Quantity:      250,
			OperationType: DAOCoinLimitOrderOperationTypeASK,
			CoinDeltas: map[string]map[string]int{
				m0.Name: {deso.Name: -190, m1.Name: 190},
				m1.Name: {deso.Name: 190, m1.Name: -190},
			},
		})
		require.NoError(err)

		// m1's limit order is left open with 60 DAO coin base units left to be fulfilled.
		// m0 has 1 remaining open orders.
		orderEntries = testHelper.GetOrderBook()
		require.True(orderEntries[0].Eq(DAOCoinLimitOrderTestInput{
			Transactor: m0, Buying: deso, Selling: m0, Price: 9, Quantity: 89,
		}))
		require.True(orderEntries[1].Eq(DAOCoinLimitOrderTestInput{
			Transactor:    m1,
			Buying:        deso,
			Selling:       m1,
			Price:         1.2,
			Quantity:      60,
			OperationType: DAOCoinLimitOrderOperationTypeASK,
		}))
	}
	{
		// Scenario: matching orders buying/selling m0 DAO coin <--> m1 DAO coin

		// Confirm no existing orders for m0 DAO coin <--> m1 DAO coin.
		orderEntries, err := testHelper.DbAdapter.GetAllDAOCoinLimitOrdersForThisDAOCoinPair(
			m0.PKID, m1.PKID)
		require.NoError(err)
		require.Empty(orderEntries)
		orderEntries, err = testHelper.DbAdapter.GetAllDAOCoinLimitOrdersForThisDAOCoinPair(
			m1.PKID, m0.PKID)
		require.NoError(err)
		require.Empty(orderEntries)

		// m0 submits BID order buying m1 coins and selling m0 coins.
		err = testHelper.SubmitOrder(DAOCoinLimitOrderTestInput{
			Transactor:     m0,
			Buying:         m1,
			Selling:        m0,
			Price:          0.5,
			Quantity:       200,
			OrderBookDelta: 1,
		})
		require.NoError(err)

		// m1 submits BID order buying m0 coins and selling m1 coins.
		// Orders match for 100 m0 DAO coin units <--> 200 m1 DAO coin units.
		// Orders match fully so m0's order is removed from the order book.
		err = testHelper.SubmitOrder(DAOCoinLimitOrderTestInput{
			Transactor:     m1,
			Buying:         m0,
			Selling:        m1,
			Price:          2,
			Quantity:       100,
			OrderBookDelta: -1,
			CoinDeltas: map[string]map[string]int{
				m0.Name: {m0.Name: -100, m1.Name: 200},
				m1.Name: {m0.Name: 100, m1.Name: -200},
			},
		})
		require.NoError(err)
	}
	{
		// Scenario: matching 2 orders from 2 different users selling DAO coins.

		// Confirm existing orders in the order book.
		orderEntries := testHelper.GetOrderBook()
		require.Len(orderEntries, 2)
		require.True(orderEntries[0].Eq(DAOCoinLimitOrderTestInput{
			Transactor: m0, Buying: deso, Selling: m0, Price: 9, Quantity: 89,
		}))
		require.True(orderEntries[1].Eq(DAOCoinLimitOrderTestInput{
			Transactor:    m1,
			Buying:        deso,
			Selling:       m1,
			Price:         1.2,
			Quantity:      60,
			OperationType: DAOCoinLimitOrderOperationTypeASK,
		}))

		// m0 submits an order selling m1 DAO coins.
		err := testHelper.SubmitOrder(DAOCoinLimitOrderTestInput{
			Transactor:     m0,
			Buying:         deso,
			Selling:        m1,
			Price:          1.1,
			Quantity:       50,
			OperationType:  DAOCoinLimitOrderOperationTypeASK,
			OrderBookDelta: 1,
		})
		require.NoError(err)

		// m2 submits an order buying m1 DAO coins fulfilled by m0 and m1's open ASK orders.
		// 60 DAO coin units were transferred from m1 to m2 in exchange for 50 $DESO nanos.
		// 50 DAO coin units were transferred from m0 to m2 in exchange for 45 $DESO nanos.
		err = testHelper.SubmitOrder(DAOCoinLimitOrderTestInput{
			Transactor:     m2,
			Buying:         m1,
			Selling:        deso,
			Price:          1,
			Quantity:       110,
			OrderBookDelta: -2,
			CoinDeltas: map[string]map[string]int{
				m0.Name: {deso.Name: 45, m1.Name: -50},
				m1.Name: {deso.Name: 50, m1.Name: -60},
				m2.Name: {deso.Name: -95, m1.Name: 110},
			},
		})
		require.NoError(err)
	}
	{
		// Scenario: matching 2 orders from 2 different users buying DAO coins.

		// Confirm existing orders in order book.
		orderEntries := testHelper.GetOrderBook()
		require.Len(orderEntries, 1)
		require.True(orderEntries[0].Eq(DAOCoinLimitOrderTestInput{
			Transactor: m0, Buying: deso, Selling: m0, Price: 9, Quantity: 89,
		}))

		// m0 submits an order buying m1 DAO coins. Order is stored.
		err := testHelper.SubmitOrder(DAOCoinLimitOrderTestInput{
			Transactor:     m0,
			Buying:         m1,
			Selling:        deso,
			Price:          0.1,
			Quantity:       300,
			OrderBookDelta: 1,
		})
		require.NoError(err)

		// m1 submits an order buying m1 DAO coins. Order is stored.
		err = testHelper.SubmitOrder(DAOCoinLimitOrderTestInput{
			Transactor:     m1,
			Buying:         m1,
			Selling:        deso,
			Price:          0.2,
			Quantity:       600,
			OrderBookDelta: 1,
		})
		require.NoError(err)

		// m2 submits an order selling m1 DAO coins.
		// Orders match and are removed from the order book.
		// 600 DAO coin units were transferred from m2 to m1 in exchange for 120 $DESO nanos.
		// 300 DAO coin units were transferred from m2 to m0 in exchange for 30 $DESO nanos.
		err = testHelper.SubmitOrder(DAOCoinLimitOrderTestInput{
			Transactor:     m2,
			Buying:         deso,
			Selling:        m1,
			Price:          12,
			Quantity:       900,
			OperationType:  DAOCoinLimitOrderOperationTypeASK,
			OrderBookDelta: -2,
			CoinDeltas: map[string]map[string]int{
				m0.Name: {deso.Name: -30, m1.Name: 300},
				m1.Name: {deso.Name: -120, m1.Name: 600},
				m2.Name: {deso.Name: 150, m1.Name: -900},
			},
		})
		require.NoError(err)
	}
	{
		// Scenario: trying to modify FeeNanos up or down

		// Confirm existing orders in the order book.
		orderEntries := testHelper.GetOrderBook()
		require.Len(orderEntries, 1)
		require.True(orderEntries[0].Eq(DAOCoinLimitOrderTestInput{
			Transactor: m0, Buying: deso, Selling: m0, Price: 9, Quantity: 89,
		}))

		// m1 submits an order which should match to m0, but we'll modify the FeeNanos.
		testInput := DAOCoinLimitOrderTestInput{
			Transactor: m1,
			Buying:     m0,
			Selling:    deso,
			Price:      0.2,
			Quantity:   89,
		}

		// Confirm m1's order would match to m0.
		orderEntries, err := testHelper.DbAdapter.GetMatchingDAOCoinLimitOrders(
			testHelper.ToOrderEntry(testInput), nil)
		require.NoError(err)
		require.Len(orderEntries, 1)

		// Construct txn.
		currentTxn, totalInput, _, err := testHelper.CreateOrderTxn(testInput)
		require.NoError(err)
		txnMeta := currentTxn.TxnMeta.(*DAOCoinLimitOrderMetadata)

		// Modify FeeNanos to zero $DESO and try to connect. Errors.
		originalFeeNanos := txnMeta.FeeNanos
		require.True(originalFeeNanos > uint64(0))
		txnMeta.FeeNanos = uint64(0)
		err = testHelper.ConnectOrderTxn(testInput, currentTxn, totalInput)
		require.Error(err)
		require.Contains(err.Error(), RuleErrorDAOCoinLimitOrderFeeNanosBelowMinTxFee)

		// Modify FeeNanos down and try to connect. Errors.
		txnMeta.FeeNanos, err = SafeUint64().Div(originalFeeNanos, 2)
		require.NoError(err)
		err = testHelper.ConnectOrderTxn(testInput, currentTxn, totalInput)
		require.Error(err)
		require.Contains(err.Error(), RuleErrorDAOCoinLimitOrderFeeNanosBelowMinTxFee)

		// Modify FeeNanos up and try to connect. Errors.
		txnMeta.FeeNanos = originalFeeNanos + uint64(1)
		err = testHelper.ConnectOrderTxn(testInput, currentTxn, totalInput)
		require.Error(err)
		require.Contains(err.Error(), RuleErrorDAOCoinLimitOrderOverspendingDESO)

		// Confirm no new orders in the order book.
		orderEntries = testHelper.GetOrderBook()
		require.Len(orderEntries, 1)
		require.True(orderEntries[0].Eq(DAOCoinLimitOrderTestInput{
			Transactor: m0, Buying: deso, Selling: m0, Price: 9, Quantity: 89,
		}))
	}
	{
		// Scenario: unused bidder inputs get refunded

		// Confirm existing orders in the order book.
		orderEntries := testHelper.GetOrderBook()
		require.Len(orderEntries, 1)
		require.True(orderEntries[0].Eq(DAOCoinLimitOrderTestInput{
			Transactor: m0, Buying: deso, Selling: m0, Price: 9, Quantity: 89,
		}))

		// m1 submits an order to which we'll add additional BidderInputs.
		testInput := DAOCoinLimitOrderTestInput{
			Transactor: m1, Buying: m1, Selling: deso, Price: 0.1, Quantity: 10,
		}

		// Construct transaction. Note: we double the feeRateNanosPerKb here so that we can
		// modify the transaction after construction and have enough inputs to cover the fee.
		testHelper.FeeRateNanosPerKb = testHelper.FeeRateNanosPerKb * 2
		currentTxn, totalInput, _, err := testHelper.CreateOrderTxn(testInput)
		require.NoError(err)
		testHelper.FeeRateNanosPerKb = testHelper.FeeRateNanosPerKb / 2
		txnMeta := currentTxn.TxnMeta.(*DAOCoinLimitOrderMetadata)

		// Track m0's $DESO balance before/after.
		originalM0DESOBalance := testHelper.GetDESOBalanceNanos(m0)

		// Add additional BidderInput from m0.
		utxoEntriesM0, err := testHelper.TestMeta.chain.GetSpendableUtxosForPublicKey(
			m0.PkBytes, testHelper.TestMeta.mempool, nil)
		require.NoError(err)

		txnMeta.BidderInputs = append(
			[]*DeSoInputsByTransactor{},
			&DeSoInputsByTransactor{
				TransactorPublicKey: m0.PublicKey,
				Inputs:              append([]*DeSoInput{}, (*DeSoInput)(utxoEntriesM0[0].UtxoKey)),
			})

		// Connect txn.
		err = testHelper.ConnectOrderTxn(testInput, currentTxn, totalInput)
		require.NoError(err)

		// Confirm unused BidderInput UTXOs are refunded.
		updatedM0DESOBalance := testHelper.GetDESOBalanceNanos(m0)
		require.Equal(originalM0DESOBalance, updatedM0DESOBalance)

		// m1 cancels the above txn.
		orderEntries, err = testHelper.DbAdapter.GetAllDAOCoinLimitOrdersForThisTransactor(m1.PKID)
		require.NoError(err)
		require.Len(orderEntries, 1)
		err = testHelper.SubmitOrder(DAOCoinLimitOrderTestInput{
			Transactor:     m1,
			CancelOrderID:  orderEntries[0].OrderID,
			OrderBookDelta: -1,
		})
		require.NoError(err)
	}
	{
		// Scenario: invalid BidderInputs should fail

		// Confirm existing orders in the order book.
		orderEntries := testHelper.GetOrderBook()
		require.Len(orderEntries, 1)
		require.True(orderEntries[0].Eq(DAOCoinLimitOrderTestInput{
			Transactor: m0, Buying: deso, Selling: m0, Price: 9, Quantity: 89,
		}))

		// m0 submits order buying m1 coins. Order is stored.
		err := testHelper.SubmitOrder(DAOCoinLimitOrderTestInput{
			Transactor:     m0,
			Buying:         m1,
			Selling:        deso,
			Price:          0.1,
			Quantity:       50,
			OrderBookDelta: 1,
		})
		require.NoError(err)

		// m1 creates txn selling m1 coins that should match m0's.
		testInput := DAOCoinLimitOrderTestInput{
			Transactor:    m1,
			Buying:        deso,
			Selling:       m1,
			Price:         10,
			Quantity:      50,
			OperationType: DAOCoinLimitOrderOperationTypeASK,
		}

		currentTxn, totalInput, _, err := testHelper.CreateOrderTxn(testInput)
		require.NoError(err)
		txnMeta := currentTxn.TxnMeta.(*DAOCoinLimitOrderMetadata)

		// Confirm txn has BidderInputs from m0 as m1's
		// order would match m0 and m0 is selling $DESO.
		require.Len(txnMeta.BidderInputs, 1)
		originalBidderInput := txnMeta.BidderInputs[0]
		require.True(bytes.Equal(originalBidderInput.TransactorPublicKey.ToBytes(), m0.PkBytes))

		// m1 deletes m0's BidderInputs and tries to connect. Should error.
		txnMeta.BidderInputs = []*DeSoInputsByTransactor{}
		err = testHelper.ConnectOrderTxn(testInput, currentTxn, totalInput)
		require.Error(err)
		require.Contains(err.Error(), RuleErrorDAOCoinLimitOrderOverspendingDESO)

		// m1 swaps out m0's BidderInputs for their own and tries to connect. Should error.
		utxoEntriesM1, err := testHelper.TestMeta.chain.GetSpendableUtxosForPublicKey(
			m1.PkBytes, testHelper.TestMeta.mempool, nil)
		require.NoError(err)
		require.NotEmpty(utxoEntriesM1)

		txnMeta.BidderInputs = append(
			[]*DeSoInputsByTransactor{},
			&DeSoInputsByTransactor{
				TransactorPublicKey: m1.PublicKey,
				Inputs:              append([]*DeSoInput{}, (*DeSoInput)(utxoEntriesM1[0].UtxoKey)),
			})

		err = testHelper.ConnectOrderTxn(testInput, currentTxn, totalInput)
		require.Error(err)
		require.Contains(err.Error(), RuleErrorDAOCoinLimitOrderBidderInputNoLongerExists)

		// m1 swaps out m0's BidderInputs for m2's and tries to connect. Should error.
		utxoEntriesM2, err := testHelper.TestMeta.chain.GetSpendableUtxosForPublicKey(
			m2.PkBytes, testHelper.TestMeta.mempool, nil)
		require.NoError(err)
		require.NotEmpty(utxoEntriesM2)

		txnMeta.BidderInputs = append(
			[]*DeSoInputsByTransactor{},
			&DeSoInputsByTransactor{
				TransactorPublicKey: m2.PublicKey,
				Inputs:              append([]*DeSoInput{}, (*DeSoInput)(utxoEntriesM2[0].UtxoKey)),
			})

		err = testHelper.ConnectOrderTxn(testInput, currentTxn, totalInput)
		require.Error(err)
		require.Contains(err.Error(), RuleErrorDAOCoinLimitOrderOverspendingDESO)

		// m1 swaps out m0's BidderInputs for spent UTXOs
		// from m0 and tries to connect. Should error.
		utxoEntriesM0, err := testHelper.TestMeta.chain.GetSpendableUtxosForPublicKey(
			m0.PkBytes, testHelper.TestMeta.mempool, nil)
		require.NoError(err)
		require.NotEmpty(utxoEntriesM0) // Unspent UTXOs exist for m0.

		// Spend m0's existing UTXO.
<<<<<<< HEAD
		tempUtxoView, err := NewUtxoView(
			testHelper.TestMeta.db, testHelper.TestMeta.params, testHelper.TestMeta.chain.postgres)
=======
		tempUtxoView, err := NewUtxoView(db, params, chain.postgres, chain.snapshot)
>>>>>>> 37feba0c
		require.NoError(err)
		utxoOp, err := tempUtxoView._spendUtxo(utxoEntriesM0[0].UtxoKey)
		require.NoError(err)
		err = tempUtxoView.FlushToDb(0)
		require.NoError(err)
		utxoEntriesM0, err = testHelper.TestMeta.chain.GetSpendableUtxosForPublicKey(
			m0.PkBytes, testHelper.TestMeta.mempool, nil)
		require.NoError(err)
		require.Empty(utxoEntriesM0) // No unspent UTXOs exist for m0.

		txnMeta.BidderInputs = append(
			[]*DeSoInputsByTransactor{},
			&DeSoInputsByTransactor{
				TransactorPublicKey: m0.PublicKey,
				Inputs:              append([]*DeSoInput{}, (*DeSoInput)(utxoOp.Key)),
			})

		err = testHelper.ConnectOrderTxn(testInput, currentTxn, totalInput)
		require.Error(err)
		require.Contains(err.Error(), RuleErrorDAOCoinLimitOrderBidderInputNoLongerExists)

		// Unspend m0's existing UTXO.
		err = tempUtxoView._unSpendUtxo(utxoOp.Entry)
		require.NoError(err)
		err = tempUtxoView.FlushToDb(0)
		require.NoError(err)
		utxoEntriesM0, err = testHelper.TestMeta.chain.GetSpendableUtxosForPublicKey(
			m0.PkBytes, testHelper.TestMeta.mempool, nil)
		require.NoError(err)
		require.NotEmpty(utxoEntriesM0) // Unspent UTXOs exist for m0.

		// m1 includes m0's BidderInputs in addition to
		// their own and tries to connect. Should error.
		bidderInputs := append([]*DeSoInputsByTransactor{}, originalBidderInput)

		bidderInputs = append(
			bidderInputs,
			&DeSoInputsByTransactor{
				TransactorPublicKey: m1.PublicKey,
				Inputs:              append([]*DeSoInput{}, (*DeSoInput)(utxoEntriesM1[0].UtxoKey)),
			})

		txnMeta.BidderInputs = bidderInputs
		err = testHelper.ConnectOrderTxn(testInput, currentTxn, totalInput)
		require.Error(err)
		require.Contains(err.Error(), RuleErrorDAOCoinLimitOrderFeeNanosBelowMinTxFee)

		// m1 includes m0's BidderInputs in addition to
		// m2's and tries to connect. Should error.
		bidderInputs = append([]*DeSoInputsByTransactor{}, originalBidderInput)

		bidderInputs = append(
			bidderInputs,
			&DeSoInputsByTransactor{
				TransactorPublicKey: m2.PublicKey,
				Inputs:              append([]*DeSoInput{}, (*DeSoInput)(utxoEntriesM2[0].UtxoKey)),
			})

		txnMeta.BidderInputs = bidderInputs
		err = testHelper.ConnectOrderTxn(testInput, currentTxn, totalInput)
		require.Error(err)
		require.Contains(err.Error(), RuleErrorDAOCoinLimitOrderFeeNanosBelowMinTxFee)

		// m1 increases fee rate and resubmits BidderInputs from m0
		// in addition to m1 and separately m2. Should still fail.
		testHelper.FeeRateNanosPerKb = testHelper.FeeRateNanosPerKb * 2
		currentTxn, totalInput, feeNanos, err := testHelper.CreateOrderTxn(testInput)
		require.NoError(err)
		testHelper.FeeRateNanosPerKb = testHelper.FeeRateNanosPerKb / 2
		txnMeta = currentTxn.TxnMeta.(*DAOCoinLimitOrderMetadata)

		// Confirm txn has BidderInputs from m0 as m1's
		// order would match m0 and m0 is selling $DESO.
		require.Len(txnMeta.BidderInputs, 1)
		originalBidderInput = txnMeta.BidderInputs[0]
		require.True(bytes.Equal(originalBidderInput.TransactorPublicKey.ToBytes(), m0.PkBytes))

		// m1 includes m0's BidderInputs in addition to
		// their own and tries to connect. Should error.
		bidderInputs = append([]*DeSoInputsByTransactor{}, originalBidderInput)

		bidderInputs = append(
			bidderInputs,
			&DeSoInputsByTransactor{
				TransactorPublicKey: m1.PublicKey,
				Inputs:              append([]*DeSoInput{}, (*DeSoInput)(utxoEntriesM1[0].UtxoKey)),
			})

		txnMeta.BidderInputs = bidderInputs
		err = testHelper.ConnectOrderTxn(testInput, currentTxn, totalInput)
		require.Error(err)
		require.Contains(err.Error(), RuleErrorDAOCoinLimitOrderBidderInputNoLongerExists)

		// m1 includes m0's BidderInputs in addition to
		// m2's and tries to connect, but specifies m1's
		// PK with m2's UTXO. Should error.
		bidderInputs = append([]*DeSoInputsByTransactor{}, originalBidderInput)

		bidderInputs = append(
			bidderInputs,
			&DeSoInputsByTransactor{
				// m1's public key
				TransactorPublicKey: m1.PublicKey,
				// m2's UTXO
				Inputs: append([]*DeSoInput{}, (*DeSoInput)(utxoEntriesM2[0].UtxoKey)),
			})

		txnMeta.BidderInputs = bidderInputs
		err = testHelper.ConnectOrderTxn(testInput, currentTxn, totalInput)
		require.Error(err)
		require.Contains(err.Error(), RuleErrorInputWithPublicKeyDifferentFromTxnPublicKey)

		// m1 includes m0's BidderInputs in addition to
		// m2's and tries to connect. Should pass. And
		// all unused UTXOs should be refunded.
		originalM0DESOBalance := testHelper.GetDESOBalanceNanos(m0)
		originalM1DESOBalance := testHelper.GetDESOBalanceNanos(m1)
		originalM2DESOBalance := testHelper.GetDESOBalanceNanos(m2)
		bidderInputs = append([]*DeSoInputsByTransactor{}, originalBidderInput)

		bidderInputs = append(
			bidderInputs,
			&DeSoInputsByTransactor{
				TransactorPublicKey: m2.PublicKey,
				Inputs:              append([]*DeSoInput{}, (*DeSoInput)(utxoEntriesM2[0].UtxoKey)),
			})

		txnMeta.BidderInputs = bidderInputs
		err = testHelper.ConnectOrderTxn(testInput, currentTxn, totalInput)
		require.NoError(err)

		// m0 and m1's orders match and are removed from the order book.
		require.Len(testHelper.GetOrderBook(), 1)

		// 5 $DESO nanos are transferred from m0 to m1.
		// m2 gets refunded their unused UTXOs.
		updatedM0DESOBalance := testHelper.GetDESOBalanceNanos(m0)
		updatedM1DESOBalance := testHelper.GetDESOBalanceNanos(m1)
		updatedM2DESOBalance := testHelper.GetDESOBalanceNanos(m2)
		require.Equal(originalM0DESOBalance-uint64(5), updatedM0DESOBalance)
		require.Equal(originalM1DESOBalance+uint64(5)-feeNanos, updatedM1DESOBalance)
		require.Equal(originalM2DESOBalance, updatedM2DESOBalance)
	}
	{
		// Scenario: unused BidderInputs in DAO <--> DAO coin trade

		// Confirm existing orders in the order book.
		orderEntries := testHelper.GetOrderBook()
		require.Len(orderEntries, 1)
		require.True(orderEntries[0].Eq(DAOCoinLimitOrderTestInput{
			Transactor: m0, Buying: deso, Selling: m0, Price: 9, Quantity: 89,
		}))

		// m0 submits order buying m1 coins for m0 coins. Order is stored.
		err := testHelper.SubmitOrder(DAOCoinLimitOrderTestInput{
			Transactor:     m0,
			Buying:         m1,
			Selling:        m0,
			Price:          0.1,
			Quantity:       50,
			OrderBookDelta: 1,
		})
		require.NoError(err)

		// m1 creates txn buying m0 coins for m1 coins that should match m0's.
		testInput := DAOCoinLimitOrderTestInput{
			Transactor:    m1,
			Buying:        m0,
			Selling:       m1,
			Price:         10,
			Quantity:      50,
			OperationType: DAOCoinLimitOrderOperationTypeASK,
		}

		currentTxn, totalInput, _, err := testHelper.CreateOrderTxn(testInput)
		require.NoError(err)
		txnMeta := currentTxn.TxnMeta.(*DAOCoinLimitOrderMetadata)

		// Since this is a DAO <--> DAO coin trade,
		// no BidderInputs are specified.
		require.Empty(txnMeta.BidderInputs)

		// m1 adds BidderInputs from m0 and tries to connect. Should error.
		utxoEntriesM0, err := testHelper.TestMeta.chain.GetSpendableUtxosForPublicKey(
			m0.PkBytes, testHelper.TestMeta.mempool, testHelper.UtxoView)
		require.NoError(err)
		require.NotEmpty(utxoEntriesM0)

		txnMeta.BidderInputs = append(
			[]*DeSoInputsByTransactor{},
			&DeSoInputsByTransactor{
				TransactorPublicKey: m0.PublicKey,
				Inputs:              append([]*DeSoInput{}, (*DeSoInput)(utxoEntriesM0[0].UtxoKey)),
			})

		err = testHelper.ConnectOrderTxn(testInput, currentTxn, totalInput)
		require.Error(err)
		require.Contains(err.Error(), RuleErrorDAOCoinLimitOrderFeeNanosBelowMinTxFee)

		// m1 increases fee rate and resubmits BidderInputs from m0.
		// Should pass. And all unused UTXOs should be refunded.
		testHelper.FeeRateNanosPerKb = testHelper.FeeRateNanosPerKb * 2
		currentTxn, totalInput, _, err = testHelper.CreateOrderTxn(testInput)
		require.NoError(err)
		testHelper.FeeRateNanosPerKb = testHelper.FeeRateNanosPerKb / 2
		txnMeta = currentTxn.TxnMeta.(*DAOCoinLimitOrderMetadata)

		// Since this is a DAO <--> DAO coin trade,
		// no BidderInputs are specified.
		require.Empty(txnMeta.BidderInputs)

		// m1 adds BidderInputs from m0 and tries to connect. Should pass.
		originalM0DESOBalance := testHelper.GetDESOBalanceNanos(m0)
		utxoEntriesM0, err = testHelper.TestMeta.chain.GetSpendableUtxosForPublicKey(
			m0.PkBytes, testHelper.TestMeta.mempool, testHelper.UtxoView)
		require.NoError(err)
		require.NotEmpty(utxoEntriesM0)

		txnMeta.BidderInputs = append(
			[]*DeSoInputsByTransactor{},
			&DeSoInputsByTransactor{
				TransactorPublicKey: m0.PublicKey,
				Inputs:              append([]*DeSoInput{}, (*DeSoInput)(utxoEntriesM0[0].UtxoKey)),
			})

		err = testHelper.ConnectOrderTxn(testInput, currentTxn, totalInput)
		require.NoError(err)

		// m0 and m1's orders match and are removed from the order book.
		require.Len(testHelper.GetOrderBook(), 1)

		// m0 gets refunded their unused UTXOs.
		updatedM0DESOBalance := testHelper.GetDESOBalanceNanos(m0)
		require.Equal(originalM0DESOBalance, updatedM0DESOBalance)
	}
	{
		// Scenario: FillOrKill BID market order (exchange rate = zero)

		// Confirm existing orders in the order book.
		orderEntries := testHelper.GetOrderBook()
		require.Len(orderEntries, 1)
		require.True(orderEntries[0].Eq(DAOCoinLimitOrderTestInput{
			Transactor: m0, Buying: deso, Selling: m0, Price: 9, Quantity: 89,
		}))

		// m0 submits an order selling 100 m1 DAO coin units. Order is stored.
		err := testHelper.SubmitOrder(DAOCoinLimitOrderTestInput{
			Transactor:     m0,
			Buying:         deso,
			Selling:        m1,
			Price:          10,
			Quantity:       100,
			OperationType:  DAOCoinLimitOrderOperationTypeASK,
			OrderBookDelta: 1,
		})
		require.NoError(err)

		// m1 submits an order with an invalid FillType. Errors.
		// We set the exchange rate to zero to signify this is a market order.
		err = testHelper.SubmitOrder(DAOCoinLimitOrderTestInput{
			Transactor: m1,
			Buying:     m1,
			Selling:    deso,
			Price:      0,
			Quantity:   200,
			FillType:   99,
		})
		require.Error(err)
		require.Contains(err.Error(), RuleErrorDAOCoinLimitOrderInvalidFillType)

		// m1 submits a FillOrKill order buying 200 m1 DAO coin units that is killed.
		// Order book is unchanged and no coins change hands.
		err = testHelper.SubmitOrder(DAOCoinLimitOrderTestInput{
			Transactor: m1,
			Buying:     m1,
			Selling:    deso,
			Price:      0,
			Quantity:   200,
			FillType:   DAOCoinLimitOrderFillTypeFillOrKill,
		})
		require.Error(err)
		require.Contains(err.Error(), RuleErrorDAOCoinLimitOrderFillOrKillOrderUnfulfilled)

		// m1 submits a FillOrKill order buying 100 m1 DAO coins that is filled.
		err = testHelper.SubmitOrder(DAOCoinLimitOrderTestInput{
			Transactor:     m1,
			Buying:         m1,
			Selling:        deso,
			Price:          0,
			Quantity:       100,
			FillType:       DAOCoinLimitOrderFillTypeFillOrKill,
			OrderBookDelta: -1,
			CoinDeltas: map[string]map[string]int{
				m0.Name: {deso.Name: 10, m1.Name: -100},
				m1.Name: {deso.Name: -10, m1.Name: 100},
			},
		})
		require.NoError(err)
	}
	{
		// Scenario: FillOrKill ASK market order (exchange rate = zero)

		// Confirm existing orders in the order book.
		orderEntries := testHelper.GetOrderBook()
		require.Len(orderEntries, 1)
		require.True(orderEntries[0].Eq(DAOCoinLimitOrderTestInput{
			Transactor: m0, Buying: deso, Selling: m0, Price: 9, Quantity: 89,
		}))

		// m0 submits an order buying 100 m1 DAO coin units. Order is stored.
		err := testHelper.SubmitOrder(DAOCoinLimitOrderTestInput{
			Transactor:     m0,
			Buying:         m1,
			Selling:        deso,
			Price:          0.1,
			Quantity:       100,
			OrderBookDelta: 1,
		})
		require.NoError(err)

		// m1 submits a FillOrKill order selling 200 m1 DAO coin units that is killed.
		// Order book is unchanged. No coins change hands.
		// We set the exchange rate to zero to signify this is a market order.
		err = testHelper.SubmitOrder(DAOCoinLimitOrderTestInput{
			Transactor:    m1,
			Buying:        deso,
			Selling:       m1,
			Price:         0,
			Quantity:      200,
			OperationType: DAOCoinLimitOrderOperationTypeASK,
			FillType:      DAOCoinLimitOrderFillTypeFillOrKill,
		})
		require.Error(err)
		require.Contains(err.Error(), RuleErrorDAOCoinLimitOrderFillOrKillOrderUnfulfilled)

		// m1 submits a FillOrKill order selling 100 m1 DAO coins that is filled.
		err = testHelper.SubmitOrder(DAOCoinLimitOrderTestInput{
			Transactor:     m1,
			Buying:         deso,
			Selling:        m1,
			Price:          0,
			Quantity:       100,
			OperationType:  DAOCoinLimitOrderOperationTypeASK,
			FillType:       DAOCoinLimitOrderFillTypeFillOrKill,
			OrderBookDelta: -1,
			CoinDeltas: map[string]map[string]int{
				m0.Name: {deso.Name: -10, m1.Name: 100},
				m1.Name: {deso.Name: 10, m1.Name: -100},
			},
		})
		require.NoError(err)
	}
	{
		// Scenario: ImmediateOrCancel BID market order (exchange rate = zero)

		// Confirm existing orders in the order book.
		orderEntries := testHelper.GetOrderBook()
		require.Len(orderEntries, 1)
		require.True(orderEntries[0].Eq(DAOCoinLimitOrderTestInput{
			Transactor: m0, Buying: deso, Selling: m0, Price: 9, Quantity: 89,
		}))

		// m0 submits an order selling 100 m1 DAO coin units. Order is stored.
		err := testHelper.SubmitOrder(DAOCoinLimitOrderTestInput{
			Transactor:     m0,
			Buying:         deso,
			Selling:        m1,
			Price:          10,
			Quantity:       100,
			OperationType:  DAOCoinLimitOrderOperationTypeASK,
			OrderBookDelta: 1,
		})
		require.NoError(err)

		// m1 submits an ImmediateOrCancel order buying 200 m1 DAO coins that is
		// filled for 100 DAO coin units with the remaining quantity cancelled.
		// We set the exchange rate to zero to signify this is a market order.
		err = testHelper.SubmitOrder(DAOCoinLimitOrderTestInput{
			Transactor:     m1,
			Buying:         m1,
			Selling:        deso,
			Price:          0,
			Quantity:       200,
			FillType:       DAOCoinLimitOrderFillTypeImmediateOrCancel,
			OrderBookDelta: -1,
			CoinDeltas: map[string]map[string]int{
				m0.Name: {deso.Name: 10, m1.Name: -100},
				m1.Name: {deso.Name: -10, m1.Name: 100},
			},
		})
		require.NoError(err)
	}
	{
		// Scenario: ImmediateOrCancel ASK market order (exchange rate = zero)

		// Confirm existing orders in the order book.
		orderEntries := testHelper.GetOrderBook()
		require.Len(orderEntries, 1)
		require.True(orderEntries[0].Eq(DAOCoinLimitOrderTestInput{
			Transactor: m0, Buying: deso, Selling: m0, Price: 9, Quantity: 89,
		}))

		// m0 submits an order buying 100 m1 DAO coin units. Order is stored.
		err := testHelper.SubmitOrder(DAOCoinLimitOrderTestInput{
			Transactor:     m0,
			Buying:         m1,
			Selling:        deso,
			Price:          0.1,
			Quantity:       100,
			OrderBookDelta: 1,
		})
		require.NoError(err)

		// m1 submits an ImmediateOrCancel order selling 200 m1 DAO coins that is
		// filled for 100 DAO coin units with the remaining quantity cancelled.
		// We set the exchange rate to zero to signify this is a market order.
		err = testHelper.SubmitOrder(DAOCoinLimitOrderTestInput{
			Transactor:     m1,
			Buying:         deso,
			Selling:        m1,
			Price:          0,
			Quantity:       200,
			OperationType:  DAOCoinLimitOrderOperationTypeASK,
			FillType:       DAOCoinLimitOrderFillTypeImmediateOrCancel,
			OrderBookDelta: -1,
			CoinDeltas: map[string]map[string]int{
				m0.Name: {deso.Name: -10, m1.Name: 100},
				m1.Name: {deso.Name: 10, m1.Name: -100},
			},
		})
		require.NoError(err)
	}
	{
		// Scenario: FillOrKill and ImmediateToCancel market orders where
		// transactor doesn't have sufficient $DESO to complete the order.

		// Confirm existing orders in the order book.
		orderEntries := testHelper.GetOrderBook()
		require.Len(orderEntries, 1)
		require.True(orderEntries[0].Eq(DAOCoinLimitOrderTestInput{
			Transactor: m0, Buying: deso, Selling: m0, Price: 9, Quantity: 89,
		}))

		// m1 submits an order selling all of their m1 DAO coin units for an expensive
		// price, such that m0 does not have sufficient $DESO to afford to fulfill
		// m1's order. m1's order is stored.
		originalM1BalanceM1Coins := testHelper.GetDAOCoinBalanceNanos(m1, m1)
		err := testHelper.SubmitOrder(DAOCoinLimitOrderTestInput{
			Transactor:     m1,
			Buying:         deso,
			Selling:        m1,
			Price:          0.0001,
			Quantity:       originalM1BalanceM1Coins.Uint64(),
			OperationType:  DAOCoinLimitOrderOperationTypeASK,
			OrderBookDelta: 1,
		})
		require.NoError(err)

		orderEntries = testHelper.GetOrderBook()
		require.Len(orderEntries, 2)
		m1OrderEntry := orderEntries[1]
		require.True(m1OrderEntry.Eq(DAOCoinLimitOrderTestInput{
			Transactor:    m1,
			Buying:        deso,
			Selling:       m1,
			Price:         0.0001,
			Quantity:      originalM1BalanceM1Coins.Uint64(),
			OperationType: DAOCoinLimitOrderOperationTypeASK,
		}))

		// Confirm that m0 cannot afford to fulfill m1's order.
		originalM0DESOBalance := testHelper.GetDESOBalanceNanos(m0)
		m1RequestedDESONanos, err := m1OrderEntry.BaseUnitsToBuyUint256()
		require.NoError(err)
		require.True(m1RequestedDESONanos.Gt(uint256.NewInt().SetUint64(originalM0DESOBalance)))

		// m0 submits a FillOrKill market order trying to fulfill m1's order.
		// m0 does not have sufficient $DESO.
		err = testHelper.SubmitOrder(DAOCoinLimitOrderTestInput{
			Transactor: m0,
			Buying:     m1,
			Selling:    deso,
			Price:      0,
			Quantity:   originalM1BalanceM1Coins.Uint64(),
			FillType:   DAOCoinLimitOrderFillTypeFillOrKill,
		})
		require.Error(err)
		require.Contains(err.Error(), "AddInputsAndChangeToTransaction: Sanity check failed")

		// m0 submits a ImmediateOrCancel market order trying to fulfill m1's order.
		// m0 does not have sufficient $DESO. No coins change hands.
		err = testHelper.SubmitOrder(DAOCoinLimitOrderTestInput{
			Transactor: m0,
			Buying:     m1,
			Selling:    deso,
			Price:      0,
			Quantity:   originalM1BalanceM1Coins.Uint64(),
			FillType:   DAOCoinLimitOrderFillTypeImmediateOrCancel,
		})
		require.Error(err)
		require.Contains(err.Error(), "AddInputsAndChangeToTransaction: Sanity check failed")

		// m1 cancels their order.
		err = testHelper.SubmitOrder(DAOCoinLimitOrderTestInput{
			Transactor:     m1,
			CancelOrderID:  m1OrderEntry.OrderID,
			OrderBookDelta: -1,
		})
		require.NoError(err)
	}
	{
		// Scenario: FillOrKill and ImmediateToCancel market orders where transactor
		// doesn't have sufficient selling DAO coins to complete the order. Errors.

		// Confirm existing orders in the order book.
		orderEntries := testHelper.GetOrderBook()
		require.Len(orderEntries, 1)
		require.True(orderEntries[0].Eq(DAOCoinLimitOrderTestInput{
			Transactor: m0, Buying: deso, Selling: m0, Price: 9, Quantity: 89,
		}))

		// m1 submits an order selling all of their m1 DAO coin units for an expensive
		// price, such that m0 does not have sufficient m0 DAO coin units to afford to
		// fulfill m1's order. m1's order is stored.
		originalM1BalanceM1Coins := testHelper.GetDAOCoinBalanceNanos(m1, m1)
		err := testHelper.SubmitOrder(DAOCoinLimitOrderTestInput{
			Transactor:     m1,
			Buying:         m0,
			Selling:        m1,
			Price:          0.0001,
			Quantity:       originalM1BalanceM1Coins.Uint64(),
			OperationType:  DAOCoinLimitOrderOperationTypeASK,
			OrderBookDelta: 1,
		})
		require.NoError(err)

		orderEntries = testHelper.GetOrderBook()
		require.Len(orderEntries, 2)
		m1OrderEntry := orderEntries[1]
		require.True(m1OrderEntry.Eq(DAOCoinLimitOrderTestInput{
			Transactor:    m1,
			Buying:        m0,
			Selling:       m1,
			Price:         0.0001,
			Quantity:      originalM1BalanceM1Coins.Uint64(),
			OperationType: DAOCoinLimitOrderOperationTypeASK,
		}))

		// Confirm that m0 cannot afford to fulfill m1's order.
		originalM0BalanceM1Coins := testHelper.GetDAOCoinBalanceNanos(m0, m1)
		m1RequestedM1Coins, err := m1OrderEntry.BaseUnitsToBuyUint256()
		require.NoError(err)
		require.True(m1RequestedM1Coins.Gt(originalM0BalanceM1Coins))

		// m0 submits a FillOrKill order trying to fulfill m1's order.
		// m0 does not have sufficient m0 DAO coins. No coins change hands.
		err = testHelper.SubmitOrder(DAOCoinLimitOrderTestInput{
			Transactor: m0,
			Buying:     m1,
			Selling:    m0,
			Price:      0,
			Quantity:   originalM1BalanceM1Coins.Uint64(),
			FillType:   DAOCoinLimitOrderFillTypeFillOrKill,
		})
		require.Error(err)
		require.Contains(err.Error(), "not enough to cover the amount they are selling")

		// m0 submits a ImmediateOrCancel order trying to fulfill m1's order.
		// m0 does not have sufficient m0 DAO coins. No coins change hands.
		err = testHelper.SubmitOrder(DAOCoinLimitOrderTestInput{
			Transactor: m0,
			Buying:     m1,
			Selling:    m0,
			Price:      0,
			Quantity:   originalM1BalanceM1Coins.Uint64(),
			FillType:   DAOCoinLimitOrderFillTypeImmediateOrCancel,
		})
		require.Error(err)
		require.Contains(err.Error(), "not enough to cover the amount they are selling")

		// m1 cancels their order.
		err = testHelper.SubmitOrder(DAOCoinLimitOrderTestInput{
			Transactor:     m1,
			CancelOrderID:  m1OrderEntry.OrderID,
			OrderBookDelta: -1,
		})
		require.NoError(err)
	}
	{
		// Scenario: FillOrKill and ImmediateOrCancel limit orders (exchange rate != zero)

		// Confirm existing orders in the order book.
		orderEntries := testHelper.GetOrderBook()
		require.Len(orderEntries, 1)
		require.True(orderEntries[0].Eq(DAOCoinLimitOrderTestInput{
			Transactor: m0, Buying: deso, Selling: m0, Price: 9, Quantity: 89,
		}))

		// m0 submits an order selling 100 m1 DAO coin units. Order is stored.
		err := testHelper.SubmitOrder(DAOCoinLimitOrderTestInput{
			Transactor:     m0,
			Buying:         deso,
			Selling:        m1,
			Price:          5,
			Quantity:       100,
			OperationType:  DAOCoinLimitOrderOperationTypeASK,
			OrderBookDelta: 1,
		})
		require.NoError(err)

		// m1 submits a FillOrKill order buying 50 m1 DAO coin units.
		// The exchange rate is such that m0's order will not match.
		// Order is cancelled.
		testInput := DAOCoinLimitOrderTestInput{
			Transactor: m1,
			Buying:     m1,
			Selling:    deso,
			Price:      0.1,
			Quantity:   50,
			FillType:   DAOCoinLimitOrderFillTypeFillOrKill,
		}

		orderEntries, err = testHelper.UtxoView._getNextLimitOrdersToFill(
			testHelper.ToOrderEntry(testInput), nil)
		require.NoError(err)
		require.Empty(orderEntries)

		err = testHelper.SubmitOrder(testInput)
		require.Error(err)
		require.Contains(err.Error(), RuleErrorDAOCoinLimitOrderFillOrKillOrderUnfulfilled)

		// m1 submits an ImmediateOrCancel order buying 50 m1 DAO coin units.
		// The exchange rate is such that m0's order will not match.
		// Order is cancelled. No change in order book. No coins change hands
		// other than m1's gas fees for submitting the order.
		testInput = DAOCoinLimitOrderTestInput{
			Transactor: m1,
			Buying:     m1,
			Selling:    deso,
			Price:      0.1,
			Quantity:   50,
			FillType:   DAOCoinLimitOrderFillTypeImmediateOrCancel,
		}

		orderEntries, err = testHelper.UtxoView._getNextLimitOrdersToFill(
			testHelper.ToOrderEntry(testInput), nil)
		require.NoError(err)
		require.Empty(orderEntries)

		err = testHelper.SubmitOrder(testInput)
		require.NoError(err)

		// m1 submits a FillOrKill order buying 50 m1 DAO coin units.
		// The exchange rate is such that m0's order will match.
		// Order is fulfilled.
		err = testHelper.SubmitOrder(DAOCoinLimitOrderTestInput{
			Transactor: m1,
			Buying:     m1,
			Selling:    deso,
			Price:      0.2,
			Quantity:   50,
			FillType:   DAOCoinLimitOrderFillTypeFillOrKill,
			CoinDeltas: map[string]map[string]int{
				m0.Name: {deso.Name: 10, m1.Name: -50},
				m1.Name: {deso.Name: -10, m1.Name: 50},
			},
		})
		require.NoError(err)

		// m1 submits an ImmediateOrCancel order buying 50 m1 DAO coin units.
		// The exchange rate is such that m0's order will match.
		// Order is fulfilled.
		err = testHelper.SubmitOrder(DAOCoinLimitOrderTestInput{
			Transactor:     m1,
			Buying:         m1,
			Selling:        deso,
			Price:          0.2,
			Quantity:       50,
			FillType:       DAOCoinLimitOrderFillTypeImmediateOrCancel,
			OrderBookDelta: -1,
			CoinDeltas: map[string]map[string]int{
				m0.Name: {deso.Name: 10, m1.Name: -50},
				m1.Name: {deso.Name: -10, m1.Name: 50},
			},
		})
		require.NoError(err)
	}
	{
		// Scenario: sell all $DESO in limit order, smaller amount

		// Confirm existing orders in the order book.
		orderEntries := testHelper.GetOrderBook()
		require.Len(orderEntries, 1)
		require.True(orderEntries[0].Eq(DAOCoinLimitOrderTestInput{
			Transactor: m0, Buying: deso, Selling: m0, Price: 9, Quantity: 89,
		}))

		// Confirm m4 only owns 100 $DESO nanos. We will construct
		// a trade where m4 sells all of their $DESO. We save some
		// $DESO for fees. Here, we assume that the fee for m4's
		// txn will be the same for the previous txn.
		require.Equal(testHelper.GetDESOBalanceNanos(m4), uint64(100))
		m4QuantityToFill := uint64(100) - testHelper.GetPrevTxnFeeNanos()

		// m0 submits an order selling m1 DAO coin units for $DESO. Order is stored.
		err := testHelper.SubmitOrder(DAOCoinLimitOrderTestInput{
			Transactor:     m0,
			Buying:         deso,
			Selling:        m1,
			Price:          1,
			Quantity:       m4QuantityToFill * 2,
			OperationType:  DAOCoinLimitOrderOperationTypeASK,
			OrderBookDelta: 1,
		})
		require.NoError(err)

		// m4 submits a BID order buying m1 DAO coins and selling more $DESO than they have.
		err = testHelper.SubmitOrder(DAOCoinLimitOrderTestInput{
			Transactor: m4,
			Buying:     m1,
			Selling:    deso,
			Price:      1,
			Quantity:   m4QuantityToFill + 1,
		})
		require.Error(err)
		require.Contains(err.Error(), "not sufficient to cover the spend amount")

		// m4 submits an order buying m1 DAO coins and selling all of their $DESO.
		// Order matches m0's order. m0 still has remaining quantity to fill so
		// order book size doesn't change
		err = testHelper.SubmitOrder(DAOCoinLimitOrderTestInput{
			Transactor: m4,
			Buying:     m1,
			Selling:    deso,
			Price:      1,
			Quantity:   m4QuantityToFill,
			CoinDeltas: map[string]map[string]int{
				m0.Name: {deso.Name: int(m4QuantityToFill), m1.Name: -int(m4QuantityToFill)},
				m4.Name: {deso.Name: -int(m4QuantityToFill), m1.Name: int(m4QuantityToFill)},
			},
		})
		require.NoError(err)

		// Confirm m4 has zero $DESO left over.
		require.Zero(testHelper.GetDESOBalanceNanos(m4))

		// m0 cancels the remainder of their order.
		orderEntries = testHelper.GetOrderBook()
		require.True(orderEntries[1].Eq(DAOCoinLimitOrderTestInput{
			Transactor:    m0,
			Buying:        deso,
			Selling:       m1,
			Price:         1,
			Quantity:      m4QuantityToFill,
			OperationType: DAOCoinLimitOrderOperationTypeASK,
		}))
		err = testHelper.SubmitOrder(DAOCoinLimitOrderTestInput{
			Transactor:     m0,
			CancelOrderID:  orderEntries[1].OrderID,
			OrderBookDelta: -1,
		})
		require.NoError(err)
	}
	{
		// Scenario: sell all $DESO in limit order, larger amount

		// Confirm existing orders in the order book.
		orderEntries := testHelper.GetOrderBook()
		require.Len(orderEntries, 1)
		require.True(orderEntries[0].Eq(DAOCoinLimitOrderTestInput{
			Transactor: m0, Buying: deso, Selling: m0, Price: 9, Quantity: 89,
		}))

		// m1 submits order selling m1 DAO coins. Order is stored.
		m4QuantityToFill := 5 * NanosPerUnit
		err := testHelper.SubmitOrder(DAOCoinLimitOrderTestInput{
			Transactor:     m1,
			Buying:         deso,
			Selling:        m1,
			Price:          1,
			Quantity:       m4QuantityToFill * 2,
			OperationType:  DAOCoinLimitOrderOperationTypeASK,
			OrderBookDelta: 1,
		})
		require.NoError(err)

		// Transfer 5 $DESO to m4 (plus enough to cover fees).
		// We assume m4's txn fee will be the same as the prev txn.
		testHelper.TransferDESO(
			testHelper.GetUser("sender"), m4, m4QuantityToFill+testHelper.GetPrevTxnFeeNanos())

		// m4 submits a BID limit order buying m1 DAO coins
		// and selling more $DESO than they have.
		testInput := DAOCoinLimitOrderTestInput{
			Transactor: m4,
			Buying:     m1,
			Selling:    deso,
			Price:      1,
			Quantity:   m4QuantityToFill + 1,
		}

		// Confirm m4's order is a limit order.
		require.False(testHelper.ToOrderEntry(testInput).IsMarketOrder())
		err = testHelper.SubmitOrder(testInput)
		require.Error(err)
		require.Contains(err.Error(), "not sufficient to cover the spend amount")

		// m4 submits an order buying m1 coins and selling all of their $DESO.
		// Order matches to m1's order. m1 has quantity to fill remaining so
		// order book size doesn't change.
		err = testHelper.SubmitOrder(DAOCoinLimitOrderTestInput{
			Transactor: m4,
			Buying:     m1,
			Selling:    deso,
			Price:      1,
			Quantity:   m4QuantityToFill,
			CoinDeltas: map[string]map[string]int{
				m1.Name: {deso.Name: int(m4QuantityToFill), m1.Name: -int(m4QuantityToFill)},
				m4.Name: {deso.Name: -int(m4QuantityToFill), m1.Name: int(m4QuantityToFill)},
			},
		})
		require.NoError(err)

		// Confirm m4 has zero $DESO left over.
		require.Zero(testHelper.GetDESOBalanceNanos(m4))

		// m1 cancels the remainder of their order.
		orderEntries = testHelper.GetOrderBook()
		require.True(orderEntries[1].Eq(DAOCoinLimitOrderTestInput{
			Transactor:    m1,
			Buying:        deso,
			Selling:       m1,
			Price:         1,
			Quantity:      m4QuantityToFill,
			OperationType: DAOCoinLimitOrderOperationTypeASK,
		}))
		err = testHelper.SubmitOrder(DAOCoinLimitOrderTestInput{
			Transactor:     m1,
			CancelOrderID:  orderEntries[1].OrderID,
			OrderBookDelta: -1,
		})
		require.NoError(err)
	}
	{
		// Scenario: sell all $DESO in market order, larger amount

		// Confirm existing orders in the order book.
		orderEntries := testHelper.GetOrderBook()
		require.Len(orderEntries, 1)
		require.True(orderEntries[0].Eq(DAOCoinLimitOrderTestInput{
			Transactor: m0, Buying: deso, Selling: m0, Price: 9, Quantity: 89,
		}))

		// m1 submits order selling m1 DAO coins.
		m4QuantityToFill := 5 * NanosPerUnit
		err := testHelper.SubmitOrder(DAOCoinLimitOrderTestInput{
			Transactor:     m1,
			Buying:         deso,
			Selling:        m1,
			Price:          1,
			Quantity:       m4QuantityToFill * 2,
			OperationType:  DAOCoinLimitOrderOperationTypeASK,
			OrderBookDelta: 1,
		})
		require.NoError(err)

		// Transfer 5 $DESO to m4 (plus enough to cover fees).
		// We assume m4's txn fee will be the same as the prev txn.
		testHelper.TransferDESO(
			testHelper.GetUser("sender"), m4, m4QuantityToFill+testHelper.GetPrevTxnFeeNanos())

		// m4 submits a BID market order buying m1 DAO coins
		// and selling more $DESO than they have.
		testInput := DAOCoinLimitOrderTestInput{
			Transactor: m4,
			Buying:     m1,
			Selling:    deso,
			Price:      0,
			Quantity:   m4QuantityToFill + 1,
			FillType:   DAOCoinLimitOrderFillTypeFillOrKill,
		}

		// Confirm m4's order is a market order.
		require.True(testHelper.ToOrderEntry(testInput).IsMarketOrder())

		// m4 submits an order buying m1 coins and selling more $DESO than they have.
		err = testHelper.SubmitOrder(testInput)
		require.Error(err)
		require.Contains(err.Error(), "not sufficient to cover the spend amount")

		// m4 submits an order buying m1 coins and selling all of their $DESO.
		// Order matches to m1's order. m1 has remaining quantity to fill so
		// the order book size remains unchanged.
		err = testHelper.SubmitOrder(DAOCoinLimitOrderTestInput{
			Transactor: m4,
			Buying:     m1,
			Selling:    deso,
			Price:      0,
			Quantity:   m4QuantityToFill,
			FillType:   DAOCoinLimitOrderFillTypeFillOrKill,
			CoinDeltas: map[string]map[string]int{
				m1.Name: {deso.Name: int(m4QuantityToFill), m1.Name: -int(m4QuantityToFill)},
				m4.Name: {deso.Name: -int(m4QuantityToFill), m1.Name: int(m4QuantityToFill)},
			},
		})

		// Confirm m4 has zero $DESO left over.
		require.Zero(testHelper.GetDESOBalanceNanos(m4))

		// m1 cancels the remainder of their order.
		orderEntries = testHelper.GetOrderBook()
		require.True(orderEntries[1].Eq(DAOCoinLimitOrderTestInput{
			Transactor:    m1,
			Buying:        deso,
			Selling:       m1,
			Price:         1,
			Quantity:      m4QuantityToFill,
			OperationType: DAOCoinLimitOrderOperationTypeASK,
		}))
		err = testHelper.SubmitOrder(DAOCoinLimitOrderTestInput{
			Transactor:     m1,
			CancelOrderID:  orderEntries[1].OrderID,
			OrderBookDelta: -1,
		})
		require.NoError(err)
	}
	{
		// Scenario: sell all DAO coins in limit order

		// Confirm existing orders in the order book.
		orderEntries := testHelper.GetOrderBook()
		require.Len(orderEntries, 1)
		require.True(orderEntries[0].Eq(DAOCoinLimitOrderTestInput{
			Transactor: m0, Buying: deso, Selling: m0, Price: 9, Quantity: 89,
		}))

		// m1 submits a BID limit order buying m1 DAO coins for $DESO.
		m2QuantityToFill := testHelper.GetDAOCoinBalanceNanos(m2, m1).Uint64()
		err := testHelper.SubmitOrder(DAOCoinLimitOrderTestInput{
			Transactor:     m1,
			Buying:         m1,
			Selling:        deso,
			Price:          1,
			Quantity:       m2QuantityToFill * 2,
			OrderBookDelta: 1,
		})
		require.NoError(err)

		// m2 submits an ASK limit order selling more m1 DAO coins than they have.
		testInput := DAOCoinLimitOrderTestInput{
			Transactor:    m2,
			Buying:        deso,
			Selling:       m1,
			Price:         1,
			Quantity:      m2QuantityToFill + 1,
			OperationType: DAOCoinLimitOrderOperationTypeASK,
			FillType:      DAOCoinLimitOrderFillTypeFillOrKill,
		}

		// Confirm m2's order is a limit order.
		require.False(testHelper.ToOrderEntry(testInput).IsMarketOrder())

		err = testHelper.SubmitOrder(testInput)
		require.Error(err)
		require.Contains(err.Error(), RuleErrorDAOCoinLimitOrderInsufficientDAOCoinsToOpenOrder)

		// m2 submits an order selling all the DAO coins they have.
		// Order matches to m1's order. m1 still has remaining quantity
		// to fill so their order is not removed from the order book.
		err = testHelper.SubmitOrder(DAOCoinLimitOrderTestInput{
			Transactor:    m2,
			Buying:        deso,
			Selling:       m1,
			Price:         1,
			Quantity:      m2QuantityToFill,
			OperationType: DAOCoinLimitOrderOperationTypeASK,
			FillType:      DAOCoinLimitOrderFillTypeFillOrKill,
			CoinDeltas: map[string]map[string]int{
				m1.Name: {deso.Name: -int(m2QuantityToFill), m1.Name: int(m2QuantityToFill)},
				m2.Name: {deso.Name: int(m2QuantityToFill), m1.Name: -int(m2QuantityToFill)},
			},
		})
		require.NoError(err)

		// Confirm m2 has zero m1 DAO coins left over.
		require.Zero(*testHelper.GetDAOCoinBalanceNanos(m2, m1))

		// m1 cancels the remainder of their order.
		orderEntries = testHelper.GetOrderBook()
		require.True(orderEntries[1].Eq(DAOCoinLimitOrderTestInput{
			Transactor: m1, Buying: m1, Selling: deso, Price: 1, Quantity: m2QuantityToFill,
		}))
		err = testHelper.SubmitOrder(DAOCoinLimitOrderTestInput{
			Transactor:     m1,
			CancelOrderID:  orderEntries[1].OrderID,
			OrderBookDelta: -1,
		})
		require.NoError(err)
	}
	{
		// Scenario: sell all DAO coins in market order

		// Confirm existing orders in the order book.
		orderEntries := testHelper.GetOrderBook()
		require.Len(orderEntries, 1)
		require.True(orderEntries[0].Eq(DAOCoinLimitOrderTestInput{
			Transactor: m0, Buying: deso, Selling: m0, Price: 9, Quantity: 89,
		}))

		// m1 submits a BID limit order buying m1 DAO coins for $DESO.
		m4QuantityToFill := testHelper.GetDAOCoinBalanceNanos(m4, m1).Uint64()
		err := testHelper.SubmitOrder(DAOCoinLimitOrderTestInput{
			Transactor:     m1,
			Buying:         m1,
			Selling:        deso,
			Price:          0.01,
			Quantity:       m4QuantityToFill * 2,
			OrderBookDelta: 1,
		})
		require.NoError(err)

		// Transfer 1 $DESO to m4 to cover fees in the txn below.
		testHelper.TransferDESO(testHelper.GetUser("sender"), m4, NanosPerUnit)

		// m4 submits an ASK market order selling more m1 DAO coins than they have.
		testInput := DAOCoinLimitOrderTestInput{
			Transactor:    m4,
			Buying:        deso,
			Selling:       m1,
			Price:         0,
			Quantity:      m4QuantityToFill + 1,
			OperationType: DAOCoinLimitOrderOperationTypeASK,
			FillType:      DAOCoinLimitOrderFillTypeFillOrKill,
		}

		// Confirm m4's order is a market order.
		require.True(testHelper.ToOrderEntry(testInput).IsMarketOrder())

		// m4 submits an order selling more DAO coins than they have.
		err = testHelper.SubmitOrder(testInput)
		require.Error(err)
		require.Contains(err.Error(), "not enough to cover the amount they are selling")

		// m4 submits an order selling all the DAO coins they have.
		// Order matches to m1's order. m1 still has remaining quantity
		// to fill so their order is not removed from the order book.
		err = testHelper.SubmitOrder(DAOCoinLimitOrderTestInput{
			Transactor:    m4,
			Buying:        deso,
			Selling:       m1,
			Price:         0,
			Quantity:      m4QuantityToFill,
			OperationType: DAOCoinLimitOrderOperationTypeASK,
			FillType:      DAOCoinLimitOrderFillTypeFillOrKill,
			CoinDeltas: map[string]map[string]int{
				m1.Name: {deso.Name: -int(m4QuantityToFill) / 100, m1.Name: int(m4QuantityToFill)},
				m4.Name: {deso.Name: int(m4QuantityToFill) / 100, m1.Name: -int(m4QuantityToFill)},
			},
		})
		require.NoError(err)

		// Confirm m4 has zero m1 DAO coins left over.
		require.Zero(*testHelper.GetDAOCoinBalanceNanos(m4, m1))

		// m1 cancels the remainder of their order.
		orderEntries = testHelper.GetOrderBook()
		require.True(orderEntries[1].Eq(DAOCoinLimitOrderTestInput{
			Transactor: m1, Buying: m1, Selling: deso, Price: 0.01, Quantity: m4QuantityToFill,
		}))
		err = testHelper.SubmitOrder(DAOCoinLimitOrderTestInput{
			Transactor:     m1,
			CancelOrderID:  orderEntries[1].OrderID,
			OrderBookDelta: -1,
		})
	}
	{
		// Scenario: matching limit order selling all of their $DESO
		// TODO
	}
	{
		// Scenario: matching limit order selling all of their DAO coins
		// TODO
	}
	{
		// Scenario: swapping identity

		// Confirm existing orders in the order book.
		orderEntries := testHelper.GetOrderBook()
		require.Len(orderEntries, 1)
		require.True(orderEntries[0].Eq(DAOCoinLimitOrderTestInput{
			Transactor: m0, Buying: deso, Selling: m0, Price: 9, Quantity: 89,
		}))

		// m1 submits order selling m0 DAO coins. Order is stored.
		err := testHelper.SubmitOrder(DAOCoinLimitOrderTestInput{
			Transactor:     m1,
			Buying:         deso,
			Selling:        m0,
			Price:          8,
			Quantity:       100,
			OperationType:  DAOCoinLimitOrderOperationTypeASK,
			OrderBookDelta: 1,
		})
		require.NoError(err)

		// Confirm 1 order belonging to m0.
		orderEntries, err = testHelper.DbAdapter.GetAllDAOCoinLimitOrdersForThisTransactor(m0.PKID)
		require.NoError(err)
		require.Len(orderEntries, 1)

		// Confirm 1 order belonging to m1.
		orderEntries, err = testHelper.DbAdapter.GetAllDAOCoinLimitOrdersForThisTransactor(m1.PKID)
		require.NoError(err)
		require.Len(orderEntries, 1)

		// Confirm 0 orders belonging to m3.
<<<<<<< HEAD
		orderEntries, err = testHelper.DbAdapter.GetAllDAOCoinLimitOrdersForThisTransactor(m3.PKID)
=======
		m3PKID := DBGetPKIDEntryForPublicKey(db, chain.snapshot, m3PkBytes)
		orderEntries, err = dbAdapter.GetAllDAOCoinLimitOrdersForThisTransactor(m3PKID.PKID)
>>>>>>> 37feba0c
		require.NoError(err)
		require.Empty(orderEntries)

		// Swap m0's and m3's identities.
		originalM0PKID := m0.PKID.NewPKID()
		originalM3PKID := m3.PKID.NewPKID()
		testHelper.SwapIdentity(m0, m3)
		m0 = testHelper.GetUser("m0")
		m3 = testHelper.GetUser("m3")
		require.True(m0.PKID.Eq(originalM3PKID))
		require.True(m3.PKID.Eq(originalM0PKID))

		// Validate m0's 1 existing order was transferred to m3.
		orderEntries, err = testHelper.DbAdapter.GetAllDAOCoinLimitOrdersForThisTransactor(m0.PKID)
		require.NoError(err)
		require.Empty(orderEntries)
		orderEntries, err = testHelper.DbAdapter.GetAllDAOCoinLimitOrdersForThisTransactor(m3.PKID)
		require.NoError(err)
		require.Len(orderEntries, 1)

		// Validate if m3 submits an order, they can't match to their existing order.
		err = testHelper.SubmitOrder(DAOCoinLimitOrderTestInput{
			Transactor: m3,
			Buying:     m3,
			Selling:    deso,
			Price:      0.2,
			Quantity:   350,
		})
		require.Error(err)
		require.Contains(err.Error(), RuleErrorDAOCoinLimitOrderMatchingOwnOrder)

		// Validate m3 can cancel their open order.
		orderEntries, err = testHelper.DbAdapter.GetAllDAOCoinLimitOrdersForThisTransactor(m3.PKID)
		require.NoError(err)
		require.Len(orderEntries, 1)
		err = testHelper.SubmitOrder(DAOCoinLimitOrderTestInput{
			Transactor:     m3,
			CancelOrderID:  orderEntries[0].OrderID,
			OrderBookDelta: -1,
		})
		require.NoError(err)

		// Validate m1's orders for m3 DAO coins still persist.
		orderEntries, err = testHelper.DbAdapter.GetAllDAOCoinLimitOrdersForThisTransactor(m1.PKID)
		require.NoError(err)
		require.Len(orderEntries, 1)
		require.True(orderEntries[0].Eq(DAOCoinLimitOrderTestInput{
			Transactor:    m1,
			Buying:        deso,
			Selling:       m3,
			Price:         8,
			Quantity:      100,
			OperationType: DAOCoinLimitOrderOperationTypeASK,
		}))

		// Validate m1 can still open an order for m3 DAO coin. Order is stored.
		err = testHelper.SubmitOrder(DAOCoinLimitOrderTestInput{
			Transactor:     m1,
			Buying:         deso,
			Selling:        m3,
			Price:          7,
			Quantity:       100,
			OperationType:  DAOCoinLimitOrderOperationTypeASK,
			OrderBookDelta: 1,
		})
		require.NoError(err)
	}

	_executeAllTestRollbackAndFlush(testHelper.TestMeta)
}

func TestCalculateDAOCoinsTransferredInLimitOrderMatch(t *testing.T) {
	require := require.New(t)
	m0PKID := NewPKID(m0PkBytes)
	m1PKID := NewPKID(m1PkBytes)

	// Scenario 1: one ASK, one BID, exactly matching orders
	{
		// m0 sells 1000 DAO coin base units @ 0.1 $DESO / DAO coin.
		exchangeRate, err := CalculateScaledExchangeRate(10.0)
		require.NoError(err)
		m0Order := &DAOCoinLimitOrderEntry{
			OrderID:                   NewBlockHash(uint256.NewInt().SetUint64(1).Bytes()), // Not used
			TransactorPKID:            m0PKID,
			BuyingDAOCoinCreatorPKID:  &ZeroPKID,
			SellingDAOCoinCreatorPKID: m0PKID,
			ScaledExchangeRateCoinsToSellPerCoinToBuy: exchangeRate,
			QuantityToFillInBaseUnits:                 uint256.NewInt().SetUint64(1000),
			OperationType:                             DAOCoinLimitOrderOperationTypeASK,
			FillType:                                  DAOCoinLimitOrderFillTypeGoodTillCancelled,
		}

		// m1 buys 1000 DAO coin base units @ 0.1 $DESO / DAO coin.
		exchangeRate, err = CalculateScaledExchangeRate(0.1)
		require.NoError(err)
		m1Order := &DAOCoinLimitOrderEntry{
			OrderID:                   NewBlockHash(uint256.NewInt().SetUint64(1).Bytes()), // Not used
			TransactorPKID:            m1PKID,
			BuyingDAOCoinCreatorPKID:  m0PKID,
			SellingDAOCoinCreatorPKID: &ZeroPKID,
			ScaledExchangeRateCoinsToSellPerCoinToBuy: exchangeRate,
			QuantityToFillInBaseUnits:                 uint256.NewInt().SetUint64(1000),
			OperationType:                             DAOCoinLimitOrderOperationTypeBID,
			FillType:                                  DAOCoinLimitOrderFillTypeGoodTillCancelled,
		}

		// m0 = transactor, m1 = matching order
		updatedTransactorQuantityToFillInBaseUnits,
			updatedMatchingQuantityToFillInBaseUnits,
			transactorBuyingCoinBaseUnitsTransferred,
			transactorSellingCoinBaseUnitsTransferred,
			err := _calculateDAOCoinsTransferredInLimitOrderMatch(m1Order, m0Order.OperationType, m0Order.QuantityToFillInBaseUnits)
		require.NoError(err)
		require.Equal(updatedTransactorQuantityToFillInBaseUnits, uint256.NewInt())
		require.Equal(updatedMatchingQuantityToFillInBaseUnits, uint256.NewInt())
		require.Equal(transactorBuyingCoinBaseUnitsTransferred, uint256.NewInt().SetUint64(100))
		require.Equal(transactorSellingCoinBaseUnitsTransferred, uint256.NewInt().SetUint64(1000))

		// m1 = transactor, m0 = matching order
		updatedTransactorQuantityToFillInBaseUnits,
			updatedMatchingQuantityToFillInBaseUnits,
			transactorBuyingCoinBaseUnitsTransferred,
			transactorSellingCoinBaseUnitsTransferred,
			err = _calculateDAOCoinsTransferredInLimitOrderMatch(m0Order, m1Order.OperationType, m1Order.QuantityToFillInBaseUnits)
		require.NoError(err)
		require.Equal(updatedTransactorQuantityToFillInBaseUnits, uint256.NewInt())
		require.Equal(updatedMatchingQuantityToFillInBaseUnits, uint256.NewInt())
		require.Equal(transactorBuyingCoinBaseUnitsTransferred, uint256.NewInt().SetUint64(1000))
		require.Equal(transactorSellingCoinBaseUnitsTransferred, uint256.NewInt().SetUint64(100))
	}

	// Scenario 2: one BID, one ASK, matching orders w/ mismatched prices
	{
		// m0 buys 1000 DAO coin base units @ 10 $DESO / DAO coin.
		exchangeRate, err := CalculateScaledExchangeRate(10.0)
		require.NoError(err)
		m0Order := &DAOCoinLimitOrderEntry{
			OrderID:                   NewBlockHash(uint256.NewInt().SetUint64(1).Bytes()), // Not used
			TransactorPKID:            m0PKID,
			BuyingDAOCoinCreatorPKID:  m0PKID,
			SellingDAOCoinCreatorPKID: &ZeroPKID,
			ScaledExchangeRateCoinsToSellPerCoinToBuy: exchangeRate,
			QuantityToFillInBaseUnits:                 uint256.NewInt().SetUint64(1000),
			OperationType:                             DAOCoinLimitOrderOperationTypeBID,
			FillType:                                  DAOCoinLimitOrderFillTypeGoodTillCancelled,
		}

		// m1 sells 500 DAO coin base units @ 5 $DESO / DAO coin.
		exchangeRate, err = CalculateScaledExchangeRate(0.2)
		require.NoError(err)
		m1Order := &DAOCoinLimitOrderEntry{
			OrderID:                   NewBlockHash(uint256.NewInt().SetUint64(1).Bytes()), // Not used
			TransactorPKID:            m1PKID,
			BuyingDAOCoinCreatorPKID:  &ZeroPKID,
			SellingDAOCoinCreatorPKID: m0PKID,
			ScaledExchangeRateCoinsToSellPerCoinToBuy: exchangeRate,
			QuantityToFillInBaseUnits:                 uint256.NewInt().SetUint64(500),
			OperationType:                             DAOCoinLimitOrderOperationTypeASK,
			FillType:                                  DAOCoinLimitOrderFillTypeGoodTillCancelled,
		}

		// m0 = transactor, m1 = matching order
		// m0 buys 500 DAO coin base units @ 5 $DESO / DAO coin.
		updatedTransactorQuantityToFillInBaseUnits,
			updatedMatchingQuantityToFillInBaseUnits,
			transactorBuyingCoinBaseUnitsTransferred,
			transactorSellingCoinBaseUnitsTransferred,
			err := _calculateDAOCoinsTransferredInLimitOrderMatch(m1Order, m0Order.OperationType, m0Order.QuantityToFillInBaseUnits)
		require.NoError(err)
		require.Equal(updatedTransactorQuantityToFillInBaseUnits, uint256.NewInt().SetUint64(500))
		require.Equal(updatedMatchingQuantityToFillInBaseUnits, uint256.NewInt())
		require.Equal(transactorBuyingCoinBaseUnitsTransferred, uint256.NewInt().SetUint64(500))
		require.Equal(transactorSellingCoinBaseUnitsTransferred, uint256.NewInt().SetUint64(2500))

		// m1 = transactor, m0 = matching order
		// m1 sells 500 DAO coin base units @ 10 $DESO / DAO coin.
		updatedTransactorQuantityToFillInBaseUnits,
			updatedMatchingQuantityToFillInBaseUnits,
			transactorBuyingCoinBaseUnitsTransferred,
			transactorSellingCoinBaseUnitsTransferred,
			err = _calculateDAOCoinsTransferredInLimitOrderMatch(m0Order, m1Order.OperationType, m1Order.QuantityToFillInBaseUnits)
		require.NoError(err)
		require.Equal(updatedTransactorQuantityToFillInBaseUnits, uint256.NewInt())
		require.Equal(updatedMatchingQuantityToFillInBaseUnits, uint256.NewInt().SetUint64(500))
		require.Equal(transactorBuyingCoinBaseUnitsTransferred, uint256.NewInt().SetUint64(5000))
		require.Equal(transactorSellingCoinBaseUnitsTransferred, uint256.NewInt().SetUint64(500))
	}

	// Scenario 3: m0 and m1 both submit BIDs that should match
	{
		// m0 buys 100 DAO coin base units @ 10 $DESO / DAO coin.
		exchangeRate, err := CalculateScaledExchangeRate(10.0)
		require.NoError(err)
		m0Order := &DAOCoinLimitOrderEntry{
			OrderID:                   NewBlockHash(uint256.NewInt().SetUint64(1).Bytes()), // Not used
			TransactorPKID:            m0PKID,
			BuyingDAOCoinCreatorPKID:  m0PKID,
			SellingDAOCoinCreatorPKID: &ZeroPKID,
			ScaledExchangeRateCoinsToSellPerCoinToBuy: exchangeRate,
			QuantityToFillInBaseUnits:                 uint256.NewInt().SetUint64(100),
			OperationType:                             DAOCoinLimitOrderOperationTypeBID,
			FillType:                                  DAOCoinLimitOrderFillTypeGoodTillCancelled,
		}

		// m1 buys 1000 $DESO @ 0.1 DAO coin / $DESO.
		exchangeRate, err = CalculateScaledExchangeRate(0.1)
		require.NoError(err)
		m1Order := &DAOCoinLimitOrderEntry{
			OrderID:                   NewBlockHash(uint256.NewInt().SetUint64(1).Bytes()), // Not used
			TransactorPKID:            m1PKID,
			BuyingDAOCoinCreatorPKID:  &ZeroPKID,
			SellingDAOCoinCreatorPKID: m0PKID,
			ScaledExchangeRateCoinsToSellPerCoinToBuy: exchangeRate,
			QuantityToFillInBaseUnits:                 uint256.NewInt().SetUint64(1000),
			OperationType:                             DAOCoinLimitOrderOperationTypeBID,
			FillType:                                  DAOCoinLimitOrderFillTypeGoodTillCancelled,
		}

		// m0 = transactor, m1 = matching order
		// m0 buys 100 DAO coin base units @ 10 $DESO / DAO coin.
		updatedTransactorQuantityToFillInBaseUnits,
			updatedMatchingQuantityToFillInBaseUnits,
			transactorBuyingCoinBaseUnitsTransferred,
			transactorSellingCoinBaseUnitsTransferred,
			err := _calculateDAOCoinsTransferredInLimitOrderMatch(m1Order, m0Order.OperationType, m0Order.QuantityToFillInBaseUnits)
		require.NoError(err)
		require.Equal(updatedTransactorQuantityToFillInBaseUnits, uint256.NewInt())
		require.Equal(updatedMatchingQuantityToFillInBaseUnits, uint256.NewInt())
		require.Equal(transactorBuyingCoinBaseUnitsTransferred, uint256.NewInt().SetUint64(100))
		require.Equal(transactorSellingCoinBaseUnitsTransferred, uint256.NewInt().SetUint64(1000))

		// m1 = transactor, m0 = matching order
		// m1 buys 1000 $DESO @ 0.1 DAO coin / $DESO.
		updatedTransactorQuantityToFillInBaseUnits,
			updatedMatchingQuantityToFillInBaseUnits,
			transactorBuyingCoinBaseUnitsTransferred,
			transactorSellingCoinBaseUnitsTransferred,
			err = _calculateDAOCoinsTransferredInLimitOrderMatch(m0Order, m1Order.OperationType, m1Order.QuantityToFillInBaseUnits)
		require.NoError(err)
		require.Equal(updatedTransactorQuantityToFillInBaseUnits, uint256.NewInt())
		require.Equal(updatedMatchingQuantityToFillInBaseUnits, uint256.NewInt())
		require.Equal(transactorBuyingCoinBaseUnitsTransferred, uint256.NewInt().SetUint64(1000))
		require.Equal(transactorSellingCoinBaseUnitsTransferred, uint256.NewInt().SetUint64(100))
	}

	// Scenario 4: m0 and m1 both submit BIDs that match, m1 gets a better price than expected
	{
		// m0 buys 100 DAO coin base units @ 10 $DESO / DAO coin.
		exchangeRate, err := CalculateScaledExchangeRate(10.0)
		require.NoError(err)
		m0Order := &DAOCoinLimitOrderEntry{
			OrderID:                   NewBlockHash(uint256.NewInt().SetUint64(1).Bytes()), // Not used
			TransactorPKID:            m0PKID,
			BuyingDAOCoinCreatorPKID:  m0PKID,
			SellingDAOCoinCreatorPKID: &ZeroPKID,
			ScaledExchangeRateCoinsToSellPerCoinToBuy: exchangeRate,
			QuantityToFillInBaseUnits:                 uint256.NewInt().SetUint64(100),
			OperationType:                             DAOCoinLimitOrderOperationTypeBID,
			FillType:                                  DAOCoinLimitOrderFillTypeGoodTillCancelled,
		}

		// m1 buys 250 $DESO @ 0.2 DAO coin / $DESO.
		exchangeRate, err = CalculateScaledExchangeRate(0.2)
		require.NoError(err)
		m1Order := &DAOCoinLimitOrderEntry{
			OrderID:                   NewBlockHash(uint256.NewInt().SetUint64(1).Bytes()), // Not used
			TransactorPKID:            m1PKID,
			BuyingDAOCoinCreatorPKID:  &ZeroPKID,
			SellingDAOCoinCreatorPKID: m0PKID,
			ScaledExchangeRateCoinsToSellPerCoinToBuy: exchangeRate,
			QuantityToFillInBaseUnits:                 uint256.NewInt().SetUint64(250),
			OperationType:                             DAOCoinLimitOrderOperationTypeBID,
			FillType:                                  DAOCoinLimitOrderFillTypeGoodTillCancelled,
		}

		// m0 = transactor, m1 = matching order
		// m0 buys 50 DAO coin base units @ 5 $DESO / DAO coin.
		updatedTransactorQuantityToFillInBaseUnits,
			updatedMatchingQuantityToFillInBaseUnits,
			transactorBuyingCoinBaseUnitsTransferred,
			transactorSellingCoinBaseUnitsTransferred,
			err := _calculateDAOCoinsTransferredInLimitOrderMatch(m1Order, m0Order.OperationType, m0Order.QuantityToFillInBaseUnits)
		require.NoError(err)
		require.Equal(updatedTransactorQuantityToFillInBaseUnits, uint256.NewInt().SetUint64(50))
		require.Equal(updatedMatchingQuantityToFillInBaseUnits, uint256.NewInt())
		require.Equal(transactorBuyingCoinBaseUnitsTransferred, uint256.NewInt().SetUint64(50))
		require.Equal(transactorSellingCoinBaseUnitsTransferred, uint256.NewInt().SetUint64(250))

		// m1 = transactor, m0 = matching order
		// m1 buys 250 $DESO @ 0.1 DAO coins / $DESO.
		updatedTransactorQuantityToFillInBaseUnits,
			updatedMatchingQuantityToFillInBaseUnits,
			transactorBuyingCoinBaseUnitsTransferred,
			transactorSellingCoinBaseUnitsTransferred,
			err = _calculateDAOCoinsTransferredInLimitOrderMatch(m0Order, m1Order.OperationType, m1Order.QuantityToFillInBaseUnits)
		require.NoError(err)
		require.Equal(updatedTransactorQuantityToFillInBaseUnits, uint256.NewInt())
		require.Equal(updatedMatchingQuantityToFillInBaseUnits, uint256.NewInt().SetUint64(75))
		require.Equal(transactorBuyingCoinBaseUnitsTransferred, uint256.NewInt().SetUint64(250))
		require.Equal(transactorSellingCoinBaseUnitsTransferred, uint256.NewInt().SetUint64(25))
	}

	// Scenario 5: m0 and m1 both submit ASKs that should match
	{
		// m0 sells 1000 $DESO @ 10 $DESO / DAO coin.
		exchangeRate, err := CalculateScaledExchangeRate(10.0)
		require.NoError(err)
		m0Order := &DAOCoinLimitOrderEntry{
			OrderID:                   NewBlockHash(uint256.NewInt().SetUint64(1).Bytes()), // Not used
			TransactorPKID:            m0PKID,
			BuyingDAOCoinCreatorPKID:  m0PKID,
			SellingDAOCoinCreatorPKID: &ZeroPKID,
			ScaledExchangeRateCoinsToSellPerCoinToBuy: exchangeRate,
			QuantityToFillInBaseUnits:                 uint256.NewInt().SetUint64(1000),
			OperationType:                             DAOCoinLimitOrderOperationTypeASK,
			FillType:                                  DAOCoinLimitOrderFillTypeGoodTillCancelled,
		}

		// m1 sells 100 DAO coin base units @ 0.1 DAO coin / $DESO.
		exchangeRate, err = CalculateScaledExchangeRate(0.1)
		require.NoError(err)
		m1Order := &DAOCoinLimitOrderEntry{
			OrderID:                   NewBlockHash(uint256.NewInt().SetUint64(1).Bytes()), // Not used
			TransactorPKID:            m1PKID,
			BuyingDAOCoinCreatorPKID:  &ZeroPKID,
			SellingDAOCoinCreatorPKID: m0PKID,
			ScaledExchangeRateCoinsToSellPerCoinToBuy: exchangeRate,
			QuantityToFillInBaseUnits:                 uint256.NewInt().SetUint64(100),
			OperationType:                             DAOCoinLimitOrderOperationTypeASK,
			FillType:                                  DAOCoinLimitOrderFillTypeGoodTillCancelled,
		}

		// m0 = transactor, m1 = matching order
		// m0 sells 1000 $DESO @ 10 $DESO / DAO coin.
		updatedTransactorQuantityToFillInBaseUnits,
			updatedMatchingQuantityToFillInBaseUnits,
			transactorBuyingCoinBaseUnitsTransferred,
			transactorSellingCoinBaseUnitsTransferred,
			err := _calculateDAOCoinsTransferredInLimitOrderMatch(m1Order, m0Order.OperationType, m0Order.QuantityToFillInBaseUnits)
		require.NoError(err)
		require.Equal(updatedTransactorQuantityToFillInBaseUnits, uint256.NewInt())
		require.Equal(updatedMatchingQuantityToFillInBaseUnits, uint256.NewInt())
		require.Equal(transactorBuyingCoinBaseUnitsTransferred, uint256.NewInt().SetUint64(100))
		require.Equal(transactorSellingCoinBaseUnitsTransferred, uint256.NewInt().SetUint64(1000))

		// m1 = transactor, m0 = matching order
		// m1 sells 100 DAO coin base units @ 0.1 DAO coin / $DESO.
		updatedTransactorQuantityToFillInBaseUnits,
			updatedMatchingQuantityToFillInBaseUnits,
			transactorBuyingCoinBaseUnitsTransferred,
			transactorSellingCoinBaseUnitsTransferred,
			err = _calculateDAOCoinsTransferredInLimitOrderMatch(m0Order, m1Order.OperationType, m1Order.QuantityToFillInBaseUnits)
		require.NoError(err)
		require.Equal(updatedTransactorQuantityToFillInBaseUnits, uint256.NewInt())
		require.Equal(updatedMatchingQuantityToFillInBaseUnits, uint256.NewInt())
		require.Equal(transactorBuyingCoinBaseUnitsTransferred, uint256.NewInt().SetUint64(1000))
		require.Equal(transactorSellingCoinBaseUnitsTransferred, uint256.NewInt().SetUint64(100))
	}

	// Scenario 6: m0 and m1 both submit ASKs that match, m1 gets a better price than expected
	{
		// m0 sells 1000 $DESO @ 10 $DESO / DAO coin.
		exchangeRate, err := CalculateScaledExchangeRate(10.0)
		require.NoError(err)
		m0Order := &DAOCoinLimitOrderEntry{
			OrderID:                   NewBlockHash(uint256.NewInt().SetUint64(1).Bytes()), // Not used
			TransactorPKID:            m0PKID,
			BuyingDAOCoinCreatorPKID:  m0PKID,
			SellingDAOCoinCreatorPKID: &ZeroPKID,
			ScaledExchangeRateCoinsToSellPerCoinToBuy: exchangeRate,
			QuantityToFillInBaseUnits:                 uint256.NewInt().SetUint64(1000),
			OperationType:                             DAOCoinLimitOrderOperationTypeASK,
			FillType:                                  DAOCoinLimitOrderFillTypeGoodTillCancelled,
		}

		// m1 sells 50 DAO coin units for 0.2 DAO coin / $DESO.
		exchangeRate, err = CalculateScaledExchangeRate(0.2)
		require.NoError(err)
		m1Order := &DAOCoinLimitOrderEntry{
			OrderID:                   NewBlockHash(uint256.NewInt().SetUint64(1).Bytes()), // Not used
			TransactorPKID:            m1PKID,
			BuyingDAOCoinCreatorPKID:  &ZeroPKID,
			SellingDAOCoinCreatorPKID: m0PKID,
			ScaledExchangeRateCoinsToSellPerCoinToBuy: exchangeRate,
			QuantityToFillInBaseUnits:                 uint256.NewInt().SetUint64(50),
			OperationType:                             DAOCoinLimitOrderOperationTypeASK,
			FillType:                                  DAOCoinLimitOrderFillTypeGoodTillCancelled,
		}

		// m0 = transactor, m1 = matching order
		// m0 sells 250 $DESO @ 5 $DESO / DAO coin.
		updatedTransactorQuantityToFillInBaseUnits,
			updatedMatchingQuantityToFillInBaseUnits,
			transactorBuyingCoinBaseUnitsTransferred,
			transactorSellingCoinBaseUnitsTransferred,
			err := _calculateDAOCoinsTransferredInLimitOrderMatch(m1Order, m0Order.OperationType, m0Order.QuantityToFillInBaseUnits)
		require.NoError(err)
		require.Equal(updatedTransactorQuantityToFillInBaseUnits, uint256.NewInt().SetUint64(750))
		require.Equal(updatedMatchingQuantityToFillInBaseUnits, uint256.NewInt())
		require.Equal(transactorBuyingCoinBaseUnitsTransferred, uint256.NewInt().SetUint64(50))
		require.Equal(transactorSellingCoinBaseUnitsTransferred, uint256.NewInt().SetUint64(250))

		// m1 = transactor, m0 = matching order
		// m1 sells 50 DAO coin units for 0.1 DAO coin / $DESO.
		updatedTransactorQuantityToFillInBaseUnits,
			updatedMatchingQuantityToFillInBaseUnits,
			transactorBuyingCoinBaseUnitsTransferred,
			transactorSellingCoinBaseUnitsTransferred,
			err = _calculateDAOCoinsTransferredInLimitOrderMatch(m0Order, m1Order.OperationType, m1Order.QuantityToFillInBaseUnits)
		require.NoError(err)
		require.Equal(updatedTransactorQuantityToFillInBaseUnits, uint256.NewInt())
		require.Equal(updatedMatchingQuantityToFillInBaseUnits, uint256.NewInt().SetUint64(500))
		require.Equal(transactorBuyingCoinBaseUnitsTransferred, uint256.NewInt().SetUint64(500))
		require.Equal(transactorSellingCoinBaseUnitsTransferred, uint256.NewInt().SetUint64(50))
	}

	// Scenario 7:
	//   * Transactor submits ASK matching existing BID.
	//   * Transactor order quantity is greater than matching order's quantity.
	{
		// m0 sells 1000 DAO coin units @ 10 DAO coin / $DESO.
		exchangeRate, err := CalculateScaledExchangeRate(10.0)
		require.NoError(err)
		m0Order := &DAOCoinLimitOrderEntry{
			OrderID:                   NewBlockHash(uint256.NewInt().SetUint64(1).Bytes()), // Not used
			TransactorPKID:            m0PKID,
			BuyingDAOCoinCreatorPKID:  &ZeroPKID,
			SellingDAOCoinCreatorPKID: m0PKID,
			ScaledExchangeRateCoinsToSellPerCoinToBuy: exchangeRate,
			QuantityToFillInBaseUnits:                 uint256.NewInt().SetUint64(1000),
			OperationType:                             DAOCoinLimitOrderOperationTypeASK,
			FillType:                                  DAOCoinLimitOrderFillTypeGoodTillCancelled,
		}

		// m1 buys 500 DAO coin units for 0.2 $DESO / DAO coin.
		exchangeRate, err = CalculateScaledExchangeRate(0.2)
		require.NoError(err)
		m1Order := &DAOCoinLimitOrderEntry{
			OrderID:                   NewBlockHash(uint256.NewInt().SetUint64(1).Bytes()), // Not used
			TransactorPKID:            m1PKID,
			BuyingDAOCoinCreatorPKID:  m0PKID,
			SellingDAOCoinCreatorPKID: &ZeroPKID,
			ScaledExchangeRateCoinsToSellPerCoinToBuy: exchangeRate,
			QuantityToFillInBaseUnits:                 uint256.NewInt().SetUint64(500),
			OperationType:                             DAOCoinLimitOrderOperationTypeBID,
			FillType:                                  DAOCoinLimitOrderFillTypeGoodTillCancelled,
		}

		// m0 = transactor, m1 = matching order
		// m0 sells 500 DAO coin units @ 0.2 $DESO / DAO coin.
		updatedTransactorQuantityToFillInBaseUnits,
			updatedMatchingQuantityToFillInBaseUnits,
			transactorBuyingCoinBaseUnitsTransferred,
			transactorSellingCoinBaseUnitsTransferred,
			err := _calculateDAOCoinsTransferredInLimitOrderMatch(m1Order, m0Order.OperationType, m0Order.QuantityToFillInBaseUnits)
		require.NoError(err)
		require.Equal(updatedTransactorQuantityToFillInBaseUnits, uint256.NewInt().SetUint64(500))
		require.Equal(updatedMatchingQuantityToFillInBaseUnits, uint256.NewInt())
		require.Equal(transactorBuyingCoinBaseUnitsTransferred, uint256.NewInt().SetUint64(100))
		require.Equal(transactorSellingCoinBaseUnitsTransferred, uint256.NewInt().SetUint64(500))

		// m1 = transactor, m0 = matching order
		// m1 buys 500 DAO coin units @ 10 DAO coin / $DESO.
		updatedTransactorQuantityToFillInBaseUnits,
			updatedMatchingQuantityToFillInBaseUnits,
			transactorBuyingCoinBaseUnitsTransferred,
			transactorSellingCoinBaseUnitsTransferred,
			err = _calculateDAOCoinsTransferredInLimitOrderMatch(m0Order, m1Order.OperationType, m1Order.QuantityToFillInBaseUnits)
		require.NoError(err)
		require.Equal(updatedTransactorQuantityToFillInBaseUnits, uint256.NewInt())
		require.Equal(updatedMatchingQuantityToFillInBaseUnits, uint256.NewInt().SetUint64(500))
		require.Equal(transactorBuyingCoinBaseUnitsTransferred, uint256.NewInt().SetUint64(500))
		require.Equal(transactorSellingCoinBaseUnitsTransferred, uint256.NewInt().SetUint64(50))
	}
}

func TestComputeBaseUnitsToBuyUint256(t *testing.T) {
	require := require.New(t)

	assertEqualStr := func(exchangeRateStr string, quantityToSellStr string, quantityToBuyStr string) {
		exchangeRate, err := CalculateScaledExchangeRateFromString(exchangeRateStr)
		require.NoError(err)
		sellValBig, worked := big.NewInt(0).SetString(quantityToSellStr, 10)
		if !worked {
			panic(fmt.Sprintf("Failed to convert sell quantity %v into bigint", quantityToSellStr))
		}
		selLValUint256 := uint256.NewInt()
		overflow := selLValUint256.SetFromBig(sellValBig)
		if overflow {
			panic(fmt.Sprintf("Failed to convert sell quantity %v into uint256 because of overflow", quantityToSellStr))
		}
		quantityToBuy, err := ComputeBaseUnitsToBuyUint256(exchangeRate, selLValUint256)
		require.NoError(err)

		buyValBig, worked := big.NewInt(0).SetString(quantityToBuyStr, 10)
		if !worked {
			panic(fmt.Sprintf("Failed to convert buy quantity %v into bigint", quantityToBuyStr))
		}
		buyValUint256 := uint256.NewInt()
		overflow = buyValUint256.SetFromBig(buyValBig)
		if overflow {
			panic(fmt.Sprintf("Failed to convert buy quantity %v into uint256 because of overflow", quantityToBuyStr))
		}

		require.Equal(quantityToBuy, buyValUint256)
	}
	assertEqual := func(exchangeRateFloat float64, quantityToSellInt int, quantityToBuyInt int) {
		exchangeRate, err := CalculateScaledExchangeRate(exchangeRateFloat)
		require.NoError(err)
		quantityToSell := uint256.NewInt().SetUint64(uint64(quantityToSellInt))
		quantityToBuy, err := ComputeBaseUnitsToBuyUint256(exchangeRate, quantityToSell)
		require.NoError(err)
		require.Equal(quantityToBuy, uint256.NewInt().SetUint64(uint64(quantityToBuyInt)))

		// We also call assertEqualStr when this function is used
		assertEqualStr(
			fmt.Sprintf("%v", exchangeRateFloat),
			fmt.Sprintf("%v", quantityToSellInt),
			fmt.Sprintf("%v", quantityToBuyInt))
	}

	// Math to verify:
	// exchange rate = # coins to sell / # coins to buy
	//   => exchange rate * # coins to buy = # coins to sell
	//   => # coins to buy = # coins to sell / exchange rate
	assertEqual(0.001, 100, 100000)
	assertEqual(0.002, 100, 50000)
	assertEqual(0.1, 100, 1000)
	assertEqual(0.15, 100, 666)
	assertEqual(0.16, 100, 625)
	assertEqual(0.2, 100, 500)
	assertEqual(0.3, 100, 333)
	assertEqual(0.32, 100, 312)
	assertEqual(0.4, 100, 250)
	assertEqual(0.5, 100, 200)
	assertEqual(0.6, 100, 166)
	assertEqual(0.64, 100, 156)
	assertEqual(0.7, 100, 142)
	assertEqual(0.8, 100, 125)
	assertEqual(0.9, 100, 111)
	assertEqual(1.0, 100, 100)
	assertEqual(1.1, 100, 90)
	assertEqual(1.2, 100, 83)
	assertEqual(1.3, 100, 76)
	assertEqual(1.6, 100, 62)
	assertEqual(2.0, 100, 50)
	assertEqual(4.0, 100, 25)
	assertEqual(10.0, 100, 10)
	assertEqual(0.25, 100, 400)
	assertEqual(3.0, 100, 33)
	assertEqual(0.2, 25000, 125000)
	assertEqual(1.75, 100, 57)
	assertEqual(0.6, 115, 191)
	assertEqual(2.3, 250, 108)
	assertEqual(0.01, 100, 10000)
	assertEqual(0.01, 37, 3700)
	assertEqual(0.3, 100, 333)
	assertEqual(0.115, 259, 2252)

	// Note: integer division isn't exact if the numbers don't divide evenly.
	// 120 / 12.0 is 10 exact.
	assertEqual(12.0, 120, 10)
	// 120 / 11.0 is about 10.9. This becomes 10 in integer division.
	assertEqual(11.0, 120, 10)

	assertEqualStr("0.115", "259", "2252")

	// Test extreme values to make sure everything holds up.
	assertEqualStr("0.00000000000000000000000000000000000002", "300000000000000000000000000000000000004", "15000000000000000000000000000000000000200000000000000000000000000000000000000")
	assertEqualStr("0.0123456", "3123000000000000000000000000000001234541234567", "252964618973561430793157076205287813839848574957")
	assertEqualStr("1234578901234578901234578901234578.09876543210987654321098765432109876543", "3123000000000000000000000000000001234541234567", "2529607461197")
	assertEqualStr("1234578901234578901234578901234578.09876543210987654321098765432109876543", "312300000000000000000000000000000123454123456712345412345671234541234567", "252960746119749819148861202795544558915")
	assertEqualStr("50000000000000000000000000000000000000.000000000000000000000000000000000000002", "400000000000000000000000000000000000000", "8")

	// Test an overflow of the buy amount
	assertErrorStr := func(exchangeRateStr string, quantityToSellStr string) error {
		exchangeRate, err := CalculateScaledExchangeRateFromString(exchangeRateStr)
		require.NoError(err)
		sellValBig, worked := big.NewInt(0).SetString(quantityToSellStr, 10)
		if !worked {
			panic(fmt.Sprintf("Failed to convert sell quantity %v into bigint", quantityToSellStr))
		}
		selLValUint256 := uint256.NewInt()
		overflow := selLValUint256.SetFromBig(sellValBig)
		if overflow {
			panic(fmt.Sprintf("Failed to convert sell quantity %v into uint256 because of overflow", quantityToSellStr))
		}
		_, err = ComputeBaseUnitsToBuyUint256(exchangeRate, selLValUint256)
		require.Error(err)
		return err
	}
	{
		err := assertErrorStr("0.00000000000000000000000000000000000002", "10000000000000000000000000000000000000000")
		require.Contains(err.Error(), "RuleErrorDAOCoinLimitOrderTotalCostOverflowsUint256")
	}
	{
		err := assertErrorStr("0.000000000000000000000000000000000000002", "10000000000000000000000000000000000000000")
		require.Contains(err.Error(), "invalid exchange rate")
	}
	{
		err := assertErrorStr("500000000000000000000000000000000000000.000000000000000000000000000000000000002", "400000000000000000000000000000000000000")
		require.Contains(err.Error(), "RuleErrorDAOCoinLimitOrderTotalCostIsLessThanOneNano")
	}
}

func TestCalculateScaledExchangeRate(t *testing.T) {
	require := require.New(t)
	{
		exchangeRate, err := CalculateScaledExchangeRateFromString(".1234567890123456789012345678901234567890")
		require.NoError(err)
		bigintExpected, _ := big.NewInt(0).SetString("12345678901234567890123456789012345678", 10)
		uint256Expected, _ := uint256.FromBig(bigintExpected)
		require.Equal(exchangeRate, uint256Expected)
	}
	{
		_, err := CalculateScaledExchangeRateFromString("1234567890123456789012345678901234567890.")
		require.Error(err)
	}
	{
		exchangeRate, err := CalculateScaledExchangeRateFromString("12345678901234567890123456789012345678")
		require.NoError(err)
		bigintExpected, _ := big.NewInt(0).SetString("1234567890123456789012345678901234567800000000000000000000000000000000000000", 10)
		uint256Expected, _ := uint256.FromBig(bigintExpected)
		require.Equal(exchangeRate, uint256Expected)
	}
	{
		exchangeRate, err := CalculateScaledExchangeRateFromString("12345678901234567890123456789012345678")
		require.NoError(err)
		bigintExpected, _ := big.NewInt(0).SetString("1234567890123456789012345678901234567800000000000000000000000000000000000000", 10)
		uint256Expected, _ := uint256.FromBig(bigintExpected)
		require.Equal(exchangeRate, uint256Expected)
	}
	{
		exchangeRate, err := CalculateScaledExchangeRateFromString("12345678901234567890123456789012345678.")
		require.NoError(err)
		bigintExpected, _ := big.NewInt(0).SetString("1234567890123456789012345678901234567800000000000000000000000000000000000000", 10)
		uint256Expected, _ := uint256.FromBig(bigintExpected)
		require.Equal(exchangeRate, uint256Expected)
	}
	{
		exchangeRate, err := CalculateScaledExchangeRateFromString("")
		require.NoError(err)
		bigintExpected, _ := big.NewInt(0).SetString("0", 10)
		uint256Expected, _ := uint256.FromBig(bigintExpected)
		require.Equal(exchangeRate, uint256Expected)
	}
}

//
// ----- HELPERS
//

type DAOCoinLimitOrderTestHelper struct {
	TestMeta          *TestMeta
	UtxoView          *UtxoView
	DbAdapter         *DbAdapter
	FeeRateNanosPerKb uint64
}

type DAOCoinLimitOrderTestInput struct {
	Transactor                                DAOCoinLimitOrderTestUser
	Buying                                    DAOCoinLimitOrderTestUser
	Selling                                   DAOCoinLimitOrderTestUser
	ScaledExchangeRateCoinsToSellPerCoinToBuy *uint256.Int
	Price                                     float64
	QuantityToFillInBaseUints                 *uint256.Int
	Quantity                                  uint64
	OperationType                             DAOCoinLimitOrderOperationType
	FillType                                  DAOCoinLimitOrderFillType
	CancelOrderID                             *BlockHash
	OrderBookDelta                            int
	CoinDeltas                                map[string]map[string]int
}

type DAOCoinLimitOrderTestUser struct {
	Name      string
	Pub       string
	Priv      string
	PkBytes   []byte
	PublicKey *PublicKey
	PKID      *PKID
}

func NewDAOCoinLimitOrderTestHelper(t *testing.T) DAOCoinLimitOrderTestHelper {
	require := require.New(t)
	chain, params, db := NewLowDifficultyBlockchain()
	mempool, miner := NewTestMiner(t, chain, params, true)
	params.ForkHeights.DAOCoinBlockHeight = uint32(0)
	params.ForkHeights.DAOCoinLimitOrderBlockHeight = uint32(0)
	utxoView, err := NewUtxoView(db, params, chain.postgres)
	require.NoError(err)

	// Mine a few blocks to give the senderPkString some $DESO.
	for ii := 0; ii < 15; ii++ {
		_, err = miner.MineAndProcessSingleBlock(0, mempool)
		require.NoError(err)
	}

	// We build the testHelper obj after mining blocks so that we save the correct block height.
	testHelper := DAOCoinLimitOrderTestHelper{
		TestMeta: &TestMeta{
			t:       t,
			chain:   chain,
			params:  params,
			db:      db,
			mempool: mempool,
			miner:   miner,
			// We take the block tip to be the blockchain height rather than the header chain height.
			savedHeight: chain.blockTip().Height + 1,
		},
		UtxoView:          utxoView,
		DbAdapter:         utxoView.GetDbAdapter(),
		FeeRateNanosPerKb: uint64(101),
	}

	m0 := testHelper.GetUser("m0")
	m1 := testHelper.GetUser("m1")
	m2 := testHelper.GetUser("m2")
	m3 := testHelper.GetUser("m3")
	m4 := testHelper.GetUser("m4")

	_registerOrTransferWithTestMeta(testHelper.TestMeta, m0.Name, senderPkString, m0.Pub, senderPrivString, 7000)
	_registerOrTransferWithTestMeta(testHelper.TestMeta, m1.Name, senderPkString, m1.Pub, senderPrivString, 4000)
	_registerOrTransferWithTestMeta(testHelper.TestMeta, m2.Name, senderPkString, m2.Pub, senderPrivString, 1400)
	_registerOrTransferWithTestMeta(testHelper.TestMeta, m3.Name, senderPkString, m3.Pub, senderPrivString, 210)
	_registerOrTransferWithTestMeta(testHelper.TestMeta, m4.Name, senderPkString, m4.Pub, senderPrivString, 100)
	_registerOrTransferWithTestMeta(testHelper.TestMeta, "", senderPkString, paramUpdaterPub, senderPrivString, 100)

	params.ParamUpdaterPublicKeys[MakePkMapKey(paramUpdaterPkBytes)] = true
	_updateGlobalParamsEntryWithTestMeta(
		testHelper.TestMeta, testHelper.FeeRateNanosPerKb, paramUpdaterPub, paramUpdaterPriv,
		-1, int64(testHelper.FeeRateNanosPerKb), -1, -1, -1, /*maxCopiesPerNFT*/
	)

	return testHelper
}

func (testHelper *DAOCoinLimitOrderTestHelper) SubmitOrder(testInput DAOCoinLimitOrderTestInput) error {
	require := require.New(testHelper.TestMeta.t)

	// Initialize all coin deltas to ZERO.
	coinDeltas := make(map[string]map[string]int)
	usernames := []string{"$DESO", "m0", "m1", "m2", "m3", "m4"}

	for _, username := range usernames {
		coinDeltas[username] = make(map[string]int)

		for _, coinCreatorName := range usernames {
			coinDeltas[username][coinCreatorName] = 0
		}
	}

	// Update coin deltas with any input coin deltas.
	for username, deltaMap := range testInput.CoinDeltas {
		for coinCreatorName, delta := range deltaMap {
			coinDeltas[username][coinCreatorName] = delta
		}
	}

	// Track original order book size.
	originalOrderBookSize := testHelper.GetOrderBook()

	// Track original coin balances.
	originalCoinBalances := make(map[string]map[string]*uint256.Int)

	for username, balanceMap := range coinDeltas {
		if username == "$DESO" {
			continue
		}
		user := testHelper.GetUser(username)
		originalCoinBalances[username] = make(map[string]*uint256.Int)
		for coinCreatorName := range balanceMap {
			coinCreator := testHelper.GetUser(coinCreatorName)
			if coinCreatorName == "$DESO" {
				originalCoinBalances[username][coinCreatorName] = uint256.NewInt().SetUint64(
					testHelper.GetDESOBalanceNanos(user))
			} else {
				originalCoinBalances[username][coinCreatorName] = testHelper.GetDAOCoinBalanceNanos(
					user, coinCreator)
			}
		}
	}

	// Create txn.
	currentTxn, totalInput, currentFeeNanos, failure := testHelper.CreateOrderTxn(testInput)
	feeNanos := uint256.NewInt().SetUint64(currentFeeNanos)

	// Connect txn if creating txn succeeded.
	if failure == nil {
		failure = testHelper.ConnectOrderTxn(testInput, currentTxn, totalInput)
	}

	// Compare updated order book size.
	require.Equal(len(originalOrderBookSize)+testInput.OrderBookDelta, len(testHelper.GetOrderBook()))

	// Track updated coin balances.
	updatedCoinBalances := make(map[string]map[string]*uint256.Int)

	for username, balanceMap := range coinDeltas {
		if username == "$DESO" {
			continue
		}
		user := testHelper.GetUser(username)
		updatedCoinBalances[username] = make(map[string]*uint256.Int)
		for coinCreatorName := range balanceMap {
			coinCreator := testHelper.GetUser(coinCreatorName)
			if coinCreatorName == "$DESO" {
				updatedCoinBalances[username][coinCreatorName] = uint256.NewInt().SetUint64(
					testHelper.GetDESOBalanceNanos(user))
			} else {
				updatedCoinBalances[username][coinCreatorName] = testHelper.GetDAOCoinBalanceNanos(
					user, coinCreator)
			}
		}
	}

	// Compare coin deltas.
	var err error
	for username, balanceMap := range coinDeltas {
		if username == "$DESO" {
			continue
		}

		for coinCreatorName := range balanceMap {
			calculatedCoinBalance := originalCoinBalances[username][coinCreatorName]

			if testInput.Transactor.Name == username && coinCreatorName == "$DESO" && failure == nil {
				// If calculating transactor's change in $DESO
				// and this txn doesn't have an error, we have
				// to include the txn fees.
				calculatedCoinBalance, err = SafeUint256().Sub(calculatedCoinBalance, feeNanos)
				require.NoError(err)
			}

			if coinDeltas[username][coinCreatorName] > 0 {
				calculatedCoinBalance, err = SafeUint256().Add(
					calculatedCoinBalance, uint256.NewInt().SetUint64(
						uint64(coinDeltas[username][coinCreatorName])))
				require.NoError(err)
				require.Equal(
					calculatedCoinBalance, updatedCoinBalances[username][coinCreatorName])
			} else if coinDeltas[username][coinCreatorName] < 0 {
				calculatedCoinBalance, err = SafeUint256().Sub(
					calculatedCoinBalance, uint256.NewInt().SetUint64(
						uint64(math.Abs(float64(coinDeltas[username][coinCreatorName])))))
				require.NoError(err)
				require.Equal(
					calculatedCoinBalance, updatedCoinBalances[username][coinCreatorName])
			} else {
				require.Equal(
					calculatedCoinBalance, updatedCoinBalances[username][coinCreatorName])
			}
		}
	}

	return failure
}

func (testHelper *DAOCoinLimitOrderTestHelper) CreateOrderTxn(testInput DAOCoinLimitOrderTestInput) (
	*MsgDeSoTxn, uint64, uint64, error) {
	require := require.New(testHelper.TestMeta.t)

	txn, totalInput, changeAmount, fees, err := testHelper.TestMeta.chain.CreateDAOCoinLimitOrderTxn(
		testInput.Transactor.PkBytes, testHelper.ToOrderMetadata(testInput),
		testHelper.FeeRateNanosPerKb, nil, []*DeSoOutput{})
	if err != nil {
		return nil, 0, 0, err
	}

	// There is some spend amount that may go to matching orders.
	// That is why these are not always exactly equal.
	require.True(totalInput >= changeAmount+fees)
	return txn, totalInput, fees, nil
}

func (testHelper *DAOCoinLimitOrderTestHelper) ConnectOrderTxn(
	testInput DAOCoinLimitOrderTestInput, txn *MsgDeSoTxn, totalInputMake uint64) error {

<<<<<<< HEAD
	require := require.New(testHelper.TestMeta.t)
	meta := testHelper.TestMeta
	meta.expectedSenderBalances = append(
		meta.expectedSenderBalances, testHelper.GetDESOBalanceNanos(testInput.Transactor))
	currentUtxoView, err := NewUtxoView(meta.db, meta.params, meta.chain.postgres)
=======
	require := require.New(testMeta.t)
	testMeta.expectedSenderBalances = append(
		testMeta.expectedSenderBalances, _getBalance(testMeta.t, testMeta.chain, nil, publicKey))
	currentUtxoView, err := NewUtxoView(testMeta.db, testMeta.params, testMeta.chain.postgres, testMeta.chain.snapshot)
>>>>>>> 37feba0c
	require.NoError(err)
	// Sign the transaction now that its inputs are set up.
	_signTxn(meta.t, txn, testInput.Transactor.Priv)
	// Always use savedHeight (blockHeight+1) for validation since it's
	// assumed the transaction will get mined into the next block.
	utxoOps, totalInput, totalOutput, feeNanos, err := currentUtxoView.ConnectTransaction(
		txn, txn.Hash(), getTxnSize(*txn), meta.savedHeight, true, false)
	if err != nil {
		// If error, remove most-recent expected sender balance added for this txn.
		meta.expectedSenderBalances = meta.expectedSenderBalances[:len(meta.expectedSenderBalances)-1]
		return err
	}
	require.Equal(totalInput, totalOutput+feeNanos)
	// totalInput will be greater than totalInputMake since we add BidderInputs to totalInput.
	require.True(totalInput >= totalInputMake)
	require.Equal(utxoOps[len(utxoOps)-1].Type, OperationTypeDAOCoinLimitOrder)
<<<<<<< HEAD
	require.NoError(currentUtxoView.FlushToDb())
	meta.txnOps = append(meta.txnOps, utxoOps)
	meta.txns = append(meta.txns, txn)
	require.NoError(err)
	return nil
=======
	require.NoError(currentUtxoView.FlushToDb(0))
	testMeta.txnOps = append(testMeta.txnOps, utxoOps)
	testMeta.txns = append(testMeta.txns, txn)
	return utxoOps, totalInput, totalOutput, fees, err
>>>>>>> 37feba0c
}

func (testHelper *DAOCoinLimitOrderTestHelper) CreateProfile(user DAOCoinLimitOrderTestUser) {
	require := require.New(testHelper.TestMeta.t)
	require.Nil(testHelper.UtxoView.GetProfileEntryForPKID(user.PKID))
	_updateProfileWithTestMeta(
		testHelper.TestMeta,
		testHelper.FeeRateNanosPerKb, /*feeRateNanosPerKB*/
		user.Pub,                     /*updaterPkBase58Check*/
		user.Priv,                    /*updaterPrivBase58Check*/
		[]byte{},                     /*profilePubKey*/
		user.Name,                    /*newUsername*/
		"",                           /*newDescription*/
		shortPic,                     /*newProfilePic*/
		10*100,                       /*newCreatorBasisPoints*/
		1.25*100*100,                 /*newStakeMultipleBasisPoints*/
		false,                        /*isHidden*/
	)
	require.NotNil(testHelper.UtxoView.GetProfileEntryForPKID(user.PKID))
}

func (testHelper *DAOCoinLimitOrderTestHelper) MintDAOCoins(user DAOCoinLimitOrderTestUser, numCoinNanos uint64) {
	// Confirm original balance is zero.
	require := require.New(testHelper.TestMeta.t)
	daoCoinUnits := uint256.NewInt().SetUint64(numCoinNanos)
	originalBalanceNanos := testHelper.GetDAOCoinBalanceNanos(user, user)
	require.Zero(*originalBalanceNanos)

	// Mint coins.
	daoCoinMintMetadata := DAOCoinMetadata{
		ProfilePublicKey: user.PkBytes,
		OperationType:    DAOCoinOperationTypeMint,
		CoinsToMintNanos: *daoCoinUnits,
	}
	_daoCoinTxnWithTestMeta(testHelper.TestMeta, testHelper.FeeRateNanosPerKb, user.Pub, user.Priv, daoCoinMintMetadata)

	// Confirm updated balance.
	updatedBalanceNanos := testHelper.GetDAOCoinBalanceNanos(user, user)
	require.Equal(updatedBalanceNanos, daoCoinUnits)
}

func (testHelper *DAOCoinLimitOrderTestHelper) TransferDAOCoins(
	coinCreator DAOCoinLimitOrderTestUser, from DAOCoinLimitOrderTestUser, to DAOCoinLimitOrderTestUser, numCoinNanos uint64) {
	// Track original balances to compare.
	require := require.New(testHelper.TestMeta.t)
	daoCoinUnitsToTransfer := uint256.NewInt().SetUint64(numCoinNanos)
	originalFromBalanceNanos := testHelper.GetDAOCoinBalanceNanos(from, coinCreator)
	originalToBalanceNanos := testHelper.GetDAOCoinBalanceNanos(to, coinCreator)

	// Transfer coins.
	daoCoinTransferMetadata := DAOCoinTransferMetadata{
		ProfilePublicKey:       coinCreator.PkBytes,
		DAOCoinToTransferNanos: *daoCoinUnitsToTransfer,
		ReceiverPublicKey:      to.PkBytes,
	}
	_daoCoinTransferTxnWithTestMeta(testHelper.TestMeta, testHelper.FeeRateNanosPerKb, from.Pub, from.Priv, daoCoinTransferMetadata)

	// Confirm updated balances.
	updatedFromBalance := testHelper.GetDAOCoinBalanceNanos(from, coinCreator)
	calculatedFromBalance, err := SafeUint256().Sub(originalFromBalanceNanos, daoCoinUnitsToTransfer)
	require.NoError(err)
<<<<<<< HEAD
	require.Equal(calculatedFromBalance, updatedFromBalance)
	updatedToBalance := testHelper.GetDAOCoinBalanceNanos(to, coinCreator)
	calculatedToBalance, err := SafeUint256().Add(originalToBalanceNanos, daoCoinUnitsToTransfer)
=======

	utxoView, err := NewUtxoView(db, params, chain.postgres, chain.snapshot)
>>>>>>> 37feba0c
	require.NoError(err)
	require.Equal(calculatedToBalance, updatedToBalance)
}

func (testHelper *DAOCoinLimitOrderTestHelper) TransferDESO(
	from DAOCoinLimitOrderTestUser, to DAOCoinLimitOrderTestUser, amountNanos uint64) {

	require := require.New(testHelper.TestMeta.t)
	// Track original $DESO balances to compare after.
	originalFromDESOBalanceNanos := testHelper.GetDESOBalanceNanos(from)
	originalToDESOBalanceNanos := testHelper.GetDESOBalanceNanos(to)

	// Connect basic transfer.
	testHelper.TestMeta.expectedSenderBalances = append(
		testHelper.TestMeta.expectedSenderBalances,
		testHelper.GetDESOBalanceNanos(from))
	currentOps, currentTxn, _ := _doBasicTransferWithViewFlush(
		testHelper.TestMeta.t, testHelper.TestMeta.chain, testHelper.TestMeta.db,
		testHelper.TestMeta.params, from.Pub, to.Pub, from.Priv,
		amountNanos, testHelper.FeeRateNanosPerKb)
	testHelper.TestMeta.txnOps = append(testHelper.TestMeta.txnOps, currentOps)
	testHelper.TestMeta.txns = append(testHelper.TestMeta.txns, currentTxn)

	// Confirm updated $DESO balances.
	updatedFromDESOBalanceNanos := testHelper.GetDESOBalanceNanos(from)
	updatedToDESOBalanceNanos := testHelper.GetDESOBalanceNanos(to)
	// From updated $DESO balance is < original balance - transfer amount because of fees.
	require.Greater(originalFromDESOBalanceNanos-amountNanos, updatedFromDESOBalanceNanos)
	require.Equal(originalToDESOBalanceNanos+amountNanos, updatedToDESOBalanceNanos)
}

func (testHelper *DAOCoinLimitOrderTestHelper) SwapIdentity(
	user1 DAOCoinLimitOrderTestUser, user2 DAOCoinLimitOrderTestUser) {

	require := require.New(testHelper.TestMeta.t)
	originalUser1PKID := user1.PKID.NewPKID()
	originalUser2PKID := user2.PKID.NewPKID()
	_swapIdentityWithTestMeta(
		testHelper.TestMeta, testHelper.FeeRateNanosPerKb, paramUpdaterPub,
		paramUpdaterPriv, user1.PkBytes, user2.PkBytes)
	updatedUser1PKID := testHelper.DbAdapter.GetPKIDForPublicKey(user1.PkBytes)
	updatedUser2PKID := testHelper.DbAdapter.GetPKIDForPublicKey(user2.PkBytes)
	require.True(updatedUser1PKID.Eq(originalUser2PKID))
	require.True(updatedUser2PKID.Eq(originalUser1PKID))
}

func (testHelper *DAOCoinLimitOrderTestHelper) GetUser(username string) DAOCoinLimitOrderTestUser {
	switch username {
	case "$DESO":
		return DAOCoinLimitOrderTestUser{
			Name:      "$DESO",
			PkBytes:   ZeroPublicKey.ToBytes(),
			PublicKey: &ZeroPublicKey,
			PKID:      &ZeroPKID,
		}
	case "sender":
		return DAOCoinLimitOrderTestUser{
			Name: "sender",
			Pub:  senderPkString,
			Priv: senderPrivString,
		}
	case "m0":
		return DAOCoinLimitOrderTestUser{
			Name:      "m0",
			Pub:       m0Pub,
			Priv:      m0Priv,
			PkBytes:   m0PkBytes,
			PublicKey: NewPublicKey(m0PkBytes),
			PKID:      testHelper.UtxoView.GetDbAdapter().GetPKIDForPublicKey(m0PkBytes),
		}
	case "m1":
		return DAOCoinLimitOrderTestUser{
			Name:      "m1",
			Pub:       m1Pub,
			Priv:      m1Priv,
			PkBytes:   m1PkBytes,
			PublicKey: NewPublicKey(m1PkBytes),
			PKID:      testHelper.UtxoView.GetDbAdapter().GetPKIDForPublicKey(m1PkBytes),
		}
	case "m2":
		return DAOCoinLimitOrderTestUser{
			Name:      "m2",
			Pub:       m2Pub,
			Priv:      m2Priv,
			PkBytes:   m2PkBytes,
			PublicKey: NewPublicKey(m2PkBytes),
			PKID:      testHelper.UtxoView.GetDbAdapter().GetPKIDForPublicKey(m2PkBytes),
		}
	case "m3":
		return DAOCoinLimitOrderTestUser{
			Name:      "m3",
			Pub:       m3Pub,
			Priv:      m3Priv,
			PkBytes:   m3PkBytes,
			PublicKey: NewPublicKey(m3PkBytes),
			PKID:      testHelper.UtxoView.GetDbAdapter().GetPKIDForPublicKey(m3PkBytes),
		}
	case "m4":
		return DAOCoinLimitOrderTestUser{
			Name:      "m4",
			Pub:       m4Pub,
			Priv:      m4Priv,
			PkBytes:   m4PkBytes,
			PublicKey: NewPublicKey(m4PkBytes),
			PKID:      testHelper.UtxoView.GetDbAdapter().GetPKIDForPublicKey(m4PkBytes),
		}
	default:
		return DAOCoinLimitOrderTestUser{}
	}
}

func (testHelper *DAOCoinLimitOrderTestHelper) ToOrderEntry(testInput DAOCoinLimitOrderTestInput) *DAOCoinLimitOrderEntry {
	metadata := testHelper.ToOrderMetadata(testInput)

<<<<<<< HEAD
	return &DAOCoinLimitOrderEntry{
		OrderID:                   NewBlockHash(uint256.NewInt().SetUint64(1).Bytes()), // Not used
		TransactorPKID:            testInput.Transactor.PKID,
		BuyingDAOCoinCreatorPKID:  testInput.Buying.PKID,
		SellingDAOCoinCreatorPKID: testInput.Selling.PKID,
		ScaledExchangeRateCoinsToSellPerCoinToBuy: metadata.ScaledExchangeRateCoinsToSellPerCoinToBuy,
		QuantityToFillInBaseUnits:                 metadata.QuantityToFillInBaseUnits,
		OperationType:                             metadata.OperationType,
		FillType:                                  metadata.FillType,
	}
}
=======
	require.NoError(utxoView.FlushToDb(0))
>>>>>>> 37feba0c

func (testHelper *DAOCoinLimitOrderTestHelper) ToOrderMetadata(testInput DAOCoinLimitOrderTestInput) *DAOCoinLimitOrderMetadata {
	require := require.New(testHelper.TestMeta.t)
	var err error
	metadata := &DAOCoinLimitOrderMetadata{}
	// Initialize BuyCoin.
	if testInput.Buying.Name != "" {
		metadata.BuyingDAOCoinCreatorPublicKey = testInput.Buying.PublicKey
	}
	// Initialize SellCoin.
	if testInput.Selling.Name != "" {
		metadata.SellingDAOCoinCreatorPublicKey = testInput.Selling.PublicKey
	}
	// Initialize Price.
	if testInput.ScaledExchangeRateCoinsToSellPerCoinToBuy != nil {
		metadata.ScaledExchangeRateCoinsToSellPerCoinToBuy = testInput.ScaledExchangeRateCoinsToSellPerCoinToBuy
	} else {
		metadata.ScaledExchangeRateCoinsToSellPerCoinToBuy, err = CalculateScaledExchangeRate(testInput.Price)
		require.NoError(err)
	}
	// Initialize Quantity.
	if testInput.QuantityToFillInBaseUints != nil {
		metadata.QuantityToFillInBaseUnits = testInput.QuantityToFillInBaseUints
	}
	if testInput.Quantity != 0 {
		metadata.QuantityToFillInBaseUnits = uint256.NewInt().SetUint64(testInput.Quantity)
	}
	// Initialize OperationType.
	metadata.OperationType = testInput.OperationType
	if metadata.OperationType == 0 {
		metadata.OperationType = DAOCoinLimitOrderOperationTypeBID
	}
	// Initialize FillType.
	metadata.FillType = testInput.FillType
	if metadata.FillType == 0 {
		metadata.FillType = DAOCoinLimitOrderFillTypeGoodTillCancelled
	}
	// Initialize CancelOrderID.
	if testInput.CancelOrderID != nil {
		metadata.CancelOrderID = testInput.CancelOrderID
	}
	return metadata
}

<<<<<<< HEAD
func (testHelper *DAOCoinLimitOrderTestHelper) GetOrderBook() []*DAOCoinLimitOrderEntry {
	require := require.New(testHelper.TestMeta.t)
	orderEntries, err := testHelper.UtxoView.GetDbAdapter().GetAllDAOCoinLimitOrders()
	require.NoError(err)
	return orderEntries
}

func (testHelper *DAOCoinLimitOrderTestHelper) GetPrevTxnFeeNanos() uint64 {
	return testHelper.TestMeta.txns[len(testHelper.TestMeta.txns)-1].TxnMeta.(*DAOCoinLimitOrderMetadata).FeeNanos
}

func (testHelper *DAOCoinLimitOrderTestHelper) GetDAOCoinBalanceNanos(
	user DAOCoinLimitOrderTestUser, coinCreator DAOCoinLimitOrderTestUser) *uint256.Int {
	balanceEntry := testHelper.UtxoView.GetDbAdapter().GetBalanceEntry(user.PKID, coinCreator.PKID, true)
	if balanceEntry == nil {
		return uint256.NewInt()
	}
	return &balanceEntry.BalanceNanos
=======
func (order *DAOCoinLimitOrderEntry) Eq(other *DAOCoinLimitOrderEntry) bool {
	// Skip comparing OrderID values as those
	// aren't known before submitting the txn.
	other.OrderID = order.OrderID

	// Convert both order entries to bytes and compare bytes.
	orderBytes := EncodeToBytes(0, order)
	otherBytes := EncodeToBytes(0, other)

	return bytes.Equal(orderBytes, otherBytes)
>>>>>>> 37feba0c
}

func (testHelper *DAOCoinLimitOrderTestHelper) GetDESOBalanceNanos(user DAOCoinLimitOrderTestUser) uint64 {
	return _getBalance(testHelper.TestMeta.t, testHelper.TestMeta.chain, testHelper.TestMeta.mempool, user.Pub)
}

func (order *DAOCoinLimitOrderEntry) Eq(testInput DAOCoinLimitOrderTestInput) bool {
	if !order.TransactorPKID.Eq(testInput.Transactor.PKID) {
		return false
	}
	if !order.BuyingDAOCoinCreatorPKID.Eq(testInput.Buying.PKID) {
		return false
	}
	if !order.SellingDAOCoinCreatorPKID.Eq(testInput.Selling.PKID) {
		return false
	}
	price, err := CalculateScaledExchangeRate(testInput.Price)
	if err != nil {
		return false
	}
	if !order.ScaledExchangeRateCoinsToSellPerCoinToBuy.Eq(price) {
		return false
	}
	if !order.QuantityToFillInBaseUnits.Eq(uint256.NewInt().SetUint64(testInput.Quantity)) {
		return false
	}
	if testInput.OperationType == 0 && order.OperationType != DAOCoinLimitOrderOperationTypeBID {
		return false
	}
	if testInput.OperationType != 0 && order.OperationType != testInput.OperationType {
		return false
	}
	if testInput.FillType == 0 && order.FillType != DAOCoinLimitOrderFillTypeGoodTillCancelled {
		return false
	}
	if testInput.FillType != 0 && order.FillType != testInput.FillType {
		return false
	}
	return true
}<|MERGE_RESOLUTION|>--- conflicted
+++ resolved
@@ -12,7 +12,6 @@
 
 func TestDAOCoinLimitOrder(t *testing.T) {
 	require := require.New(t)
-<<<<<<< HEAD
 	testHelper := NewDAOCoinLimitOrderTestHelper(t)
 	deso := testHelper.GetUser("$DESO")
 	m0 := testHelper.GetUser("m0")
@@ -20,112 +19,6 @@
 	m2 := testHelper.GetUser("m2")
 	m3 := testHelper.GetUser("m3")
 	m4 := testHelper.GetUser("m4")
-=======
-	chain, params, db := NewLowDifficultyBlockchain()
-	mempool, miner := NewTestMiner(t, chain, params, true)
-
-	params.ForkHeights.DAOCoinBlockHeight = uint32(0)
-	params.ForkHeights.DAOCoinLimitOrderBlockHeight = uint32(0)
-
-	utxoView, err := NewUtxoView(db, params, chain.postgres, chain.snapshot)
-	require.NoError(err)
-	dbAdapter := utxoView.GetDbAdapter()
-
-	// Mine a few blocks to give the senderPkString some money.
-	_, err = miner.MineAndProcessSingleBlock(0, mempool)
-	require.NoError(err)
-	_, err = miner.MineAndProcessSingleBlock(0, mempool)
-	require.NoError(err)
-	_, err = miner.MineAndProcessSingleBlock(0, mempool)
-	require.NoError(err)
-	_, err = miner.MineAndProcessSingleBlock(0, mempool)
-	require.NoError(err)
-
-	// We take the block tip to be the blockchain height rather than the header chain height.
-	savedHeight := chain.blockTip().Height + 1
-
-	// We build the testMeta obj after mining blocks so that we save the correct block height.
-	testMeta := &TestMeta{
-		t:           t,
-		chain:       chain,
-		params:      params,
-		db:          db,
-		mempool:     mempool,
-		miner:       miner,
-		savedHeight: savedHeight,
-	}
-
-	_registerOrTransferWithTestMeta(testMeta, "m0", senderPkString, m0Pub, senderPrivString, 7000)
-	_registerOrTransferWithTestMeta(testMeta, "m1", senderPkString, m1Pub, senderPrivString, 4000)
-	_registerOrTransferWithTestMeta(testMeta, "m2", senderPkString, m2Pub, senderPrivString, 1400)
-	_registerOrTransferWithTestMeta(testMeta, "m3", senderPkString, m3Pub, senderPrivString, 210)
-	_registerOrTransferWithTestMeta(testMeta, "m4", senderPkString, m4Pub, senderPrivString, 100)
-	_registerOrTransferWithTestMeta(testMeta, "", senderPkString, paramUpdaterPub, senderPrivString, 100)
-
-	params.ParamUpdaterPublicKeys[MakePkMapKey(paramUpdaterPkBytes)] = true
-	// Param Updater set min fee rate to 101 nanos per KB
-	{
-		_updateGlobalParamsEntryWithTestMeta(
-			testMeta,
-			feeRateNanosPerKb,
-			paramUpdaterPub,
-			paramUpdaterPriv,
-			-1, int64(feeRateNanosPerKb), -1, -1,
-			-1, /*maxCopiesPerNFT*/
-		)
-	}
-
-	m0PKID := DBGetPKIDEntryForPublicKey(db, chain.snapshot, m0PkBytes)
-	m1PKID := DBGetPKIDEntryForPublicKey(db, chain.snapshot, m1PkBytes)
-	m2PKID := DBGetPKIDEntryForPublicKey(db, chain.snapshot, m2PkBytes)
-	m4PKID := DBGetPKIDEntryForPublicKey(db, chain.snapshot, m4PkBytes)
-	_, _, _, _ = m0PKID, m1PKID, m2PKID, m4PKID
-
-	// -----------------------
-	// Helpers
-	// -----------------------
-
-	// Helper function to print a DAOCoinLimitOrderEntry.
-	// Useful for debugging.
-	printOrder := func(orderEntry *DAOCoinLimitOrderEntry) string {
-		transactor := utxoView.GetProfileEntryForPKID(orderEntry.TransactorPKID).Username
-		buyingCoin := " $" // $DESO
-		if !orderEntry.BuyingDAOCoinCreatorPKID.IsZeroPKID() {
-			buyingCoin = string(utxoView.GetProfileEntryForPKID(orderEntry.BuyingDAOCoinCreatorPKID).Username)
-		}
-
-		sellingCoin := " $" // $DESO
-		if !orderEntry.SellingDAOCoinCreatorPKID.IsZeroPKID() {
-			sellingCoin = string(utxoView.GetProfileEntryForPKID(orderEntry.SellingDAOCoinCreatorPKID).Username)
-		}
-
-		price := Div(
-			NewFloat().SetInt(orderEntry.ScaledExchangeRateCoinsToSellPerCoinToBuy.ToBig()),
-			NewFloat().SetInt(OneE38.ToBig()))
-
-		quantity := orderEntry.QuantityToFillInBaseUnits.Uint64()
-
-		operationType := "ASK"
-		if orderEntry.OperationType == DAOCoinLimitOrderOperationTypeBID {
-			operationType = "BID"
-		}
-
-		return fmt.Sprintf(
-			"transactor: %s, buying: %s, selling: %s, price: %s, quantity: %d, type: %s",
-			transactor, buyingCoin, sellingCoin, price.String(), quantity, operationType)
-	}
-	_ = printOrder
-
-	// Helper function to convert PublicKeys to PKIDs.
-	toPKID := func(inputPK *PublicKey) *PKID {
-		return DBGetPKIDEntryForPublicKey(db, chain.snapshot, inputPK.ToBytes()).PKID
-	}
-
-	// Calculate FeeNanos from most recent txn.
-	_feeNanos := func() uint64 {
-		return testMeta.txns[len(testMeta.txns)-1].TxnMeta.(*DAOCoinLimitOrderMetadata).FeeNanos
-	}
->>>>>>> 37feba0c
 
 	{
 		// RuleErrorDAOCoinLimitOrderCannotBuyAndSellSameCoin
@@ -288,7 +181,6 @@
 		testHelper.TransferDAOCoins(m0, m0, m1, 3000)
 	}
 	{
-<<<<<<< HEAD
 		// m1 submits limit order for 10 $DESO @ 10 DAO coin / $DESO.
 		// Orders fulfilled for transferring 100 DAO coins <--> 10 $DESO.
 		// Submit matching order and confirm matching happy path.
@@ -306,82 +198,6 @@
 				m1.Name: {deso.Name: 10, m0.Name: -100},
 			},
 		})
-=======
-		// Confirm 1 existing limit order, and it's from m0.
-		orderEntries, err := dbAdapter.GetAllDAOCoinLimitOrders()
-		require.NoError(err)
-		require.Equal(len(orderEntries), 1)
-		require.True(orderEntries[0].Eq(metadataM0.ToEntry(m0PKID.PKID, savedHeight, toPKID)))
-
-		// Confirm 1 matching limit orders exists.
-		orderEntryM1 := metadataM1.ToEntry(m1PKID.PKID, savedHeight, toPKID)
-		orderEntries, err = dbAdapter.GetMatchingDAOCoinLimitOrders(orderEntryM1, nil)
-
-		require.NoError(err)
-		require.Equal(len(orderEntries), 1)
-
-		// Store original $DESO balances to check diffs.
-		originalM0DESOBalance := _getBalance(t, chain, mempool, m0Pub)
-		originalM1DESOBalance := _getBalance(t, chain, mempool, m1Pub)
-
-		// Store original DAO coin balances to check diffs.
-		originalM0DAOCoinBalance := dbAdapter.GetBalanceEntry(m0PKID.PKID, m0PKID.PKID, true)
-		originalM1DAOCoinBalance := dbAdapter.GetBalanceEntry(m1PKID.PKID, m0PKID.PKID, true)
-
-		// Perform txn.
-		_doDAOCoinLimitOrderTxnWithTestMeta(testMeta, feeRateNanosPerKb, m1Pub, m1Priv, metadataM1)
-
-		// Both orders are deleted from the order book.
-		orderEntries, err = dbAdapter.GetAllDAOCoinLimitOrders()
-		require.NoError(err)
-		require.Empty(orderEntries)
-
-		// Calculate updated $DESO balances.
-		updatedM0DESOBalance := _getBalance(t, chain, mempool, m0Pub)
-		updatedM1DESOBalance := _getBalance(t, chain, mempool, m1Pub)
-
-		// Calculate updated DAO coin balances.
-		updatedM0DAOCoinBalance := dbAdapter.GetBalanceEntry(m0PKID.PKID, m0PKID.PKID, true)
-		updatedM1DAOCoinBalance := dbAdapter.GetBalanceEntry(m1PKID.PKID, m0PKID.PKID, true)
-
-		// m0's order buying DAO coins is fulfilled so:
-		//   * His DESO balance decreases and
-		//   * His DAO coin balance increases.
-		require.Equal(
-			originalM0DESOBalance-desoQuantityChange.Uint64(),
-			updatedM0DESOBalance)
-
-		require.Equal(
-			*uint256.NewInt().Add(&originalM0DAOCoinBalance.BalanceNanos, daoCoinQuantityChange),
-			updatedM0DAOCoinBalance.BalanceNanos)
-
-		// m1's order is fulfilled buying $DESO so:
-		//   * His $DESO balance increases and
-		//   * His DAO coin balance decreases.
-		// FIXME: I got an error here because my branch changed txn metadata encoding. Let's make this check smarter.
-		require.Equal(
-			int64(originalM1DESOBalance+desoQuantityChange.Uint64()-_feeNanos()),
-			int64(updatedM1DESOBalance))
-
-		require.Equal(
-			*uint256.NewInt().Sub(&originalM1DAOCoinBalance.BalanceNanos, daoCoinQuantityChange),
-			updatedM1DAOCoinBalance.BalanceNanos)
-	}
-
-	// Scenario: partially fulfilled orders sorting by best price
-	// m1 submits order buying 20 $DESO nanos @ 11 DAO coin / $DESO.
-	// m1 submits order buying 5 $DESO nanos @ 12 DAO coin / $DESO.
-	// m1 submits order buying 5 $DESO nanos @ 12 DAO coin / $DESO.
-	// m0 submits order buying 240 DAO coin nanos @ 1/8 $DESO / DAO coin.
-	// m0's order is fully fulfilled.
-	// m1's orders are partially fulfilled for:
-	//   * 5 $DESO @ 12 DAO coin / $DESO (fully fulfilled)
-	//   * 5 $DESO @ 12 DAO coin / $DESO (full fulfilled)
-	//   * 10 $DESO @ 11 DAO coin / $DESO (partially fulfilled)
-	{
-		// Confirm no existing limit orders.
-		orderEntries, err := dbAdapter.GetAllDAOCoinLimitOrders()
->>>>>>> 37feba0c
 		require.NoError(err)
 	}
 	{
@@ -443,45 +259,6 @@
 			},
 		})
 		require.NoError(err)
-<<<<<<< HEAD
-=======
-		metadataM1.QuantityToFillInBaseUnits = uint256.NewInt().SetUint64(10)
-		require.True(orderEntries[0].Eq(metadataM1.ToEntry(m1PKID.PKID, savedHeight, toPKID)))
-
-		// Calculate updated $DESO balances.
-		updatedM0DESOBalance := _getBalance(t, chain, mempool, m0Pub)
-		updatedM1DESOBalance := _getBalance(t, chain, mempool, m1Pub)
-
-		// Calculate updated DAO coin balances.
-		updatedM0DAOCoinBalance := dbAdapter.GetBalanceEntry(m0PKID.PKID, m0PKID.PKID, true)
-		updatedM1DAOCoinBalance := dbAdapter.GetBalanceEntry(m1PKID.PKID, m0PKID.PKID, true)
-
-		// Calculate changes in $DESO and DAO coins.
-		daoCoinQuantityChange = uint256.NewInt().SetUint64(240)
-		desoQuantityChange := uint256.NewInt().SetUint64(20)
-
-		// m0's order to buy DAO coins is fulfilled so:
-		//   * His $DESO balance decreases and
-		//   * His DAO coin balance increases.
-		// FIXME: I got an error here because my branch changed txn metadata encoding. Let's make this check smarter.
-		require.Equal(
-			int64(originalM0DESOBalance-desoQuantityChange.Uint64()-_feeNanos()),
-			int64(updatedM0DESOBalance))
-
-		require.Equal(
-			*uint256.NewInt().Add(&originalM0DAOCoinBalance.BalanceNanos, daoCoinQuantityChange),
-			updatedM0DAOCoinBalance.BalanceNanos)
-
-		// m1's orders to buy $DESO are fulfilled so:
-		//   * His $DESO balance increases and
-		//   * His DAO coin balance decreases.
-		require.Equal(
-			originalM1DESOBalance+desoQuantityChange.Uint64(), updatedM1DESOBalance)
-
-		require.Equal(
-			*uint256.NewInt().Sub(&originalM1DAOCoinBalance.BalanceNanos, daoCoinQuantityChange),
-			updatedM1DAOCoinBalance.BalanceNanos)
->>>>>>> 37feba0c
 	}
 	{
 		// Scenario: cancel an open order.
@@ -535,7 +312,6 @@
 		// 50 DAO coin units he intended to. This is expected behavior at the moment. We
 		// specify a buying quantity but allow the selling quantity to vary depending on
 		// the best offer(s) available.
-<<<<<<< HEAD
 		err = testHelper.SubmitOrder(DAOCoinLimitOrderTestInput{
 			Transactor: m1,
 			Buying:     deso,
@@ -548,48 +324,6 @@
 			},
 		})
 		require.NoError(err)
-=======
-		orderEntries, err = dbAdapter.GetAllDAOCoinLimitOrders()
-		require.NoError(err)
-		require.Equal(len(orderEntries), 1)
-		metadataM0.QuantityToFillInBaseUnits = uint256.NewInt().SetUint64(75)
-		require.True(orderEntries[0].Eq(metadataM0.ToEntry(m0PKID.PKID, savedHeight, toPKID)))
-
-		// Calculate updated $DESO balances.
-		updatedM0DESOBalance := _getBalance(t, chain, mempool, m0Pub)
-		updatedM1DESOBalance := _getBalance(t, chain, mempool, m1Pub)
-
-		// Calculate updated DAO coin balances.
-		updatedM0DAOCoinBalance := dbAdapter.GetBalanceEntry(m0PKID.PKID, m0PKID.PKID, true)
-		updatedM1DAOCoinBalance := dbAdapter.GetBalanceEntry(m1PKID.PKID, m0PKID.PKID, true)
-
-		// Calculate changes in $DESO and DAO coins.
-		daoCoinQuantityChange = uint256.NewInt().SetUint64(25)
-		desoQuantityChange := uint256.NewInt().SetUint64(250)
-
-		// m0's order buying DAO coins is partially fulfilled so:
-		//   * His $DESO balance decreases and
-		//   * His DAO coin balance increases.
-		require.Equal(
-			originalM0DESOBalance-desoQuantityChange.Uint64(),
-			updatedM0DESOBalance)
-
-		require.Equal(
-			*uint256.NewInt().Add(&originalM0DAOCoinBalance.BalanceNanos, daoCoinQuantityChange),
-			updatedM0DAOCoinBalance.BalanceNanos)
-
-		// m1's order selling DAO coins is fulfilled so:
-		//   * His $DESO balance increases and
-		//   * His DAO coin balance decreases.
-		// FIXME: I got an error here because my branch changed txn metadata encoding. Let's make this check smarter.
-		require.Equal(
-			int64(originalM1DESOBalance+desoQuantityChange.Uint64()-_feeNanos()),
-			int64(updatedM1DESOBalance))
-
-		require.Equal(
-			*uint256.NewInt().Sub(&originalM1DAOCoinBalance.BalanceNanos, daoCoinQuantityChange),
-			updatedM1DAOCoinBalance.BalanceNanos)
->>>>>>> 37feba0c
 
 		// m0 cancels the remainder of his order.
 		err = testHelper.SubmitOrder(DAOCoinLimitOrderTestInput{
@@ -1321,12 +1055,9 @@
 		require.NotEmpty(utxoEntriesM0) // Unspent UTXOs exist for m0.
 
 		// Spend m0's existing UTXO.
-<<<<<<< HEAD
 		tempUtxoView, err := NewUtxoView(
-			testHelper.TestMeta.db, testHelper.TestMeta.params, testHelper.TestMeta.chain.postgres)
-=======
-		tempUtxoView, err := NewUtxoView(db, params, chain.postgres, chain.snapshot)
->>>>>>> 37feba0c
+			testHelper.TestMeta.db, testHelper.TestMeta.params,
+			testHelper.TestMeta.chain.postgres, testHelper.TestMeta.chain.snapshot)
 		require.NoError(err)
 		utxoOp, err := tempUtxoView._spendUtxo(utxoEntriesM0[0].UtxoKey)
 		require.NoError(err)
@@ -2443,12 +2174,7 @@
 		require.Len(orderEntries, 1)
 
 		// Confirm 0 orders belonging to m3.
-<<<<<<< HEAD
 		orderEntries, err = testHelper.DbAdapter.GetAllDAOCoinLimitOrdersForThisTransactor(m3.PKID)
-=======
-		m3PKID := DBGetPKIDEntryForPublicKey(db, chain.snapshot, m3PkBytes)
-		orderEntries, err = dbAdapter.GetAllDAOCoinLimitOrdersForThisTransactor(m3PKID.PKID)
->>>>>>> 37feba0c
 		require.NoError(err)
 		require.Empty(orderEntries)
 
@@ -3138,7 +2864,7 @@
 	mempool, miner := NewTestMiner(t, chain, params, true)
 	params.ForkHeights.DAOCoinBlockHeight = uint32(0)
 	params.ForkHeights.DAOCoinLimitOrderBlockHeight = uint32(0)
-	utxoView, err := NewUtxoView(db, params, chain.postgres)
+	utxoView, err := NewUtxoView(db, params, chain.postgres, chain.snapshot)
 	require.NoError(err)
 
 	// Mine a few blocks to give the senderPkString some $DESO.
@@ -3327,18 +3053,11 @@
 func (testHelper *DAOCoinLimitOrderTestHelper) ConnectOrderTxn(
 	testInput DAOCoinLimitOrderTestInput, txn *MsgDeSoTxn, totalInputMake uint64) error {
 
-<<<<<<< HEAD
 	require := require.New(testHelper.TestMeta.t)
 	meta := testHelper.TestMeta
 	meta.expectedSenderBalances = append(
 		meta.expectedSenderBalances, testHelper.GetDESOBalanceNanos(testInput.Transactor))
-	currentUtxoView, err := NewUtxoView(meta.db, meta.params, meta.chain.postgres)
-=======
-	require := require.New(testMeta.t)
-	testMeta.expectedSenderBalances = append(
-		testMeta.expectedSenderBalances, _getBalance(testMeta.t, testMeta.chain, nil, publicKey))
-	currentUtxoView, err := NewUtxoView(testMeta.db, testMeta.params, testMeta.chain.postgres, testMeta.chain.snapshot)
->>>>>>> 37feba0c
+	currentUtxoView, err := NewUtxoView(meta.db, meta.params, meta.chain.postgres, meta.chain.snapshot)
 	require.NoError(err)
 	// Sign the transaction now that its inputs are set up.
 	_signTxn(meta.t, txn, testInput.Transactor.Priv)
@@ -3355,18 +3074,11 @@
 	// totalInput will be greater than totalInputMake since we add BidderInputs to totalInput.
 	require.True(totalInput >= totalInputMake)
 	require.Equal(utxoOps[len(utxoOps)-1].Type, OperationTypeDAOCoinLimitOrder)
-<<<<<<< HEAD
-	require.NoError(currentUtxoView.FlushToDb())
+	require.NoError(currentUtxoView.FlushToDb(0))
 	meta.txnOps = append(meta.txnOps, utxoOps)
 	meta.txns = append(meta.txns, txn)
 	require.NoError(err)
 	return nil
-=======
-	require.NoError(currentUtxoView.FlushToDb(0))
-	testMeta.txnOps = append(testMeta.txnOps, utxoOps)
-	testMeta.txns = append(testMeta.txns, txn)
-	return utxoOps, totalInput, totalOutput, fees, err
->>>>>>> 37feba0c
 }
 
 func (testHelper *DAOCoinLimitOrderTestHelper) CreateProfile(user DAOCoinLimitOrderTestUser) {
@@ -3428,14 +3140,9 @@
 	updatedFromBalance := testHelper.GetDAOCoinBalanceNanos(from, coinCreator)
 	calculatedFromBalance, err := SafeUint256().Sub(originalFromBalanceNanos, daoCoinUnitsToTransfer)
 	require.NoError(err)
-<<<<<<< HEAD
 	require.Equal(calculatedFromBalance, updatedFromBalance)
 	updatedToBalance := testHelper.GetDAOCoinBalanceNanos(to, coinCreator)
 	calculatedToBalance, err := SafeUint256().Add(originalToBalanceNanos, daoCoinUnitsToTransfer)
-=======
-
-	utxoView, err := NewUtxoView(db, params, chain.postgres, chain.snapshot)
->>>>>>> 37feba0c
 	require.NoError(err)
 	require.Equal(calculatedToBalance, updatedToBalance)
 }
@@ -3550,7 +3257,6 @@
 func (testHelper *DAOCoinLimitOrderTestHelper) ToOrderEntry(testInput DAOCoinLimitOrderTestInput) *DAOCoinLimitOrderEntry {
 	metadata := testHelper.ToOrderMetadata(testInput)
 
-<<<<<<< HEAD
 	return &DAOCoinLimitOrderEntry{
 		OrderID:                   NewBlockHash(uint256.NewInt().SetUint64(1).Bytes()), // Not used
 		TransactorPKID:            testInput.Transactor.PKID,
@@ -3562,9 +3268,6 @@
 		FillType:                                  metadata.FillType,
 	}
 }
-=======
-	require.NoError(utxoView.FlushToDb(0))
->>>>>>> 37feba0c
 
 func (testHelper *DAOCoinLimitOrderTestHelper) ToOrderMetadata(testInput DAOCoinLimitOrderTestInput) *DAOCoinLimitOrderMetadata {
 	require := require.New(testHelper.TestMeta.t)
@@ -3609,7 +3312,6 @@
 	return metadata
 }
 
-<<<<<<< HEAD
 func (testHelper *DAOCoinLimitOrderTestHelper) GetOrderBook() []*DAOCoinLimitOrderEntry {
 	require := require.New(testHelper.TestMeta.t)
 	orderEntries, err := testHelper.UtxoView.GetDbAdapter().GetAllDAOCoinLimitOrders()
@@ -3628,18 +3330,6 @@
 		return uint256.NewInt()
 	}
 	return &balanceEntry.BalanceNanos
-=======
-func (order *DAOCoinLimitOrderEntry) Eq(other *DAOCoinLimitOrderEntry) bool {
-	// Skip comparing OrderID values as those
-	// aren't known before submitting the txn.
-	other.OrderID = order.OrderID
-
-	// Convert both order entries to bytes and compare bytes.
-	orderBytes := EncodeToBytes(0, order)
-	otherBytes := EncodeToBytes(0, other)
-
-	return bytes.Equal(orderBytes, otherBytes)
->>>>>>> 37feba0c
 }
 
 func (testHelper *DAOCoinLimitOrderTestHelper) GetDESOBalanceNanos(user DAOCoinLimitOrderTestUser) uint64 {
