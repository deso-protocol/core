package lib

import (
	"bytes"
	"context"
	"encoding/hex"
	"fmt"
	"github.com/cloudflare/circl/group"
	"github.com/decred/dcrd/lru"
	"github.com/dgraph-io/badger/v3"
	"github.com/golang/glog"
	"github.com/oleiade/lane"
	"github.com/pkg/errors"
	"golang.org/x/sync/semaphore"
	"path/filepath"
	"runtime"
	"sort"
	"sync"
	"time"
)

// -------------------------------------------------------------------------------------
// StateChecksum
// -------------------------------------------------------------------------------------

// StateChecksum is used to verify integrity of state data. When syncing state from
// peers, we need to ensure that we are receiving the same copy of the database.
// Traditionally, this has been done using Merkle trees; however, Merkle trees incur
// O(log n) computational complexity for updates and O(n) space complexity, where n
// is the number of leaves in the tree.
//
// Instead, we use a structure that allows us to have an O(1) time and O(1) space complexity. We call
// our checksum construction EllipticSum, as the checksum of the data is represented by a sum of
// elliptic curve points. To verify integrity of the data, we only need a single ec point.
//
// To put in layman's terms, the EllipticSum checksum works as follows:
// - Checksum = hash_to_curve(chunk_0) + hash_to_curve(chunk_1) + ... + hash_to_curve(chunk_n)
// where chunk_i is a chunk of bytes, and hash_to_curve(chunk_i) generates an elliptic curve point
// from the bytes deterministically, similar to hashing the bytes. The reason we sum elliptic curve
// points rather than hashes of the bytes is because summing hashes of the bytes would result in
// the checksum being vulnerable to attack, as discussed below.
//
// EllipticSum is inspired by the generalized k-sum problem, where given a set of uniformly random
// numbers L, we want to find a subset of k elements in L that XORs to 0. This XOR problem
// can actually be solved efficiently with dynamic programming, so it's not
// useful to us as a checksum if we use the naive XOR version. However, if we extend it to
// using elliptic curve points, as we explain below, it becomes computationally infeasible
// to solve, which is what we need.
//
// The reason this works is that k-sum can be generalized to any algebraic group. That is,
// given a group G, identity element 0, operation +, and some set L of random group elements, find a
// subset (a_0, a_1, ..., a_k) such that a_0 + a_1 + ... + a_k = 0.
//
// It turns out that if this is a cyclic group, such as the group formed by elliptic curve points,
// then this problem is equivalent to the DLP in G, which is computationally infeasible for a
// sufficiently large group, and which has a computational lower bound
// of O(sqrt(p)) where p is the smallest prime dividing the order of G.
// https://link.springer.com/content/pdf/10.1007%2F3-540-45708-9_19.pdf
//
// We use an elliptic curve group Ristretto255 and hash state data directly on the curve
// using the hash_to_curve primitive based on elligator2. The hash_to_curve mapping takes a
// byte array input and outputs a point via a mapping indistinguishable from a random function.
// Hash_to_curve does not reveal the discrete logarithm of the output points.
// According to the O(sqrt(p)) lower bound, Ristretto255 guarantees 126 bits of security.
//
// To learn more about hash_to_curve, see this article:
// https://tools.ietf.org/id/draft-irtf-cfrg-hash-to-curve-06.html
type StateChecksum struct {
	// curve is the Ristretto255 elliptic curve group.
	curve group.Group
	// checksum is the ec point we use for verifying integrity of state data. It represents
	// the sum of points associated with all individual db records.
	checksum group.Element
	// dst string for the hash_to_curve function. This works like a seed.
	dst []byte

	// semaphore is used to manage parallelism when computing the state checksum. We use
	// a worker pool pattern of spawning a bounded number of threads to compute the checksum
	// in parallel. This allows us to compute it much more efficiently.
	semaphore *semaphore.Weighted
	// ctx is a helper variable used by the semaphore.
	ctx context.Context

	// hashToCurveCache is a cache of computed hashToCurve mappings
	hashToCurveCache lru.KVCache

	// When we want to add a database record to the state checksum, we will first have to
	// map the record to the Ristretto255 curve using the hash_to_curve. We will then add the
	// output point to the checksum. The hash_to_curve operation is about 2-3 orders of magnitude
	// slower than the point addition, therefore we will compute the hash_to_curve in parallel
	// and then add the output points to the checksum serially while holding a mutex.
	addMutex sync.Mutex

	// maxWorkers is the maximum number of workers we can have in the worker pool.
	maxWorkers int64
}

// Initialize starts the state checksum by initializing it to the identity element.
func (sc *StateChecksum) Initialize() {
	// Set the elliptic curve group to Ristretto255 and initialize checksum as identity.
	sc.curve = group.Ristretto255
	sc.checksum = sc.curve.Identity()
	// Set the dst string.
	sc.dst = []byte("DESO-ELLIPTIC-SUM:Ristretto255")

	// Set max workers to the number of available threads.
	sc.maxWorkers = int64(runtime.GOMAXPROCS(0))

	// Set the hashToCurveCache
	sc.hashToCurveCache = lru.NewKVCache(HashToCurveCache)

	// Set the worker pool semaphore and context.
	sc.semaphore = semaphore.NewWeighted(sc.maxWorkers)
	sc.ctx = context.Background()
}

func (sc *StateChecksum) AddToChecksum(elem group.Element) {
	sc.addMutex.Lock()
	defer sc.addMutex.Unlock()

	sc.checksum.Add(sc.checksum, elem)
}

func (sc *StateChecksum) HashToCurve(bytes []byte) group.Element {
	var hashElement group.Element

	// Check if we've already mapped this element, if so we will save some computation this way.
	bytesStr := hex.EncodeToString(bytes)
	if elem, exists := sc.hashToCurveCache.Lookup(bytesStr); exists {
		hashElement = elem.(group.Element)
	} else {
		// Compute the hash_to_curve primitive, mapping  the bytes to an elliptic curve point.
		hashElement = sc.curve.HashToElement(bytes, sc.dst)
		// Also add to the hashToCurveCache
		sc.hashToCurveCache.Add(bytesStr, hashElement)
	}

	return hashElement
}

// AddBytes adds record bytes to the checksum in parallel.
func (sc *StateChecksum) AddBytes(bytes []byte) error {
	// First check if we can add another worker to the worker pool by trying to increment the semaphore.
	if err := sc.semaphore.Acquire(sc.ctx, 1); err != nil {
		return errors.Wrapf(err, "StateChecksum.AddBytes: problem acquiring semaphore")
	}

	// Spawn a go routine that will add the bytes to the checksum and then
	// decrement the semaphore.
	go func(sc *StateChecksum, bytes []byte) {
		defer sc.semaphore.Release(1)

		hashElement := sc.curve.HashToElement(bytes, sc.dst)
		// Hold the lock on addMutex to add the bytes to the checksum sequentially.
		sc.AddToChecksum(hashElement)
	}(sc, bytes)

	return nil
}

// RemoveBytes works similarly to AddBytes.
func (sc *StateChecksum) RemoveBytes(bytes []byte) error {
	// First check if we can add another worker to the worker pool by trying to increment the semaphore.
	if err := sc.semaphore.Acquire(sc.ctx, 1); err != nil {
		return errors.Wrapf(err, " StateChecksum.RemoveBytes: problem acquiring semaphore")
	}

	// Spawn a go routine that will remove the bytes from the checksum
	// and decrement the semaphore.
	go func(sc *StateChecksum, bytes []byte) {
		defer sc.semaphore.Release(1)

		// To remove bytes from the checksum, we will compute the inverse of the provided data
		// and add it to the checksum. Since the checksum is a sum of ec points, adding an inverse
		// of a previously added point will remove that point from the checksum. If we've previously
		// added point (x, y) to the checksum, we will be now adding the inverse (x, -y).
		hashElement := sc.curve.HashToElement(bytes, sc.dst)
		hashElement = hashElement.Neg(hashElement)

		// Hold the lock on addMutex to add the bytes to the checksum sequentially.
		sc.AddToChecksum(hashElement)
	}(sc, bytes)
	return nil
}

// GetChecksum is used to get the checksum elliptic curve element.
func (sc *StateChecksum) GetChecksum() (group.Element, error) {
	// To get the checksum we will wait for all the current worker threads to finish.
	// To do so, we can just try to acquire sc.maxWorkers in the semaphore.
	if err := sc.semaphore.Acquire(sc.ctx, sc.maxWorkers); err != nil {
		return nil, errors.Wrapf(err, "StateChecksum.GetChecksum: problem acquiring semaphore")
	}
	defer sc.semaphore.Release(sc.maxWorkers)

	// Also acquire the add mutex for good hygiene to make sure the checksum doesn't change.
	sc.addMutex.Lock()
	defer sc.addMutex.Unlock()

	// Clone the checksum by adding it to identity. That's faster than doing ToBytes / FromBytes
	checksumCopy := group.Ristretto255.Identity()
	checksumCopy.Add(checksumCopy, sc.checksum)

	return checksumCopy, nil
}

// Wait until there is no checksum workers holding the semaphore.
func (sc *StateChecksum) Wait() error {
	if err := sc.semaphore.Acquire(sc.ctx, sc.maxWorkers); err != nil {
		return errors.Wrapf(err, "StateChecksum.Wait: problem acquiring semaphore")
	}
	defer sc.semaphore.Release(sc.maxWorkers)
	return nil
}

// ToBytes gets the checksum point encoded in compressed format as a 32 byte array.
// Note: Don't use this function to deep copy the checksum, use GetChecksum instead.
// ToBytes is doing an inverse square root, so it is slow.
func (sc *StateChecksum) ToBytes() ([]byte, error) {
	// Get the checksum.
	checksum, err := sc.GetChecksum()
	if err != nil {
		return nil, errors.Wrapf(err, "StateChecksum.ToBytes: problem getting checksum")
	}

	// Encode checksum to bytes.
	checksumBytes, err := checksum.MarshalBinary()
	if err != nil {
		return nil, errors.Wrapf(err, "stateChecksum.ToBytes: error during MarshalBinary")
	}
	return checksumBytes, nil
}

// -------------------------------------------------------------------------------------
// DBEntry
// -------------------------------------------------------------------------------------

// DBEntry is used to represent a database record. It's more convenient than passing
// <key, value> everywhere.
type DBEntry struct {
	Key   []byte
	Value []byte
}

func (entry *DBEntry) ToBytes() []byte {
	data := []byte{}

	data = append(data, EncodeByteArray(entry.Key)...)
	data = append(data, EncodeByteArray(entry.Value)...)
	return data
}

func (entry *DBEntry) FromBytes(rr *bytes.Reader) error {
	var err error

	// Decode key.
	entry.Key, err = DecodeByteArray(rr)
	if err != nil {
		return err
	}

	// Decode value.
	entry.Value, err = DecodeByteArray(rr)
	if err != nil {
		return err
	}

	return nil
}

// KeyValueToDBEntry is used to instantiate db entry from a <key, value> pair.
func KeyValueToDBEntry(key []byte, value []byte) *DBEntry {
	dbEntry := &DBEntry{}
	// Encode the key.
	dbEntry.Key = make([]byte, len(key))
	copy(dbEntry.Key, key)

	// Encode the value.
	dbEntry.Value = make([]byte, len(value))
	copy(dbEntry.Value, value)

	return dbEntry
}

// EmptyDBEntry indicates an empty DB entry. It's used for convenience.
func EmptyDBEntry() *DBEntry {
	// We do not use prefix 0 for state so we can use it in the empty DBEntry.
	return &DBEntry{
		Key:   []byte{0},
		Value: []byte{},
	}
}

// IsEmpty return true if the DBEntry is empty, false otherwise.
func (entry *DBEntry) IsEmpty() bool {
	return bytes.Equal(entry.Key, []byte{0})
}

// -------------------------------------------------------------------------------------
// Snapshot
// -------------------------------------------------------------------------------------

// List of database prefixes corresponding to the snapshot database.
var (
	// Prefix to store ancestral records. Ancestral records represent historical
	// values of main db entries that were modified during a snapshot epoch. For
	// instance if we modified some record <key, value> -> <key, value_new> in
	// the main db, we will store <key, value> in the ancestral records under:
	//  <prefix [1]byte, blockheight [8]byte, key []byte> -> <value []byte, existence_byte [1]byte>
	// The existence_byte is either 0 or 1 depending on whether <key, value>
	// previously existed in the main db. The existence_byte allows us to quickly
	// determine if a given record existed in a snapshot without making additional
	// lookups. It is part of the value, instead of the key, so that we can confirm
	// that a given key has already been saved to the ancestral records by performing
	// just a single lookup. If it was part of the key, we would have needed two.
	_prefixAncestralRecord = []byte{0}

	// Last Snapshot epoch metadata prefix is used to encode information about the last snapshot epoch.
	// This includes the SnapshotBlockHeight, CurrentEpochChecksumBytes, CurrentEpochBlockHash.
	// 	<prefix [1]byte> -> <SnapshotEpochMetadata>
	_prefixLastEpochMetadata = []byte{1}

	// This prefix saves the checksum bytes after a flush.
	// 	<prefix [1]byte> -> <checksum bytes [33]byte>
	_prefixSnapshotChecksum = []byte{2}
)

type SnapshotEpochMetadata struct {
	// SnapshotBlockHeight is the height of the snapshot.
	SnapshotBlockHeight uint64

	// This is the block height of the very first snapshot this node encountered on its
	// initial hypersync. This field is distinct from SnapshotBlockHeight, which updates
	// every time we enter a new snapshot epoch. It is mainly used by Rosetta to determine
	// where to start returning "real" blocks vs "dummy" blocks. In particular, before the
	// first snapshot, Rosetta will return dummy blocks that don't have any txn operations
	// in them, whereas after the first snapshot, Rosetta will "bootstrap" all the balances
	// in a single mega-block at the snapshot, and then return "real" blocks thereafter.
	FirstSnapshotBlockHeight uint64

	// CurrentEpochChecksumBytes is the bytes of the state checksum for the snapshot at the epoch.
	CurrentEpochChecksumBytes []byte
	// CurrentEpochBlockHash is the hash of the first block of the current epoch. It's used to identify the snapshot.
	CurrentEpochBlockHash *BlockHash
}

func (metadata *SnapshotEpochMetadata) ToBytes() []byte {
	var data []byte

	data = append(data, UintToBuf(metadata.SnapshotBlockHeight)...)
	data = append(data, UintToBuf(metadata.FirstSnapshotBlockHeight)...)
	data = append(data, EncodeByteArray(metadata.CurrentEpochChecksumBytes)...)
	data = append(data, EncodeByteArray(metadata.CurrentEpochBlockHash.ToBytes())...)

	return data
}

func (metadata *SnapshotEpochMetadata) FromBytes(rr *bytes.Reader) error {
	var err error

	metadata.SnapshotBlockHeight, err = ReadUvarint(rr)
	if err != nil {
		return err
	}

	metadata.FirstSnapshotBlockHeight, err = ReadUvarint(rr)
	if err != nil {
		return err
	}

	metadata.CurrentEpochChecksumBytes, err = DecodeByteArray(rr)
	if err != nil {
		return err
	}

	blockHashBytes, err := DecodeByteArray(rr)
	if err != nil {
		return err
	}
	metadata.CurrentEpochBlockHash = NewBlockHash(blockHashBytes)

	return nil
}

type AncestralRecordValue struct {
	// The value we're setting for an ancestral record.
	Value []byte

	// This is true if the key we're modifying had a pre-existing
	// value in our state. For example, we if we are updating a profile
	// then we might have a pre-existing entry for the pubkey->profile
	// mapping that we're updating. When this value is false, it means
	// we're setting a key that didn't have an associated value in our
	// state previously.
	Existed bool
}

// AncestralCache is an in-memory structure that helps manage concurrency between node's
// main db flushes and ancestral records flushes. For each main db flush transaction, we
// will build an ancestral cache that contains maps of historical values that were in the
// main db before we flushed. In particular, we distinguish between existing and
// non-existing records. Existing records are those records that had already been present
// in the main db prior to the flush. Non-existing records were not present in the main db,
// and the flush added them for the first time.
//
// The AncestralCache is stored in the Snapshot struct in a concurrency-safe deque (bi-directional
// queue). This deque follows a pub-sub pattern where the main db thread pushes ancestral
// caches onto the deque. The snapshot thread then consumes these objects and writes to the
// ancestral records. We decided to use this pattern because it doesn't slow down the main
// block processing thread. However, to make this fully work, we also need some bookkeeping
// to ensure the ancestral record flushes are up-to-date with the main db flushes. We
// solve this with non-blocking counters (MainDBSemaphore, AncestralDBSemaphore) that count
// the total number of flushes to main db and ancestral records.
type AncestralCache struct {
	// id is used to identify the AncestralCache
	id uint64

	blockHeight uint64

	// ExistingRecordsMap keeps track of original main db of records that we modified during
	// UtxoView flush, which is where we're modifying state data. A record for a particular
	// key was either already existing in our state, or not already existing in our state.
	//
	// We store keys as strings because they're easier to store and sort this way.
	AncestralRecordsMap map[string]*AncestralRecordValue
}

func NewAncestralCache(id uint64, blockHeight uint64) *AncestralCache {
	return &AncestralCache{
		id:                  id,
		blockHeight:         blockHeight,
		AncestralRecordsMap: make(map[string]*AncestralRecordValue),
	}
}

// SnapshotOperationType define the different operations that can be enqueued to the snapshot's OperationChannel.
type SnapshotOperationType uint8

const (
	// SnapshotOperationFlush operation enqueues a flush to the ancestral records.
	SnapshotOperationFlush SnapshotOperationType = iota
	// SnapshotOperationProcessBlock operation signals that a new block has been added to the blockchain.
	SnapshotOperationProcessBlock
	// SnapshotOperationProcessChunk operation is enqueued when we receive a snapshot chunk during syncing.
	SnapshotOperationProcessChunk
	// SnapshotOperationChecksumAdd operation is enqueued when we want to add bytes to the state checksum.
	SnapshotOperationChecksumAdd
	// SnapshotOperationChecksumRemove operation is enqueued when we want to remove bytes to the state checksum.
	SnapshotOperationChecksumRemove
	// SnapshotOperationChecksumPrint is called when we want to print the state checksum.
	SnapshotOperationChecksumPrint
	// SnapshotOperationExit is used to quit the snapshot loop
	SnapshotOperationExit
)

// SnapshotOperation is passed in the snapshot's OperationChannel.
type SnapshotOperation struct {
	// operationType determines the operation.
	operationType SnapshotOperationType

	/* SnapshotOperationProcessBlock */
	// blockNode is the processed block.
	blockNode *BlockNode

	/* SnapshotOperationProcessChunk */
	// mainDb is the main db instance.
	mainDb *badger.DB
	// snapshotChunk is the snapshot chunk received from the peer.
	snapshotChunk []*DBEntry

	/* SnapshotOperationChecksumAdd, SnapshotOperationChecksumRemove */
	// checksumBytes is the bytes we want to add to the checksum, passed during
	checksumBytes []byte

	/* SnapshotOperationChecksumPrint */
	// printText is the text we want to put in the print statement.
	printText string
}

type SnapshotOperationChannel struct {
	OperationChannel chan *SnapshotOperation

	StateSemaphore     int32
	StateSemaphoreLock sync.Mutex
}

func NewSnapshotOperationChannel() *SnapshotOperationChannel {
	snapshotOperationChannel := &SnapshotOperationChannel{}
	snapshotOperationChannel.OperationChannel = make(chan *SnapshotOperation, 100000)
	snapshotOperationChannel.StateSemaphore = 0
	return snapshotOperationChannel
}

func (opChan *SnapshotOperationChannel) EnqueueOperation(op *SnapshotOperation) {
	opChan.StateSemaphoreLock.Lock()
	opChan.StateSemaphore += 1
	opChan.OperationChannel <- op
	opChan.StateSemaphoreLock.Unlock()
}

func (opChan *SnapshotOperationChannel) DequeueOperationStateless() *SnapshotOperation {
	return <-opChan.OperationChannel
}

func (opChan *SnapshotOperationChannel) FinishOperation() {
	opChan.StateSemaphoreLock.Lock()
	opChan.StateSemaphore -= 1
	opChan.StateSemaphoreLock.Unlock()
}

func (opChan *SnapshotOperationChannel) GetStatus() int32 {
	opChan.StateSemaphoreLock.Lock()
	defer opChan.StateSemaphoreLock.Unlock()

	return opChan.StateSemaphore
}

// Snapshot is the main data structure used in hyper sync. It manages the creation of the database
// snapshot (as the name suggests), which is a periodic copy of the node's state at certain block
// heights, separated by a constant period. This period is defined by SnapshotBlockHeightPeriod,
// meaning Snapshot will build copies of the db at heights: 0, period, 2 * period, 3 * period, ...
// The blocks between the snapshot heights are referred to as a snapshot epoch.
//
// Cloning the database for infinite-state blockchains like DeSo would be extremely costly,
// incurring minutes of downtime. Using merkle trees is also out of the question because
// Merkle trees incur O(log n) computational complexity for updates and O(n) space complexity,
// where n is the number of leaves in the tree.
//
// Instead, we use a structure called ancestral records, combined with a breakthrough checksum
// mechanism called EllipticSum. Ancestral records are constructed on-the-go and only store
// records modified during a snapshot epoch. This allows
// us to reconstruct the database at the last snapshot height by combining the ancestral record
// entries with the main db entries. This process has a significantly smaller computational and
// storage overhead.
//
// The ancestral records are stored in a separate database that's modified
// asynchronously to the main db. This means that the main node thread is minimally affected by
// the snapshot computation. It also means that we need to manage the concurrency between these two
// databases. We will achieve this without locking through Snapshot's OperationChannel, to which
// the main thread will enqueue asynchronous operations such as ancestral record updates, checksum
// computations, snapshot operations, etc. In addition, Snapshot is used to serve state chunks
// to nodes that are booting using hyper sync. In such cases, the Snapshot will fetch a portion
// of the snapshot database by scanning a section of the main db as well as relevant ancestral
// records, to combine them into a chunk representing the database at a past snapshot heights.
//
// Summarizing, Snapshot serves three main purposes:
// 	- maintaining ancestral records
// 	- managing the state checksum
// 	- serving snapshot chunks to syncing nodes.
type Snapshot struct {
	// SnapshotDb is used to store snapshot-related records.
	SnapshotDb *badger.DB
	// AncestralMemory stores information about the ancestral records that should be flushed into the db.
	// We use a concurrency-safe deque which allows us to push objects to the end of the AncestralMemory
	// queue in one thread and consume objects from the beginning of the queue in another thread without
	// concurrency issues. The objects that we push to the queue will be instances of AncestralCache.
	AncestralMemory *lane.Deque

	// DatabaseCache is used to store most recent DB records that we've read/written.
	// This is a low-level optimization for ancestral records that
	// saves us read time when we're writing to the DB during UtxoView flush.
	DatabaseCache lru.KVCache

	// AncestralFlushCounter is used to offset ancestral records flush to occur only after x blocks.
	AncestralFlushCounter uint64

	// SnapshotBlockHeightPeriod is the constant height offset between individual snapshot epochs.
	SnapshotBlockHeightPeriod uint64

	// OperationChannel is used to enqueue actions to the main snapshot Run loop. It is used to
	// schedule actions such as ancestral records updates, checksum computation, snapshot operations.
	OperationChannel *SnapshotOperationChannel

	// Checksum allows us to confirm integrity of the state so that when we're syncing with peers,
	// we are confident that data wasn't tampered with.
	Checksum *StateChecksum

	// CurrentEpochSnapshotMetadata is the information about the currently stored complete snapshot, which
	// reflects the state of the blockchain at the largest height divisible by SnapshotBlockHeightPeriod.
	// The metadata includes the block height and its block hash of when the snapshot was taken, and the
	// state checksum.
	CurrentEpochSnapshotMetadata *SnapshotEpochMetadata

	// MainDBSemaphore and AncestralDBSemaphore are atomically accessed counter semaphores that will be
	// used to control race conditions between main db and ancestral records.
	MainDBSemaphore      int32
	AncestralDBSemaphore int32
	// SemaphoreLock is held whenever we modify the MainDBSemaphore or AncestralDBSemaphore.
	SemaphoreLock sync.Mutex

	// brokenSnapshot indicates that we need to rebuild entire snapshot from scratch.
	// Updates to the snapshot happen in the background, so sometimes they can be broken
	// if a node stops unexpectedly. Health checks will detect these and set brokenSnapshot.
	brokenSnapshot bool

	isTxIndex       bool
	disableChecksum bool

	// ExitChannel is used to stop the snapshot when shutting down the node.
	ExitChannel chan bool
	// updateWaitGroup is used to wait for snapshot loop to finish.
	updateWaitGroup sync.WaitGroup

	timer *Timer
}

// NewSnapshot creates a new snapshot instance.
func NewSnapshot(dataDirectory string, snapshotBlockHeightPeriod uint64, isTxIndex bool,
	disableChecksum bool) (*Snapshot, error) {
	// TODO: make sure we don't snapshot when using PG
	// Initialize the ancestral records database
	snapshotDir := filepath.Join(GetBadgerDbPath(dataDirectory), "snapshot")
	snapshotOpts := badger.DefaultOptions(snapshotDir)
	snapshotOpts.ValueDir = GetBadgerDbPath(snapshotDir)
	snapshotOpts.MemTableSize = 4000000000 // 4gb
	snapshotDb, err := badger.Open(snapshotOpts)
	if err != nil {
		glog.Fatal(err)
	}
	glog.Infof("Snapshot BadgerDB Dir: %v", snapshotOpts.Dir)
	glog.Infof("Snapshot BadgerDB ValueDir: %v", snapshotOpts.ValueDir)
	if snapshotBlockHeightPeriod == 0 {
		snapshotBlockHeightPeriod = SnapshotBlockHeightPeriod
	}

	// Initialize the checksum.
	checksum := &StateChecksum{}
	checksum.Initialize()

	// Retrieve the snapshot epoch metadata from the snapshot db.
	metadata := &SnapshotEpochMetadata{
		SnapshotBlockHeight:       uint64(0),
		FirstSnapshotBlockHeight:  uint64(0),
		CurrentEpochChecksumBytes: []byte{},
		CurrentEpochBlockHash:     NewBlockHash([]byte{}),
	}
	err = snapshotDb.View(func(txn *badger.Txn) error {
		// Get the snapshot checksum first.
		item, err := txn.Get(_prefixSnapshotChecksum)
		if err != nil {
			return err
		}
		value, err := item.ValueCopy(nil)
		if err != nil {
			return err
		}
		// If we get here, it means we've saved a checksum in the db, so we will set it to the checksum.
		err = checksum.checksum.UnmarshalBinary(value)
		if err != nil {
			return err
		}

		// Now get the last epoch metadata.
		item, err = txn.Get(_prefixLastEpochMetadata)
		if err != nil {
			return err
		}
		value, err = item.ValueCopy(nil)
		if err != nil {
			return err
		}
		rr := bytes.NewReader(value)
		return metadata.FromBytes(rr)
	})
	// If we're starting the hyper sync node for the first time, then there will be no snapshot saved
	// and we'll get ErrKeyNotFound error. That's why we don't error when it happens.
	if err != nil && err != badger.ErrKeyNotFound {
		return nil, errors.Wrapf(err, "Snapshot.NewSnapshot: Problem retrieving snapshot information from db")
	}

	// Initialize the timer.
	timer := &Timer{}
	timer.Initialize()

	// Set the snapshot.
	snap := &Snapshot{
		SnapshotDb:                   snapshotDb,
		DatabaseCache:                lru.NewKVCache(DatabaseCacheSize),
		AncestralFlushCounter:        uint64(0),
		SnapshotBlockHeightPeriod:    snapshotBlockHeightPeriod,
		OperationChannel:             NewSnapshotOperationChannel(),
		Checksum:                     checksum,
		CurrentEpochSnapshotMetadata: metadata,
		AncestralMemory:              lane.NewDeque(),
		MainDBSemaphore:              int32(0),
		AncestralDBSemaphore:         int32(0),
		brokenSnapshot:               false,
		isTxIndex:                    isTxIndex,
		disableChecksum:              disableChecksum,
		timer:                        timer,
		ExitChannel:                  make(chan bool),
	}
	// Run the snapshot main loop.
	go snap.Run()

	return snap, nil
}

// Run is the snapshot main loop. It handles the operations from the OperationChannel.
func (snap *Snapshot) Run() {
	glog.V(1).Infof("Snapshot.Run: Starting update thread")

	snap.updateWaitGroup.Add(1)
	for {
		operation := snap.OperationChannel.DequeueOperationStateless()
		switch operation.operationType {
		case SnapshotOperationFlush:
			glog.V(1).Infof("Snapshot.Run: Flushing ancestral records with counter")
			snap.FlushAncestralRecords()

		case SnapshotOperationProcessBlock:
			glog.V(1).Infof("Snapshot.Run: Getting into the process block with height (%v)",
				operation.blockNode.Height)
			snap.SnapshotProcessBlock(operation.blockNode)

		case SnapshotOperationProcessChunk:
			glog.Infof("Snapshot.Run: Number of operations in the operation channel (%v)",
				snap.OperationChannel.GetStatus())
			if err := snap.SetSnapshotChunk(operation.mainDb, operation.snapshotChunk); err != nil {
				glog.Errorf("Snapshot.Run: Problem adding snapshot chunk to the db")
			}

		case SnapshotOperationChecksumAdd:
			if err := snap.Checksum.AddBytes(operation.checksumBytes); err != nil {
				glog.Errorf("Snapshot.Run: Problem adding checksum bytes operation (%v)", operation)
			}

		case SnapshotOperationChecksumRemove:
			if err := snap.Checksum.RemoveBytes(operation.checksumBytes); err != nil {
				glog.Errorf("Snapshot.Run: Problem removing checksum bytes operation (%v)", operation)
			}

		case SnapshotOperationChecksumPrint:
			stateChecksum, err := snap.Checksum.ToBytes()
			if err != nil {
				glog.Errorf("Snapshot.Run: Problem getting checksum bytes (%v)", err)
			}
			glog.V(1).Infof("Snapshot.Run: PrintText (%s) Current checksum (%v)", operation.printText, stateChecksum)

		case SnapshotOperationExit:
			if err := snap.Checksum.Wait(); err != nil {
				glog.Errorf("Snapshot.Run: Problem waiting for the checksum, error (%v)", err)
			}
			snap.updateWaitGroup.Done()
			return
		}
		snap.OperationChannel.FinishOperation()
	}
}

func (snap *Snapshot) Stop() {
	glog.V(1).Infof("Snapshot.Stop: Stopping the run loop")

	snap.OperationChannel.EnqueueOperation(&SnapshotOperation{
		operationType: SnapshotOperationExit,
	})
	snap.updateWaitGroup.Wait()

	snap.SnapshotDb.Close()
}

// StartAncestralRecordsFlush updates the ancestral records after a UtxoView flush.
// This function should be called in a go-routine after all UtxoView flushes.
func (snap *Snapshot) StartAncestralRecordsFlush() {
	// If snapshot is broken then there's nothing to do.
	glog.V(2).Infof("Snapshot.StartAncestralRecordsFlush: Initiated the flush")

	if snap.brokenSnapshot {
		glog.Errorf("Snapshot.StartAncestralRecordsFlush: Broken snapshot, aborting")
		return
	}

	// Signal that the main db update has finished by incrementing the main semaphore.
	// Also signal that the ancestral db write started by increasing the ancestral semaphore.
	snap.SemaphoreLock.Lock()
	snap.MainDBSemaphore += 1
	snap.AncestralDBSemaphore += 1
	snap.SemaphoreLock.Unlock()
	glog.V(2).Infof("Snapshot.StartAncestralRecordsFlush: Sending counter (%v) to the CounterChannel", snap.AncestralFlushCounter)
	// We send the flush counter to the counter to indicate that a flush should take place.
	snap.OperationChannel.EnqueueOperation(&SnapshotOperation{
		operationType: SnapshotOperationFlush,
	})
}

func (snap *Snapshot) PrintChecksum(text string) {
	snap.OperationChannel.EnqueueOperation(&SnapshotOperation{
		operationType: SnapshotOperationChecksumPrint,
		printText:     text,
	})
}

func (snap *Snapshot) FinishProcessBlock(blockNode *BlockNode) {
	snap.OperationChannel.EnqueueOperation(&SnapshotOperation{
		operationType: SnapshotOperationProcessBlock,
		blockNode:     blockNode,
	})
}

func (snap *Snapshot) ProcessSnapshotChunk(mainDb *badger.DB, snapshotChunk []*DBEntry) {
	snap.OperationChannel.EnqueueOperation(&SnapshotOperation{
		operationType: SnapshotOperationProcessChunk,
		mainDb:        mainDb,
		snapshotChunk: snapshotChunk,
	})
}

func (snap *Snapshot) AddChecksumBytes(bytes []byte) {
	snap.OperationChannel.EnqueueOperation(&SnapshotOperation{
		operationType: SnapshotOperationChecksumAdd,
		checksumBytes: bytes,
	})
}

func (snap *Snapshot) RemoveChecksumBytes(bytes []byte) {
	snap.OperationChannel.EnqueueOperation(&SnapshotOperation{
		operationType: SnapshotOperationChecksumRemove,
		checksumBytes: bytes,
	})
}

// WaitForAllOperationsToFinish will busy-wait for the snapshot channel to process all
// current operations. Spinlocks are undesired but it's the easiest solution in this case,
func (snap *Snapshot) WaitForAllOperationsToFinish() {
	// FIXME: Spin waiting is bad
	for {
		operationChannelStatus := snap.OperationChannel.GetStatus()
		if operationChannelStatus > 0 {
			time.Sleep(10 * time.Millisecond)
			continue
		}
		break
	}
}

// PrepareAncestralRecordsFlush adds a new instance of ancestral cache to the AncestralMemory deque.
// It must be called prior to calling StartAncestralRecordsFlush.
func (snap *Snapshot) PrepareAncestralRecordsFlush() {
	// Signal that the main db update has started by incrementing the main semaphore.
	snap.SemaphoreLock.Lock()
	// If the value of MainDBSemaphore is odd, then it means we're nesting calls to
	// PrepareAncestralRecordsFlush()
	if snap.MainDBSemaphore%2 != 0 {
		glog.Fatalf("Nested calls to PrepareAncestralRecordsFlush() " +
			"detected. Make sure you call StartAncestralRecordsFlush before " +
			"calling PrepareAncestralRecordsFlush() again")
	}

	snap.MainDBSemaphore += 1
	snap.SemaphoreLock.Unlock()

	snap.AncestralFlushCounter += 1
	index := snap.AncestralFlushCounter
	blockHeight := snap.CurrentEpochSnapshotMetadata.SnapshotBlockHeight

	snap.AncestralMemory.Append(NewAncestralCache(index, blockHeight))

	glog.V(1).Infof("Snapshot.PrepareAncestralRecordsFlush: Created structs at index (%v)", index)
}

// PrepareAncestralRecord prepares an individual ancestral record in the last ancestral cache.
// It will add the record to AncestralRecordsMap with a bool indicating whether the key existed
// before or not.
func (snap *Snapshot) PrepareAncestralRecord(key string, value []byte, existed bool) error {
	// If the record was not found, we add it to the NonExistingRecordsMap, otherwise to ExistingRecordsMap.
	index := snap.AncestralFlushCounter

	if snap.AncestralMemory.Empty() {
		return fmt.Errorf("Snapshot.PrepareAncestralRecord: ancestral memory is empty. " +
			"Did you forget to call Snapshot.PrepareAncestralRecordsFlush?")
	}

	// Get the last ancestral cache. This is where we'll add the new record.
	lastAncestralCache := snap.AncestralMemory.Last().(*AncestralCache)
	if lastAncestralCache.id != index {
		return fmt.Errorf("Snapshot.PrepareAncestralRecords: last ancestral cache index (%v) is "+
			"greater than current flush index (%v)", lastAncestralCache.id, index)
	}

	// If the record already exists in the ancestral cache, skip.
	if _, ok := lastAncestralCache.AncestralRecordsMap[key]; ok {
		return nil
	}

	// Add the record to the records key list and the adequate records list.
	lastAncestralCache.AncestralRecordsMap[key] = &AncestralRecordValue{
		Value:   value,
		Existed: existed,
	}
	return nil
}

// GetAncestralRecordsKey is used to get an ancestral record key from a main DB key.
// 	<prefix [1]byte, block height [8]byte, key []byte> -> <value []byte, existence_byte [1]byte>
func (snap *Snapshot) GetAncestralRecordsKey(key []byte, blockHeight uint64) []byte {
	var prefix []byte

	// Append the ancestral records prefix.
	prefix = append(prefix, _prefixAncestralRecord...)

	// Append block height, which is the current snapshot identifier.
	prefix = append(prefix, EncodeUint64(blockHeight)...)

	// Finally, append the main DB key.
	prefix = append(prefix, key...)
	return prefix
}

// DBSetAncestralRecordWithTxn sets a record corresponding to our ExistingRecordsMap.
// We append a []byte{1} to the end to indicate that this is an existing record, and
// we append a []byte{0} to the end to indicate that this is a NON-existing record. We
// need to create this distinction to tell the difference between a record that was
// updated to have an *empty* value vs a record that was deleted entirely.
func (snap *Snapshot) DBSetAncestralRecordWithTxn(
	txn *badger.Txn, blockHeight uint64, keyBytes []byte, value *AncestralRecordValue) error {

	if value.Existed {
		return txn.Set(snap.GetAncestralRecordsKey(keyBytes, blockHeight), append(value.Value, byte(1)))
	} else {
		return txn.Set(snap.GetAncestralRecordsKey(keyBytes, blockHeight), []byte{byte(0)})
	}
}

// AncestralRecordToDBEntry is used to translate the <ancestral_key, ancestral_value> pairs into
// the actual <key, value> pairs. Ancestral records have the format:
// 	<prefix [1]byte, block height [8]byte, key []byte> -> <value []byte, existence_byte [1]byte>
// So we need to trim the first 9 bytes off of the ancestral_key to get the actual key.
// And we need to trim the last 1 byte off of the ancestral_value to get the actual value.
func (snap *Snapshot) AncestralRecordToDBEntry(ancestralEntry *DBEntry) *DBEntry {
	var dbKey, dbVal []byte
	// Trim the prefix and the block height from the ancestral record key.
	dbKey = ancestralEntry.Key[9:]

	// Trim the existence_byte from the ancestral record value.
	if len(ancestralEntry.Value) > 0 {
		dbVal = ancestralEntry.Value[:len(ancestralEntry.Value)-1]
	}
	return &DBEntry{
		Key:   dbKey,
		Value: dbVal,
	}
}

// CheckAnceststralRecordExistenceByte checks the existence_byte in the ancestral record value.
func (snap *Snapshot) CheckAnceststralRecordExistenceByte(value []byte) bool {
	if len(value) > 0 {
		return value[len(value)-1] == 1
	}
	return false
}

// SnapshotProcessBlock updates the snapshot information after a block has been added.
func (snap *Snapshot) SnapshotProcessBlock(blockNode *BlockNode) {
	height := uint64(blockNode.Height)

	if height%snap.SnapshotBlockHeightPeriod == 0 && height > snap.CurrentEpochSnapshotMetadata.SnapshotBlockHeight {
		var err error
		// Delete the previous blockHeight, it is not useful anymore.
		snap.DeleteAncestralRecords(snap.CurrentEpochSnapshotMetadata.SnapshotBlockHeight)

		glog.V(1).Infof("Snapshot.SnapshotProcessBlock: About to delete SnapshotBlockHeight (%v) and set new height (%v)",
			snap.CurrentEpochSnapshotMetadata.SnapshotBlockHeight, height)
		snap.CurrentEpochSnapshotMetadata.SnapshotBlockHeight = height
		snap.CurrentEpochSnapshotMetadata.CurrentEpochChecksumBytes, err = snap.Checksum.ToBytes()
		if err != nil {
			glog.Errorf("Snapshot.SnapshotProcessBlock: Problem getting checksum bytes (%v)", err)
		}
		snap.CurrentEpochSnapshotMetadata.CurrentEpochBlockHash = blockNode.Hash

		// Update the snapshot epoch metadata in the snapshot DB.
		err = snap.SnapshotDb.Update(func(txn *badger.Txn) error {
			return txn.Set(_prefixLastEpochMetadata, snap.CurrentEpochSnapshotMetadata.ToBytes())
		})
		if err != nil {
			snap.brokenSnapshot = true
			glog.Errorf("Snapshot.SnapshotProcessBlock: Problem setting snapshot epoch metadata in snapshot db")
		}

		glog.V(1).Infof("Snapshot.SnapshotProcessBlock: snapshot checksum is (%v)",
			snap.CurrentEpochSnapshotMetadata.CurrentEpochChecksumBytes)

	}
}

// isState determines if a key is a state-related record.
func (snap *Snapshot) isState(key []byte) bool {
	if !snap.isTxIndex {
		return isStateKey(key) && !snap.brokenSnapshot
	} else {
		return (isStateKey(key) || isTxIndexKey(key)) && !snap.brokenSnapshot
	}
}

// isFlushing checks whether a main DB flush or ancestral record flush is taking place.
func (snap *Snapshot) isFlushing() bool {
	// We retrieve the ancestral record and main db semaphores.
	snap.SemaphoreLock.Lock()
	ancestralDBSemaphore := snap.AncestralDBSemaphore
	mainDBSemaphore := snap.MainDBSemaphore
	snap.SemaphoreLock.Unlock()

	// Flush is taking place if the semaphores have different counters or if they are odd.
	// We increment each semaphore whenever we start the flush and when we end it so they are always
	// even when the DB is not being updated.
	return ancestralDBSemaphore != mainDBSemaphore ||
		(ancestralDBSemaphore|mainDBSemaphore)%2 == 1
}

// FlushAncestralRecords updates the ancestral records after a UtxoView flush.
// This function should be called in a go-routine after all UtxoView flushes.
func (snap *Snapshot) FlushAncestralRecords() {
	glog.V(2).Infof("Snapshot.StartAncestralRecordsFlush: Initiated the flush")

	// If snapshot is broken then there's nothing to do.
	if snap.brokenSnapshot {
		glog.Errorf("Snapshot.StartAncestralRecordsFlush: Broken snapshot, aborting")
		go func() {
			time.Sleep(1 * time.Second)
			snap.StartAncestralRecordsFlush()
		}()
		return
	}

	// Make sure we've finished all checksum computation before we proceed with the flush.
	// Since this gets called after all snapshot operations are enqueued after the main db
	// flush, the order of operations is preserved; however, there could still be some
	// snapshot worker threads running so we want to wait until they're done.
	err := snap.Checksum.Wait()
	if err != nil {
		glog.Errorf("Snapshot.StartAncestralRecordsFlush: Error while waiting "+
			"for checksum: (%v)", err)
		go func() {
			time.Sleep(1 * time.Second)
			snap.StartAncestralRecordsFlush()
		}()
		return
	}

	// Pull items off of the deque for writing.
	lastAncestralCache := snap.AncestralMemory.First().(*AncestralCache)
	defer snap.AncestralMemory.Shift()

	blockHeight := lastAncestralCache.blockHeight
	if blockHeight != snap.CurrentEpochSnapshotMetadata.SnapshotBlockHeight {
		glog.Infof("Snapshot.StartAncestralRecordsFlush: AncestralMemory blockHeight (%v) doesn't much current"+
			"metadata blockHeight (%v)", blockHeight, snap.CurrentEpochSnapshotMetadata.SnapshotBlockHeight)
		// Signal that the ancestral db write has finished by incrementing the semaphore.
		snap.SemaphoreLock.Lock()
		snap.AncestralDBSemaphore += 1
		snap.SemaphoreLock.Unlock()
		return
	}
	// First sort the keys so that we write to BadgerDB in order.
	recordsKeyList := make([]string, 0, len(lastAncestralCache.AncestralRecordsMap))
	for kk, _ := range lastAncestralCache.AncestralRecordsMap {
		recordsKeyList = append(recordsKeyList, kk)
	}
	sort.Strings(recordsKeyList)
	glog.V(2).Infof("Snapshot.StartAncestralRecordsFlush: Finished sorting map keys")

	// We launch a new read-write transaction to set the records.
	err = snap.SnapshotDb.Update(func(txn *badger.Txn) error {
		// This update is called after a change to the main db records and so the current checksum reflects the state of
		// the main db. In case we restart the node, we want to be able to retrieve the most recent checksum and resume
		// from it when adding new records. Therefore, we save the current checksum bytes in the db.
		currentChecksum, err := snap.Checksum.ToBytes()
		if err != nil {
			return errors.Wrapf(err, "Snapshot.StartAncestralRecordsFlush: Problem getting checksum bytes")
		}
		err = txn.Set(_prefixSnapshotChecksum, currentChecksum)
		if err != nil {
			return errors.Wrapf(err, "Snapshot.StartAncestralRecordsFlush: Problem flushing checksum bytes")
		}
		// Iterate through all now-sorted keys.
		glog.V(2).Infof("Snapshot.StartAncestralRecordsFlush: Adding (%v) new records", len(recordsKeyList))
		glog.V(2).Infof("Snapshot.StartAncestralRecordsFlush: Adding (%v) ancestral records", len(lastAncestralCache.AncestralRecordsMap))
		for _, key := range recordsKeyList {
			// We store keys as strings because they're easier to store and sort this way.
			keyBytes, err := hex.DecodeString(key)
			if err != nil {
				return errors.Wrapf(err, "Snapshot.StartAncestralRecordsFlush: Problem "+
					"decoding copyMapKeyList key: %v", key)
			}

			// We check whether this record is already present in ancestral records,
			// if so then there's nothing to do. What we want is err == badger.ErrKeyNotFound
			_, err = txn.Get(snap.GetAncestralRecordsKey(keyBytes, blockHeight))
			if err != badger.ErrKeyNotFound {
				if err != nil {
					// In this case, we hit a real error with Badger, so we should return.
					return errors.Wrapf(err, "Snapshot.StartAncestralRecordsFlush: Problem "+
						"reading exsiting record in the DB at key: %v", key)
				} else {
					// In this case, there was no error, which means the key already exists.
					// No need to set it in that case.
					continue
				}
			}

			// If we get here, it means that no record existed in ancestral records at key,
			// so we set it here.
			value, exists := lastAncestralCache.AncestralRecordsMap[key]
			if !exists {
				return fmt.Errorf("Snapshot.StartAncestralRecordsFlush: Error, key is not " +
					"in AncestralRecordsMap. This should never happen")
			}
			err = snap.DBSetAncestralRecordWithTxn(txn, blockHeight, keyBytes, value)
			if err != nil {
				return errors.Wrapf(err, "Snapshot.StartAncestralRecordsFlush: Problem "+
					"flushing a record from copyAncestralMap at key %v:", key)
			}
		}
		return nil
	})
	if err != nil {
		// If any error occurred, then the snapshot is potentially broken.
		snap.brokenSnapshot = true
		glog.Errorf("Snapshot.StartAncestralRecordsFlush: Problem flushing snapshot %v, Error %v", snap, err)
	}

	// Signal that the ancestral db write has finished by incrementing the semaphore.
	snap.SemaphoreLock.Lock()
	snap.AncestralDBSemaphore += 1
	snap.SemaphoreLock.Unlock()
	glog.V(1).Infof("Snapshot.StartAncestralRecordsFlush: finished flushing ancestral records. Snapshot "+
		"status, brokenSnapshot: (%v)", snap.brokenSnapshot)
}

// DeleteAncestralRecords is used to delete ancestral records for the provided height.
func (snap *Snapshot) DeleteAncestralRecords(height uint64) {

	var prefix []byte
	prefix = append(prefix, EncodeUint64(height)...)

	glog.V(2).Infof("Snapshot.DeleteAncestralRecords: Starting delete process for height (%v)", height)
	numDeleted := 0
	err := snap.SnapshotDb.DropPrefix(prefix)
	if err != nil {
		glog.Errorf("Snapshot.DeleteAncestralRecords: Problem deleting ancestral records error (%v)", err)
		return
	}
	glog.V(2).Infof("Snapshot.DeleteAncestralRecords: Finished deleting for height (%v) total (%v)", height, numDeleted)
}

func (snap *Snapshot) String() string {
	return fmt.Sprintf("< Snapshot | height: %v | broken: %v >",
		snap.CurrentEpochSnapshotMetadata.SnapshotBlockHeight, snap.brokenSnapshot)
}

// GetSnapshotChunk fetches a batch of records from the nodes DB that match the provided prefix and
// have a key at least equal to the startKey lexicographically. The function will also fetch ancestral
// records and combine them with the DB records so that the batch reflects an ancestral block.
func (snap *Snapshot) GetSnapshotChunk(mainDb *badger.DB, prefix []byte, startKey []byte) (
	_snapshotEntriesBatch []*DBEntry, _snapshotEntriesFilled bool, _concurrencyFault bool, _err error) {

	// Check if we're flushing to the main db or to the ancestral records. If a flush is currently
	// taking place, we will return a concurrencyFault error because the records are getting modified.
	snap.SemaphoreLock.Lock()
	ancestralDBSemaphoreBefore := snap.AncestralDBSemaphore
	mainDBSemaphoreBefore := snap.MainDBSemaphore
	snap.SemaphoreLock.Unlock()
	if snap.isFlushing() {
		return nil, false, true, nil
	}

	// This the list of fetched DB entries.
	var snapshotEntriesBatch []*DBEntry
<<<<<<< HEAD
=======
	blockHeight := snap.CurrentEpochSnapshotMetadata.SnapshotBlockHeight
>>>>>>> 1da09dac

	// Fetch the batch from main DB records with a batch size of about snap.BatchSize.
	mainDbBatchEntries, mainDbFilled, err := DBIteratePrefixKeys(mainDb, prefix, startKey, SnapshotBatchSize)
	if err != nil {
		return nil, false, false, errors.Wrapf(err, "Snapshot.GetSnapshotChunk: Problem fetching main Db records: ")
	}
	// Fetch the batch from the ancestral DB records with a batch size of about snap.BatchSize.
	ancestralDbBatchEntries, ancestralDbFilled, err := DBIteratePrefixKeys(snap.SnapshotDb,
		snap.GetAncestralRecordsKey(prefix, blockHeight), snap.GetAncestralRecordsKey(startKey, blockHeight), SnapshotBatchSize)
	if err != nil {
		return nil, false, false, errors.Wrapf(err, "Snapshot.GetSnapshotChunk: Problem fetching main Db records: ")
	}

	// To combine the main DB entries and the ancestral records DB entries, we iterate through the
	// ancestral records and for each key we add all the main DB keys that are smaller than the
	// currently processed key. The ancestral records entries have priority over the main DB entries,
	// so whenever there are entries with the same key among the two DBs, we will only add the
	// ancestral record entry to our snapshot batch. Also, the loop below might appear like O(n^2)
	// but it's actually O(n) because the inside loop iterates at most O(n) times in total.

	// Index to keep track of how many main DB entries we've already processed.
	indexChunk := 0
	for _, ancestralEntry := range ancestralDbBatchEntries {
		//var entriesToAppend []*DBEntry

		dbEntry := snap.AncestralRecordToDBEntry(ancestralEntry)

		for jj := indexChunk; jj < len(mainDbBatchEntries); {
			if bytes.Compare(mainDbBatchEntries[jj].Key, dbEntry.Key) == -1 {
				snapshotEntriesBatch = append(snapshotEntriesBatch, mainDbBatchEntries[jj])
			} else if bytes.Compare(mainDbBatchEntries[jj].Key, dbEntry.Key) == 1 {
				break
			}
			// if keys are equal we just skip
			jj++
			indexChunk = jj
		}

		//for _, entry := range entriesToAppend {
		//	snapshotEntriesBatch = append(snapshotEntriesBatch, entry)
		//}

		// If we filled the chunk for main db records, we will return so that there is no
		// gap between the most recently added DBEntry and the next ancestral record. Otherwise,
		// we will keep going with the loop and add all the ancestral records.
		if mainDbFilled && indexChunk == len(mainDbBatchEntries) {
			break
		}
		if snap.CheckAnceststralRecordExistenceByte(ancestralEntry.Value) {
			snapshotEntriesBatch = append(snapshotEntriesBatch, dbEntry)
		}
	}

	// If we got all ancestral records, but there are still some main DB entries that we can add,
	// we will do that now.
	if !ancestralDbFilled {
		for jj := indexChunk; jj < len(mainDbBatchEntries); jj++ {
			indexChunk = jj
			snapshotEntriesBatch = append(snapshotEntriesBatch, mainDbBatchEntries[jj])
		}
	}

	// If no records are present in the db for the provided prefix and startKey, return an empty db entry.
	if len(snapshotEntriesBatch) == 0 {
		if ancestralDbFilled {
			// This can happen in a rare case where all ancestral records were non-existent records and
			// no record from the main DB was added.
			lastAncestralEntry := ancestralDbBatchEntries[len(ancestralDbBatchEntries)-1]
			dbEntry := snap.AncestralRecordToDBEntry(lastAncestralEntry)
			return snap.GetSnapshotChunk(mainDb, prefix, dbEntry.Key)
		} else {
			snapshotEntriesBatch = append(snapshotEntriesBatch, EmptyDBEntry())
			return snapshotEntriesBatch, false, false, nil
		}
	}

	// Check if the semaphores have changed as we were fetching the snapshot chunk. It could happen
	// that a flush was taking place right when we were reading records from the database. To detect
	// such edge-case, we compare the current semaphore counters with the ones we've copied when
	// we started retrieving the database chunk.
	snap.SemaphoreLock.Lock()
	ancestralDBSemaphoreAfter := snap.AncestralDBSemaphore
	mainDBSemaphoreAfter := snap.MainDBSemaphore
	snap.SemaphoreLock.Unlock()
	if ancestralDBSemaphoreBefore != ancestralDBSemaphoreAfter ||
		mainDBSemaphoreBefore != mainDBSemaphoreAfter {
		return nil, false, true, nil
	}

	// If either of the chunks is full, we should return true.
	return snapshotEntriesBatch, mainDbFilled || ancestralDbFilled, false, nil
}

// SetSnapshotChunk is called to put the snapshot chunk that we've got from a peer in the database.
func (snap *Snapshot) SetSnapshotChunk(mainDb *badger.DB, chunk []*DBEntry) error {
	var err error
	var syncGroup sync.WaitGroup

	snap.timer.Start("SetSnapshotChunk.Total")
	// We use badgerDb write batches as it's the fastest way to write multiple records to the db.
	wb := mainDb.NewWriteBatch()
	defer wb.Cancel()

	// Setup two go routines to do the db write and the checksum computation in parallel.
	syncGroup.Add(2)
	go func() {
		defer syncGroup.Done()
		//snap.timer.Start("SetSnapshotChunk.Set")

		for _, dbEntry := range chunk {
			localErr := wb.Set(dbEntry.Key, dbEntry.Value) // Will create txns as needed.
			if localErr != nil {
				glog.Errorf("Snapshot.SetSnapshotChunk: Problem setting db entry in write batch")
				err = localErr
				return
			}
		}
		if localErr := wb.Flush(); localErr != nil {
			glog.Errorf("Snapshot.SetSnapshotChunk: Problem flushing write batch to db")
			err = localErr
			return
		}
		//snap.timer.End("SetSnapshotChunk.Set")
	}()
	go func() {
		defer syncGroup.Done()

		//snap.timer.Start("SetSnapshotChunk.Checksum")
		for _, dbEntry := range chunk {
			if localErr := snap.Checksum.AddBytes(EncodeKeyValue(dbEntry.Key, dbEntry.Value)); localErr != nil {
				glog.Errorf("Snapshot.SetSnapshotChunk: Problem adding checksum")
				err = localErr
				return
			}
		}
		if localErr := snap.Checksum.Wait(); localErr != nil {
			err = localErr
			glog.Errorf("Snapshot.SetSnapshotChunk: Problem waiting for the checksum")
		}

		//snap.timer.End("SetSnapshotChunk.Checksum")
	}()

	syncGroup.Wait()
	if err != nil {
		return err
	}

	snap.timer.End("SetSnapshotChunk.Total")

	snap.timer.Print("SetSnapshotChunk.Total")
	snap.timer.Print("SetSnapshotChunk.Set")
	snap.timer.Print("SetSnapshotChunk.Checksum")
	return nil
}

// -------------------------------------------------------------------------------------
// Timer
// -------------------------------------------------------------------------------------

// Timer is used for convenience to time certain events during development.
type Timer struct {
	totalElapsedTimes map[string]float64
	lastTimes         map[string]time.Time
	mode              bool
}

func (t *Timer) Initialize() {
	t.totalElapsedTimes = make(map[string]float64)
	t.lastTimes = make(map[string]time.Time)
	// Comment this to stop timing
	t.mode = EnableTimer
}

func (t *Timer) Start(eventName string) {
	if t.mode != EnableTimer {
		return
	}
	if _, exists := t.lastTimes[eventName]; !exists {
		t.totalElapsedTimes[eventName] = 0.0
	}
	t.lastTimes[eventName] = time.Now()
}

func (t *Timer) End(eventName string) {
	if t.mode != EnableTimer {
		return
	}
	if _, exists := t.totalElapsedTimes[eventName]; !exists {
		glog.Errorf("Timer.End: Error called with non-existent eventName")
		return
	}
	t.totalElapsedTimes[eventName] += time.Since(t.lastTimes[eventName]).Seconds()
}

func (t *Timer) Print(eventName string) {
	if t.mode != EnableTimer {
		return
	}
	if _, exists := t.lastTimes[eventName]; exists {
		glog.Infof("Timer.End: event (%s) total elapsed time (%v)",
			eventName, t.totalElapsedTimes[eventName])
	}
}<|MERGE_RESOLUTION|>--- conflicted
+++ resolved
@@ -1164,10 +1164,7 @@
 
 	// This the list of fetched DB entries.
 	var snapshotEntriesBatch []*DBEntry
-<<<<<<< HEAD
-=======
 	blockHeight := snap.CurrentEpochSnapshotMetadata.SnapshotBlockHeight
->>>>>>> 1da09dac
 
 	// Fetch the batch from main DB records with a batch size of about snap.BatchSize.
 	mainDbBatchEntries, mainDbFilled, err := DBIteratePrefixKeys(mainDb, prefix, startKey, SnapshotBatchSize)
