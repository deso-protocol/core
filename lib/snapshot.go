package lib

import (
	"bytes"
	"context"
	"encoding/hex"
	"fmt"
	"github.com/deso-protocol/go-deadlock"
	"math"
	"reflect"
	"runtime"
	"sort"
	"sync"
	"time"

	"github.com/cloudflare/circl/group"
<<<<<<< HEAD
	"github.com/deso-protocol/go-deadlock"
	"github.com/dgraph-io/badger/v3"
=======
	"github.com/decred/dcrd/container/lru"
	"github.com/dgraph-io/badger/v4"
>>>>>>> bc64e75a
	"github.com/fatih/color"
	"github.com/golang/glog"
	"github.com/google/uuid"
	"github.com/hashicorp/golang-lru/v2"
	"github.com/oleiade/lane"
	"github.com/pkg/errors"
	"golang.org/x/sync/semaphore"
)

// Note: The prefixes defined below are actually prefixed by the PrefixHypersyncSnapshotDBPrefix in the main db now.
var (
	// Prefix to store ancestral records. Ancestral records represent historical values of main db entries that were
	// modified during a snapshot epoch. For instance if we modified some record <key, value> -> <key, value_new> in
	// the main db, we will store <key, value> in the ancestral records under:
	//  <prefix [1]byte, blockheight [8]byte, key []byte> -> <value []byte, existence_byte [1]byte>
	// The existence_byte is either 0 or 1 depending on whether <key, value> previously existed in the main db. The
	// existence_byte allows us to quickly determine if a given record existed in a snapshot without making additional
	// lookups. It is part of the value, instead of the key, so that we can confirm that a given key has already been saved
	// to the ancestral records by performing just a single lookup. If it was part of the key, we would have needed two.
	_prefixAncestralRecord = []byte{0}

	// Last Snapshot epoch metadata prefix is used to encode information about the last snapshot epoch.
	// This includes the SnapshotBlockHeight, CurrentEpochChecksumBytes, CurrentEpochBlockHash.
	// 	<prefix [1]byte> -> <SnapshotEpochMetadata>
	_prefixLastEpochMetadata = []byte{1}

	// This prefix saves the checksum bytes after a flush.
	// 	<prefix [1]byte> -> <checksum bytes [33]byte>
	_prefixSnapshotChecksum = []byte{2}

	// This prefix saves the snapshot status that is saved periodically to ensure node can recover after sudden crash.
	// 	<prefix [1]byte> -> <snapshot status bytes [20]byte>
	_prefixSnapshotStatus = []byte{3}

	// This prefix saves the status of the operation channel so we know if the node shut down properly last time.
	_prefixOperationChannelStatus = []byte{4}

	_prefixMigrationStatus = []byte{5}
)

// getMainDbPrefix is a helper function thatused to get the main db prefix for a given snapshot db prefix.
// When the snapshot db was moved to the same badger instance as the main db, we made a single prefix to
// house all the snapshot db prefixes.
func getMainDbPrefix(prefix []byte) []byte {
	return append(Prefixes.PrefixHypersyncSnapshotDBPrefix, prefix...)
}

const (
	// Default value for limiting the number of items stored in the OperationChannel. Because the snapshot chunks are
	// 100MB each, this limits the number of operations stored at one time to 2GB
	HypersyncDefaultMaxQueueSize = 20
	// Default value for snapshot epoch period for PoS
	DefaultSnapshotEpochPeriodPoS = 600000
)

// -------------------------------------------------------------------------------------
// Snapshot
// -------------------------------------------------------------------------------------

// Snapshot
// Before explaining what a snapshot is and how to create one, it is important to understand
// some context on how snapshots came about, and therefore why all this code is even needed
// in the first place.
//
// Ordinarily, in the pre-hypersync era, one would create a UtxoView, call ConnectBlock() on
// it to connect all the transactions in the block, and then call flush() on that UtxoView
// in order to persist all the state changes to disk.
//
// Then hypersync came along. With hypersync, we want to allow one node to download the entire
// state db directly from another node. But we have a problem: If we try and download the full
// db state at the "tip" of the chain, then the state could change in the middle of our download,
// which could take half an hour or more.
//
// So, in order to allow nodes to reliably and robustly download the full db state from one
// another, we created the concept of a "snapshot." This works as follows:
//
//  1. Ever 1,000 blocks, or every "snapshot epoch", nodes will save a "snapshot" of the current
//     DB state, and keep it around. Imagine, for now, that this snapshot is just a FULL COPY of
//     the db state at each 1,000 block interval...
//
//  2. Whenever one node wants to hypersync from another node, it downloads this snapshot,
//     which should remain static throughout the snapshot epoch, for about a thousand blocks or so.
//     Then, once the node has successfully synced the snapshot, it can download the blocks from
//     the snapshot height, which remember is a multiple of 1,000, up to the tip and just apply
//     them like normal block sync.
//
// This process is *much* faster than applying all blocks from the beginning of time because
// we don't need to validate transactions when downloading a snapshot *and* because a lot of
// txns *modify* existing state rather than *add* to existing state. For example, if two people
// money back and forth a million times, that would be only two account balances you need to
// download via the hypersync approach, which is much less than a million transactions worth!
//
// Now, there is one detail we glossed over in step (1) above, which is: How is a snapshot
// generated? Clearly copying the entire state every 1,000 blocks would be prohibitively
// expensive *and* slow. So, this file implements some cleverness in order to make the
// generation of snapshots *insanely* efficient (virtually costless).
//
// At a high level, this works by saving a copy of each key-value pair we modify from the
// snapshot height up to the tip. These copies are called "ancestral records" in all of this
// code, and you can imagine them as basically storing the "diff" between the snapshot height
// and the current tip.
//
// Some terminology:
//
//  1. "Main DB" refers to the main db representing all the state up to the current tip. When
//     you flush() your UtxoView, you're flushing to the main DB.
//
//  2. "Ancestral Records DB" refers to a separate db containing one key-value pair for
//     every *modification* since the snapshot height. For example, let's suppose that
//     the key-value (K1 -> V1) exists at the snapshot height, and then we modify it in
//     the main DB to (K1 -> V2) at some block *after* the snapshot. In that case, the
//     Ancestral Records DB would contain (K1 -> V1), i.e. the old value corresponding to
//     K1. And if we were to *add* a new key-value pair (Knew -> Vnew) to the main DB,
//     Ancestral Records would indicate that this record hasn't existed before by storing
//     a special (Knew -> X) record, where X is a fixed value telling us that 'Knew' didn't
//     exist at the snapshot. Finally, when we *delete* a key-value pair (K1 -> V1) from the
//     main DB, then the Ancestral Records would represent this as basically (K1 -> V1),
//     since that's the old value -- so identically to how we handled record modifications.
//
// The key thing to understand is that if you take the MainDB and "merge" it with the
// Ancestral Records DB, modifying and deleting keys accordingly, then you can compute
// the snapshot at the historical height that the Ancestral Records started being computed
// at.
//
// OK... so with all that context, you're now ready to understand how to use this file
// concretely. Remember that, before snapshots, we could just casually flush() our UtxoView
// without any issues. Well, now there's one extra step that we have to do to effectively
// tell the Ancestral Records DB to start "recording" all modifications we're going to make
// during our flush. The flow works as follows:
//
//  1. Call PrepareAncestralRecordsFlush() to tell the Ancestral Records DB to start "recording"
//     all the modifications you're about to make.
//
//     This will increment a MainDBSemaphore variable, which I'll explain in a moment.
//
//  2. Now you can call utxoView.flush() and be confident that everything being modified in the
//     MainDB will have a corresponding record in the Ancestral Records DB. If you're curious,
//     this was achieved by adding some clever code in DBSetWithTxn that checks to see if you're
//     computing ancestral records, and does the right thing.
//
//     There's one more caveat to the above, which is that we don't actually write to disk when
//     we compute an ancestral record. That would slow down consensus, which we want to avoid.
//     Instead, we just add all the ancestral records we're computing to an in-memory cache,
//     which brings us to our next step...
//
//  3. Once your utxoView.flush() is complete, you have to call StartAncestralRecordsFlush().
//     This signals that your "MainDB" write is complete, and you can now dump ancestral records
//     to the Ancestral Records DB.
//
//     Unfortunately, there's one more caveat here, which is that you're still not actually going to
//     flush the ancestral records yet. Instead, you're going to add the "bundle" to a queue that
//     is constantly getting processed in an asynchronous worker. Again, the reason for this
//     complexity is to avoid getting in the way of the main consensus thread.
//
//     This will increment a MainDBSemaphore *again*, making its value *even*. This is important!
//     If the value of MainDBSemaphore is *even*, it means that you've properly paired your
//     PrepareAncestralRecordsFlush() call with your StartAncestralRecordsFlush() call *and* it
//     also means we're *NOT* in the middle of a main DB flush. These are the conditions needed
//     in order for it to be OK to safely flush ancestral records basically.
//
//     In addition to incrementing the MainDBSemaphore, we *also* increment a second semaphore,
//     which we call the AncestralDBSemaphore. I'll explain this in a moment.
//
//  4. Finally, in an ansynchronous thread, the bundle of in-memory ancestral records will be pulled
//     off the queue and flushed to disk via FlushAncestralRecords().
//
//     Once the flush of a particular bundle of ancestral records is complete, we then increment
//     the AncestralDBSemaphore *again*, making its value *even*. This is important! If the value
//     of the AncestralDBSemaphore is *even*, it means that we are *NOT* in the middle of an
//     ancestral records flush, which is good. *IN ADDITION*, though, we have one more important
//     condition to consider, which is whether (MainDBSempahore == AncestralDBSemaphore). When this
//     is true *and* when both of these values are *even*, it means that the ancestral records queue
//     is *empty*, meaning that the ancestral records are fully up-to-date.
//
//     How would these values ever be "messed up?" This is a very important question. Suppose that
//     the consensus thread is cranking, and we've enqueued 20 blocks worth of ancestral record
//     flushes. That means that, if MainDBSemaphore is 100, let's say, then
//     AncestralDBSemaphore is (100 - 20) = 80. Eventually, as FlushAncestralRecords() is called by
//     the other thread, the value of AncestralDBSemaphore will increase until it becomes equal to
//     the MainDBSemaphore. The reason why I mention this case is because, if a node is shut down
//     at a point where the values are unequal like this, then the node's snapshot is basically
//     *BROKEN* and needs to be recomputed from scratch. Right now, the only way to do this is to
//     roll back the blocks to the snapshot height and re-apply them, which is not a robust process.
//
// I want to personally apologize for the complexity around the MainDBSemaphore and the
// AncestralDBSemaphore. It's all in the name of making the snapshot flushing capable of operating
// fully in parallel with the "main" consensus thread, without slowing it down. In hindsight, it may
// have been worth side-stepping this complexity in favor of a slower and atomic flow, whereby we
// first flush the main DB and then immediately flush the ancestral records for that block before
// allowing forward progress. Doing it this way would also have avoided situations in which a
// snapshot can break, thus eliminating any reliance on block disconnecting in our codebase.
// But we live and learn.
//
//	---@petern: Fear not the complexity. Embrace it, and the parity semaphores will love you back.
//
// In addition to all of the above, there is one more cool thing that a snapshot does, which is that
// it keeps track of an "online" checksum of all keys and values in the snapshot. This is done using
// a cool new primitive we developed called an "Elliptic Sum." At a high level, it's very simple:
// Imagine you can "add" a key-value pair to a checksum such that if ChecksumA = ChecksumB, then the
// key-value pairs that contributed to each *MUST* be identical. This allows a node to effectively
// *validate* that the key-value pairs that it downloaded during a hypersync are not tampered-with in
// any way. And this checksum is *really important* because, without it, another node could easily trick
// you into thinking that it has a billion dollars in an extra balance that it appended to the state
// it sent you...
//
// If you understood all of the above, I think you mostly understand hypersync and the code in this file.
// Good job!
//
// = = =
//
// The comment below pre-dates the one above, but I'm leaving it here for posterity. It also has
// some useful tidbits of information and detail that are worth going through if you're going to
// go deep into this file.
//
// = = =
//
// Snapshot is the main data structure used in hyper sync. It manages the creation of the database
// snapshot (as the name suggests), which is a periodic copy of the node's state at certain block
// heights, separated by a constant period. This period is defined by SnapshotBlockHeightPeriod,
// meaning Snapshot will build copies of the db at heights: 0, period, 2 * period, 3 * period, ...
// The blocks between the snapshot heights are referred to as a snapshot epoch.
//
// Cloning the database for infinite-state blockchains like DeSo would be extremely costly,
// incurring minutes of downtime. Using merkle trees is also out of the question because
// Merkle trees incur O(log n) computational complexity for updates and O(n) space complexity,
// where n is the number of leaves in the tree.
//
// Instead, we use a structure called ancestral records, combined with a breakthrough checksum
// mechanism called EllipticSum. Ancestral records are constructed on-the-go and only store
// records modified during a snapshot epoch. This allows
// us to reconstruct the database at the last snapshot height by combining the ancestral record
// entries with the main db entries. This process has a significantly smaller computational and
// storage overhead.
//
// The ancestral records are stored in a separate database that's modified
// asynchronously to the main db. This means that the main node thread is minimally affected by
// the snapshot computation. It also means that we need to manage the concurrency between these two
// databases. We will achieve this without locking through Snapshot's OperationChannel, to which
// the main thread will enqueue asynchronous operations such as ancestral record updates, checksum
// computations, snapshot operations, etc. In addition, Snapshot is used to serve state chunks
// to nodes that are booting using hyper sync. In such cases, the Snapshot will fetch a portion
// of the snapshot database by scanning a section of the main db as well as relevant ancestral
// records, to combine them into a chunk representing the database at a past snapshot heights.
//
// 5/9/2024 Update: All of the above worked very well with the chain running Proof-of-Work (PoW).
// However, the move to Proof-of-Stake has introduced a new challenge. In PoW, the expected time
// between blocks was 5 minutes. With the move to PoS, the expected time between blocks is 1 second.
// This required a move to a synchronous snapshot approach. More details are provided below after
// the explanation of the issues with the asynchronous approach.
// When trying to request a snapshot from a peer that is on PoS, the old approach would prevent
// the peer from computing the snapshot chunk from the DB and would return a concurrency fault for
// one of two reasons.
//  1. Before iterating over the prefixes in the main and snapshot DBs, the snapshot would check if
//     there was a flush in process. If there was, it would return a concurrency fault. Hitting this
//     is quite likely with Proof-of-Stake because blocks are being committed roughly once per second
//     and the asynchronous snapshot logic would happen in the background.
//  2. After iterating over the prefixes in the main and snapshot DBs and computing the DBEntry
//     objects, the snapshot would check if the main and snapshot db semaphores were the same
//     as when the prefix iteration happened. If they were not, it would return a concurrency fault.
//     This was required since the iteration was happening in two separate badger instances. Once again
//     this was likely to happen because blocks are being committed so quickly.
//
// To circumvent these issues, we moved to a synchronous snapshot approach. The "snapshot DB" referenced
// below is the same prefixes defined earlier in this file, but are in a single prefix designated the
// snapshot DB.
// In order to do make this synchronous approach work, the following major changes were made to the
// snapshot logic:
//  1. The snapshot no longer uses a separate badger instance for the snapshot DB. Instead, it uses
//     the same badger instance as the main DB. This allows the snapshot to use the same transaction
//     to read and write to the main and snapshot DBs. This is important because it allows the snapshot
//     to read the main DB and "snapshot DB" in the same transaction, which prevents the concurrency faults,
//     and by writing to the main.
//  2. Flushing ancestral records and processing block logic is now synchronous and blocking, meaning that
//     the main db and the "snapshot db" are always in sync.
//  3. When fetching a snapshot, we iterate over both the main db prefix and "snapshot db" prefixes in a
//     single badger View transaction. This allows us to ensure that the DBEntry objects we create are
//     reflecting a consistent state of the main and snapshot DBs.
//  4. Some additional locks were added to ensure proper concurrent access and many of the asynchronous
//     operations and attributes were removed.
//
// Summarizing, Snapshot serves three main purposes:
//   - maintaining ancestral records
//   - managing the state checksum
//   - serving snapshot chunks to syncing nodes.
type Snapshot struct {
	// We keep this mutex around even though we got rid of the snapshot DB. This lock
	// was used to keep concurrent operations in line, so it is still used to keep
	// reads and writes to the snapshot DB in order.
	SnapshotDbMutex *sync.Mutex
	// AncestralMemory stores information about the ancestral records that should be flushed into the db.
	// We use a concurrency-safe deque which allows us to push objects to the end of the AncestralMemory
	// queue in one thread and consume objects from the beginning of the queue in another thread without
	// concurrency issues. The objects that we push to the queue will be instances of AncestralCache.
	AncestralMemory *lane.Deque

	// DatabaseCache is used to store most recent DB records that we've read/written.
	// This is a low-level optimization for ancestral records that
	// saves us read time when we're writing to the DB during UtxoView flush.
<<<<<<< HEAD
	DatabaseCache *lru.Cache[string, []byte]
=======
	DatabaseCache lru.Map[string, []byte]
>>>>>>> bc64e75a

	// AncestralFlushCounter is used to offset ancestral records flush to occur only after x blocks.
	AncestralFlushCounter uint64

	// snapshotBlockHeightPeriod is the constant height offset between individual snapshot epochs.
	snapshotBlockHeightPeriod uint64

	// OperationChannel is used to enqueue actions to the main snapshot Run loop. It is used to
	// schedule actions such as ancestral records updates, checksum computation, snapshot operations.
	OperationChannel *SnapshotOperationChannel

	// operationQueueSemaphore is used to limit the number of operations that can be enqueued to the
	// OperationChannel. This is done to prevent the channel from growing too large and consuming too
	// much memory.
	operationQueueSemaphore chan struct{}

	// Checksum allows us to confirm integrity of the state so that when we're syncing with peers,
	// we are confident that data wasn't tampered with.
	Checksum *StateChecksum

	Migrations *EncoderMigration

	// CurrentEpochSnapshotMetadata is the information about the currently stored complete snapshot, which
	// reflects the state of the blockchain at the largest height divisible by snapshotBlockHeightPeriod.
	// The metadata includes the block height and its block hash of when the snapshot was taken, and the
	// state checksum.
	CurrentEpochSnapshotMetadata *SnapshotEpochMetadata

	// Status is used to monitor the health of the snapshot. Snapshot is updated concurrently to the main
	// block processing thread. Snapshot is efficient and doesn't stall the main thread, instead it does
	// the snapshot computation in parallel. In a way, Snapshot plays catch with the main thread. As you
	// can imagine this means a lot of concurrency control. Status contains information about the current
	// progress of the main and snapshot threads. We use it to recover the Snapshot in case node was shut
	// down incorrectly.
	Status *SnapshotStatus

	// mainDb is the main database that contains consensus state.
	mainDb *badger.DB
	params *DeSoParams

	isTxIndex       bool
	disableChecksum bool

	// ExitChannel is used to stop the snapshot when shutting down the node.
	ExitChannel chan bool
	// updateWaitGroup is used to wait for snapshot loop to finish.
	updateWaitGroup sync.WaitGroup
	stopped         bool

	timer *Timer

	eventManager *EventManager
}

// NewSnapshot creates a new snapshot instance.
func NewSnapshot(
	mainDb *badger.DB,
	snapshotBlockHeightPeriod uint64,
	isTxIndex bool,
	disableChecksum bool,
	params *DeSoParams,
	disableMigrations bool,
	hypersyncMaxQueueSize uint32,
	eventManager *EventManager,
) (
	_snap *Snapshot,
	_err error,
	_shouldRestart bool,
	_isChecksumIssue bool, // Specifies whether the issue is a checksum issue or not.
) {
	var snapshotDbMutex sync.Mutex

	// If the max queue size is unset, use the default.
	if hypersyncMaxQueueSize == 0 {
		hypersyncMaxQueueSize = HypersyncDefaultMaxQueueSize
	}

	// Retrieve and initialize the checksum.
	checksum := &StateChecksum{}
	if err := checksum.Initialize(mainDb, &snapshotDbMutex); err != nil {
		return nil, errors.Wrapf(err, "NewSnapshot: Problem reading Checksum"), true, true
	}

	// Retrieve the snapshot epoch metadata from the snapshot db.
	metadata := &SnapshotEpochMetadata{}
	if err := metadata.Initialize(mainDb, &snapshotDbMutex); err != nil {
		return nil, errors.Wrapf(err, "NewSnapshot: Problem reading SnapshotEpochMetadata"), true, false
	}

	operationChannel := &SnapshotOperationChannel{}
	// Initialize the SnapshotOperationChannel. We don't set any of the handlers yet because we don't have a
	// snapshot instance yet.
	if err := operationChannel.Initialize(mainDb, &snapshotDbMutex, nil, nil); err != nil {
		return nil, errors.Wrapf(err, "NewSnapshot: Problem reading SnapshotOperationChannel"), true, false
	}

	// Retrieve and initialize the snapshot status.
	status := &SnapshotStatus{}
	if err := status.Initialize(mainDb, &snapshotDbMutex); err != nil {
		return nil, errors.Wrapf(err, "NewSnapshot: Problem reading SnapshotStatus"), true, false
	}

	// Retrieve and initialize snapshot migrations.
	migrations := &EncoderMigration{}
	if err := migrations.Initialize(
		mainDb,
		&snapshotDbMutex,
		status.CurrentBlockHeight,
		params,
		disableMigrations,
	); err != nil {
		return nil, errors.Wrapf(err, "NewSnapshot: Problem reading EncoderMigration"), true, false
	}

	// If this condition is true, the snapshot is broken and we need to start the recovery process.
	// We will revert the blockchain to the last snapshot epoch and restart the node. After the restart,
	// the node will rebuild snapshot by resyncing blocks up to the tip, starting from last snapshot epoch.
	// See the comment at the top of snapshot.go for more information on how this is determined.
	//
	// Explaining in detail:
	// - If StateSemaphore is > 0 then it means that we had an enqueued snapshot flush
	//   operation when the node was last restarted that didn't make it to disk. This means
	//   our snapshot is compromised and we need to recompute it by disconnecting all the blocks
	//   from the tip to the current snapshot height and recomputing all ancestral records.
	//
	// - IsFlushing() can be true if either we were in the process of flushing the main db to
	//   disk *OR* if we were in the process of flushing a bundle of ancestral records to disk.
	//   Either way, it means our snapshot was compromised and we need to recompute it as described
	//   in the previous bullet.
	shouldRestart := false
	isChecksumIssue := false
	// The only operations tracked by the state semaphore are (1) checksum add, (2) checksum
	// remove, (3) ProcessChunk, (4) ChecksumPrint, (5) Exit. So the only one operation that isn't checksum related
	// is the ProcessChunk operation. However, it is okay to consider it a "checksum" issue as it only happens during
	// the initial sync. isChecksumIssue will not restart the node if force checksum is false. If you have a node that
	// didn't finish processing chunks, just start over again.
	if operationChannel.StateSemaphore > 0 {
		operationChannel.StateSemaphore = 0
		glog.Errorf(CLog(Red, fmt.Sprintf("NewSnapshot: Node didn't shut down properly last time. Entering a "+
			"recovery mode if force checksum is true. In recovery mode, the node will roll back to last snapshot "+
			"epoch block height (%v) and hash (%v), then restart.",
			metadata.SnapshotBlockHeight, metadata.CurrentEpochBlockHash)))
		shouldRestart = true
		isChecksumIssue = true
	}

	if !shouldRestart {
		if err := migrations.StartMigrations(); err != nil {
			// If we hit this error, it means that some encoder migration failed. Migrations are only needed to
			// guarantee that checksums match.
			glog.Errorf(CLog(Red, fmt.Sprintf("NewSnapshot: Migration failed: Error (%v)", err)))
			shouldRestart = true
			isChecksumIssue = true
		}
	}

	// Initialize the timer.
	timer := &Timer{}
	timer.Initialize()

	if snapshotBlockHeightPeriod == 0 {
		snapshotBlockHeightPeriod = DefaultSnapshotEpochPeriodPoS
	}

	if snapshotBlockHeightPeriod != DefaultSnapshotEpochPeriodPoS {
		glog.Warning("NewSnapshot: snapshotBlockHeightPeriod is not set to the default value. " +
			"This may lead to unexpected behavior.")
	}

	databaseCache, _ := lru.New[string, []byte](int(DatabaseCacheSize))

	// Set the snapshot.
	snap := &Snapshot{
		mainDb:                       mainDb,
		SnapshotDbMutex:              &snapshotDbMutex,
<<<<<<< HEAD
		DatabaseCache:                databaseCache,
=======
		DatabaseCache:                *lru.NewMap[string, []byte](DatabaseCacheSize),
>>>>>>> bc64e75a
		AncestralFlushCounter:        uint64(0),
		snapshotBlockHeightPeriod:    snapshotBlockHeightPeriod,
		OperationChannel:             operationChannel,
		operationQueueSemaphore:      make(chan struct{}, hypersyncMaxQueueSize),
		Checksum:                     checksum,
		Migrations:                   migrations,
		CurrentEpochSnapshotMetadata: metadata,
		AncestralMemory:              lane.NewDeque(),
		Status:                       status,
		params:                       params,
		isTxIndex:                    isTxIndex,
		disableChecksum:              disableChecksum,
		timer:                        timer,
		ExitChannel:                  make(chan bool),
		eventManager:                 eventManager,
	}
	// Now we will set the handler for finishing all operations in the operation channel.
	snap.OperationChannel.SetFinishAllOperationsHandler(snap.PersistChecksumAndMigration)
	// Run the snapshot main loop.
	go snap.Run()

	return snap, nil, shouldRestart, isChecksumIssue
}

// Run is the snapshot main loop. It handles the operations from the OperationChannel.
func (snap *Snapshot) Run() {
	glog.V(1).Infof("Snapshot.Run: Starting update thread")

	snap.updateWaitGroup.Add(1)
	for {
		operation := snap.OperationChannel.DequeueOperationStateless()
		switch operation.operationType {
		case SnapshotOperationFlush:
			// When the snapshot logic was changed to be synchronous and blocking,
			// there was no longer a need for the SnapshotOperationFlush operation.
			// This is handled by the FlushAncestralRecordsWithTxn function now.
			glog.Error("Snapshot.Run: SnapshotOperationFlush is deprecated")

		case SnapshotOperationProcessBlock:
			// When the snapshot logic was changed to be synchronous and blocking,
			// there was no longer a need for the SnapshotOperationProcessBlock operation.
			// This is handled by the FinishProcessBlock function now.
			glog.Errorf("Snapshot.Run: SnapshotOperationProcessBlock is deprecated")

		case SnapshotOperationProcessChunk:
			glog.V(1).Infof("Snapshot.Run: Number of operations in the operation channel (%v)",
				snap.OperationChannel.GetStatus())
			if err := snap.SetSnapshotChunk(operation.mainDb, operation.mainDbMutex, operation.snapshotChunk,
				operation.blockHeight); err != nil {
				glog.Errorf("Snapshot.Run: Problem adding snapshot chunk to the db")
			}

		case SnapshotOperationChecksumAdd:
			if err := snap.Checksum.AddOrRemoveBytesWithMigrations(operation.checksumKey, operation.checksumValue,
				snap.Status.CurrentBlockHeight, snap.Migrations.migrationChecksums,
				snap.Migrations.migrationChecksumLock, true); err != nil {
				glog.Errorf("Snapshot.Run: Problem adding checksum bytes operation (%v)", operation)
			}

		case SnapshotOperationChecksumRemove:
			if err := snap.Checksum.AddOrRemoveBytesWithMigrations(operation.checksumKey, operation.checksumValue,
				snap.Status.CurrentBlockHeight, snap.Migrations.migrationChecksums,
				snap.Migrations.migrationChecksumLock, false); err != nil {
				glog.Errorf("Snapshot.Run: Problem removing checksum bytes operation (%v)", operation)
			}

		case SnapshotOperationChecksumPrint:
			stateChecksum, err := snap.Checksum.ToBytes()
			if err != nil {
				glog.Errorf("Snapshot.Run: Problem getting checksum bytes (%v)", err)
			}
			glog.V(0).Infof("Snapshot.Run: PrintText (%s) Current checksum (%v)", operation.printText, stateChecksum)

		case SnapshotOperationExit:
			glog.V(2).Infof("Snapshot.Run: Exiting the operation loop")
			if err := snap.Checksum.Wait(); err != nil {
				glog.Errorf("Snapshot.Run: Problem waiting for the checksum, error (%v)", err)
			}
			snap.OperationChannel.FinishOperation()
			snap.updateWaitGroup.Done()
			return
		}
		snap.OperationChannel.FinishOperation()
	}
}

func (snap *Snapshot) Stop() {
	glog.Infof("Snapshot.Stop: Stopping the run loop")
	if snap.stopped {
		return
	}
	snap.stopped = true

	snap.OperationChannel.EnqueueOperation(&SnapshotOperation{
		operationType: SnapshotOperationExit,
	})
	snap.WaitForAllOperationsToFinish()
	snap.updateWaitGroup.Wait()

	// This method doesn't close the snapshot db, make sure to call in the parent context:
	// 	snap.SnapshotDb.Close()
	// It's important!!!
}

// StartAncestralRecordsFlush updates the ancestral records after a UtxoView flush. This function should be called
// after all UtxoView flushes. shouldIncrement is usually set to true and indicates that we are supposed to update the
// db semaphores. The semaphore are used to manage concurrency between the main and ancestral dbs.
//
// See comment at the top of this file to understand how to use this function to generate
// ancestral records needed to support hypersync.
//func (snap *Snapshot) StartAncestralRecordsFlush() {
//	glog.V(2).Infof("Snapshot.StartAncestralRecordsFlush: Flushing Ancestral Records")
//	snap.FlushAncestralRecords()
//}

func (snap *Snapshot) PersistChecksumAndMigration() error {
	// If we haven't hit the first snapshot block height yet, don't bother.
	if !snap.shouldPerformSnapshotOperations() {
		return nil
	}
	if err := snap.Checksum.SaveChecksum(); err != nil {
		return errors.Wrapf(err, "PersistChecksumAndMigration: Problem saving checksum")
	}
	if err := snap.Migrations.SaveMigrations(); err != nil {
		return errors.Wrapf(err, "PersistChecksumAndMigration: Problem saving migrations")
	}
	return nil
}

func (snap *Snapshot) PrintChecksum(text string) {
	snap.OperationChannel.EnqueueOperation(&SnapshotOperation{
		operationType: SnapshotOperationChecksumPrint,
		printText:     text,
	})
}

func (snap *Snapshot) FinishProcessBlock(blockNode *BlockNode) {
	glog.V(1).Infof("Snapshot.FinishProcessBlock: Processing block with height (%v) and hash (%v)",
		blockNode.Height, blockNode.Hash)

	snap.CurrentEpochSnapshotMetadata.updateMutex.Lock()
	defer snap.CurrentEpochSnapshotMetadata.updateMutex.Unlock()

	// If the block height is divisible by the snapshot block height period, we update the snapshot metadata.
	// For PoW blocks, until the first PoS fork height, we use the default snapshot block height period of 1000.
	// For blocks after the first PoS fork height, we use the snapshot block height period defined in the params.
	snapshotBlockHeightPeriod := snap.params.GetSnapshotBlockHeightPeriod(uint64(blockNode.Height), snap.GetSnapshotBlockHeightPeriod())

	if uint64(blockNode.Height)%snapshotBlockHeightPeriod == 0 &&
		uint64(blockNode.Height) > snap.CurrentEpochSnapshotMetadata.SnapshotBlockHeight {

		snap.CurrentEpochSnapshotMetadata.SnapshotBlockHeight = uint64(blockNode.Height)
		snap.CurrentEpochSnapshotMetadata.CurrentEpochBlockHash = blockNode.Hash
	}

	snap.snapshotProcessBlockNoLock(blockNode)
}

func (snap *Snapshot) ProcessSnapshotChunk(mainDb *badger.DB, mainDbMutex *deadlock.RWMutex,
	snapshotChunk []*DBEntry, blockHeight uint64) {
	snap.OperationChannel.EnqueueOperation(&SnapshotOperation{
		operationType: SnapshotOperationProcessChunk,
		mainDb:        mainDb,
		mainDbMutex:   mainDbMutex,
		snapshotChunk: snapshotChunk,
		blockHeight:   blockHeight,
	})
}

func (snap *Snapshot) AddChecksumBytes(key []byte, value []byte) {
	snap.OperationChannel.EnqueueOperation(&SnapshotOperation{
		operationType: SnapshotOperationChecksumAdd,
		checksumKey:   key,
		checksumValue: value,
	})
}

func (snap *Snapshot) RemoveChecksumBytes(key []byte, value []byte) {
	snap.OperationChannel.EnqueueOperation(&SnapshotOperation{
		operationType: SnapshotOperationChecksumRemove,
		checksumKey:   key,
		checksumValue: value,
	})
}

// WaitForAllOperationsToFinish will busy-wait for the snapshot channel to process all
// current operations. Spinlocks are undesired but it's the easiest solution in this case,
func (snap *Snapshot) WaitForAllOperationsToFinish() {
	// Define some helper variables so that the node prints nice logs.
	initialLen := int(snap.OperationChannel.GetStatus())
	printMap := make(map[int]bool)
	for ii := 0; ii <= 9; ii++ {
		printMap[ii] = false
	}
	printProgress := func(currentLen int32) {
		var div int
		if initialLen > 0 && int(currentLen) < initialLen {
			div = 9 - (10*int(currentLen))/initialLen
		} else {
			div = 0
		}
		if !printMap[div] {
			progress := ""
			for ii := 0; ii <= 9; ii++ {
				if ii <= div {
					progress += "█"
				} else {
					progress += "▒"
				}
			}
			glog.Infof(CLog(Magenta, fmt.Sprintf("Finishing snapshot operations, left: (%v), progress: %v",
				int(currentLen), progress)))
			printMap[div] = true
		}
	}

	ticker := time.NewTicker(10 * time.Millisecond)
	for {
		<-ticker.C

		operationChannelStatus := snap.OperationChannel.GetStatus()
		if operationChannelStatus == 0 {
			break
		}
		printProgress(operationChannelStatus)
	}
}

// PrepareAncestralRecordsFlush adds a new instance of ancestral cache to the AncestralMemory deque.
// It must be called prior to calling StartAncestralRecordsFlush.
//
// See comment at the top of this file to understand how to use this function to generate
// ancestral records needed to support hypersync.
func (snap *Snapshot) PrepareAncestralRecordsFlush() {
	// If we haven't hit the first snapshot block height yet, don't bother.
	if !snap.shouldPerformSnapshotOperations() {
		return
	}
	// Add an entry to the ancestral memory.
	snap.AncestralFlushCounter += 1
	index := snap.AncestralFlushCounter
	blockHeight := snap.CurrentEpochSnapshotMetadata.SnapshotBlockHeight
	snap.AncestralMemory.Append(NewAncestralCache(index, blockHeight))
}

// PrepareAncestralRecord prepares an individual ancestral record in the last ancestral cache.
// It will add the record to AncestralRecordsMap with a bool indicating whether the key existed
// before or not.
//
// See comment at the top of this file to understand how to use this function to generate
// ancestral records needed to support hypersync.
func (snap *Snapshot) PrepareAncestralRecord(key string, value []byte, existed bool) error {
	// If we haven't hit the first snapshot block height yet, don't bother.
	if !snap.shouldPerformSnapshotOperations() {
		return nil
	}
	// If the record was not found, we add it to the NonExistingRecordsMap, otherwise to ExistingRecordsMap.
	index := snap.AncestralFlushCounter

	if snap.AncestralMemory.Empty() {
		return fmt.Errorf("Snapshot.PrepareAncestralRecord: ancestral memory is empty. " +
			"Did you forget to call Snapshot.PrepareAncestralRecordsFlush?")
	}

	// Get the last ancestral cache. This is where we'll add the new record.
	latestAncestralCache := snap.AncestralMemory.Last().(*AncestralCache)
	if latestAncestralCache.id != index {
		return fmt.Errorf("Snapshot.PrepareAncestralRecords: last ancestral cache index (%v) is "+
			"greater than current flush index (%v)", latestAncestralCache.id, index)
	}

	// If the record already exists in the ancestral cache, skip.
	if _, ok := latestAncestralCache.AncestralRecordsMap[key]; ok {
		return nil
	}

	// Add the record to the records key list and the adequate records list.
	latestAncestralCache.AncestralRecordsMap[key] = &AncestralRecordValue{
		Value:   value,
		Existed: existed,
	}
	return nil
}

// FlushAncestralRecordsWithTxn updates the ancestral records after a UtxoView flush.
// This function should be called in the same badger transaction at the end of UtxoView
// flushes.
func (snap *Snapshot) FlushAncestralRecordsWithTxn(txn *badger.Txn) error {
	// If we haven't hit the first snapshot block height yet, don't bother.
	if !snap.shouldPerformSnapshotOperations() {
		return nil
	}
	glog.V(2).Infof("Snapshot.FlushAncestralRecords: Initiated the flush")

	// Make sure we've finished all checksum computation before we proceed with the flush.
	// Since this gets called after all snapshot operations are enqueued after the main db
	// flush, the order of operations is preserved; however, there could still be some
	// snapshot worker threads running so we want to wait until they're done.
	err := snap.Checksum.Wait()
	if err != nil {
		errMsg := fmt.Sprintf("Snapshot.FlushAncestralRecords: Error while waiting for checksum: (%v)", err)
		glog.Errorf(errMsg)
		return errors.New(errMsg)
	}

	// Pull items off of the deque for writing. We say "last" as in oldest, i.e. the first element of AncestralMemory.
	oldestAncestralCache := snap.AncestralMemory.First().(*AncestralCache)

	blockHeight := oldestAncestralCache.blockHeight
	if blockHeight != snap.CurrentEpochSnapshotMetadata.SnapshotBlockHeight {
		errMsg := fmt.Sprintf("Snapshot.FlushAncestralRecords: AncestralMemory blockHeight (%v) doesn't match current "+
			"metadata blockHeight (%v), number of operations in operationChannel (%v)", blockHeight,
			snap.CurrentEpochSnapshotMetadata.SnapshotBlockHeight, len(snap.OperationChannel.OperationChannel))
		glog.Errorf(errMsg)
		return errors.New(errMsg)
	}
	// First sort the keys so that we write to BadgerDB in order.
	recordsKeyList := make([]string, 0, len(oldestAncestralCache.AncestralRecordsMap))
	for kk := range oldestAncestralCache.AncestralRecordsMap {
		recordsKeyList = append(recordsKeyList, kk)
	}
	sort.Strings(recordsKeyList)
	glog.V(2).Infof("Snapshot.FlushAncestralRecords: Finished sorting map keys")

	// We launch a new read-write transaction to set the records.
	snap.SnapshotDbMutex.Lock()
	err = snap.flushAncestralRecordsHelper(txn, recordsKeyList, oldestAncestralCache, blockHeight)
	snap.SnapshotDbMutex.Unlock()
	if err != nil {
		errMsg := fmt.Sprintf("Snapshot.FlushAncestralRecords: Problem flushing snapshot, error %v", err)
		glog.Error(errMsg)
		return errors.New(errMsg)
	}

	snap.AncestralMemory.Shift()
	return nil
}

func (snap *Snapshot) flushAncestralRecordsHelper(
	txn *badger.Txn,
	recordsKeyList []string,
	oldestAncestralCache *AncestralCache,
	blockHeight uint64) error {
	// This update is called after a change to the main db records and so the current checksum reflects the state of
	// the main db. In case we restart the node, we want to be able to retrieve the most recent checksum and resume
	// from it when adding new records. Therefore, we save the current checksum bytes in the db.
	currentChecksum, err := snap.Checksum.ToBytes()
	if err != nil {
		return errors.Wrapf(err, "Snapshot.FlushAncestralRecords: Problem getting checksum bytes")
	}
	err = txn.Set(getMainDbPrefix(_prefixSnapshotChecksum), currentChecksum)
	if err != nil {
		return errors.Wrapf(err, "Snapshot.FlushAncestralRecords: Problem flushing checksum bytes")
	}
	// Iterate through all now-sorted keys.
	glog.V(2).Infof("Snapshot.FlushAncestralRecords: Adding (%v) new records", len(recordsKeyList))
	glog.V(2).Infof("Snapshot.FlushAncestralRecords: Adding (%v) ancestral records", len(oldestAncestralCache.AncestralRecordsMap))
	for _, key := range recordsKeyList {
		var keyBytes []byte
		// We store keys as strings because they're easier to store and sort this way.
		keyBytes, err = hex.DecodeString(key)
		if err != nil {
			return errors.Wrapf(err, "Snapshot.FlushAncestralRecords: Problem "+
				"decoding copyMapKeyList key: %v", key)
		}

		// We check whether this record is already present in ancestral records,
		// if so then there's nothing to do. What we want is err == badger.ErrKeyNotFound
		_, err = snap.GetAncestralRecordsKeyWithTxn(txn, keyBytes, blockHeight)
		if err == nil {
			// In this case, there was no error, which means the key already exists.
			// No need to set it in that case.
			continue
		}
		if err != badger.ErrKeyNotFound {
			// In this case, we hit a real error with Badger, so we should return.
			return errors.Wrapf(err, "Snapshot.FlushAncestralRecords: Problem "+
				"reading exsiting record in the DB at key: %v", key)
		}

		// If we get here, it means that no record existed in ancestral records at key,
		// so we set it here.
		value, exists := oldestAncestralCache.AncestralRecordsMap[key]
		if !exists {
			return fmt.Errorf("Snapshot.FlushAncestralRecords: Error, key is not " +
				"in AncestralRecordsMap. This should never happen")
		}
		err = snap.DBSetAncestralRecordWithTxn(txn, blockHeight, keyBytes, value)
		if err != nil {
			return errors.Wrapf(err, "Snapshot.FlushAncestralRecords: Problem "+
				"flushing a record from copyAncestralMap at key %v:", key)
		}
	}
	return nil
}

// DeleteAncestralRecords is used to delete ancestral records for the provided height.
func (snap *Snapshot) DeleteAncestralRecords(height uint64) error {
	// If we haven't hit the first snapshot block height yet, don't bother.
	if !snap.shouldPerformSnapshotOperations() {
		return nil
	}
	glog.V(2).Infof("Snapshot.DeleteAncestralRecords: Deleting snapshotDb for height (%v)", height)

	snap.timer.Start("Snapshot.DeleteAncestralRecords")
	var prefix []byte
	prefix = append(prefix, getMainDbPrefix(_prefixAncestralRecord)...)
	prefix = append(prefix, EncodeUint64(height)...)

	snap.SnapshotDbMutex.Lock()
	defer snap.SnapshotDbMutex.Unlock()

	var keys [][]byte
	err := snap.mainDb.Update(func(txn *badger.Txn) error {
		opts := badger.DefaultIteratorOptions
		opts.AllVersions = false
		opts.PrefetchValues = false
		// Iterate over the prefix as long as there are valid keys in the DB.
		it := txn.NewIterator(opts)
		defer it.Close()

		for it.Seek(prefix); it.ValidForPrefix(prefix); it.Next() {
			key := it.Item().KeyCopy(nil)
			keys = append(keys, key)
		}
		for _, key := range keys {
			err := txn.Delete(key)
			if err != nil {
				return errors.Wrapf(err, "DeleteAncestralRecords: Problem deleting key (%v)", key)
			}
		}
		return nil
	})
	if err != nil {
		return errors.Wrapf(err, "DeleteAncestralRecords: Problem deleting the entries")
	}
	snap.timer.End("Snapshot.DeleteAncestralRecords")
	snap.timer.Print("Snapshot.DeleteAncestralRecords")
	return nil
}

// GetAncestralRecordsKey is used to get an ancestral record key from a main DB key.
//
//	<prefix [1]byte, block height [8]byte, key []byte> -> <value []byte, existence_byte [1]byte>
func (snap *Snapshot) GetAncestralRecordsKey(key []byte, blockHeight uint64) []byte {
	var prefix []byte

	// Append the ancestral records prefix.
	prefix = append(prefix, getMainDbPrefix(_prefixAncestralRecord)...)

	// Append block height, which is the current snapshot identifier.
	prefix = append(prefix, EncodeUint64(blockHeight)...)

	// Finally, append the main DB key.
	prefix = append(prefix, key...)
	return prefix
}

// GetAncestralRecordsKey is warpper around an ancestral record.
func (snap *Snapshot) GetAncestralRecordsKeyWithTxn(txn *badger.Txn, key []byte, blockHeight uint64) (
	_record *badger.Item, _err error) {

	recordsKey := snap.GetAncestralRecordsKey(key, blockHeight)
	return txn.Get(recordsKey)
}

func (snap *Snapshot) GetSnapshotBlockHeightPeriod() uint64 {
	return snap.snapshotBlockHeightPeriod
}

// DBSetAncestralRecordWithTxn sets a record corresponding to our ExistingRecordsMap.
// We append a []byte{1} to the end to indicate that this is an existing record, and
// we append a []byte{0} to the end to indicate that this is a NON-existent record. We
// need to create this distinction to tell the difference between a record that was
// updated to have an *empty* value vs a record that was deleted entirely.
func (snap *Snapshot) DBSetAncestralRecordWithTxn(
	txn *badger.Txn, blockHeight uint64, keyBytes []byte, value *AncestralRecordValue) error {

	if value.Existed {
		return txn.Set(snap.GetAncestralRecordsKey(keyBytes, blockHeight), append(value.Value, byte(1)))
	} else {
		return txn.Set(snap.GetAncestralRecordsKey(keyBytes, blockHeight), []byte{byte(0)})
	}
}

// AncestralRecordToDBEntry is used to translate the <ancestral_key, ancestral_value> pairs into
// the actual <key, value> pairs. Ancestral records have the format:
//
//	<mainDbPrefix [1]byte, prefix [1]byte, block height [8]byte, key []byte> -> <value []byte, existence_byte [1]byte>
//
// So we need to trim the first 9 bytes off of the ancestral_key to get the actual key.
// And we need to trim the last 1 byte off of the ancestral_value to get the actual value.
func (snap *Snapshot) AncestralRecordToDBEntry(ancestralEntry *DBEntry) *DBEntry {
	var dbKey, dbVal []byte
	// Trim the prefix and the block height from the ancestral record key.
	dbKey = ancestralEntry.Key[10:]

	// Trim the existence_byte from the ancestral record value.
	if len(ancestralEntry.Value) > 0 {
		dbVal = ancestralEntry.Value[:len(ancestralEntry.Value)-1]
	}
	return &DBEntry{
		Key:   dbKey,
		Value: dbVal,
	}
}

// CheckAncestralRecordExistenceByte checks the existence_byte in the ancestral record value.
func (snap *Snapshot) CheckAncestralRecordExistenceByte(value []byte) bool {
	if len(value) > 0 {
		return value[len(value)-1] == 1
	}
	return false
}

// snapshotProcessBlock updates the snapshot information after a block has been added. The
// snapshot's CurrentEpochSnapshotMetadata's updateMutex must be held before calling this.
func (snap *Snapshot) snapshotProcessBlockNoLock(blockNode *BlockNode) {
	height := uint64(blockNode.Height)
	if height > snap.Status.CurrentBlockHeight {
		snap.Status.CurrentBlockHeight = height
		snap.Status.SaveStatus()
		// If we haven't hit the first snapshot block height yet, don't bother.
		if !snap.shouldPerformSnapshotOperations() {
			return
		}
		// Check if we've reached a migration blockheight and so should upgrade the checksum.
		if migrationChecksum := snap.Migrations.GetMigrationChecksumAtBlockheight(height); migrationChecksum != nil {
			for ii := 0; ii < MetadataRetryCount; ii++ {
				checksumBytes, err := migrationChecksum.ToBytes()
				if err != nil {
					glog.Errorf("Snapshot.SnapshotProcessBlock: Problem getting checksum migration "+
						"bytes: Error (%v)", err)
					continue
				}
				if err = snap.Checksum.FromBytes(checksumBytes); err != nil {
					glog.Errorf("Snapshot.SnapshotProcessBlock: Problem calling FromBytes on checksum "+
						"migration: Error (%v)", err)
					continue
				}
				// Remove the migrations, we won't need it anymore.
				snap.Migrations.CleanupMigrations(height)
				break
			}
		}
	}

	if height == snap.CurrentEpochSnapshotMetadata.SnapshotBlockHeight {
		var err error
		// Delete the previous blockHeight, it is not useful anymore.
		//snap.DeleteAncestralRecords(snap.CurrentEpochSnapshotMetadata.SnapshotBlockHeight)

		glog.V(1).Infof("Snapshot.SnapshotProcessBlock: About to delete SnapshotBlockHeight (%v) and set new height (%v)",
			snap.CurrentEpochSnapshotMetadata.SnapshotBlockHeight, height)

		// Update the snapshot epoch metadata in the snapshot DB.
		for ii := 0; ii < MetadataRetryCount; ii++ {
			// We have to wait for the checksum threads to finish or else we'll set a stale checksum for
			// our snapshot height.
			glog.V(1).Infof("Snapshot.SnapshotProcessBlock: Waiting for checksum to finish updating...")
			if localErr := snap.Checksum.Wait(); localErr != nil {
				glog.Errorf("Snapshot.SetSnapshotChunk: Problem waiting for the checksum: %v", localErr)
				time.Sleep(1 * time.Second)
				continue
			}
			// For good measure, let's also wait for the operation queue to empty. This will ensure
			// that any pending checksum operations are processed before we proceed.
			glog.V(1).Infof("Snapshot.SnapshotProcessBlock: Waiting for all operations to " +
				"clear so we can update snapshot checksum...")
			snap.WaitForAllOperationsToFinish()
			snap.CurrentEpochSnapshotMetadata.CurrentEpochChecksumBytes, err = snap.Checksum.ToBytes()
			if err != nil {
				glog.Errorf("Snapshot.SnapshotProcessBlock: Problem getting checksum bytes: Error (%v)", err)
				time.Sleep(1 * time.Second)
				continue
			}
			glog.V(1).Infof("Set snapshot checksum at snapshot height %v to %v. Delete this...\n",
				height, snap.CurrentEpochSnapshotMetadata.CurrentEpochChecksumBytes)
			snap.SnapshotDbMutex.Lock()
			err = snap.mainDb.Update(func(txn *badger.Txn) error {
				return txn.Set(getMainDbPrefix(_prefixLastEpochMetadata), snap.CurrentEpochSnapshotMetadata.ToBytes())
			})
			snap.SnapshotDbMutex.Unlock()
			if err != nil {
				glog.Errorf("Snapshot.SnapshotProcessBlock: Problem setting snapshot epoch metadata in "+
					"snapshot db: Error (%v)", err)
				if ii == MetadataRetryCount-1 {
					glog.Errorf("Snapshot.SnapshotProcessBlock: Something went wrong, metadata can't be written "+
						"but it should be (%v).\nYou might need to set it manually if you want other nodes to sync from "+
						"you.", snap.CurrentEpochSnapshotMetadata.ToBytes())
				} else {
					// If we encountered an error, sleep one second and retry again.
					time.Sleep(1 * time.Second)
					continue
				}
			}
			break
		}

		glog.V(1).Infof("Snapshot.SnapshotProcessBlock: snapshot checksum is (%v)",
			snap.CurrentEpochSnapshotMetadata.CurrentEpochChecksumBytes)
	}
}

// isState determines if a key is a state-related record.
func (snap *Snapshot) isState(key []byte) bool {
	if !snap.isTxIndex {
		return isStateKey(key)
	} else {
		return isStateKey(key) || isTxIndexKey(key)
	}
}

func (snap *Snapshot) String() string {
	return fmt.Sprintf("< Snapshot | height: %v >",
		snap.CurrentEpochSnapshotMetadata.SnapshotBlockHeight)
}

// GetSnapshotChunk fetches a batch of records from the nodes DB that match the provided prefix and
// have a key at least equal to the startKey lexicographically. The function will also fetch ancestral
// records and combine them with the DB records so that the batch reflects an ancestral block.
func (snap *Snapshot) GetSnapshotChunk(prefix []byte, startKey []byte) (
	_snapshotEntriesBatch []*DBEntry, _snapshotEntriesFilled bool, _err error) {

	// This the list of fetched DB entries.
	var snapshotEntriesBatch []*DBEntry
	blockHeight := snap.CurrentEpochSnapshotMetadata.SnapshotBlockHeight

	var mainDbBatchEntries, ancestralDbBatchEntries []*DBEntry
	var mainDbFilled, ancestralDbFilled bool
	// We use a read transaction to fetch the records so that we have a consistent view of the DB.
	err := snap.mainDb.View(func(txn *badger.Txn) error {
		var innerErr error
		// Fetch the batch from main DB records with a batch size of about snap.BatchSize.
		mainDbBatchEntries, mainDbFilled, innerErr = DBIteratePrefixKeys(snap.mainDb, prefix, startKey, SnapshotBatchSize)
		if innerErr != nil {
			return errors.Wrapf(innerErr, "Snapshot.GetSnapshotChunk: Problem fetching main Db records: ")
		}
		// Fetch the batch from the ancestral DB records with a batch size of about snap.BatchSize.
		ancestralDbBatchEntries, ancestralDbFilled, innerErr = DBIteratePrefixKeys(snap.mainDb,
			snap.GetAncestralRecordsKey(prefix, blockHeight), snap.GetAncestralRecordsKey(startKey, blockHeight), SnapshotBatchSize)
		if innerErr != nil {
			return errors.Wrapf(innerErr, "Snapshot.GetSnapshotChunk: Problem fetching main Db records: ")
		}
		return nil
	})
	if err != nil {
		return nil, false, err
	}

	// To combine the main DB entries and the ancestral records DB entries, we iterate through the ancestral records and
	// for each key we add all the main DB keys that are smaller than the currently processed key. The ancestral records
	// entries have priority over the main DB entries, so whenever there are entries with the same key among the two DBs,
	// we will only add the ancestral record entry to our snapshot batch. Also, the loop below might appear like O(n^2)
	// but it's actually O(n) because the inside loop iterates at most O(n) times in total. We call this approach
	// "the caterpillar" and you should know that it sparked some controversy in the dev community. Some think it's
	// unintuitive and error-prone and prefer some suboptimal O(nlogn). Others know that the power of O(n) is immense
	// and worth the tradeoff.

	// Index to keep track of how many main DB entries we've already processed.
	indexChunk := 0
	for _, ancestralEntry := range ancestralDbBatchEntries {
		dbEntry := snap.AncestralRecordToDBEntry(ancestralEntry)

		for jj := indexChunk; jj < len(mainDbBatchEntries); {
			byteCompare := bytes.Compare(mainDbBatchEntries[jj].Key, dbEntry.Key)
			if byteCompare == -1 {
				snapshotEntriesBatch = append(snapshotEntriesBatch, mainDbBatchEntries[jj])
			} else if byteCompare == 1 {
				break
			}
			// if keys are equal we just skip
			jj++
			indexChunk = jj
		}

		// If we filled the chunk for main db records, we will return so that there is no
		// gap between the most recently added DBEntry and the next ancestral record. Otherwise,
		// we will keep going with the loop and add all the ancestral records.
		if mainDbFilled && indexChunk == len(mainDbBatchEntries) {
			break
		}
		if snap.CheckAncestralRecordExistenceByte(ancestralEntry.Value) {
			snapshotEntriesBatch = append(snapshotEntriesBatch, dbEntry)
		}
	}

	// If we got all ancestral records, but there are still some main DB entries that we can add,
	// we will do that now.
	if !ancestralDbFilled {
		for jj := indexChunk; jj < len(mainDbBatchEntries); jj++ {
			indexChunk = jj
			snapshotEntriesBatch = append(snapshotEntriesBatch, mainDbBatchEntries[jj])
		}
	}

	// If no records are present in the db for the provided prefix and startKey, return an empty db entry.
	if len(snapshotEntriesBatch) == 0 {
		if ancestralDbFilled {
			// This can happen in a rare case where all ancestral records were non-existent records and
			// no record from the main DB was added.
			lastAncestralEntry := ancestralDbBatchEntries[len(ancestralDbBatchEntries)-1]
			dbEntry := snap.AncestralRecordToDBEntry(lastAncestralEntry)
			return snap.GetSnapshotChunk(prefix, dbEntry.Key)
		} else {
			snapshotEntriesBatch = append(snapshotEntriesBatch, EmptyDBEntry())
			return snapshotEntriesBatch, false, nil
		}
	}

	// If either of the chunks is full, we should return true.
	return snapshotEntriesBatch, mainDbFilled || ancestralDbFilled, nil
}

// SetSnapshotChunk is called to put the snapshot chunk that we've got from a peer in the database.
func (snap *Snapshot) SetSnapshotChunk(mainDb *badger.DB, mainDbMutex *deadlock.RWMutex,
	chunk []*DBEntry, blockHeight uint64) error {

	var err error
	var syncGroup sync.WaitGroup
	dbFlushId := uuid.New()

	snap.timer.Start("SetSnapshotChunk.Total")
	// If there's a problem retrieving the snapshot checksum, we'll reschedule this snapshot chunk set.
	initialChecksumBytes, err := snap.Checksum.ToBytes()
	if err != nil {
		glog.Errorf("Snapshot.SetSnapshotChunk: Problem retrieving checksum bytes, error: (%v)", err)
		snap.ProcessSnapshotChunk(mainDb, mainDbMutex, chunk, blockHeight)
		return err
	}

	mainDbMutex.Lock()
	// We use badgerDb write batches as it's the fastest way to write multiple records to the db.
	wb := mainDb.NewWriteBatch()
	defer wb.Cancel()

	// Setup two go routines to do the db write and the checksum computation in parallel.
	syncGroup.Add(2)
	go func() {
		defer syncGroup.Done()
		//snap.timer.Start("SetSnapshotChunk.Set")
		// TODO: Should we split the chunk into batches of 8MB so that we don't write too much data at once?
		for _, dbEntry := range chunk {
			localErr := wb.Set(dbEntry.Key, dbEntry.Value) // Will create txns as needed.
			if snap.eventManager != nil {
				snap.eventManager.stateSyncerOperation(&StateSyncerOperationEvent{
					StateChangeEntry: &StateChangeEntry{
						OperationType: DbOperationTypeInsert,
						KeyBytes:      dbEntry.Key,
						EncoderBytes:  dbEntry.Value,
						IsReverted:    false,
					},
					FlushId: dbFlushId,
				})
			}
			if localErr != nil {
				glog.Errorf("Snapshot.SetSnapshotChunk: Problem setting db entry in write batch")
				err = localErr
				return
			}
		}
		if localErr := wb.Flush(); localErr != nil {
			if snap.eventManager != nil {
				snap.eventManager.stateSyncerFlushed(&StateSyncerFlushedEvent{
					FlushId:   dbFlushId,
					Succeeded: false,
				})
			}
			glog.Errorf("Snapshot.SetSnapshotChunk: Problem flushing write batch to db")
			err = localErr
			return
		}
		//snap.timer.End("SetSnapshotChunk.Set")
	}()
	go func() {
		defer syncGroup.Done()

		// If we're disabling checksums, we don't need to add or remove bytes from the checksum
		// when we're setting a snapshot chunk.
		if snap.disableChecksum {
			return
		}
		//snap.timer.Start("SetSnapshotChunk.Checksum")
		for _, dbEntry := range chunk {
			if localErr := snap.Checksum.AddOrRemoveBytesWithMigrations(dbEntry.Key, dbEntry.Value, blockHeight,
				snap.Migrations.migrationChecksums, snap.Migrations.migrationChecksumLock, true); localErr != nil {
				glog.Errorf("Snapshot.SetSnapshotChunk: Problem adding checksum")
				err = localErr
				return
			}
		}
		if localErr := snap.Checksum.Wait(); localErr != nil {
			err = localErr
			glog.Errorf("Snapshot.SetSnapshotChunk: Problem waiting for the checksum")
		}

		//snap.timer.End("SetSnapshotChunk.Checksum")
	}()
	syncGroup.Wait()
	mainDbMutex.Unlock()

	// If there's a problem setting the snapshot checksum, we'll reschedule this snapshot chunk set.
	if err != nil {
		if snap.eventManager != nil {
			snap.eventManager.stateSyncerFlushed(&StateSyncerFlushedEvent{
				FlushId:   dbFlushId,
				Succeeded: false,
			})
		}
		glog.Infof("Snapshot.SetSnapshotChunk: Problem setting the snapshot chunk, error (%v)", err)

		// We reset the snapshot checksum so its initial value, so we won't overlap with processing the next snapshot chunk.
		// If we've errored during a writeBatch set we'll redo this chunk in next SetSnapshotChunk so we're fine with overlaps.
		if err := snap.Checksum.FromBytes(initialChecksumBytes); err != nil {
			panic(fmt.Errorf("Snapshot.SetSnapshotChunk: Problem resetting checksum. This should never happen, "+
				"error: (%v)", err))
		}
		snap.ProcessSnapshotChunk(mainDb, mainDbMutex, chunk, blockHeight)
		return err
	}

	if snap.eventManager != nil {
		snap.eventManager.stateSyncerFlushed(&StateSyncerFlushedEvent{
			FlushId:   dbFlushId,
			Succeeded: true,
		})
	}

	snap.timer.End("SetSnapshotChunk.Total")

	snap.timer.Print("SetSnapshotChunk.Total")
	snap.timer.Print("SetSnapshotChunk.Set")
	snap.timer.Print("SetSnapshotChunk.Checksum")
	return nil
}

func (snap *Snapshot) FreeOperationQueueSemaphore() {
	if len(snap.operationQueueSemaphore) > 0 {
		<-snap.operationQueueSemaphore
	}
}

// TODO: @diamondhands, this is a performance enhancements, but also makes me concerned
// that we may be missing some operations. We should investigate this further.
func (snap *Snapshot) shouldPerformSnapshotOperations() bool {
	return snap.Status.CurrentBlockHeight >= snap.CurrentEpochSnapshotMetadata.FirstSnapshotBlockHeight
}

// -------------------------------------------------------------------------------------
// StateChecksum
// -------------------------------------------------------------------------------------

// StateChecksum is used to verify integrity of state data. When syncing state from
// peers, we need to ensure that we are receiving the same copy of the database.
// Traditionally, this has been done using Merkle trees; however, Merkle trees incur
// O(log n) computational complexity for updates and O(n) space complexity, where n
// is the number of leaves in the tree.
//
// Instead, we use a structure that allows us to have an O(1) time and O(1) space complexity. We call
// our checksum construction EllipticSum, as the checksum of the data is represented by a sum of
// elliptic curve points. To verify integrity of the data, we only need a single ec point.
//
// To put in layman's terms, the EllipticSum checksum works as follows:
// - Checksum = hash_to_curve(chunk_0) + hash_to_curve(chunk_1) + ... + hash_to_curve(chunk_n)
// where chunk_i is a chunk of bytes, and hash_to_curve(chunk_i) generates an elliptic curve point
// from the bytes deterministically, similar to hashing the bytes. The reason we sum elliptic curve
// points rather than hashes of the bytes is because summing hashes of the bytes would result in
// the checksum being vulnerable to attack, as discussed below.
//
// EllipticSum is inspired by the generalized k-sum problem, where given a set of uniformly random
// numbers L, we want to find a subset of k elements in L that XORs to 0. This XOR problem
// can actually be solved efficiently with dynamic programming, so it's not
// useful to us as a checksum if we use the naive XOR version. However, if we extend it to
// using elliptic curve points, as we explain below, it becomes computationally infeasible
// to solve, which is what we need.
//
// The reason this works is that k-sum can be generalized to any algebraic group. That is,
// given a group G, identity element 0, operation +, and some set L of random group elements, find a
// subset (a_0, a_1, ..., a_k) such that a_0 + a_1 + ... + a_k = 0.
//
// It turns out that if this is a cyclic group, such as the group formed by elliptic curve points,
// then this problem is equivalent to the DLP in G, which is computationally infeasible for a
// sufficiently large group, and which has a computational lower bound
// of O(sqrt(p)) where p is the smallest prime dividing the order of G.
// https://link.springer.com/content/pdf/10.1007%2F3-540-45708-9_19.pdf
//
// We use an elliptic curve group Ristretto255 and hash state data directly on the curve
// using the hash_to_curve primitive based on elligator2. The hash_to_curve mapping takes a
// byte array input and outputs a point via a mapping indistinguishable from a random function.
// Hash_to_curve does not reveal the discrete logarithm of the output points.
// According to the O(sqrt(p)) lower bound, Ristretto255 guarantees 126 bits of security.
//
// To learn more about hash_to_curve, see this article:
// https://tools.ietf.org/id/draft-irtf-cfrg-hash-to-curve-06.html
type StateChecksum struct {
	// curve is the Ristretto255 elliptic curve group.
	curve group.Group
	// checksum is the ec point we use for verifying integrity of state data. It represents
	// the sum of points associated with all individual db records.
	checksum group.Element
	// dst string for the hash_to_curve function. This works like a seed.
	dst []byte

	// semaphore is used to manage parallelism when computing the state checksum. We use
	// a worker pool pattern of spawning a bounded number of threads to compute the checksum
	// in parallel. This allows us to compute it much more efficiently.
	semaphore *semaphore.Weighted
	// ctx is a helper variable used by the semaphore.
	ctx context.Context

	// hashToCurveCache is a cache of computed hashToCurve mappings
<<<<<<< HEAD
	hashToCurveCache *lru.Cache[string, group.Element]
=======
	hashToCurveCache lru.Map[string, group.Element]
>>>>>>> bc64e75a

	// When we want to add a database record to the state checksum, we will first have to
	// map the record to the Ristretto255 curve using the hash_to_curve. We will then add the
	// output point to the checksum. The hash_to_curve operation is about 2-3 orders of magnitude
	// slower than the point addition, therefore we will compute the hash_to_curve in parallel
	// and then add the output points to the checksum serially while holding a mutex.
	addMutex sync.Mutex

	// maxWorkers is the maximum number of workers we can have in the worker pool.
	maxWorkers int64

	mainDb          *badger.DB
	snapshotDbMutex *sync.Mutex
}

// Initialize starts the state checksum by initializing it to the identity element.
func (sc *StateChecksum) Initialize(mainDb *badger.DB, snapshotDbMutex *sync.Mutex) error {
	// Set the elliptic curve group to Ristretto255 and initialize checksum as identity.
	sc.curve = group.Ristretto255
	sc.checksum = sc.curve.Identity()
	// Set the dst string.
	sc.dst = []byte("DESO-ELLIPTIC-SUM:Ristretto255")

	// Set max workers to the number of available threads.
	sc.maxWorkers = int64(runtime.GOMAXPROCS(0))

	// Set the hashToCurveCache
<<<<<<< HEAD
	sc.hashToCurveCache, _ = lru.New[string, group.Element](int(HashToCurveCache))
=======
	sc.hashToCurveCache = *lru.NewMap[string, group.Element](HashToCurveCache)
>>>>>>> bc64e75a

	// Set the worker pool semaphore and context.
	sc.semaphore = semaphore.NewWeighted(sc.maxWorkers)
	sc.ctx = context.Background()

	sc.mainDb = mainDb
	sc.snapshotDbMutex = snapshotDbMutex

	if mainDb == nil || snapshotDbMutex == nil {
		sc.snapshotDbMutex = &sync.Mutex{}
		return nil
	}

	sc.snapshotDbMutex.Lock()
	defer sc.snapshotDbMutex.Unlock()

	// Get snapshot checksum from the db.
	err := sc.mainDb.View(func(txn *badger.Txn) error {
		item, err := txn.Get(getMainDbPrefix(_prefixSnapshotChecksum))
		if err != nil {
			return err
		}
		value, err := item.ValueCopy(nil)
		if err != nil {
			return err
		}
		// If we get here, it means we've saved a checksum in the db, so we will set it to the checksum.
		return sc.FromBytes(value)
	})
	if err != nil && err != badger.ErrKeyNotFound {
		return errors.Wrapf(err, "StateChecksum.Initialize: Problem reading checksum from the db")
	}
	return nil
}

func (sc *StateChecksum) SaveChecksum() error {
	sc.snapshotDbMutex.Lock()
	defer sc.snapshotDbMutex.Unlock()

	return sc.mainDb.Update(func(txn *badger.Txn) error {
		checksumBytes, err := sc.ToBytes()
		if err != nil {
			return errors.Wrapf(err, "StateChecksum.SaveChecksum: Problem getting checksum bytes")
		}
		return txn.Set(getMainDbPrefix(_prefixSnapshotChecksum), checksumBytes)
	})
}

func (sc *StateChecksum) ResetChecksum() {
	sc.checksum = sc.curve.Identity()
}

func (sc *StateChecksum) AddToChecksum(elem group.Element) {
	sc.addMutex.Lock()
	defer sc.addMutex.Unlock()

	sc.checksum.Add(sc.checksum, elem)
}

func (sc *StateChecksum) HashToCurve(bytes []byte) group.Element {
	var hashElement group.Element

	// Check if we've already mapped this element, if so we will save some computation this way.
	bytesStr := hex.EncodeToString(bytes)
	if elem, exists := sc.hashToCurveCache.Get(bytesStr); exists {
		hashElement = elem.(group.Element)
	} else {
		// Compute the hash_to_curve primitive, mapping  the bytes to an elliptic curve point.
		hashElement = sc.curve.HashToElement(bytes, sc.dst)
		// Also add to the hashToCurveCache
		sc.hashToCurveCache.Put(bytesStr, hashElement)
	}

	return hashElement
}

// AddBytes adds record bytes to the checksum in parallel.
func (sc *StateChecksum) AddBytes(bytes []byte) error {
	// First check if we can add another worker to the worker pool by trying to increment the semaphore.
	if err := sc.semaphore.Acquire(sc.ctx, 1); err != nil {
		return errors.Wrapf(err, "StateChecksum.AddBytes: problem acquiring semaphore")
	}

	// Spawn a go routine that will add the bytes to the checksum and then
	// decrement the semaphore.
	go func(sc *StateChecksum, bytes []byte) {
		defer sc.semaphore.Release(1)

		hashElement := sc.curve.HashToElement(bytes, sc.dst)
		// Hold the lock on addMutex to add the bytes to the checksum sequentially.
		sc.AddToChecksum(hashElement)
	}(sc, bytes)

	return nil
}

// RemoveBytes works similarly to AddBytes.
func (sc *StateChecksum) RemoveBytes(bytes []byte) error {
	// First check if we can add another worker to the worker pool by trying to increment the semaphore.
	if err := sc.semaphore.Acquire(sc.ctx, 1); err != nil {
		return errors.Wrapf(err, " StateChecksum.RemoveBytes: problem acquiring semaphore")
	}

	// Spawn a go routine that will remove the bytes from the checksum
	// and decrement the semaphore.
	go func(sc *StateChecksum, bytes []byte) {
		defer sc.semaphore.Release(1)

		// To remove bytes from the checksum, we will compute the inverse of the provided data
		// and add it to the checksum. Since the checksum is a sum of ec points, adding an inverse
		// of a previously added point will remove that point from the checksum. If we've previously
		// added point (x, y) to the checksum, we will be now adding the inverse (x, -y).
		hashElement := sc.curve.HashToElement(bytes, sc.dst)
		hashElement = hashElement.Neg(hashElement)

		// Hold the lock on addMutex to add the bytes to the checksum sequentially.
		sc.AddToChecksum(hashElement)
	}(sc, bytes)
	return nil
}

// AddOrRemoveBytesWithMigrations is used to add or remove (key, value) bytes to the checksum and all encoder migration
// checksums. Depending on the blockHeight, the (key, value) pair might be encoded differently. This is due to encoder
// migrations, which allow for modifications to the encoder schemas that come into effect on pre-defined
// blockHeights. With migrations, nodes won't need to re-sync after a software upgrade. To make migrations work,
// we need a way to maintain a valid checksum across different encoder migration epochs. We do this by keeping a
// checksum copy for each migration epoch and add to it with the respective encoder version. This function is
// called in the context of the snapshot's epoch so that everything happens in sync with the main thread.
// The parameter addBytes determines if we want to add or remove bytes from the checksums.
func (sc *StateChecksum) AddOrRemoveBytesWithMigrations(keyInput []byte, valueInput []byte, blockHeight uint64,
	encoderMigrationChecksums []*EncoderMigrationChecksum, checksumLock *sync.RWMutex, addBytes bool) error {
	key, err := SafeMakeSliceWithLength[byte](uint64(len(keyInput)))
	if err != nil {
		return err
	}
	copy(key, keyInput)
	value, err := SafeMakeSliceWithLength[byte](uint64(len(valueInput)))
	if err != nil {
		return err
	}
	copy(value, valueInput)

	// First check if we can add another worker to the worker pool by trying to increment the semaphore.
	if err := sc.semaphore.Acquire(sc.ctx, 1); err != nil {
		return errors.Wrapf(err, " StateChecksum.AddBytesWithMigrations: problem acquiring semaphore")
	}

	go func() {
		defer sc.semaphore.Release(1)
		// Think about disconnects

		// Sometimes, the entry can be encoded identically across different migrations. Because of that, we will skip
		// the hash_to_curve operation for these bytes to save time. The array encodings keeps a list of all different
		// encodings, and encodingsMapping points migrations to encodings.
		var encodings [][]byte
		var encodingsMapping []int

		// We add the current key, value encoding and encodings for all migrations.
		encodings = append(encodings, EncodeKeyAndValueForChecksum(key, value, blockHeight))
		checksumLock.RLock()
		defer checksumLock.RUnlock()
		for _, migration := range encoderMigrationChecksums {
			added := false
			migrationEncoding := EncodeKeyAndValueForChecksum(key, value, migration.BlockHeight)
			for index, encoding := range encodings {
				if reflect.DeepEqual(encoding, migrationEncoding) {
					encodingsMapping = append(encodingsMapping, index)
					added = true
					break
				}
			}
			if !added {
				encodings = append(encodings, migrationEncoding)
				encodingsMapping = append(encodingsMapping, len(encodings)-1)
			}
		}

		// Compute the hash_to_curve for each encoding.
		var hashElements []group.Element
		for _, encoding := range encodings {
			hashElements = append(hashElements, sc.curve.HashToElement(encoding, sc.dst))
		}

		// We will now add or remove bytes based to the checksum and all migrations. Removing means we first negate
		// the curve point.
		if !addBytes {
			for ii, hashElement := range hashElements {
				hashElements[ii] = hashElement.Neg(hashElement)
			}
		}

		// Now add everything.
		sc.AddToChecksum(hashElements[0])
		for ii, index := range encodingsMapping {
			encoderMigrationChecksums[ii].Checksum.AddToChecksum(hashElements[index])
		}
	}()

	return nil
}

// GetChecksum is used to get the checksum elliptic curve element.
func (sc *StateChecksum) GetChecksum() (group.Element, error) {
	// To get the checksum we will wait for all the current worker threads to finish.
	// To do so, we can just try to acquire sc.maxWorkers in the semaphore.
	if err := sc.semaphore.Acquire(sc.ctx, sc.maxWorkers); err != nil {
		return nil, errors.Wrapf(err, "StateChecksum.GetChecksum: problem acquiring semaphore")
	}
	defer sc.semaphore.Release(sc.maxWorkers)

	// Also acquire the add mutex for good hygiene to make sure the checksum doesn't change.
	sc.addMutex.Lock()
	defer sc.addMutex.Unlock()

	// Clone the checksum by adding it to identity. That's faster than doing ToBytes / FromBytes
	checksumCopy := group.Ristretto255.Identity()
	checksumCopy.Add(checksumCopy, sc.checksum)

	return checksumCopy, nil
}

// Wait until there is no checksum workers holding the semaphore.
func (sc *StateChecksum) Wait() error {
	if err := sc.semaphore.Acquire(sc.ctx, sc.maxWorkers); err != nil {
		return errors.Wrapf(err, "StateChecksum.Wait: problem acquiring semaphore")
	}
	defer sc.semaphore.Release(sc.maxWorkers)
	return nil
}

// ToBytes gets the checksum point encoded in compressed format as a 32 byte array.
// Note: Don't use this function to deep copy the checksum, use GetChecksum instead.
// ToBytes is doing an inverse square root, so it is slow.
func (sc *StateChecksum) ToBytes() ([]byte, error) {
	// Get the checksum.
	checksum, err := sc.GetChecksum()
	if err != nil {
		return nil, errors.Wrapf(err, "StateChecksum.ToBytes: problem getting checksum")
	}

	// Encode checksum to bytes.
	checksumBytes, err := checksum.MarshalBinary()
	if err != nil {
		return nil, errors.Wrapf(err, "stateChecksum.ToBytes: error during MarshalBinary")
	}
	return checksumBytes, nil
}

func (sc *StateChecksum) FromBytes(checksumBytes []byte) error {
	// If we get here, it means we've saved a checksum in the db, so we will set it to the checksum.
	if err := sc.semaphore.Acquire(sc.ctx, sc.maxWorkers); err != nil {
		return errors.Wrapf(err, "StateChecksum.Wait: problem acquiring semaphore")
	}
	defer sc.semaphore.Release(sc.maxWorkers)

	err := sc.checksum.UnmarshalBinary(checksumBytes)
	if err != nil {
		return errors.Wrapf(err, "StateChecksum.FromBytes: Problem setting checksum from bytes")
	}
	return nil
}

// -------------------------------------------------------------------------------------
// SnapshotEpochMetadata
// -------------------------------------------------------------------------------------

type SnapshotEpochMetadata struct {
	// SnapshotBlockHeight is the height of the snapshot.
	SnapshotBlockHeight uint64

	// This is the block height of the very first snapshot this node encountered on its
	// initial hypersync. This field is distinct from SnapshotBlockHeight, which updates
	// every time we enter a new snapshot epoch. It is mainly used by Rosetta to determine
	// where to start returning "real" blocks vs "dummy" blocks. In particular, before the
	// first snapshot, Rosetta will return dummy blocks that don't have any txn operations
	// in them, whereas after the first snapshot, Rosetta will "bootstrap" all the balances
	// in a single mega-block at the snapshot, and then return "real" blocks thereafter.
	FirstSnapshotBlockHeight uint64

	// CurrentEpochChecksumBytes is the bytes of the state checksum for the snapshot at the epoch.
	CurrentEpochChecksumBytes []byte
	// CurrentEpochBlockHash is the hash of the first block of the current epoch. It's used to identify the snapshot.
	CurrentEpochBlockHash *BlockHash

	updateMutex sync.RWMutex

	mainDb          *badger.DB
	snapshotDbMutex *sync.Mutex
}

func (metadata *SnapshotEpochMetadata) Initialize(mainDb *badger.DB, snapshotDbMutex *sync.Mutex) error {
	metadata.SnapshotBlockHeight = uint64(0)
	metadata.FirstSnapshotBlockHeight = uint64(0)
	metadata.CurrentEpochChecksumBytes = []byte{}
	metadata.CurrentEpochBlockHash = NewBlockHash([]byte{})

	metadata.mainDb = mainDb
	metadata.snapshotDbMutex = snapshotDbMutex

	if mainDb == nil || snapshotDbMutex == nil {
		metadata.snapshotDbMutex = &sync.Mutex{}
		return nil
	}
	metadata.snapshotDbMutex.Lock()
	defer metadata.snapshotDbMutex.Unlock()

	err := mainDb.View(func(txn *badger.Txn) error {
		// Now get the last epoch metadata.
		item, err := txn.Get(getMainDbPrefix(_prefixLastEpochMetadata))
		if err != nil {
			return err
		}
		value, err := item.ValueCopy(nil)
		if err != nil {
			return err
		}
		rr := bytes.NewReader(value)
		return metadata.FromBytes(rr)
	})
	// If we're starting the hyper sync node for the first time, then there will be no snapshot saved
	// and we'll get ErrKeyNotFound error. That's why we don't error when it happens.
	if err != nil && err != badger.ErrKeyNotFound {
		return errors.Wrapf(err, "Snapshot.NewSnapshot: Problem retrieving snapshot information from db")
	}
	return nil
}

func (metadata *SnapshotEpochMetadata) ToBytes() []byte {
	var data []byte

	data = append(data, UintToBuf(metadata.SnapshotBlockHeight)...)
	data = append(data, UintToBuf(metadata.FirstSnapshotBlockHeight)...)
	data = append(data, EncodeByteArray(metadata.CurrentEpochChecksumBytes)...)
	data = append(data, EncodeByteArray(metadata.CurrentEpochBlockHash.ToBytes())...)

	return data
}

func (metadata *SnapshotEpochMetadata) FromBytes(rr *bytes.Reader) error {
	var err error

	metadata.SnapshotBlockHeight, err = ReadUvarint(rr)
	if err != nil {
		return err
	}

	metadata.FirstSnapshotBlockHeight, err = ReadUvarint(rr)
	if err != nil {
		return err
	}

	metadata.CurrentEpochChecksumBytes, err = DecodeByteArray(rr)
	if err != nil {
		return err
	}

	blockHashBytes, err := DecodeByteArray(rr)
	if err != nil {
		return err
	}
	metadata.CurrentEpochBlockHash = NewBlockHash(blockHashBytes)

	return nil
}

// -------------------------------------------------------------------------------------
// AncestralCache
// -------------------------------------------------------------------------------------

type AncestralRecordValue struct {
	// The value we're setting for an ancestral record.
	Value []byte

	// This is true if the key we're modifying had a pre-existing
	// value in our state. For example, we if we are updating a profile
	// then we might have a pre-existing entry for the pubkey->profile
	// mapping that we're updating. When this value is false, it means
	// we're setting a key that didn't have an associated value in our
	// state previously.
	Existed bool
}

// AncestralCache is an in-memory structure that helps manage concurrency between node's
// main db flushes and ancestral records flushes. For each main db flush transaction, we
// will build an ancestral cache that contains maps of historical values that were in the
// main db before we flushed. In particular, we distinguish between existing and
// non-existent records. Existing records are those records that had already been present
// in the main db prior to the flush. Non-existent records were not present in the main db,
// and the flush added them for the first time.
//
// The AncestralCache is stored in the Snapshot struct in a concurrency-safe deque (bi-directional
// queue). This deque follows a pub-sub pattern where the main db thread pushes ancestral
// caches onto the deque. The snapshot thread then consumes these objects and writes to the
// ancestral records. We decided to use this pattern because it doesn't slow down the main
// block processing thread. However, to make this fully work, we also need some bookkeeping
// to ensure the ancestral record flushes are up-to-date with the main db flushes. We
// solve this with non-blocking counters (MainDBSemaphore, AncestralDBSemaphore) that count
// the total number of flushes to main db and ancestral records.
type AncestralCache struct {
	// id is used to identify the AncestralCache.
	id uint64

	blockHeight uint64

	// ExistingRecordsMap keeps track of original main db of records that we modified during
	// UtxoView flush, which is where we're modifying state data. A record for a particular
	// key was either already existing in our state, or not already existing in our state.
	//
	// We store keys as strings because they're easier to store and sort this way.
	AncestralRecordsMap map[string]*AncestralRecordValue
}

func NewAncestralCache(id uint64, blockHeight uint64) *AncestralCache {
	return &AncestralCache{
		id:                  id,
		blockHeight:         blockHeight,
		AncestralRecordsMap: make(map[string]*AncestralRecordValue),
	}
}

// -------------------------------------------------------------------------------------
// SnapshotOperation
// SnapshotOperationChannel
// -------------------------------------------------------------------------------------

// SnapshotOperationType define the different operations that can be enqueued to the snapshot's OperationChannel.
type SnapshotOperationType uint8

const (
	// SnapshotOperationFlush operation enqueues a flush to the ancestral records.
	SnapshotOperationFlush SnapshotOperationType = iota // deprecated
	// SnapshotOperationProcessBlock operation signals that a new block has been added to the blockchain.
	SnapshotOperationProcessBlock // deprecated
	// SnapshotOperationProcessChunk operation is enqueued when we receive a snapshot chunk during syncing.
	SnapshotOperationProcessChunk
	// SnapshotOperationChecksumAdd operation is enqueued when we want to add bytes to the state checksum.
	SnapshotOperationChecksumAdd
	// SnapshotOperationChecksumRemove operation is enqueued when we want to remove bytes to the state checksum.
	SnapshotOperationChecksumRemove
	// SnapshotOperationChecksumPrint is called when we want to print the state checksum.
	SnapshotOperationChecksumPrint
	// SnapshotOperationExit is used to quit the snapshot loop
	SnapshotOperationExit
)

// SnapshotOperation is passed in the snapshot's OperationChannel.
type SnapshotOperation struct {
	// operationType determines the operation.
	operationType SnapshotOperationType

	/* SnapshotOperationProcessBlock */
	// blockNode is the processed block.
	blockNode *BlockNode

	/* SnapshotOperationProcessChunk */
	// mainDb is the main db instance.
	mainDb      *badger.DB
	mainDbMutex *deadlock.RWMutex
	// snapshotChunk is the snapshot chunk received from the peer.
	snapshotChunk []*DBEntry
	// snapshot epoch block height.
	blockHeight uint64

	/* SnapshotOperationChecksumAdd, SnapshotOperationChecksumRemove */
	// checksumKey, checksumValue are the bytes we want to add to the state checksum, e.g. when we flush to the db.
	checksumKey   []byte
	checksumValue []byte

	/* SnapshotOperationChecksumPrint */
	// printText is the text we want to put in the print statement.
	printText string
}

type SnapshotOperationChannel struct {
	OperationChannel chan *SnapshotOperation

	// Every time we enqueue a snapshot operation, this semaphore is incremented in
	// order to indicate how many operations we have yet to process. When an operation
	// is dequeued, this semaphore is decremented. When the semaphore value hits zero,
	// it means we've finished processing all snapshot operations.
	//
	// Note that this semaphore keeps track of snapshot operations, which include
	// but are not limited to ancestral record flushes. As such it is different
	// from the MainDBSemaphore and the AncestralDBSemaphore which manage concurrency
	// around flushes only.
	StateSemaphore     int32
	StateSemaphoreLock sync.Mutex

	mainDb          *badger.DB
	snapshotDbMutex *sync.Mutex

	startOperationHandler      func(op *SnapshotOperation) error
	finishAllOperationsHandler func() error
}

func (opChan *SnapshotOperationChannel) Initialize(
	mainDb *badger.DB,
	snapshotDbMutex *sync.Mutex,
	startOperationHandler func(op *SnapshotOperation) error,
	finishAllOperationsHandler func() error,
) error {
	opChan.OperationChannel = make(chan *SnapshotOperation, 100000)
	opChan.StateSemaphore = 0

	opChan.mainDb = mainDb
	opChan.snapshotDbMutex = snapshotDbMutex

	opChan.startOperationHandler = startOperationHandler
	opChan.finishAllOperationsHandler = finishAllOperationsHandler

	if mainDb == nil || snapshotDbMutex == nil {
		opChan.snapshotDbMutex = &sync.Mutex{}
		return nil
	}
	opChan.snapshotDbMutex.Lock()
	defer opChan.snapshotDbMutex.Unlock()
	err := mainDb.View(func(txn *badger.Txn) error {
		item, err := txn.Get(getMainDbPrefix(_prefixOperationChannelStatus))
		if err != nil {
			return err
		}
		stateSemaphoreBytes, err := item.ValueCopy(nil)
		if err != nil {
			return errors.Wrapf(err, "problem during ValueCopy")
		}
		rr := bytes.NewReader(stateSemaphoreBytes)
		stateSemaphore, err := ReadUvarint(rr)
		if err != nil {
			return errors.Wrapf(err, "problem during ReadUvarint")
		}
		opChan.StateSemaphore = int32(stateSemaphore)
		return nil
	})
	if err != nil && err != badger.ErrKeyNotFound {
		return errors.Wrapf(err, "SnapshotOperationChannel.Initialize: Problem reading StateSemaphore from db")
	}

	return nil
}

func (opChan *SnapshotOperationChannel) SetStartOperationHandler(handler func(op *SnapshotOperation) error) {
	opChan.startOperationHandler = handler
}

func (opChan *SnapshotOperationChannel) SetFinishAllOperationsHandler(handler func() error) {
	opChan.finishAllOperationsHandler = handler
}

func (opChan *SnapshotOperationChannel) SaveOperationChannel() error {
	opChan.snapshotDbMutex.Lock()
	defer opChan.snapshotDbMutex.Unlock()

	return opChan.mainDb.Update(func(txn *badger.Txn) error {
		return txn.Set(getMainDbPrefix(_prefixOperationChannelStatus), UintToBuf(uint64(opChan.StateSemaphore)))
	})
}

func (opChan *SnapshotOperationChannel) EnqueueOperation(op *SnapshotOperation) {
	opChan.StateSemaphoreLock.Lock()
	opChan.StateSemaphore += 1
	if opChan.StateSemaphore == 1 {
		if err := opChan.SaveOperationChannel(); err != nil {
			glog.Errorf("SnapshotOperationChannel.EnqueueOperation: Problem saving StateSemaphore to db, error (%v)", err)
		}
	}
	opChan.StateSemaphoreLock.Unlock()

	opChan.OperationChannel <- op
}

func (opChan *SnapshotOperationChannel) DequeueOperationStateless() *SnapshotOperation {
	op := <-opChan.OperationChannel
	if opChan.startOperationHandler != nil {
		if err := opChan.startOperationHandler(op); err != nil {
			glog.Errorf("SnapshotOperationChannel.DequeueOperationStateless: Problem executing startOperationHandler "+
				"on operation (%v), error (%v)", op, err)
		}
	}
	return op
}

func (opChan *SnapshotOperationChannel) FinishOperation() {
	opChan.StateSemaphoreLock.Lock()
	defer opChan.StateSemaphoreLock.Unlock()

	opChan.StateSemaphore -= 1
	if opChan.StateSemaphore == 0 {
		if err := opChan.SaveOperationChannel(); err != nil {
			glog.Errorf("SnapshotOperationChannel.FinishOperation: Problem saving StateSemaphore to db, error (%v)", err)
		}
		// We will invoke the external finishAllOperationsHandler if it is set.
		if opChan.finishAllOperationsHandler != nil {
			if err := opChan.finishAllOperationsHandler(); err != nil {
				glog.Errorf("SnapshotOperationChannel.FinishOperation: Problem executing finishAllOperationsHandler, error (%v)", err)
			}
		}
	}
}

func (opChan *SnapshotOperationChannel) GetStatus() int32 {
	opChan.StateSemaphoreLock.Lock()
	defer opChan.StateSemaphoreLock.Unlock()

	return opChan.StateSemaphore
}

// -------------------------------------------------------------------------------------
// SnapshotStatus
// -------------------------------------------------------------------------------------

type SnapshotStatus struct {

	// CurrentBlockHeight is the blockheight of the blockchain tip.
	CurrentBlockHeight uint64

	// A handle to the mainDb of the blockchain.
	mainDb *badger.DB

	// snapshotDbMutex is held whenever we modify snapshotDb prefix of the mainDb.
	snapshotDbMutex *sync.Mutex
}

func (status *SnapshotStatus) Initialize(mainDb *badger.DB, snapshotDbMutex *sync.Mutex) error {

	status.mainDb = mainDb
	status.snapshotDbMutex = snapshotDbMutex

	if mainDb == nil || snapshotDbMutex == nil {
		status.snapshotDbMutex = &sync.Mutex{}
		return nil
	}
	if err := status.ReadStatus(); err != nil {
		return errors.Wrapf(err, "SnapshotStatus.ReadStatus: Can't read snapshot status from db")
	}

	return nil
}

func (status *SnapshotStatus) ToBytes() []byte {
	var data []byte
	data = append(data, UintToBuf(0)...) // Formerly status.MainDBSemaphore
	data = append(data, UintToBuf(0)...) // Formerly status.AncestralDBSemaphore)
	data = append(data, UintToBuf(status.CurrentBlockHeight)...)

	return data
}

func (status *SnapshotStatus) FromBytes(rr *bytes.Reader) error {
	var err error
	_, err = ReadUvarint(rr) // Formerly status.MainDBSemaphore
	if err != nil {
		return errors.Wrapf(err, "SnapshotStatus: Problem reading MainDBSemaphore")
	}

	_, err = ReadUvarint(rr) // Formerly status.AncestralDBSemaphore
	if err != nil {
		return errors.Wrapf(err, "SnapshotStatus: Problem reading AncestralDBSemaphore")
	}

	status.CurrentBlockHeight, err = ReadUvarint(rr)
	if err != nil {
		return errors.Wrapf(err, "SnapshotStatus: Problem reading CurrentBlockHeight")
	}
	return nil
}

func (status *SnapshotStatus) SaveStatus() {
	status.snapshotDbMutex.Lock()
	defer status.snapshotDbMutex.Unlock()
	err := status.mainDb.Update(func(txn *badger.Txn) error {
		return txn.Set(getMainDbPrefix(_prefixSnapshotStatus), status.ToBytes())
	})
	if err != nil {
		glog.Fatalf("SnapshotStatus.SaveStatus: problem writing snapshot status error (%v)", err)
	}
}

func (status *SnapshotStatus) ReadStatus() error {
	status.snapshotDbMutex.Lock()
	defer status.snapshotDbMutex.Unlock()
	err := status.mainDb.View(func(txn *badger.Txn) error {
		item, err := txn.Get(getMainDbPrefix(_prefixSnapshotStatus))
		if err != nil {
			return err
		}
		statusBytes, err := item.ValueCopy(nil)
		if err != nil {
			return errors.Wrapf(err, "problem calling ValueCopy on the fetched item")
		}
		rr := bytes.NewReader(statusBytes)
		return status.FromBytes(rr)
	})
	if err != nil && err != badger.ErrKeyNotFound {
		return errors.Wrapf(err, "SnapshotStatus.ReadStatus: Problem reading status from db")
	}
	return nil
}

// -------------------------------------------------------------------------------------
// EncoderMigrationChecksum, EncoderMigration
// -------------------------------------------------------------------------------------

type EncoderMigrationChecksum struct {
	Checksum    *StateChecksum
	BlockHeight uint64

	Version   byte
	Completed bool
}

type EncoderMigration struct {
	migrationChecksumLock *sync.RWMutex
	migrationChecksums    []*EncoderMigrationChecksum
	completed             bool
	currentBlockHeight    uint64

	mainDb          *badger.DB
	snapshotDbMutex *sync.Mutex
	params          *DeSoParams
}

func (migration *EncoderMigration) Initialize(
	mainDb *badger.DB,
	snapshotDbMutex *sync.Mutex,
	blockHeight uint64,
	params *DeSoParams,
	disabled bool,
) error {

	migration.mainDb = mainDb
	migration.snapshotDbMutex = snapshotDbMutex
	migration.currentBlockHeight = blockHeight
	migration.params = params
	migration.migrationChecksumLock = &sync.RWMutex{}

	if mainDb == nil || snapshotDbMutex == nil {
		migration.snapshotDbMutex = &sync.Mutex{}
		return nil
	}

	migration.snapshotDbMutex.Lock()
	defer migration.snapshotDbMutex.Unlock()

	// For testing purposes we might want to disable migrations.
	if disabled {
		return nil
	}

	// Retrieve all migrations from the snapshot Db.
	err := migration.mainDb.View(func(txn *badger.Txn) error {
		item, err := txn.Get(getMainDbPrefix(_prefixMigrationStatus))
		if err != nil {
			return err
		}
		migrationBytes, err := item.ValueCopy(nil)
		if err != nil {
			return err
		}

		rr := bytes.NewReader(migrationBytes)
		migrationLength, err := ReadUvarint(rr)
		if err != nil {
			return err
		}

		var migrationChecksums []*EncoderMigrationChecksum
		for ; migrationLength > 0; migrationLength-- {
			migrationChecksum := &EncoderMigrationChecksum{}
			// Initialize an empty checksum struct. We use it to parse checksum bytes.
			migrationChecksum.Checksum = &StateChecksum{}
			if err = migrationChecksum.Checksum.Initialize(nil, nil); err != nil {
				return err
			}

			checksumBytes, err := DecodeByteArray(rr)
			if err != nil {
				return err
			}

			if err = migrationChecksum.Checksum.FromBytes(checksumBytes); err != nil {
				return err
			}
			if migrationChecksum.BlockHeight, err = ReadUvarint(rr); err != nil {
				return err
			}
			if migrationChecksum.Version, err = rr.ReadByte(); err != nil {
				return err
			}
			if migrationChecksum.Completed, err = ReadBoolByte(rr); err != nil {
				return err
			}

			// sanity-check that node has the same "version" of migration version map.
			exists := false
			for _, migrationHeight := range params.EncoderMigrationHeightsList {
				if migrationChecksum.Version == migrationHeight.Version {
					exists = true
				}
			}
			if !exists {
				return fmt.Errorf("there is no migration in EncoderMigrationHeightsList, seems like a schema error")
			}

			if migrationChecksum.BlockHeight > blockHeight {
				migrationChecksums = append(migrationChecksums, migrationChecksum)
			}
		}
		migration.migrationChecksums = migrationChecksums
		return nil
	})
	if err != nil && err != badger.ErrKeyNotFound {
		return errors.Wrapf(err, "EncoderMigrationChecksum.Initialize: Problem reading migration from db")
	}

	// Check if there are any outstanding migrations apart from the migrations we've saved in the db.
	// If so, add them to the migrationChecksums.
	for _, migrationHeight := range params.EncoderMigrationHeightsList {
		// We ignore migrations with height equal to the max because these migrations
		// will have their block heights modified to a rational value before they're
		// supposed to trigger, and thus we should not store them in the db.
		if migrationHeight.Height != math.MaxUint32 &&
			migrationHeight.Height > blockHeight {
			exists := false
			for _, migrationChecksum := range migration.migrationChecksums {
				// If we already have a migration with the same version in our migrationChecksums, we set exists to true.
				if migrationChecksum.Version == migrationHeight.Version {
					exists = true
					break
				}
			}
			if !exists {
				checksum := &StateChecksum{}
				checksum.Initialize(nil, nil)
				migration.migrationChecksums = append(migration.migrationChecksums, &EncoderMigrationChecksum{
					Checksum:    checksum,
					BlockHeight: migrationHeight.Height,
					Version:     migrationHeight.Version,
					Completed:   false,
				})
			}
		}
	}

	return nil
}

// TODO: This function is unused and can be removed.
func (migration *EncoderMigration) InitializeSingleHeight(
	mainDb *badger.DB,
	snapshotDbMutex *sync.Mutex,
	blockHeight uint64,
	params *DeSoParams,
) {

	migration.currentBlockHeight = blockHeight
	migration.mainDb = mainDb
	migration.snapshotDbMutex = snapshotDbMutex
	migration.params = params

	singleChecksum := &StateChecksum{}
	singleChecksum.Initialize(nil, nil)
	migration.migrationChecksums = append(migration.migrationChecksums, &EncoderMigrationChecksum{
		Checksum:    singleChecksum,
		BlockHeight: blockHeight,
		Version:     byte(0), // It's okay to put 0 here, because Version is never used directly.
		Completed:   false,
	})
}

func (migration *EncoderMigration) SaveMigrations() error {
	migration.migrationChecksumLock.RLock()
	var data []byte
	data = append(data, UintToBuf(uint64(len(migration.migrationChecksums)))...)
	for ii := range migration.migrationChecksums {
		checksumBytes, err := migration.migrationChecksums[ii].Checksum.ToBytes()
		if err != nil {
			migration.migrationChecksumLock.RUnlock()
			return errors.Wrapf(err, "EncoderMigration.SaveMigrations: Problem getting migration checksum "+
				"bytes, ii = (%v)", ii)
		}
		data = append(data, EncodeByteArray(checksumBytes)...)
		data = append(data, UintToBuf(migration.migrationChecksums[ii].BlockHeight)...)
		data = append(data, migration.migrationChecksums[ii].Version)
		data = append(data, BoolToByte(migration.migrationChecksums[ii].Completed))
	}
	data = append(data, BoolToByte(migration.completed))
	migration.migrationChecksumLock.RUnlock()

	migration.snapshotDbMutex.Lock()
	defer migration.snapshotDbMutex.Unlock()
	return migration.mainDb.Update(func(txn *badger.Txn) error {
		return txn.Set(getMainDbPrefix(_prefixMigrationStatus), data)
	})
}

func (migration *EncoderMigration) StartMigrations() error {

	migration.migrationChecksumLock.Lock()
	var outstandingChecksums []*EncoderMigrationChecksum

	// Look for any outstanding encoder migrations. These migrations are going to be set to not completed and their checksums
	// are set to identity (that's because we've set them to new migrations in Initialize).
	for _, migrationChecksum := range migration.migrationChecksums {
		if migrationChecksum.Completed && !migrationChecksum.Checksum.checksum.IsIdentity() {
			continue
		}

		migrationChecksum.Checksum.ResetChecksum()
		outstandingChecksums = append(outstandingChecksums, migrationChecksum)
	}
	migration.migrationChecksumLock.Unlock()

	if len(outstandingChecksums) == 0 {
		return nil
	}

	// If we get to this point, it means there are some new migrations that we need to process.
	glog.Infof(CLog(Yellow, fmt.Sprintf("EncoderMigration: Found %v outstanding migrations. Proceeding to scan through the "+
		"blockchain state. This is a one-time database update. It wouldn't be a good idea to terminate the node now. "+
		"This might take a while...", len(outstandingChecksums))))

	// Get all state prefixes and sort them.
	var prefixes [][]byte
	for prefix, isState := range StatePrefixes.StatePrefixesMap {
		if !isState {
			continue
		}
		prefixes = append(prefixes, []byte{prefix})
	}
	sort.Slice(prefixes, func(ii, jj int) bool {
		return prefixes[ii][0] < prefixes[jj][0]
	})

	// Iterate through the whole db and re-calculate the checksum according to the outstanding migrations.
	// TODO: Check if parallel gets are faster on fully synced node.
	carrierChecksum := &StateChecksum{}
	carrierChecksum.Initialize(nil, nil)

	// This whole thing is just a status printer
	startedPrefix := prefixes[0]
	finishChannel := make(chan struct{})
	go func() {
		ticker := time.NewTicker(60 * time.Second)
		defer ticker.Stop()

		for {
			select {
			case <-finishChannel:
				return
			case <-ticker.C:
				var completedPrefixes [][]byte
				var incompletePrefixes [][]byte
				var currentPrefix []byte

				for _, prefix := range StatePrefixes.StatePrefixesList {
					if prefix[0] < startedPrefix[0] {
						completedPrefixes = append(completedPrefixes, prefix)
					} else if prefix[0] == startedPrefix[0] {
						currentPrefix = startedPrefix[:]
					} else {
						incompletePrefixes = append(incompletePrefixes, prefix)
					}
				}
				if len(completedPrefixes) > 0 {
					glog.Infof(CLog(Green, fmt.Sprintf("EncoderMigration: finished updating prefixes (%v)", completedPrefixes)))
				}
				if len(currentPrefix) > 0 {
					glog.Infof(CLog(Yellow, fmt.Sprintf("EncoderMigration: currently updating prefix: (%v)", currentPrefix)))
				}
				if len(incompletePrefixes) > 0 {
					glog.Infof("Remaining prefixes (%v)", incompletePrefixes)
				}
			}
		}
	}()

	// Compute the checksums for all migrations, as needed.
	err := migration.mainDb.View(func(txn *badger.Txn) error {
		opts := badger.DefaultIteratorOptions
		for _, prefix := range prefixes {
			startedPrefix = prefix
			opts.Prefix = prefix
			it := txn.NewIterator(opts)
			for it.Seek(prefix); it.ValidForPrefix(prefix); it.Next() {
				item := it.Item()
				key := item.Key()
				err := item.Value(func(value []byte) error {
					return carrierChecksum.AddOrRemoveBytesWithMigrations(key, value, migration.currentBlockHeight,
						outstandingChecksums, migration.migrationChecksumLock, true)
				})
				if err != nil {
					return err
				}
			}
			it.Close()
		}
		return nil
	})
	close(finishChannel)
	if err != nil {
		return errors.Wrapf(err, "EncoderMigration.StartMigrations: Something went wrong during "+
			"the encoder migration. Node should be restarted.")
	}
	if err = carrierChecksum.Wait(); err != nil {
		return errors.Wrapf(err, "EncoderMigration.StartMigrations: Problem waiting for the checksum. "+
			"Node should be restarted.")
	}
	glog.Infof(CLog(Yellow, "Finished computing the migration"))

	for _, migrationChecksum := range migration.migrationChecksums {
		migrationChecksum.Completed = true
	}
	migration.completed = true
	if err = migration.SaveMigrations(); err != nil {
		return errors.Wrapf(err, "EncoderMigration.StartMigrations: Problem saving migrations to db")
	}
	return nil
}

func (migration *EncoderMigration) GetMigrationChecksumAtBlockheight(blockHeight uint64) *StateChecksum {
	migration.migrationChecksumLock.RLock()
	defer migration.migrationChecksumLock.RUnlock()
	for _, migrationChecksum := range migration.migrationChecksums {
		if migrationChecksum.BlockHeight == blockHeight {
			return migrationChecksum.Checksum
		}
	}
	return nil
}

func (migration *EncoderMigration) CleanupMigrations(blockHeight uint64) {
	migration.migrationChecksumLock.Lock()
	defer migration.migrationChecksumLock.Unlock()
	for jj := 0; jj < len(migration.migrationChecksums); jj++ {
		if migration.migrationChecksums[jj].BlockHeight <= blockHeight {
			migration.migrationChecksums = append(migration.migrationChecksums[:jj],
				migration.migrationChecksums[jj+1:]...)
			jj--
		}
	}
}

func (migration *EncoderMigration) ResetChecksums() {
	migration.migrationChecksumLock.Lock()
	defer migration.migrationChecksumLock.Unlock()
	for _, migrationChecksum := range migration.migrationChecksums {
		migrationChecksum.Checksum.ResetChecksum()
		migrationChecksum.Completed = false
	}
}

// -------------------------------------------------------------------------------------
// Timer
// -------------------------------------------------------------------------------------

// Mode determines if Timer will be used by the node. Set --time-events=true to enable timing.
var Mode = DisableTimer

// Timer is used for convenience to time certain events during development.
// NOTE: Timer uses maps and so doesn't support concurrent calls to Start() or End().
type Timer struct {
	totalElapsedTimes map[string]float64
	lastTimes         map[string]time.Time
	mode              bool
	mut               sync.RWMutex
}

func (t *Timer) Initialize() {
	t.totalElapsedTimes = make(map[string]float64)
	t.lastTimes = make(map[string]time.Time)
	// Comment this to stop timing
	t.mode = Mode
}

func (t *Timer) Start(eventName string) {
	if t.mode != EnableTimer {
		return
	}

	t.mut.Lock()
	defer t.mut.Unlock()
	if _, exists := t.lastTimes[eventName]; !exists {
		t.totalElapsedTimes[eventName] = 0.0
	}
	t.lastTimes[eventName] = time.Now()
}

func (t *Timer) End(eventName string) {
	if t.mode != EnableTimer {
		return
	}

	t.mut.Lock()
	defer t.mut.Unlock()
	if _, exists := t.totalElapsedTimes[eventName]; !exists {
		glog.Errorf("Timer.End: Error called with non-existent eventName")
		return
	}
	t.totalElapsedTimes[eventName] += time.Since(t.lastTimes[eventName]).Seconds()
}

func (t *Timer) Print(eventName string) {
	if t.mode != EnableTimer {
		return
	}

	t.mut.RLock()
	defer t.mut.RUnlock()
	if _, exists := t.lastTimes[eventName]; exists {
		glog.Infof("Timer.End: event (%s) total elapsed time (%v)",
			eventName, t.totalElapsedTimes[eventName])
	}
}

// -------------------------------------------------------------------------------------
// Color Logger
// -------------------------------------------------------------------------------------

var (
	Cyan    = color.New(color.FgCyan)
	Magenta = color.New(color.FgMagenta)
	Yellow  = color.New(color.FgHiYellow)
	Green   = color.New(color.FgHiGreen)
	Blue    = color.New(color.FgBlue)
	Red     = color.New(color.FgRed)
)

func CLog(c *color.Color, str string) string {
	return c.Sprint(str)
}<|MERGE_RESOLUTION|>--- conflicted
+++ resolved
@@ -5,7 +5,6 @@
 	"context"
 	"encoding/hex"
 	"fmt"
-	"github.com/deso-protocol/go-deadlock"
 	"math"
 	"reflect"
 	"runtime"
@@ -14,13 +13,9 @@
 	"time"
 
 	"github.com/cloudflare/circl/group"
-<<<<<<< HEAD
+
 	"github.com/deso-protocol/go-deadlock"
-	"github.com/dgraph-io/badger/v3"
-=======
-	"github.com/decred/dcrd/container/lru"
 	"github.com/dgraph-io/badger/v4"
->>>>>>> bc64e75a
 	"github.com/fatih/color"
 	"github.com/golang/glog"
 	"github.com/google/uuid"
@@ -319,11 +314,7 @@
 	// DatabaseCache is used to store most recent DB records that we've read/written.
 	// This is a low-level optimization for ancestral records that
 	// saves us read time when we're writing to the DB during UtxoView flush.
-<<<<<<< HEAD
 	DatabaseCache *lru.Cache[string, []byte]
-=======
-	DatabaseCache lru.Map[string, []byte]
->>>>>>> bc64e75a
 
 	// AncestralFlushCounter is used to offset ancestral records flush to occur only after x blocks.
 	AncestralFlushCounter uint64
@@ -497,13 +488,10 @@
 
 	// Set the snapshot.
 	snap := &Snapshot{
-		mainDb:                       mainDb,
-		SnapshotDbMutex:              &snapshotDbMutex,
-<<<<<<< HEAD
-		DatabaseCache:                databaseCache,
-=======
-		DatabaseCache:                *lru.NewMap[string, []byte](DatabaseCacheSize),
->>>>>>> bc64e75a
+		mainDb:          mainDb,
+		SnapshotDbMutex: &snapshotDbMutex,
+		DatabaseCache:   databaseCache,
+
 		AncestralFlushCounter:        uint64(0),
 		snapshotBlockHeightPeriod:    snapshotBlockHeightPeriod,
 		OperationChannel:             operationChannel,
@@ -1415,11 +1403,7 @@
 	ctx context.Context
 
 	// hashToCurveCache is a cache of computed hashToCurve mappings
-<<<<<<< HEAD
 	hashToCurveCache *lru.Cache[string, group.Element]
-=======
-	hashToCurveCache lru.Map[string, group.Element]
->>>>>>> bc64e75a
 
 	// When we want to add a database record to the state checksum, we will first have to
 	// map the record to the Ristretto255 curve using the hash_to_curve. We will then add the
@@ -1447,11 +1431,7 @@
 	sc.maxWorkers = int64(runtime.GOMAXPROCS(0))
 
 	// Set the hashToCurveCache
-<<<<<<< HEAD
 	sc.hashToCurveCache, _ = lru.New[string, group.Element](int(HashToCurveCache))
-=======
-	sc.hashToCurveCache = *lru.NewMap[string, group.Element](HashToCurveCache)
->>>>>>> bc64e75a
 
 	// Set the worker pool semaphore and context.
 	sc.semaphore = semaphore.NewWeighted(sc.maxWorkers)
@@ -1522,7 +1502,7 @@
 		// Compute the hash_to_curve primitive, mapping  the bytes to an elliptic curve point.
 		hashElement = sc.curve.HashToElement(bytes, sc.dst)
 		// Also add to the hashToCurveCache
-		sc.hashToCurveCache.Put(bytesStr, hashElement)
+		sc.hashToCurveCache.Add(bytesStr, hashElement)
 	}
 
 	return hashElement
