package cmd

import (
	"github.com/deso-protocol/core/lib"
	"github.com/golang/glog"
	"github.com/spf13/cobra"
	"github.com/spf13/pflag"
	"github.com/spf13/viper"
)

var runCmd = &cobra.Command{
	Use:   "run",
	Short: "Run the node",
	Long:  `...`,
	Run:   Run,
}

func init() {
	SetupRunFlags(runCmd)
	rootCmd.AddCommand(runCmd)
}

func Run(cmd *cobra.Command, args []string) {
	// Parse the configuration (can use CLI flags, environment variables, or config file)
	config := LoadConfig()

	// Start the deso node
	shutdownListener := make(chan struct{})
	node := NewNode(config)
	node.Start(&shutdownListener)

	defer func() {
		node.Stop()
		glog.Info("Shutdown complete")
	}()
	<-shutdownListener
}

func SetupRunFlags(cmd *cobra.Command) {
	// Core
	cmd.PersistentFlags().Bool("testnet", false, "Use the DeSo testnet. Mainnet is used by default")
	cmd.PersistentFlags().String("data-dir", "",
		"The location where all of the protocol-related data like blocks is stored. "+
			"Useful for testing situations where multiple clients need to run on the "+
			"same machine without trampling over each other. "+
			"When unset, defaults to the system's configuration directory.")
	cmd.PersistentFlags().String("mempool-dump-dir", "",
		"When set, the mempool is initialized using a db in the directory specified, and"+
			"subsequent dumps are also written to this dir")
	cmd.PersistentFlags().Bool("txindex", false,
		"When set to true, the node will generate an index mapping transaction "+
			"ids to transaction information. This enables the use of certain API calls "+
			"like ones that allow the lookup of particular transactions by their ID. "+
			"Defaults to false because the index can be large.")
	cmd.PersistentFlags().Bool("regtest", false,
		"Can only be used in conjunction with --testnet. Creates a private testnet node with fast block times"+
			"and instantly spendable block rewards.")
	cmd.PersistentFlags().String("postgres-uri", "", "BETA: Use Postgres as the backing store for chain data."+
		"When enabled, most data is stored in postgres although badger is still currently used for some state. Run your "+
		"Postgres instance on the same machine as your node for optimal performance.")
	cmd.PersistentFlags().Uint32("max-sync-block-height", 0,
		"Max sync block height")
	// Hyper Sync
	cmd.PersistentFlags().Bool("hypersync", true, "Use hyper sync protocol for faster block syncing")
	cmd.PersistentFlags().Bool("force-checksum", true, "When true, the node will panic if the "+
		"local state checksum differs from the network checksum reported by its peers.")
	// Snapshot
	cmd.PersistentFlags().Uint64("snapshot-block-height-period", 1000, "Set the snapshot epoch period. Snapshots are taken at block heights divisible by the period.")
	// Archival mode
	cmd.PersistentFlags().Bool("archival-mode", true, "Download all historical blocks after finishing hypersync.")
	// Disable encoder migrations
	cmd.PersistentFlags().Bool("disable-encoder-migrations", false, "Disable badgerDB encoder migrations")
	// Semephore cap that limits the number of snapshot chunks stored in the OperationChannel during hypersync.
	cmd.PersistentFlags().Uint32("hypersync-max-queue-size", lib.HypersyncDefaultMaxQueueSize, "Limit number of snapshot chunks stored in the OperationChannel during hypersync.")
	// Disable slow sync
	cmd.PersistentFlags().String("sync-type", "any", `We have the following options for SyncType:
		- any: Will sync with a node no matter what kind of syncing it supports.
		- full-historical: Will sync by connecting blocks from the beginning of time.
		- hypersync-archival: Will sync by hypersyncing state, but then it will
		  still download historical blocks at the end. Can only be set if HyperSync
		  is true.
		- hypersync: Will sync by downloading historical state, and will NOT
		  download historical blocks. Can only be set if HyperSync is true.`)

	// Mempool
	cmd.PersistentFlags().Uint64("mempool-backup-time-millis", 30000,
		"The frequency in milliseconds with which the mempool will persist its state to disk. "+
			"The default value is 30 seconds, or 30,000 milliseconds.")
<<<<<<< HEAD
	cmd.PersistentFlags().Uint64("max-mempool-pos-size-bytes", 3<<30,
=======
	cmd.PersistentFlags().Uint64("max-mempool-pos-size-bytes", 3<<30 /*3Gb*/,
>>>>>>> 2c3cb62c
		"The maximum size of the PoS mempool in bytes. The default value is 3 << 30 bytes, or 3Gb.")

	// Peers
	cmd.PersistentFlags().StringSlice("connect-ips", []string{},
		"A comma-separated list of ip:port addresses that we should connect to on startup. "+
			"If this argument is specified, we don't connect to any other peers.")
	cmd.PersistentFlags().StringSlice("add-ips", []string{},
		"A comma-separated list of ip:port addresses that we should connect to on startup. "+
			"If this argument is specified, we will still fetch addresses from DNS seeds and "+
			"potentially connect to them.")
	cmd.PersistentFlags().StringSlice("add-seeds", []string{},
		"A comma-separated list of DNS seeds to be used in addition to the pre-configured seeds.")
	cmd.PersistentFlags().Uint64("target-outbound-peers", 8,
		"The target number of outbound peers. The node will continue attempting to connect to "+
			"random addresses until it has this many outbound connections. During testing it's "+
			"useful to turn this number down and test a small number of nodes in a controlled "+
			"environment.")
	cmd.PersistentFlags().Uint64("stall-timeout-seconds", 900,
		"How long the node will wait for a peer to reply to certain types of requests. "+
			"We make this gratuitous just in case the node we're connecting to is backed up.")

	// Peer Restrictions
	cmd.PersistentFlags().Bool("private-mode", false, "The node does not look up addresses from DNS seeds.")
	cmd.PersistentFlags().Bool("read-only-mode", false, "The node ignores all transactions created on this node.")
	cmd.PersistentFlags().Bool("disable-networking", false, "The node does not make outgoing or accept incoming connections.")
	cmd.PersistentFlags().Bool("ignore-inbound-invs", false,
		"When set to true, the node will ignore all INV messages unless they come from an outbound peer. "+
			"This is useful when setting up a node that you want to have a direct and 1:1 relationship with "+
			"another node, as is common when setting up read sharding.")
	cmd.PersistentFlags().Uint64("max-inbound-peers", 125, "The maximum number of inbound peers a node can have.")
	cmd.PersistentFlags().Bool("one-inbound-per-ip", true,
		"When set, the node will not allow more than one connection to/from a particular "+
			"IP. This prevents forms of attack whereby one node tries to monopolize all of "+
			"our connections and potentially make onerous requests as well. Useful to "+
			"disable this flag when testing locally to allow multiple inbound connections "+
			"from test servers")

	// Listeners
	cmd.PersistentFlags().Uint64("protocol-port", 0,
		"When set, determines the port on which this node will listen for protocol-related "+
			"messages. If unset, the port will default to what is present in the DeSoParams set. "+
			"Note also that even though the node will listen on this port, its outbound "+
			"connections will not be determined by this flag.")

	// Mining + Admin
	cmd.PersistentFlags().StringSlice("miner-public-keys", []string{},
		"A miner is started if and only if this field is set. Indicates where to send "+
			"block rewards from mining blocks. Public keys must be "+
			"comma-separated compressed ECDSA public keys formatted as base58 strings.")
	cmd.PersistentFlags().Uint64("num-mining-threads", 0,
		"How many threads to run for mining. Only has an effect when --miner-public-keys "+
			"is set. If set to zero, which is the default, then the number of "+
			"threads available to the system will be used.")

	// Fees
	cmd.PersistentFlags().Uint64("rate-limit-feerate", 0,
		"Transactions below this feerate will be rate-limited rather than flat-out "+
			"rejected. This is in contrast to min-feerate, which will flat-out reject "+
			"transactions with feerates below what is specified. As such, this value will have no "+
			"effect if it is set below min-feerate. This, along with min-feerate, should "+
			"be the first line of defense against attacks that involve flooding the "+
			"network with low-fee transactions in an attempt to overflow the mempool")
	cmd.PersistentFlags().Uint64("min-feerate", 1000,
		"The minimum feerate this node will accept when processing transactions "+
			"relayed by peers. Increasing this number, along with increasing "+
			"rate-limit-feerate, should be the first line of "+
			"defense against attacks that involve flooding the network with low-fee "+
			"transactions in an attempt to overflow the mempool")

	// BlockProducer
	cmd.PersistentFlags().Uint64("max-block-templates-cache", 100,
		"When set to a non-zero value, the node will generate block "+
			"templates, and cache the number of templates specified by this flag. When set "+
			"to zero, the node will not produce block templates.")
	cmd.PersistentFlags().Uint64("min-block-update-interval", 10,
		"When set to a non-zero value, the node will wait at least this many seconds "+
			"before producing another block template")
	cmd.PersistentFlags().String("block-cypher-api-key", "",
		"When specified, this key is used to power the BitcoinExchange flow "+
			"and to check for double-spends in the mempool")
	cmd.PersistentFlags().String("block-producer-seed", "",
		"When set, all blocks produced by the block producer will be signed by this "+
			"seed.")
	cmd.PersistentFlags().StringSlice("trusted-block-producer-public-keys", []string{
		"BC1YLgS1zDJQqywFpsty4fFheUrZxVQNKEsrttppvUESFZCq6Nfoypm",
		"BC1YLh768bVj2R3QpSiduxcvn7ipxF3L3XHsabZYtCGtsinUnNrZvNN",
		"BC1YLgsiUgM1Vr35YwbkSfZB3NC9tyrMXBPuJ2SEBf8naDf6PRpNit9",
		"BC1YLgW5jWudzSUvrvNkD4GReN3kvGvsTuqLLttKfsCbXb7vLSCjwTk",
		"BC1YLi8X7U9DZc2UqPE4s5PjrNJJUa6PKygD7VF4u8vy96srm18YvEX",
	},
		"When set, this node will only accept new blocks that are signed by the trusted block "+
			"producers. This setting, is pretty novel. It allows a network of full nodes who "+
			"trust each other to create their own network that can't be easily taken over by a 51% "+
			"attack. In some sense, it uses trust in order to lower the amount of work needed to "+
			"protect the network, making it highly eco-friendly. Then, if full nodes ever want to "+
			"allow open mining, all they need to do is unset these public keys (or one of the owners "+
			"of the public keys can release her key material, pulling a metaphorical 'ripcord'). "+
			"Importantly, until this point, the network will be completely protected from a 51% attack, "+
			"giving it time to accumulate the necessary hash power.")
	cmd.PersistentFlags().Uint64("trusted-block-producer-start-height", 37000,
		"If --trusted-block-producer-public-keys is set, then all blocks after this height must "+
			"be signed by one of these keys in order to be considered valid. Setting this value to zero "+
			"enforces that all blocks after genesis must be signed by a trusted block producer. The default "+
			"value was chosen to be in-line with the default trusted public keys chosen.")

	// Logging
	cmd.PersistentFlags().String("log-dir", "", "The directory for logs")
	cmd.PersistentFlags().Uint64("glog-v", 0, "The log level. 0 = INFO, 1 = DEBUG, 2 = TRACE. Defaults to zero")
	cmd.PersistentFlags().String("glog-vmodule", "",
		"The syntax of the argument is a comma-separated list of pattern=N, "+
			"where pattern is a literal file name (minus the \".go\" suffix) or \"glob\" "+
			"pattern and N is a V level. For instance, -vmodule=gopher*=3 sets the V "+
			"level to 3 in all Go files whose names begin \"gopher\".")
	cmd.PersistentFlags().Bool("log-db-summary-snapshots", false, "The node will log a snapshot of all DB keys every 30s.")
	cmd.PersistentFlags().Bool("datadog-profiler", false, "Enable the DataDog profiler for performance testing")
	cmd.PersistentFlags().Bool("time-events", false, "Enable simple event timer, helpful in hands-on performance testing")

	cmd.PersistentFlags().VisitAll(func(flag *pflag.Flag) {
		viper.BindPFlag(flag.Name, flag)
	})
}<|MERGE_RESOLUTION|>--- conflicted
+++ resolved
@@ -86,11 +86,7 @@
 	cmd.PersistentFlags().Uint64("mempool-backup-time-millis", 30000,
 		"The frequency in milliseconds with which the mempool will persist its state to disk. "+
 			"The default value is 30 seconds, or 30,000 milliseconds.")
-<<<<<<< HEAD
-	cmd.PersistentFlags().Uint64("max-mempool-pos-size-bytes", 3<<30,
-=======
 	cmd.PersistentFlags().Uint64("max-mempool-pos-size-bytes", 3<<30 /*3Gb*/,
->>>>>>> 2c3cb62c
 		"The maximum size of the PoS mempool in bytes. The default value is 3 << 30 bytes, or 3Gb.")
 
 	// Peers
