package cmd

import (
	"github.com/golang/glog"
	"github.com/spf13/cobra"
	"github.com/spf13/pflag"
	"github.com/spf13/viper"
	"os"
	"os/signal"
	"syscall"
)

var runCmd = &cobra.Command{
	Use:   "run",
	Short: "Run the node",
	Long:  `...`,
	Run:   Run,
}

func init() {
	SetupRunFlags(runCmd)
	rootCmd.AddCommand(runCmd)
}

func Run(cmd *cobra.Command, args []string) {
	// Parse the configuration (can use CLI flags, environment variables, or config file)
	config := LoadConfig()

	// Start the bitclout node
	node := NewNode(config)
	go node.Start()

	shutdownListener := make(chan os.Signal)
	signal.Notify(shutdownListener, syscall.SIGINT, syscall.SIGTERM)
	defer func() {
		node.Stop()
		glog.Info("Shutdown complete")
	}()

	<-shutdownListener
}

func SetupRunFlags(cmd *cobra.Command) {
	// Core
	cmd.PersistentFlags().Bool("testnet", false, "Use the BitClout testnet. Mainnet is used by default")
	cmd.PersistentFlags().String("data-dir", "",
		"The location where all of the protocol-related data like blocks is stored. "+
			"Useful for testing situations where multiple clients need to run on the "+
			"same machine without trampling over each other. "+
			"When unset, defaults to the system's configuration directory.")
	cmd.PersistentFlags().String("mempool-dump-dir", "",
		"When set, the mempool is initialized using a db in the directory specified, and"+
			"subsequent dumps are also written to this dir")
	cmd.PersistentFlags().Bool("txindex", false,
		"When set to true, the node will generate an index mapping transaction "+
			"ids to transaction information. This enables the use of certain API calls "+
			"like ones that allow the lookup of particular transactions by their ID. "+
			"Defaults to false because the index can be large.")
	cmd.PersistentFlags().Bool("regtest", false,
		"Can only be used in conjunction with --testnet. Creates a private testnet node with fast block times"+
			"and instantly spendable block rewards.")

	// Peers
	cmd.PersistentFlags().StringSlice("connect-ips", []string{},
		"A comma-separated list of ip:port addresses that we should connect to on startup. "+
			"If this argument is specified, we don't connect to any other peers.")
	cmd.PersistentFlags().StringSlice("add-ips", []string{},
		"A comma-separated list of ip:port addresses that we should connect to on startup. "+
			"If this argument is specified, we will still fetch addresses from DNS seeds and "+
			"potentially connect to them.")
	cmd.PersistentFlags().StringSlice("add-seeds", []string{},
		"A comma-separated list of DNS seeds to be used in addition to the pre-configured seeds.")
	cmd.PersistentFlags().Uint64("target-outbound-peers", 8,
		"The target number of outbound peers. The node will continue attempting to connect to "+
			"random addresses until it has this many outbound connections. During testing it's "+
			"useful to turn this number down and test a small number of nodes in a controlled "+
			"environment.")
	cmd.PersistentFlags().Uint64("stall-timeout-seconds", 900,
		"How long the node will wait for a peer to reply to certain types of requests. "+
			"We make this gratuitous just in case the node we're connecting to is backed up.")
	cmd.PersistentFlags().String("bitcoin-connect-peer", "",
		"When set to an IP:PORT, the BitcoinManager will use this peer to source Bitcoin "+
			"headers and won't talk to anyone else. When unset, a random Bitcoin peer is chosen.")

	// Peer Restrictions
	cmd.PersistentFlags().Bool("private-mode", false, "The node does not look up addresses from DNS seeds.")
	cmd.PersistentFlags().Bool("read-only-mode", false, "The node ignores all transactions created on this node.")
	cmd.PersistentFlags().Bool("disable-networking", false, "The node does not make outgoing or accept incoming connections.")
	cmd.PersistentFlags().Bool("ignore-inbound-invs", false,
		"When set to true, the node will ignore all INV messages unless they come from an outbound peer. "+
			"This is useful when setting up a node that you want to have a direct and 1:1 relationship with "+
			"another node, as is common when setting up read sharding.")
	cmd.PersistentFlags().Bool("ignore-unmined-bitcoin", false,
		"When set to true, unmined BitcoinExchange transactions from peers are disregarded. This is OK "+
			"because we will eventually reprocess this transaction once it gets mined into a block, although anything "+
			"that is built on top of it may not be considered. It's set to false by default because most nodes "+
			"connect to trusted peers right now via --connect-ips and --ignore-inbound-peer-inv-messages.")
	cmd.PersistentFlags().Uint64("max-inbound-peers", 125, "The maximum number of inbound peers a node can have.")
	cmd.PersistentFlags().Bool("one-inbound-per-ip", true,
		"When set, the node will not allow more than one connection to/from a particular "+
			"IP. This prevents forms of attack whereby one node tries to monopolize all of "+
			"our connections and potentially make onerous requests as well. Useful to "+
			"disable this flag when testing locally to allow multiple inbound connections "+
			"from test servers")

	// Listeners
	cmd.PersistentFlags().Uint64("protocol-port", 0,
		"When set, determines the port on which this node will listen for protocol-related "+
			"messages. If unset, the port will default to what is present in the BitCloutParams set. "+
			"Note also that even though the node will listen on this port, its outbound "+
			"connections will not be determined by this flag.")

	// Mining + Admin
	cmd.PersistentFlags().StringSlice("miner-public-keys", []string{},
		"A miner is started if and only if this field is set. Indicates where to send "+
			"block rewards from mining blocks. Public keys must be "+
			"comma-separated compressed ECDSA public keys formatted as base58 strings.")
	cmd.PersistentFlags().Uint64("num-mining-threads", 0,
		"How many threads to run for mining. Only has an effect when --miner-public-keys "+
			"is set. If set to zero, which is the default, then the number of "+
			"threads available to the system will be used.")

	// Fees
	cmd.PersistentFlags().Uint64("rate-limit-feerate", 0,
		"Transactions below this feerate will be rate-limited rather than flat-out "+
			"rejected. This is in contrast to min-feerate, which will flat-out reject "+
			"transactions with feerates below what is specified. As such, this value will have no "+
			"effect if it is set below min-feerate. This, along with min-feerate, should "+
			"be the first line of defense against attacks that involve flooding the "+
			"network with low-fee transactions in an attempt to overflow the mempool")
	cmd.PersistentFlags().Uint64("min-feerate", 1000,
		"The minimum feerate this node will accept when processing transactions "+
			"relayed by peers. Increasing this number, along with increasing "+
			"rate-limit-feerate, should be the first line of "+
			"defense against attacks that involve flooding the network with low-fee "+
			"transactions in an attempt to overflow the mempool")

	// BlockProducer
	cmd.PersistentFlags().Uint64("max-block-templates-cache", 100,
		"When set to a non-zero value, the node will generate block "+
			"templates, and cache the number of templates specified by this flag. When set "+
			"to zero, the node will not produce block templates.")
	cmd.PersistentFlags().Uint64("min-block-update-interval", 10,
		"When set to a non-zero value, the node will wait at least this many seconds "+
			"before producing another block template")
	cmd.PersistentFlags().String("block-cypher-api-key", "",
		"When specified, this key is used to power the BitcoinExchange flow "+
			"and to check for double-spends in the mempool")
	cmd.PersistentFlags().String("block-producer-seed", "",
		"When set, all blocks produced by the block producer will be signed by this "+
			"seed.")
	cmd.PersistentFlags().StringSlice("trusted-block-producer-public-keys", []string{
		"BC1YLgS1zDJQqywFpsty4fFheUrZxVQNKEsrttppvUESFZCq6Nfoypm",
<<<<<<< HEAD
			"BC1YLh768bVj2R3QpSiduxcvn7ipxF3L3XHsabZYtCGtsinUnNrZvNN",
			"BC1YLgsiUgM1Vr35YwbkSfZB3NC9tyrMXBPuJ2SEBf8naDf6PRpNit9",
			"BC1YLgW5jWudzSUvrvNkD4GReN3kvGvsTuqLLttKfsCbXb7vLSCjwTk",
			"BC1YLi8X7U9DZc2UqPE4s5PjrNJJUa6PKygD7VF4u8vy96srm18YvEX",
=======
		"BC1YLh768bVj2R3QpSiduxcvn7ipxF3L3XHsabZYtCGtsinUnNrZvNN",
		"BC1YLgsiUgM1Vr35YwbkSfZB3NC9tyrMXBPuJ2SEBf8naDf6PRpNit9",
		"BC1YLgW5jWudzSUvrvNkD4GReN3kvGvsTuqLLttKfsCbXb7vLSCjwTk",
		"BC1YLi8X7U9DZc2UqPE4s5PjrNJJUa6PKygD7VF4u8vy96srm18YvEX",
>>>>>>> d0668cb3
	},
		"When set, this node will only accept new blocks that are signed by the trusted block "+
			"producers. This setting, is pretty novel. It allows a network of full nodes who "+
			"trust each other to create their own network that can't be easily taken over by a 51% "+
			"attack. In some sense, it uses trust in order to lower the amount of work needed to "+
			"protect the network, making it highly eco-friendly. Then, if full nodes ever want to "+
			"allow open mining, all they need to do is unset these public keys (or one of the owners "+
			"of the public keys can release her key material, pulling a metaphorical 'ripcord'). "+
			"Importantly, until this point, the network will be completely protected from a 51% attack, "+
			"giving it time to accumulate the necessary hash power.")
	cmd.PersistentFlags().Uint64("trusted-block-producer-start-height", 37000,
<<<<<<< HEAD
		"If --trusted-block-producer-public-keys is set, then all blocks after this height must " +
			"be signed by one of these keys in order to be considered valid. Setting this value to zero " +
			"enforces that all blocks after genesis must be signed by a trusted block producer. The default " +
=======
		"If --trusted-block-producer-public-keys is set, then all blocks after this height must "+
			"be signed by one of these keys in order to be considered valid. Setting this value to zero "+
			"enforces that all blocks after genesis must be signed by a trusted block producer. The default "+
>>>>>>> d0668cb3
			"value was chosen to be in-line with the default trusted public keys chosen.")

	// Logging
	cmd.PersistentFlags().String("log-dir", "", "The directory for logs")
	cmd.PersistentFlags().Uint64("glog-v", 0, "The log level. 0 = INFO, 1 = DEBUG, 2 = TRACE. Defaults to zero")
	cmd.PersistentFlags().String("glog-vmodule", "",
		"The syntax of the argument is a comma-separated list of pattern=N, "+
			"where pattern is a literal file name (minus the \".go\" suffix) or \"glob\" "+
			"pattern and N is a V level. For instance, -vmodule=gopher*=3 sets the V "+
			"level to 3 in all Go files whose names begin \"gopher\".")
	cmd.PersistentFlags().Bool("log-db-summary-snapshots", false, "The node will log a snapshot of all DB keys every 30s.")
	cmd.PersistentFlags().Bool("datadog-profiler", false, "Enable the DataDog profiler for performance testing")

	cmd.PersistentFlags().VisitAll(func(flag *pflag.Flag) {
		viper.BindPFlag(flag.Name, flag)
	})
}<|MERGE_RESOLUTION|>--- conflicted
+++ resolved
@@ -151,17 +151,10 @@
 			"seed.")
 	cmd.PersistentFlags().StringSlice("trusted-block-producer-public-keys", []string{
 		"BC1YLgS1zDJQqywFpsty4fFheUrZxVQNKEsrttppvUESFZCq6Nfoypm",
-<<<<<<< HEAD
-			"BC1YLh768bVj2R3QpSiduxcvn7ipxF3L3XHsabZYtCGtsinUnNrZvNN",
-			"BC1YLgsiUgM1Vr35YwbkSfZB3NC9tyrMXBPuJ2SEBf8naDf6PRpNit9",
-			"BC1YLgW5jWudzSUvrvNkD4GReN3kvGvsTuqLLttKfsCbXb7vLSCjwTk",
-			"BC1YLi8X7U9DZc2UqPE4s5PjrNJJUa6PKygD7VF4u8vy96srm18YvEX",
-=======
 		"BC1YLh768bVj2R3QpSiduxcvn7ipxF3L3XHsabZYtCGtsinUnNrZvNN",
 		"BC1YLgsiUgM1Vr35YwbkSfZB3NC9tyrMXBPuJ2SEBf8naDf6PRpNit9",
 		"BC1YLgW5jWudzSUvrvNkD4GReN3kvGvsTuqLLttKfsCbXb7vLSCjwTk",
 		"BC1YLi8X7U9DZc2UqPE4s5PjrNJJUa6PKygD7VF4u8vy96srm18YvEX",
->>>>>>> d0668cb3
 	},
 		"When set, this node will only accept new blocks that are signed by the trusted block "+
 			"producers. This setting, is pretty novel. It allows a network of full nodes who "+
@@ -173,15 +166,9 @@
 			"Importantly, until this point, the network will be completely protected from a 51% attack, "+
 			"giving it time to accumulate the necessary hash power.")
 	cmd.PersistentFlags().Uint64("trusted-block-producer-start-height", 37000,
-<<<<<<< HEAD
-		"If --trusted-block-producer-public-keys is set, then all blocks after this height must " +
-			"be signed by one of these keys in order to be considered valid. Setting this value to zero " +
-			"enforces that all blocks after genesis must be signed by a trusted block producer. The default " +
-=======
 		"If --trusted-block-producer-public-keys is set, then all blocks after this height must "+
 			"be signed by one of these keys in order to be considered valid. Setting this value to zero "+
 			"enforces that all blocks after genesis must be signed by a trusted block producer. The default "+
->>>>>>> d0668cb3
 			"value was chosen to be in-line with the default trusted public keys chosen.")
 
 	// Logging
