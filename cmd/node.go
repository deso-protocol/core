package cmd

import (
	"encoding/hex"
	"flag"
	"fmt"
	"context"
	"net"
	"os"
	"time"

	"github.com/DataDog/datadog-go/statsd"
	"github.com/btcsuite/btcd/addrmgr"
	"github.com/btcsuite/btcd/wire"
	"github.com/davecgh/go-spew/spew"
	"github.com/deso-protocol/core/lib"
	"github.com/deso-protocol/core/migrate"
	"github.com/dgraph-io/badger/v3"
	"github.com/go-pg/pg/v10"
	"github.com/golang/glog"
	"github.com/aws/aws-sdk-go-v2/service/sqs"
	"github.com/aws/aws-sdk-go-v2/config"
	migrations "github.com/robinjoseph08/go-pg-migrations/v3"
	"github.com/sasha-s/go-deadlock"
	"gopkg.in/DataDog/dd-trace-go.v1/ddtrace/tracer"
	"gopkg.in/DataDog/dd-trace-go.v1/profiler"
)

type Node struct {
	Server   *lib.Server
	chainDB  *badger.DB
	TXIndex  *lib.TXIndex
	Params   *lib.DeSoParams
	Config   *Config
	Postgres *lib.Postgres
	SQSQueue *lib.SQSQueue
}

func NewNode(config *Config) *Node {
	result := Node{}
	result.Config = config
	result.Params = config.Params

	return &result
}

func (node *Node) Start() {
	// TODO: Replace glog with logrus so we can also get rid of flag library
	flag.Parse()
	flag.Set("log_dir", node.Config.LogDirectory)
	flag.Set("v", fmt.Sprintf("%d", node.Config.GlogV))
	flag.Set("vmodule", node.Config.GlogVmodule)
	glog.Init()
	glog.CopyStandardLogTo("INFO")

	// Print config
	node.Config.Print()

	// Check for regtest mode
	if node.Config.Regtest {
		node.Params.EnableRegtest()
	}

	// Validate params
	validateParams(node.Params)

	// Setup Datadog span tracer and profiler
	if node.Config.DatadogProfiler {
		tracer.Start()
		err := profiler.Start(profiler.WithProfileTypes(profiler.CPUProfile, profiler.BlockProfile, profiler.MutexProfile, profiler.GoroutineProfile, profiler.HeapProfile))
		if err != nil {
			glog.Fatal(err)
		}
	}

	// Setup statsd
	statsdClient, err := statsd.New(fmt.Sprintf("%s:%d", os.Getenv("DD_AGENT_HOST"), 8125))
	if err != nil {
		glog.Fatal(err)
	}

	// Setup listeners and peers
	desoAddrMgr := addrmgr.New(node.Config.DataDirectory, net.LookupIP)
	desoAddrMgr.Start()

	listeningAddrs, listeners := getAddrsToListenOn(node.Config.ProtocolPort)

	for _, addr := range listeningAddrs {
		netAddr := wire.NewNetAddress(&addr, 0)
		_ = desoAddrMgr.AddLocalAddress(netAddr, addrmgr.BoundPrio)
	}

	if len(node.Config.ConnectIPs) == 0 {
		for _, host := range node.Config.AddIPs {
			addIPsForHost(desoAddrMgr, host, node.Params)
		}

		for _, host := range node.Params.DNSSeeds {
			addIPsForHost(desoAddrMgr, host, node.Params)
		}

		if !node.Config.PrivateMode {
			go addSeedAddrsFromPrefixes(desoAddrMgr, node.Params)
		}
	}

	// Setup chain database
	dbDir := lib.GetBadgerDbPath(node.Config.DataDirectory)
	opts := badger.DefaultOptions(dbDir)
	opts.ValueDir = dbDir
	opts.MemTableSize = 1024 << 20
	node.chainDB, err = badger.Open(opts)
	if err != nil {
		panic(err)
	}

	// Setup snapshot logger
	if node.Config.LogDBSummarySnapshots {
		lib.StartDBSummarySnapshots(node.chainDB)
	}

	// Setup postgres using a remote URI
	var db *pg.DB
	if node.Config.PostgresURI != "" {
		options, err := pg.ParseURL(node.Config.PostgresURI)
		if err != nil {
			panic(err)
		}

		db = pg.Connect(options)
		node.Postgres = lib.NewPostgres(db)

		// LoadMigrations registers all the migration files in the migrate package.
		// See LoadMigrations for more info.
		migrate.LoadMigrations()

		// Migrate the database after loading all the migrations. This is equivalent
		// to running "go run migrate.go migrate". See migrate.go for a migrations CLI tool
		err = migrations.Run(db, "migrate", []string{"", "migrate"})
		if err != nil {
			panic(err)
		}
	}

<<<<<<< HEAD
	if node.Config.SQSUri != "" {
		queueURL := node.Config.SQSUri
		cfg, err := config.LoadDefaultConfig(context.TODO(), config.WithRegion("us-east-1"))
		if err != nil {
			panic(err)
		}
		// Create Amazon SQS API client using path style addressing.
		client := sqs.NewFromConfig(cfg)
		node.SQSQueue = lib.NewSQSQueue(client, queueURL)
	}
=======
	// Setup eventManager
	eventManager := lib.NewEventManager()
>>>>>>> bd1ebf17

	// Setup the server
	node.Server, err = lib.NewServer(
		node.Params,
		listeners,
		desoAddrMgr,
		node.Config.ConnectIPs,
		node.chainDB,
		node.Postgres,
		node.SQSQueue,
		node.Config.TargetOutboundPeers,
		node.Config.MaxInboundPeers,
		node.Config.MinerPublicKeys,
		node.Config.NumMiningThreads,
		node.Config.OneInboundPerIp,
		node.Config.RateLimitFeerate,
		node.Config.MinFeerate,
		node.Config.StallTimeoutSeconds,
		node.Config.MaxBlockTemplatesCache,
		node.Config.MinBlockUpdateInterval,
		node.Config.BlockCypherAPIKey,
		true,
		node.Config.DataDirectory,
		node.Config.MempoolDumpDirectory,
		node.Config.DisableNetworking,
		node.Config.ReadOnlyMode,
		node.Config.IgnoreInboundInvs,
		statsdClient,
		node.Config.BlockProducerSeed,
		node.Config.TrustedBlockProducerPublicKeys,
		node.Config.TrustedBlockProducerStartHeight,
		eventManager,
	)
	if err != nil {
		panic(err)
	}

	node.Server.Start()

	// Setup TXIndex - not compatible with postgres
	if node.Config.TXIndex && node.Postgres == nil {
		node.TXIndex, err = lib.NewTXIndex(node.Server.GetBlockchain(), node.Params, node.Config.DataDirectory)
		if err != nil {
			glog.Fatal(err)
		}

		node.TXIndex.Start()
	}
}

func (node *Node) Stop() {
	node.Server.Stop()

	if node.TXIndex != nil {
		node.TXIndex.Stop()
	}

	node.chainDB.Close()
}

func validateParams(params *lib.DeSoParams) {
	if params.BitcoinBurnAddress == "" {
		glog.Fatalf("The DeSoParams being used are missing the BitcoinBurnAddress field.")
	}

	// Check that TimeBetweenDifficultyRetargets is evenly divisible
	// by TimeBetweenBlocks.
	if params.TimeBetweenBlocks == 0 {
		glog.Fatalf("The DeSoParams being used have TimeBetweenBlocks=0")
	}
	numBlocks := params.TimeBetweenDifficultyRetargets / params.TimeBetweenBlocks
	truncatedTime := params.TimeBetweenBlocks * numBlocks
	if truncatedTime != params.TimeBetweenDifficultyRetargets {
		glog.Fatalf("TimeBetweenDifficultyRetargets (%v) should be evenly divisible by "+
			"TimeBetweenBlocks (%v)", params.TimeBetweenDifficultyRetargets,
			params.TimeBetweenBlocks)
	}

	if params.GenesisBlock == nil || params.GenesisBlockHashHex == "" {
		glog.Fatalf("The DeSoParams are missing genesis block info.")
	}

	// Compute the merkle root for the genesis block and make sure it matches.
	merkle, _, err := lib.ComputeMerkleRoot(params.GenesisBlock.Txns)
	if err != nil {
		glog.Fatalf("Could not compute a merkle root for the genesis block: %v", err)
	}
	if *merkle != *params.GenesisBlock.Header.TransactionMerkleRoot {
		glog.Fatalf("Genesis block merkle root (%s) not equal to computed merkle root (%s)",
			hex.EncodeToString(params.GenesisBlock.Header.TransactionMerkleRoot[:]),
			hex.EncodeToString(merkle[:]))
	}

	genesisHash, err := params.GenesisBlock.Header.Hash()
	if err != nil {
		glog.Fatalf("Problem hashing header for the GenesisBlock in "+
			"the DeSoParams (%+v): %v", params.GenesisBlock.Header, err)
	}
	genesisHashHex := hex.EncodeToString(genesisHash[:])
	if genesisHashHex != params.GenesisBlockHashHex {
		glog.Fatalf("GenesisBlockHash in DeSoParams (%s) does not match the block "+
			"hash computed (%s) %d %d", params.GenesisBlockHashHex, genesisHashHex, len(params.GenesisBlockHashHex), len(genesisHashHex))
	}

	if params.MinDifficultyTargetHex == "" {
		glog.Fatalf("The DeSoParams MinDifficultyTargetHex (%s) should be non-empty",
			params.MinDifficultyTargetHex)
	}

	// Check to ensure the genesis block hash meets the initial difficulty target.
	hexBytes, err := hex.DecodeString(params.MinDifficultyTargetHex)
	if err != nil || len(hexBytes) != 32 {
		glog.Fatalf("The DeSoParams MinDifficultyTargetHex (%s) with length (%d) is "+
			"invalid: %v", params.MinDifficultyTargetHex, len(params.MinDifficultyTargetHex), err)
	}

	if params.MaxDifficultyRetargetFactor == 0 {
		glog.Fatalf("The DeSoParams MaxDifficultyRetargetFactor is unset")
	}
}

func getAddrsToListenOn(protocolPort uint16) ([]net.TCPAddr, []net.Listener) {
	listeningAddrs := []net.TCPAddr{}
	listeners := []net.Listener{}
	ifaceAddrs, err := net.InterfaceAddrs()
	if err != nil {
		return nil, nil
	}

	for _, iAddr := range ifaceAddrs {
		ifaceIP, _, err := net.ParseCIDR(iAddr.String())
		if err != nil {
			continue
		}

		if ifaceIP.IsLinkLocalUnicast() {
			continue
		}

		netAddr := net.TCPAddr{
			IP:   ifaceIP,
			Port: int(protocolPort),
		}

		listener, err := net.Listen(netAddr.Network(), netAddr.String())
		if err != nil {
			continue
		}

		listeners = append(listeners, listener)
		listeningAddrs = append(listeningAddrs, netAddr)
	}

	return listeningAddrs, listeners
}

func addIPsForHost(desoAddrMgr *addrmgr.AddrManager, host string, params *lib.DeSoParams) {
	ipAddrs, err := net.LookupIP(host)
	if err != nil {
		glog.Tracef("_addSeedAddrs: DNS discovery failed on seed host (continuing on): %s %v\n", host, err)
		return
	}
	if len(ipAddrs) == 0 {
		glog.Tracef("_addSeedAddrs: No IPs found for host: %s\n", host)
		return
	}

	// Don't take more than 5 IPs per host.
	ipsPerHost := 5
	if len(ipAddrs) > ipsPerHost {
		glog.Debugf("_addSeedAddrs: Truncating IPs found from %d to %d\n", len(ipAddrs), ipsPerHost)
		ipAddrs = ipAddrs[:ipsPerHost]
	}

	glog.Debugf("_addSeedAddrs: Adding seed IPs from seed %s: %v\n", host, ipAddrs)

	// Convert addresses to NetAddress'es.
	netAddrs := make([]*wire.NetAddress, len(ipAddrs))
	for ii, ip := range ipAddrs {
		netAddrs[ii] = wire.NewNetAddressTimestamp(
			// We initialize addresses with a
			// randomly selected "last seen time" between 3
			// and 7 days ago similar to what bitcoind does.
			time.Now().Add(-1*time.Second*time.Duration(lib.SecondsIn3Days+
				lib.RandInt32(lib.SecondsIn4Days))),
			0,
			ip,
			params.DefaultSocketPort)
	}
	glog.Debugf("_addSeedAddrs: Computed the following wire.NetAddress'es: %s", spew.Sdump(netAddrs))

	// Normally the second argument is the source who told us about the
	// addresses we're adding. In this case since the source is a DNS seed
	// just use the first address in the fetch as the source.
	desoAddrMgr.AddAddresses(netAddrs, netAddrs[0])
}

// Must be run in a goroutine. This function continuously adds IPs from a DNS seed
// prefix+suffix by iterating up through all of the possible numeric values, which are typically
// [0, 10]
func addSeedAddrsFromPrefixes(desoAddrMgr *addrmgr.AddrManager, params *lib.DeSoParams) {
	MaxIterations := 20

	go func() {
		for dnsNumber := 0; dnsNumber < MaxIterations; dnsNumber++ {
			var wg deadlock.WaitGroup
			for _, dnsGeneratorOuter := range params.DNSSeedGenerators {
				wg.Add(1)
				go func(dnsGenerator []string) {
					dnsString := fmt.Sprintf("%s%d%s", dnsGenerator[0], dnsNumber, dnsGenerator[1])
					glog.Tracef("_addSeedAddrsFromPrefixes: Querying DNS seed: %s", dnsString)
					addIPsForHost(desoAddrMgr, dnsString, params)
					wg.Done()
				}(dnsGeneratorOuter)
			}
			wg.Wait()
		}
	}()
}<|MERGE_RESOLUTION|>--- conflicted
+++ resolved
@@ -142,7 +142,6 @@
 		}
 	}
 
-<<<<<<< HEAD
 	if node.Config.SQSUri != "" {
 		queueURL := node.Config.SQSUri
 		cfg, err := config.LoadDefaultConfig(context.TODO(), config.WithRegion("us-east-1"))
@@ -153,10 +152,9 @@
 		client := sqs.NewFromConfig(cfg)
 		node.SQSQueue = lib.NewSQSQueue(client, queueURL)
 	}
-=======
+
 	// Setup eventManager
 	eventManager := lib.NewEventManager()
->>>>>>> bd1ebf17
 
 	// Setup the server
 	node.Server, err = lib.NewServer(
