--- conflicted
+++ resolved
@@ -274,9 +274,6 @@
 		node.Config.ForceChecksum,
 		node.Config.StateChangeDir,
 		node.Config.HypersyncMaxQueueSize,
-<<<<<<< HEAD
-		blsKeystore)
-=======
 		blsKeystore,
 		node.Config.MaxMempoolPosSizeBytes,
 		node.Config.MempoolBackupIntervalMillis,
@@ -286,7 +283,6 @@
 		node.Config.PosBlockProductionIntervalMilliseconds,
 		node.Config.PosTimeoutBaseDurationMilliseconds,
 	)
->>>>>>> 6bd7f8c9
 	if err != nil {
 		// shouldRestart can be true if, on the previous run, we did not finish flushing all ancestral
 		// records to the DB. In this case, the snapshot is corrupted and needs to be computed. See the
